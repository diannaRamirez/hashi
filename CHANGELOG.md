--- conflicted
+++ resolved
@@ -16,14 +16,8 @@
 
 ENHANCEMENTS:
 
-<<<<<<< HEAD
-* authentication: loading the access token expiry time from the Azure CLI when using this authentication method (#21460 and https://github.com/hashicorp/go-azure-sdk/pull/415)
-* dependencies: updating to `v0.20230425.1021638` of `github.com/hashicorp/go-azure-sdk` [GH-21557]
-* `security`: updating to API Version `2023-01-01` [GH-21531]
-=======
 * dependencies: updating to `v0.20230427.1112058` of `github.com/hashicorp/go-azure-sdk` [GH-21583]
 *  `security`: updating to API Version `2023-01-01` [GH-21531]
->>>>>>> d735d0ed
 * Data Source: `azurerm_virtual_network_gateway` - add support for the field `private_ip_address` [GH-21432]
 * `azurerm_active_directory_domain_service` - `domain_name` now supports a length up to 30 characters [GH-21555]
 * `azurerm_attestation_provider` - adding support for the field `open_enclave_policy_base64`, `sgx_enclave_policy_base64` and `tpm_policy_base64` [GH-21524]
