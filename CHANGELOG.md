--- conflicted
+++ resolved
@@ -2,13 +2,10 @@
 
 IMPROVEMENTS:
 
-<<<<<<< HEAD
+* dependencies: upgrading `github.com/Azure/azure-sdk-for-go` to `v33.2.0` [GH-4334]
+* kusto: updating to API version `2019-05-15` [GH-4376]
 * `azurerm_application_gateway` - support for key vault secret in `ssl_certificate` blocks ([#3935](https://github.com/terraform-providers/terraform-provider-azurerm/issues/3935))
 * `azurerm_key_vault` - support for safe delete mode in key vaults
-=======
-* dependencies: upgrading `github.com/Azure/azure-sdk-for-go` to `v33.2.0` [GH-4334]
-* kusto: updating to API version `2019-05-15` [GH-4376]
->>>>>>> 5472a3a3
 
 BUG FIXES:
 
