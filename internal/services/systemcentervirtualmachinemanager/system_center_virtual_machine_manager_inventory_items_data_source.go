// Copyright (c) HashiCorp, Inc.
// SPDX-License-Identifier: MPL-2.0

package systemcentervirtualmachinemanager

import (
	"context"
	"fmt"
	"time"

	"github.com/hashicorp/go-azure-helpers/lang/pointer"
	"github.com/hashicorp/go-azure-helpers/lang/response"
	"github.com/hashicorp/go-azure-helpers/resourcemanager/commonschema"
	"github.com/hashicorp/go-azure-sdk/resource-manager/systemcentervirtualmachinemanager/2023-10-07/inventoryitems"
	"github.com/hashicorp/go-azure-sdk/resource-manager/systemcentervirtualmachinemanager/2023-10-07/vmmservers"
	"github.com/hashicorp/terraform-plugin-sdk/v2/helper/schema"
	"github.com/hashicorp/terraform-provider-azurerm/internal/sdk"
	"github.com/hashicorp/terraform-provider-azurerm/internal/tf/pluginsdk"
	"github.com/hashicorp/terraform-provider-azurerm/internal/tf/validation"
)

type SystemCenterVirtualMachineManagerInventoryItemsDataSource struct{}

var _ sdk.DataSource = SystemCenterVirtualMachineManagerInventoryItemsDataSource{}

type SystemCenterVirtualMachineManagerInventoryItemsDataSourceModel struct {
	SystemCenterVirtualMachineManagerServerId string          `tfschema:"system_center_virtual_machine_manager_server_id"`
	InventoryItems                            []InventoryItem `tfschema:"inventory_items"`
	InventoryType                             string          `tfschema:"inventory_type"`
}

type InventoryItem struct {
	id   string `tfschema:"id"`
	name string `tfschema:"name"`
	Uuid string `tfschema:"uuid"`
}

func (l SystemCenterVirtualMachineManagerInventoryItemsDataSource) ResourceType() string {
	return "azurerm_system_center_virtual_machine_manager_inventory_items"
}

func (l SystemCenterVirtualMachineManagerInventoryItemsDataSource) ModelObject() interface{} {
	return &SystemCenterVirtualMachineManagerInventoryItemsDataSourceModel{}
}

func (l SystemCenterVirtualMachineManagerInventoryItemsDataSource) Arguments() map[string]*schema.Schema {
	return map[string]*pluginsdk.Schema{
		"inventory_type": {
			Type:         schema.TypeString,
			Required:     true,
			ValidateFunc: validation.StringInSlice(inventoryitems.PossibleValuesForInventoryType(), false),
		},

		"system_center_virtual_machine_manager_server_id": commonschema.ResourceIDReferenceRequired(&vmmservers.VMmServerId{}),
	}
}

func (l SystemCenterVirtualMachineManagerInventoryItemsDataSource) Attributes() map[string]*schema.Schema {
	return map[string]*pluginsdk.Schema{
		"inventory_items": {
			Type:     pluginsdk.TypeList,
			Computed: true,
			Elem: &pluginsdk.Resource{
				Schema: map[string]*pluginsdk.Schema{
					"id": {
						Type:     pluginsdk.TypeString,
						Computed: true,
					},

					"name": {
						Type:     pluginsdk.TypeString,
						Computed: true,
					},

					"uuid": {
						Type:     pluginsdk.TypeString,
						Computed: true,
					},
				},
			},
		},
	}
}

func (l SystemCenterVirtualMachineManagerInventoryItemsDataSource) Read() sdk.ResourceFunc {
	return sdk.ResourceFunc{
		Timeout: 5 * time.Minute,
		Func: func(ctx context.Context, metadata sdk.ResourceMetaData) error {
			client := metadata.Client.SystemCenterVirtualMachineManager.InventoryItems

			var state SystemCenterVirtualMachineManagerInventoryItemsDataSourceModel
			if err := metadata.Decode(&state); err != nil {
				return err
			}

			scvmmServerId, err := inventoryitems.ParseVMmServerID(state.SystemCenterVirtualMachineManagerServerId)
			if err != nil {
				return err
			}

			resp, err := client.ListByVMMServer(ctx, *scvmmServerId)
			if err != nil {
				if response.WasNotFound(resp.HttpResponse) {
					return fmt.Errorf("%s was not found", scvmmServerId)
				}
				return fmt.Errorf("reading %s: %+v", scvmmServerId, err)
			}

			if model := resp.Model; model != nil {
				inventoryItems, err := flattenInventoryItems(model, state.InventoryType)
				if err != nil {
					return err
				}
<<<<<<< HEAD
				if len(inventoryItems) == 0 {
=======
				if len(pointer.From(inventoryItems)) == 0 {
>>>>>>> c18bce7f
					return fmt.Errorf("no inventory items were found for %s", scvmmServerId)
				}
				state.InventoryItems = pointer.From(inventoryItems)
			}

			metadata.ResourceData.SetId(scvmmServerId.ID())

			return metadata.Encode(&state)
		},
	}
}

<<<<<<< HEAD
func flattenInventoryItems(input *[]inventoryitems.InventoryItem, inventoryType string) ([]InventoryItem, error) {
	results := make([]InventoryItem, 0)
	if input == nil {
		return results, nil
=======
func flattenInventoryItems(input *[]inventoryitems.InventoryItem, inventoryType string) (*[]InventoryItem, error) {
	results := make([]InventoryItem, 0)
	if input == nil {
		return &results, nil
>>>>>>> c18bce7f
	}

	for _, item := range *input {
		if props := item.Properties; props != nil {
			inventoryItem := InventoryItem{}

			if v, ok := props.(inventoryitems.CloudInventoryItem); ok && inventoryType == string(inventoryitems.InventoryTypeCloud) {
				// Service API indicates that the static segment `inventoryItems` in the resource ID of the Inventory Item should start with lowercase. See more details from https://github.com/Azure/azure-rest-api-specs/blob/92c409d93f895a30d51603b2fda78a49b3a2cd60/specification/scvmm/resource-manager/Microsoft.ScVmm/stable/2023-10-07/scvmm.json#L1785
<<<<<<< HEAD
				// But the static segment `InventoryItems` in the resource ID of the Inventory Item returned by API starts with uppercase. So it has to use ParseInventoryItemIDInsensitively() in Read() to normalize the resource ID
=======
				// But the static segment `InventoryItems` in the resource ID of the Inventory Item returned by the API starts with uppercase. So all instances of setting the inventory item ID must use ParseInventoryItemIDInsensitively() in Read() to normalize the resource ID
>>>>>>> c18bce7f
				scvmmServerInventoryItemId, err := inventoryitems.ParseInventoryItemIDInsensitively(pointer.From(item.Id))
				if err != nil {
					return nil, err
				}
				inventoryItem.id = scvmmServerInventoryItemId.ID()

				inventoryItem.name = pointer.From(v.InventoryItemName)
				inventoryItem.Uuid = pointer.From(v.Uuid)
				results = append(results, inventoryItem)
			} else if v, ok := props.(inventoryitems.VirtualMachineInventoryItem); ok && inventoryType == string(inventoryitems.InventoryTypeVirtualMachine) {
<<<<<<< HEAD
				// Service API indicates that the static segment `inventoryItems` in the resource ID of the Inventory Item should start with lowercase. See more details from https://github.com/Azure/azure-rest-api-specs/blob/92c409d93f895a30d51603b2fda78a49b3a2cd60/specification/scvmm/resource-manager/Microsoft.ScVmm/stable/2023-10-07/scvmm.json#L1785
				// But the static segment `InventoryItems` in the resource ID of the Inventory Item returned by API starts with uppercase. So it has to use ParseInventoryItemIDInsensitively() in Read() to normalize the resource ID
=======
>>>>>>> c18bce7f
				scvmmServerInventoryItemId, err := inventoryitems.ParseInventoryItemIDInsensitively(pointer.From(item.Id))
				if err != nil {
					return nil, err
				}
				inventoryItem.id = scvmmServerInventoryItemId.ID()

				inventoryItem.name = pointer.From(v.InventoryItemName)
				inventoryItem.Uuid = pointer.From(v.Uuid)
				results = append(results, inventoryItem)
			} else if v, ok := props.(inventoryitems.VirtualMachineTemplateInventoryItem); ok && inventoryType == string(inventoryitems.InventoryTypeVirtualMachineTemplate) {
<<<<<<< HEAD
				// Service API indicates that the static segment `inventoryItems` in the resource ID of the Inventory Item should start with lowercase. See more details from https://github.com/Azure/azure-rest-api-specs/blob/92c409d93f895a30d51603b2fda78a49b3a2cd60/specification/scvmm/resource-manager/Microsoft.ScVmm/stable/2023-10-07/scvmm.json#L1785
				// But the static segment `InventoryItems` in the resource ID of the Inventory Item returned by API starts with uppercase. So it has to use ParseInventoryItemIDInsensitively() in Read() to normalize the resource ID
=======
>>>>>>> c18bce7f
				scvmmServerInventoryItemId, err := inventoryitems.ParseInventoryItemIDInsensitively(pointer.From(item.Id))
				if err != nil {
					return nil, err
				}
				inventoryItem.id = scvmmServerInventoryItemId.ID()

				inventoryItem.name = pointer.From(v.InventoryItemName)
				inventoryItem.Uuid = pointer.From(v.Uuid)
				results = append(results, inventoryItem)
			} else if v, ok := props.(inventoryitems.VirtualNetworkInventoryItem); ok && inventoryType == string(inventoryitems.InventoryTypeVirtualNetwork) {
<<<<<<< HEAD
				// Service API indicates that the static segment `inventoryItems` in the resource ID of the Inventory Item should start with lowercase. See more details from https://github.com/Azure/azure-rest-api-specs/blob/92c409d93f895a30d51603b2fda78a49b3a2cd60/specification/scvmm/resource-manager/Microsoft.ScVmm/stable/2023-10-07/scvmm.json#L1785
				// But the static segment `InventoryItems` in the resource ID of the Inventory Item returned by API starts with uppercase. So it has to use ParseInventoryItemIDInsensitively() in Read() to normalize the resource ID
=======
>>>>>>> c18bce7f
				scvmmServerInventoryItemId, err := inventoryitems.ParseInventoryItemIDInsensitively(pointer.From(item.Id))
				if err != nil {
					return nil, err
				}
				inventoryItem.id = scvmmServerInventoryItemId.ID()

				inventoryItem.name = pointer.From(v.InventoryItemName)
				inventoryItem.Uuid = pointer.From(v.Uuid)
				results = append(results, inventoryItem)
			}
		}
	}

<<<<<<< HEAD
	return results, nil
=======
	return &results, nil
>>>>>>> c18bce7f
}<|MERGE_RESOLUTION|>--- conflicted
+++ resolved
@@ -111,11 +111,7 @@
 				if err != nil {
 					return err
 				}
-<<<<<<< HEAD
-				if len(inventoryItems) == 0 {
-=======
 				if len(pointer.From(inventoryItems)) == 0 {
->>>>>>> c18bce7f
 					return fmt.Errorf("no inventory items were found for %s", scvmmServerId)
 				}
 				state.InventoryItems = pointer.From(inventoryItems)
@@ -128,17 +124,10 @@
 	}
 }
 
-<<<<<<< HEAD
-func flattenInventoryItems(input *[]inventoryitems.InventoryItem, inventoryType string) ([]InventoryItem, error) {
-	results := make([]InventoryItem, 0)
-	if input == nil {
-		return results, nil
-=======
 func flattenInventoryItems(input *[]inventoryitems.InventoryItem, inventoryType string) (*[]InventoryItem, error) {
 	results := make([]InventoryItem, 0)
 	if input == nil {
 		return &results, nil
->>>>>>> c18bce7f
 	}
 
 	for _, item := range *input {
@@ -147,11 +136,7 @@
 
 			if v, ok := props.(inventoryitems.CloudInventoryItem); ok && inventoryType == string(inventoryitems.InventoryTypeCloud) {
 				// Service API indicates that the static segment `inventoryItems` in the resource ID of the Inventory Item should start with lowercase. See more details from https://github.com/Azure/azure-rest-api-specs/blob/92c409d93f895a30d51603b2fda78a49b3a2cd60/specification/scvmm/resource-manager/Microsoft.ScVmm/stable/2023-10-07/scvmm.json#L1785
-<<<<<<< HEAD
-				// But the static segment `InventoryItems` in the resource ID of the Inventory Item returned by API starts with uppercase. So it has to use ParseInventoryItemIDInsensitively() in Read() to normalize the resource ID
-=======
 				// But the static segment `InventoryItems` in the resource ID of the Inventory Item returned by the API starts with uppercase. So all instances of setting the inventory item ID must use ParseInventoryItemIDInsensitively() in Read() to normalize the resource ID
->>>>>>> c18bce7f
 				scvmmServerInventoryItemId, err := inventoryitems.ParseInventoryItemIDInsensitively(pointer.From(item.Id))
 				if err != nil {
 					return nil, err
@@ -162,11 +147,6 @@
 				inventoryItem.Uuid = pointer.From(v.Uuid)
 				results = append(results, inventoryItem)
 			} else if v, ok := props.(inventoryitems.VirtualMachineInventoryItem); ok && inventoryType == string(inventoryitems.InventoryTypeVirtualMachine) {
-<<<<<<< HEAD
-				// Service API indicates that the static segment `inventoryItems` in the resource ID of the Inventory Item should start with lowercase. See more details from https://github.com/Azure/azure-rest-api-specs/blob/92c409d93f895a30d51603b2fda78a49b3a2cd60/specification/scvmm/resource-manager/Microsoft.ScVmm/stable/2023-10-07/scvmm.json#L1785
-				// But the static segment `InventoryItems` in the resource ID of the Inventory Item returned by API starts with uppercase. So it has to use ParseInventoryItemIDInsensitively() in Read() to normalize the resource ID
-=======
->>>>>>> c18bce7f
 				scvmmServerInventoryItemId, err := inventoryitems.ParseInventoryItemIDInsensitively(pointer.From(item.Id))
 				if err != nil {
 					return nil, err
@@ -177,11 +157,6 @@
 				inventoryItem.Uuid = pointer.From(v.Uuid)
 				results = append(results, inventoryItem)
 			} else if v, ok := props.(inventoryitems.VirtualMachineTemplateInventoryItem); ok && inventoryType == string(inventoryitems.InventoryTypeVirtualMachineTemplate) {
-<<<<<<< HEAD
-				// Service API indicates that the static segment `inventoryItems` in the resource ID of the Inventory Item should start with lowercase. See more details from https://github.com/Azure/azure-rest-api-specs/blob/92c409d93f895a30d51603b2fda78a49b3a2cd60/specification/scvmm/resource-manager/Microsoft.ScVmm/stable/2023-10-07/scvmm.json#L1785
-				// But the static segment `InventoryItems` in the resource ID of the Inventory Item returned by API starts with uppercase. So it has to use ParseInventoryItemIDInsensitively() in Read() to normalize the resource ID
-=======
->>>>>>> c18bce7f
 				scvmmServerInventoryItemId, err := inventoryitems.ParseInventoryItemIDInsensitively(pointer.From(item.Id))
 				if err != nil {
 					return nil, err
@@ -192,11 +167,6 @@
 				inventoryItem.Uuid = pointer.From(v.Uuid)
 				results = append(results, inventoryItem)
 			} else if v, ok := props.(inventoryitems.VirtualNetworkInventoryItem); ok && inventoryType == string(inventoryitems.InventoryTypeVirtualNetwork) {
-<<<<<<< HEAD
-				// Service API indicates that the static segment `inventoryItems` in the resource ID of the Inventory Item should start with lowercase. See more details from https://github.com/Azure/azure-rest-api-specs/blob/92c409d93f895a30d51603b2fda78a49b3a2cd60/specification/scvmm/resource-manager/Microsoft.ScVmm/stable/2023-10-07/scvmm.json#L1785
-				// But the static segment `InventoryItems` in the resource ID of the Inventory Item returned by API starts with uppercase. So it has to use ParseInventoryItemIDInsensitively() in Read() to normalize the resource ID
-=======
->>>>>>> c18bce7f
 				scvmmServerInventoryItemId, err := inventoryitems.ParseInventoryItemIDInsensitively(pointer.From(item.Id))
 				if err != nil {
 					return nil, err
@@ -210,9 +180,5 @@
 		}
 	}
 
-<<<<<<< HEAD
-	return results, nil
-=======
 	return &results, nil
->>>>>>> c18bce7f
 }