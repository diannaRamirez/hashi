package compute

import (
	"bytes"
	"fmt"

	"github.com/Azure/azure-sdk-for-go/services/compute/mgmt/2021-07-01/compute"
	"github.com/hashicorp/terraform-provider-azurerm/helpers/azure"
	azValidate "github.com/hashicorp/terraform-provider-azurerm/helpers/validate"
	"github.com/hashicorp/terraform-provider-azurerm/internal/services/compute/validate"
	msiparse "github.com/hashicorp/terraform-provider-azurerm/internal/services/msi/parse"
	"github.com/hashicorp/terraform-provider-azurerm/internal/tf/pluginsdk"
	"github.com/hashicorp/terraform-provider-azurerm/internal/tf/validation"
	"github.com/hashicorp/terraform-provider-azurerm/utils"
)

func VirtualMachineScaleSetAdditionalCapabilitiesSchema() *pluginsdk.Schema {
	return &pluginsdk.Schema{
		Type:     pluginsdk.TypeList,
		Optional: true,
		MaxItems: 1,
		Elem: &pluginsdk.Resource{
			Schema: map[string]*pluginsdk.Schema{
				// NOTE: requires registration to use:
				// $ az feature show --namespace Microsoft.Compute --name UltraSSDWithVMSS
				// $ az provider register -n Microsoft.Compute
				"ultra_ssd_enabled": {
					Type:     pluginsdk.TypeBool,
					Optional: true,
					Default:  false,
					ForceNew: true,
				},
			},
		},
	}
}

func ExpandVirtualMachineScaleSetAdditionalCapabilities(input []interface{}) *compute.AdditionalCapabilities {
	capabilities := compute.AdditionalCapabilities{}

	if len(input) > 0 {
		raw := input[0].(map[string]interface{})

		capabilities.UltraSSDEnabled = utils.Bool(raw["ultra_ssd_enabled"].(bool))
	}

	return &capabilities
}

func FlattenVirtualMachineScaleSetAdditionalCapabilities(input *compute.AdditionalCapabilities) []interface{} {
	if input == nil {
		return []interface{}{}
	}

	ultraSsdEnabled := false

	if input.UltraSSDEnabled != nil {
		ultraSsdEnabled = *input.UltraSSDEnabled
	}

	return []interface{}{
		map[string]interface{}{
			"ultra_ssd_enabled": ultraSsdEnabled,
		},
	}
}

func VirtualMachineScaleSetIdentitySchema() *pluginsdk.Schema {
	return &pluginsdk.Schema{
		Type:     pluginsdk.TypeList,
		Optional: true,
		MaxItems: 1,
		Elem: &pluginsdk.Resource{
			Schema: map[string]*pluginsdk.Schema{
				"type": {
					Type:     pluginsdk.TypeString,
					Required: true,
					ValidateFunc: validation.StringInSlice([]string{
						string(compute.ResourceIdentityTypeSystemAssigned),
						string(compute.ResourceIdentityTypeUserAssigned),
						string(compute.ResourceIdentityTypeSystemAssignedUserAssigned),
					}, false),
				},

				"identity_ids": {
					Type:     pluginsdk.TypeSet,
					Optional: true,
					Elem: &pluginsdk.Schema{
						Type: pluginsdk.TypeString,
					},
				},

				"principal_id": {
					Type:     pluginsdk.TypeString,
					Computed: true,
				},
			},
		},
	}
}

func ExpandVirtualMachineScaleSetIdentity(input []interface{}) (*compute.VirtualMachineScaleSetIdentity, error) {
	if len(input) == 0 {
		// TODO: Does this want to be this, or nil?
		return &compute.VirtualMachineScaleSetIdentity{
			Type: compute.ResourceIdentityTypeNone,
		}, nil
	}

	raw := input[0].(map[string]interface{})

	identity := compute.VirtualMachineScaleSetIdentity{
		Type: compute.ResourceIdentityType(raw["type"].(string)),
	}

	identityIdsRaw := raw["identity_ids"].(*pluginsdk.Set).List()
	identityIds := make(map[string]*compute.VirtualMachineScaleSetIdentityUserAssignedIdentitiesValue)
	for _, v := range identityIdsRaw {
		identityIds[v.(string)] = &compute.VirtualMachineScaleSetIdentityUserAssignedIdentitiesValue{}
	}

	if len(identityIds) > 0 {
		if identity.Type != compute.ResourceIdentityTypeUserAssigned && identity.Type != compute.ResourceIdentityTypeSystemAssignedUserAssigned {
			return nil, fmt.Errorf("`identity_ids` can only be specified when `type` includes `UserAssigned`")
		}

		identity.UserAssignedIdentities = identityIds
	}

	return &identity, nil
}

func FlattenVirtualMachineScaleSetIdentity(input *compute.VirtualMachineScaleSetIdentity) ([]interface{}, error) {
	if input == nil || input.Type == compute.ResourceIdentityTypeNone {
		return []interface{}{}, nil
	}

	identityIds := make([]string, 0)
	if input.UserAssignedIdentities != nil {
		for key := range input.UserAssignedIdentities {
			parsedId, err := msiparse.UserAssignedIdentityIDInsensitively(key)
			if err != nil {
				return nil, err
			}
			identityIds = append(identityIds, parsedId.ID())
		}
	}

	principalId := ""
	if input.PrincipalID != nil {
		principalId = *input.PrincipalID
	}

	return []interface{}{
		map[string]interface{}{
			"type":         string(input.Type),
			"identity_ids": identityIds,
			"principal_id": principalId,
		},
	}, nil
}

func VirtualMachineScaleSetNetworkInterfaceSchema() *pluginsdk.Schema {
	return &pluginsdk.Schema{
		Type:     pluginsdk.TypeList,
		Required: true,
		Elem: &pluginsdk.Resource{
			Schema: map[string]*pluginsdk.Schema{
				"name": {
					Type:         pluginsdk.TypeString,
					Required:     true,
					ForceNew:     true,
					ValidateFunc: validation.StringIsNotEmpty,
				},
				"ip_configuration": virtualMachineScaleSetIPConfigurationSchema(),

				"dns_servers": {
					Type:     pluginsdk.TypeList,
					Optional: true,
					Elem: &pluginsdk.Schema{
						Type:         pluginsdk.TypeString,
						ValidateFunc: validation.StringIsNotEmpty,
					},
				},
				"enable_accelerated_networking": {
					Type:     pluginsdk.TypeBool,
					Optional: true,
					Default:  false,
				},
				"enable_ip_forwarding": {
					Type:     pluginsdk.TypeBool,
					Optional: true,
					Default:  false,
				},
				"network_security_group_id": {
					Type:         pluginsdk.TypeString,
					Optional:     true,
					ValidateFunc: azure.ValidateResourceIDOrEmpty,
				},
				"primary": {
					Type:     pluginsdk.TypeBool,
					Optional: true,
					Default:  false,
				},
			},
		},
	}
}

func VirtualMachineScaleSetNetworkInterfaceSchemaForDataSource() *pluginsdk.Schema {
	return &pluginsdk.Schema{
		Type:     pluginsdk.TypeList,
		Computed: true,
		Elem: &pluginsdk.Resource{
			Schema: map[string]*pluginsdk.Schema{
				"name": {
					Type:     pluginsdk.TypeString,
					Computed: true,
				},

				"ip_configuration": virtualMachineScaleSetIPConfigurationSchemaForDataSource(),

				"dns_servers": {
					Type:     pluginsdk.TypeList,
					Computed: true,
					Elem: &pluginsdk.Schema{
						Type: pluginsdk.TypeString,
					},
				},
				"enable_accelerated_networking": {
					Type:     pluginsdk.TypeBool,
					Computed: true,
				},
				"enable_ip_forwarding": {
					Type:     pluginsdk.TypeBool,
					Computed: true,
				},
				"network_security_group_id": {
					Type:     pluginsdk.TypeString,
					Computed: true,
				},
				"primary": {
					Type:     pluginsdk.TypeBool,
					Computed: true,
				},
			},
		},
	}
}

func virtualMachineScaleSetIPConfigurationSchema() *pluginsdk.Schema {
	return &pluginsdk.Schema{
		Type:     pluginsdk.TypeList,
		Required: true,
		Elem: &pluginsdk.Resource{
			Schema: map[string]*pluginsdk.Schema{
				"name": {
					Type:         pluginsdk.TypeString,
					Required:     true,
					ValidateFunc: validation.StringIsNotEmpty,
				},

				// Optional
				"application_gateway_backend_address_pool_ids": {
					Type:     pluginsdk.TypeSet,
					Optional: true,
					Elem:     &pluginsdk.Schema{Type: pluginsdk.TypeString},
					Set:      pluginsdk.HashString,
				},

				"application_security_group_ids": {
					Type:     pluginsdk.TypeSet,
					Optional: true,
					Elem: &pluginsdk.Schema{
						Type:         pluginsdk.TypeString,
						ValidateFunc: azure.ValidateResourceID,
					},
					Set:      pluginsdk.HashString,
					MaxItems: 20,
				},

				"load_balancer_backend_address_pool_ids": {
					Type:     pluginsdk.TypeSet,
					Optional: true,
					Elem:     &pluginsdk.Schema{Type: pluginsdk.TypeString},
					Set:      pluginsdk.HashString,
				},

				"load_balancer_inbound_nat_rules_ids": {
					Type:     pluginsdk.TypeSet,
					Optional: true,
					Elem:     &pluginsdk.Schema{Type: pluginsdk.TypeString},
					Set:      pluginsdk.HashString,
				},

				"primary": {
					Type:     pluginsdk.TypeBool,
					Optional: true,
					Default:  false,
				},

				"public_ip_address": virtualMachineScaleSetPublicIPAddressSchema(),

				"subnet_id": {
					Type:         pluginsdk.TypeString,
					Optional:     true,
					ValidateFunc: azure.ValidateResourceID,
				},

				"version": {
					Type:     pluginsdk.TypeString,
					Optional: true,
					Default:  string(compute.IPVersionIPv4),
					ValidateFunc: validation.StringInSlice([]string{
						string(compute.IPVersionIPv4),
						string(compute.IPVersionIPv6),
					}, false),
				},
			},
		},
	}
}

func virtualMachineScaleSetIPConfigurationSchemaForDataSource() *pluginsdk.Schema {
	return &pluginsdk.Schema{
		Type:     pluginsdk.TypeList,
		Computed: true,
		Elem: &pluginsdk.Resource{
			Schema: map[string]*pluginsdk.Schema{
				"name": {
					Type:     pluginsdk.TypeString,
					Computed: true,
				},

				"application_gateway_backend_address_pool_ids": {
					Type:     pluginsdk.TypeList,
					Computed: true,
					Elem: &pluginsdk.Schema{
						Type: pluginsdk.TypeString,
					},
				},

				"application_security_group_ids": {
					Type:     pluginsdk.TypeList,
					Computed: true,
					Elem: &pluginsdk.Schema{
						Type: pluginsdk.TypeString,
					},
				},

				"load_balancer_backend_address_pool_ids": {
					Type:     pluginsdk.TypeList,
					Computed: true,
					Elem: &pluginsdk.Schema{
						Type: pluginsdk.TypeString,
					},
				},

				"load_balancer_inbound_nat_rules_ids": {
					Type:     pluginsdk.TypeList,
					Computed: true,
					Elem: &pluginsdk.Schema{
						Type: pluginsdk.TypeString,
					},
				},

				"primary": {
					Type:     pluginsdk.TypeBool,
					Computed: true,
				},

				"public_ip_address": virtualMachineScaleSetPublicIPAddressSchemaForDataSource(),

				"subnet_id": {
					Type:     pluginsdk.TypeString,
					Computed: true,
				},

				"version": {
					Type:     pluginsdk.TypeString,
					Computed: true,
				},
			},
		},
	}
}

func virtualMachineScaleSetPublicIPAddressSchema() *pluginsdk.Schema {
	return &pluginsdk.Schema{
		Type:     pluginsdk.TypeList,
		Optional: true,
		Elem: &pluginsdk.Resource{
			Schema: map[string]*pluginsdk.Schema{
				"name": {
					Type:         pluginsdk.TypeString,
					Required:     true,
					ValidateFunc: validation.StringIsNotEmpty,
				},

				// Optional
				"domain_name_label": {
					Type:         pluginsdk.TypeString,
					Optional:     true,
					ValidateFunc: validation.StringIsNotEmpty,
				},
				"idle_timeout_in_minutes": {
					Type:         pluginsdk.TypeInt,
					Optional:     true,
					Computed:     true,
					ValidateFunc: validation.IntBetween(4, 32),
				},
				"ip_tag": {
					// TODO: does this want to be a Set?
					Type:     pluginsdk.TypeList,
					Optional: true,
					ForceNew: true,
					Elem: &pluginsdk.Resource{
						Schema: map[string]*pluginsdk.Schema{
							"tag": {
								Type:         pluginsdk.TypeString,
								Required:     true,
								ForceNew:     true,
								ValidateFunc: validation.StringIsNotEmpty,
							},
							"type": {
								Type:         pluginsdk.TypeString,
								Required:     true,
								ForceNew:     true,
								ValidateFunc: validation.StringIsNotEmpty,
							},
						},
					},
				},
				// TODO: preview feature
				// $ az feature register --namespace Microsoft.Network --name AllowBringYourOwnPublicIpAddress
				// $ az provider register -n Microsoft.Network
				"public_ip_prefix_id": {
					Type:         pluginsdk.TypeString,
					Optional:     true,
					ForceNew:     true,
					ValidateFunc: azure.ValidateResourceIDOrEmpty,
				},
			},
		},
	}
}

func virtualMachineScaleSetPublicIPAddressSchemaForDataSource() *pluginsdk.Schema {
	return &pluginsdk.Schema{
		Type:     pluginsdk.TypeList,
		Computed: true,
		Elem: &pluginsdk.Resource{
			Schema: map[string]*pluginsdk.Schema{
				"name": {
					Type:     pluginsdk.TypeString,
					Computed: true,
				},

				"domain_name_label": {
					Type:     pluginsdk.TypeString,
					Computed: true,
				},

				"idle_timeout_in_minutes": {
					Type:     pluginsdk.TypeInt,
					Computed: true,
				},

				"ip_tag": {
					Type:     pluginsdk.TypeList,
					Computed: true,
					Elem: &pluginsdk.Resource{
						Schema: map[string]*pluginsdk.Schema{
							"tag": {
								Type:     pluginsdk.TypeString,
								Computed: true,
							},
							"type": {
								Type:     pluginsdk.TypeString,
								Computed: true,
							},
						},
					},
				},

				"public_ip_prefix_id": {
					Type:     pluginsdk.TypeString,
					Computed: true,
				},
			},
		},
	}
}

func ExpandVirtualMachineScaleSetNetworkInterface(input []interface{}) (*[]compute.VirtualMachineScaleSetNetworkConfiguration, error) {
	output := make([]compute.VirtualMachineScaleSetNetworkConfiguration, 0)

	for _, v := range input {
		raw := v.(map[string]interface{})

		dnsServers := utils.ExpandStringSlice(raw["dns_servers"].([]interface{}))

		ipConfigurations := make([]compute.VirtualMachineScaleSetIPConfiguration, 0)
		ipConfigurationsRaw := raw["ip_configuration"].([]interface{})
		for _, configV := range ipConfigurationsRaw {
			configRaw := configV.(map[string]interface{})
			ipConfiguration, err := expandVirtualMachineScaleSetIPConfiguration(configRaw)
			if err != nil {
				return nil, err
			}

			ipConfigurations = append(ipConfigurations, *ipConfiguration)
		}

		config := compute.VirtualMachineScaleSetNetworkConfiguration{
			Name: utils.String(raw["name"].(string)),
			VirtualMachineScaleSetNetworkConfigurationProperties: &compute.VirtualMachineScaleSetNetworkConfigurationProperties{
				DNSSettings: &compute.VirtualMachineScaleSetNetworkConfigurationDNSSettings{
					DNSServers: dnsServers,
				},
				EnableAcceleratedNetworking: utils.Bool(raw["enable_accelerated_networking"].(bool)),
				EnableIPForwarding:          utils.Bool(raw["enable_ip_forwarding"].(bool)),
				IPConfigurations:            &ipConfigurations,
				Primary:                     utils.Bool(raw["primary"].(bool)),
			},
		}

		if nsgId := raw["network_security_group_id"].(string); nsgId != "" {
			config.VirtualMachineScaleSetNetworkConfigurationProperties.NetworkSecurityGroup = &compute.SubResource{
				ID: utils.String(nsgId),
			}
		}

		output = append(output, config)
	}

	return &output, nil
}

func expandVirtualMachineScaleSetIPConfiguration(raw map[string]interface{}) (*compute.VirtualMachineScaleSetIPConfiguration, error) {
	applicationGatewayBackendAddressPoolIdsRaw := raw["application_gateway_backend_address_pool_ids"].(*pluginsdk.Set).List()
	applicationGatewayBackendAddressPoolIds := expandIDsToSubResources(applicationGatewayBackendAddressPoolIdsRaw)

	applicationSecurityGroupIdsRaw := raw["application_security_group_ids"].(*pluginsdk.Set).List()
	applicationSecurityGroupIds := expandIDsToSubResources(applicationSecurityGroupIdsRaw)

	loadBalancerBackendAddressPoolIdsRaw := raw["load_balancer_backend_address_pool_ids"].(*pluginsdk.Set).List()
	loadBalancerBackendAddressPoolIds := expandIDsToSubResources(loadBalancerBackendAddressPoolIdsRaw)

	loadBalancerInboundNatPoolIdsRaw := raw["load_balancer_inbound_nat_rules_ids"].(*pluginsdk.Set).List()
	loadBalancerInboundNatPoolIds := expandIDsToSubResources(loadBalancerInboundNatPoolIdsRaw)

	primary := raw["primary"].(bool)
	version := compute.IPVersion(raw["version"].(string))
	if primary && version == compute.IPVersionIPv6 {
<<<<<<< HEAD
		return nil, fmt.Errorf("an IPv6 Primary IP Configuration is unsupported - instead add a IPv4 IP Configuration as the Primary and make the IPv6 IP Configuration the secondary")
=======
		return nil, fmt.Errorf("An IPv6 Primary IP Configuration is unsupported - instead add a IPv4 IP Configuration as the Primary and make the IPv6 IP Configuration the secondary")
>>>>>>> 85dfa8a7
	}

	ipConfiguration := compute.VirtualMachineScaleSetIPConfiguration{
		Name: utils.String(raw["name"].(string)),
		VirtualMachineScaleSetIPConfigurationProperties: &compute.VirtualMachineScaleSetIPConfigurationProperties{
			Primary:                               utils.Bool(primary),
			PrivateIPAddressVersion:               version,
			ApplicationGatewayBackendAddressPools: applicationGatewayBackendAddressPoolIds,
			ApplicationSecurityGroups:             applicationSecurityGroupIds,
			LoadBalancerBackendAddressPools:       loadBalancerBackendAddressPoolIds,
			LoadBalancerInboundNatPools:           loadBalancerInboundNatPoolIds,
		},
	}

	if subnetId := raw["subnet_id"].(string); subnetId != "" {
		ipConfiguration.VirtualMachineScaleSetIPConfigurationProperties.Subnet = &compute.APIEntityReference{
			ID: utils.String(subnetId),
		}
	}

	publicIPConfigsRaw := raw["public_ip_address"].([]interface{})
	if len(publicIPConfigsRaw) > 0 {
		publicIPConfigRaw := publicIPConfigsRaw[0].(map[string]interface{})
		publicIPAddressConfig := expandVirtualMachineScaleSetPublicIPAddress(publicIPConfigRaw)
		ipConfiguration.VirtualMachineScaleSetIPConfigurationProperties.PublicIPAddressConfiguration = publicIPAddressConfig
	}

	return &ipConfiguration, nil
}

func expandVirtualMachineScaleSetPublicIPAddress(raw map[string]interface{}) *compute.VirtualMachineScaleSetPublicIPAddressConfiguration {
	ipTagsRaw := raw["ip_tag"].([]interface{})
	ipTags := make([]compute.VirtualMachineScaleSetIPTag, 0)
	for _, ipTagV := range ipTagsRaw {
		ipTagRaw := ipTagV.(map[string]interface{})
		ipTags = append(ipTags, compute.VirtualMachineScaleSetIPTag{
			Tag:       utils.String(ipTagRaw["tag"].(string)),
			IPTagType: utils.String(ipTagRaw["type"].(string)),
		})
	}

	publicIPAddressConfig := compute.VirtualMachineScaleSetPublicIPAddressConfiguration{
		Name: utils.String(raw["name"].(string)),
		VirtualMachineScaleSetPublicIPAddressConfigurationProperties: &compute.VirtualMachineScaleSetPublicIPAddressConfigurationProperties{
			IPTags: &ipTags,
		},
	}

	if domainNameLabel := raw["domain_name_label"].(string); domainNameLabel != "" {
		dns := &compute.VirtualMachineScaleSetPublicIPAddressConfigurationDNSSettings{
			DomainNameLabel: utils.String(domainNameLabel),
		}
		publicIPAddressConfig.VirtualMachineScaleSetPublicIPAddressConfigurationProperties.DNSSettings = dns
	}

	if idleTimeout := raw["idle_timeout_in_minutes"].(int); idleTimeout > 0 {
		publicIPAddressConfig.VirtualMachineScaleSetPublicIPAddressConfigurationProperties.IdleTimeoutInMinutes = utils.Int32(int32(raw["idle_timeout_in_minutes"].(int)))
	}

	if publicIPPrefixID := raw["public_ip_prefix_id"].(string); publicIPPrefixID != "" {
		publicIPAddressConfig.VirtualMachineScaleSetPublicIPAddressConfigurationProperties.PublicIPPrefix = &compute.SubResource{
			ID: utils.String(publicIPPrefixID),
		}
	}

	return &publicIPAddressConfig
}

func ExpandVirtualMachineScaleSetNetworkInterfaceUpdate(input []interface{}) (*[]compute.VirtualMachineScaleSetUpdateNetworkConfiguration, error) {
	output := make([]compute.VirtualMachineScaleSetUpdateNetworkConfiguration, 0)

	for _, v := range input {
		raw := v.(map[string]interface{})

		dnsServers := utils.ExpandStringSlice(raw["dns_servers"].([]interface{}))

		ipConfigurations := make([]compute.VirtualMachineScaleSetUpdateIPConfiguration, 0)
		ipConfigurationsRaw := raw["ip_configuration"].([]interface{})
		for _, configV := range ipConfigurationsRaw {
			configRaw := configV.(map[string]interface{})
			ipConfiguration, err := expandVirtualMachineScaleSetIPConfigurationUpdate(configRaw)
			if err != nil {
				return nil, err
			}

			ipConfigurations = append(ipConfigurations, *ipConfiguration)
		}

		config := compute.VirtualMachineScaleSetUpdateNetworkConfiguration{
			Name: utils.String(raw["name"].(string)),
			VirtualMachineScaleSetUpdateNetworkConfigurationProperties: &compute.VirtualMachineScaleSetUpdateNetworkConfigurationProperties{
				DNSSettings: &compute.VirtualMachineScaleSetNetworkConfigurationDNSSettings{
					DNSServers: dnsServers,
				},
				EnableAcceleratedNetworking: utils.Bool(raw["enable_accelerated_networking"].(bool)),
				EnableIPForwarding:          utils.Bool(raw["enable_ip_forwarding"].(bool)),
				IPConfigurations:            &ipConfigurations,
				Primary:                     utils.Bool(raw["primary"].(bool)),
			},
		}

		if nsgId := raw["network_security_group_id"].(string); nsgId != "" {
			config.VirtualMachineScaleSetUpdateNetworkConfigurationProperties.NetworkSecurityGroup = &compute.SubResource{
				ID: utils.String(nsgId),
			}
		}

		output = append(output, config)
	}

	return &output, nil
}

func expandVirtualMachineScaleSetIPConfigurationUpdate(raw map[string]interface{}) (*compute.VirtualMachineScaleSetUpdateIPConfiguration, error) {
	applicationGatewayBackendAddressPoolIdsRaw := raw["application_gateway_backend_address_pool_ids"].(*pluginsdk.Set).List()
	applicationGatewayBackendAddressPoolIds := expandIDsToSubResources(applicationGatewayBackendAddressPoolIdsRaw)

	applicationSecurityGroupIdsRaw := raw["application_security_group_ids"].(*pluginsdk.Set).List()
	applicationSecurityGroupIds := expandIDsToSubResources(applicationSecurityGroupIdsRaw)

	loadBalancerBackendAddressPoolIdsRaw := raw["load_balancer_backend_address_pool_ids"].(*pluginsdk.Set).List()
	loadBalancerBackendAddressPoolIds := expandIDsToSubResources(loadBalancerBackendAddressPoolIdsRaw)

	loadBalancerInboundNatPoolIdsRaw := raw["load_balancer_inbound_nat_rules_ids"].(*pluginsdk.Set).List()
	loadBalancerInboundNatPoolIds := expandIDsToSubResources(loadBalancerInboundNatPoolIdsRaw)

	primary := raw["primary"].(bool)
	version := compute.IPVersion(raw["version"].(string))

	if primary && version == compute.IPVersionIPv6 {
		return nil, fmt.Errorf("An IPv6 Primary IP Configuration is unsupported - instead add a IPv4 IP Configuration as the Primary and make the IPv6 IP Configuration the secondary")
	}

	ipConfiguration := compute.VirtualMachineScaleSetUpdateIPConfiguration{
		Name: utils.String(raw["name"].(string)),
		VirtualMachineScaleSetUpdateIPConfigurationProperties: &compute.VirtualMachineScaleSetUpdateIPConfigurationProperties{
			Primary:                               utils.Bool(primary),
			PrivateIPAddressVersion:               version,
			ApplicationGatewayBackendAddressPools: applicationGatewayBackendAddressPoolIds,
			ApplicationSecurityGroups:             applicationSecurityGroupIds,
			LoadBalancerBackendAddressPools:       loadBalancerBackendAddressPoolIds,
			LoadBalancerInboundNatPools:           loadBalancerInboundNatPoolIds,
		},
	}

	if subnetId := raw["subnet_id"].(string); subnetId != "" {
		ipConfiguration.VirtualMachineScaleSetUpdateIPConfigurationProperties.Subnet = &compute.APIEntityReference{
			ID: utils.String(subnetId),
		}
	}

	publicIPConfigsRaw := raw["public_ip_address"].([]interface{})
	if len(publicIPConfigsRaw) > 0 {
		publicIPConfigRaw := publicIPConfigsRaw[0].(map[string]interface{})
		publicIPAddressConfig := expandVirtualMachineScaleSetPublicIPAddressUpdate(publicIPConfigRaw)
		ipConfiguration.VirtualMachineScaleSetUpdateIPConfigurationProperties.PublicIPAddressConfiguration = publicIPAddressConfig
	}

	return &ipConfiguration, nil
}

func expandVirtualMachineScaleSetPublicIPAddressUpdate(raw map[string]interface{}) *compute.VirtualMachineScaleSetUpdatePublicIPAddressConfiguration {
	publicIPAddressConfig := compute.VirtualMachineScaleSetUpdatePublicIPAddressConfiguration{
		Name: utils.String(raw["name"].(string)),
		VirtualMachineScaleSetUpdatePublicIPAddressConfigurationProperties: &compute.VirtualMachineScaleSetUpdatePublicIPAddressConfigurationProperties{},
	}

	if domainNameLabel := raw["domain_name_label"].(string); domainNameLabel != "" {
		dns := &compute.VirtualMachineScaleSetPublicIPAddressConfigurationDNSSettings{
			DomainNameLabel: utils.String(domainNameLabel),
		}
		publicIPAddressConfig.VirtualMachineScaleSetUpdatePublicIPAddressConfigurationProperties.DNSSettings = dns
	}

	if idleTimeout := raw["idle_timeout_in_minutes"].(int); idleTimeout > 0 {
		publicIPAddressConfig.VirtualMachineScaleSetUpdatePublicIPAddressConfigurationProperties.IdleTimeoutInMinutes = utils.Int32(int32(raw["idle_timeout_in_minutes"].(int)))
	}

	return &publicIPAddressConfig
}

func FlattenVirtualMachineScaleSetNetworkInterface(input *[]compute.VirtualMachineScaleSetNetworkConfiguration) []interface{} {
	if input == nil {
		return []interface{}{}
	}

	results := make([]interface{}, 0)
	for _, v := range *input {
		var name, networkSecurityGroupId string
		if v.Name != nil {
			name = *v.Name
		}
		if v.NetworkSecurityGroup != nil && v.NetworkSecurityGroup.ID != nil {
			networkSecurityGroupId = *v.NetworkSecurityGroup.ID
		}

		var enableAcceleratedNetworking, enableIPForwarding, primary bool
		if v.EnableAcceleratedNetworking != nil {
			enableAcceleratedNetworking = *v.EnableAcceleratedNetworking
		}
		if v.EnableIPForwarding != nil {
			enableIPForwarding = *v.EnableIPForwarding
		}
		if v.Primary != nil {
			primary = *v.Primary
		}

		var dnsServers []interface{}
		if settings := v.DNSSettings; settings != nil {
			dnsServers = utils.FlattenStringSlice(v.DNSSettings.DNSServers)
		}

		var ipConfigurations []interface{}
		if v.IPConfigurations != nil {
			for _, configRaw := range *v.IPConfigurations {
				config := flattenVirtualMachineScaleSetIPConfiguration(configRaw)
				ipConfigurations = append(ipConfigurations, config)
			}
		}

		results = append(results, map[string]interface{}{
			"name":                          name,
			"dns_servers":                   dnsServers,
			"enable_accelerated_networking": enableAcceleratedNetworking,
			"enable_ip_forwarding":          enableIPForwarding,
			"ip_configuration":              ipConfigurations,
			"network_security_group_id":     networkSecurityGroupId,
			"primary":                       primary,
		})
	}

	return results
}

func flattenVirtualMachineScaleSetIPConfiguration(input compute.VirtualMachineScaleSetIPConfiguration) map[string]interface{} {
	var name, subnetId string
	if input.Name != nil {
		name = *input.Name
	}
	if input.Subnet != nil && input.Subnet.ID != nil {
		subnetId = *input.Subnet.ID
	}

	var primary bool
	if input.Primary != nil {
		primary = *input.Primary
	}

	var publicIPAddresses []interface{}
	if input.PublicIPAddressConfiguration != nil {
		publicIPAddresses = append(publicIPAddresses, flattenVirtualMachineScaleSetPublicIPAddress(*input.PublicIPAddressConfiguration))
	}

	applicationGatewayBackendAddressPoolIds := flattenSubResourcesToIDs(input.ApplicationGatewayBackendAddressPools)
	applicationSecurityGroupIds := flattenSubResourcesToIDs(input.ApplicationSecurityGroups)
	loadBalancerBackendAddressPoolIds := flattenSubResourcesToIDs(input.LoadBalancerBackendAddressPools)
	loadBalancerInboundNatRuleIds := flattenSubResourcesToIDs(input.LoadBalancerInboundNatPools)

	return map[string]interface{}{
		"name":              name,
		"primary":           primary,
		"public_ip_address": publicIPAddresses,
		"subnet_id":         subnetId,
		"version":           string(input.PrivateIPAddressVersion),
		"application_gateway_backend_address_pool_ids": applicationGatewayBackendAddressPoolIds,
		"application_security_group_ids":               applicationSecurityGroupIds,
		"load_balancer_backend_address_pool_ids":       loadBalancerBackendAddressPoolIds,
		"load_balancer_inbound_nat_rules_ids":          loadBalancerInboundNatRuleIds,
	}
}

func flattenVirtualMachineScaleSetPublicIPAddress(input compute.VirtualMachineScaleSetPublicIPAddressConfiguration) map[string]interface{} {
	ipTags := make([]interface{}, 0)
	if input.IPTags != nil {
		for _, rawTag := range *input.IPTags {
			var tag, tagType string

			if rawTag.IPTagType != nil {
				tagType = *rawTag.IPTagType
			}

			if rawTag.Tag != nil {
				tag = *rawTag.Tag
			}

			ipTags = append(ipTags, map[string]interface{}{
				"tag":  tag,
				"type": tagType,
			})
		}
	}

	var domainNameLabel, name, publicIPPrefixId string
	if input.DNSSettings != nil && input.DNSSettings.DomainNameLabel != nil {
		domainNameLabel = *input.DNSSettings.DomainNameLabel
	}
	if input.Name != nil {
		name = *input.Name
	}
	if input.PublicIPPrefix != nil && input.PublicIPPrefix.ID != nil {
		publicIPPrefixId = *input.PublicIPPrefix.ID
	}

	var idleTimeoutInMinutes int
	if input.IdleTimeoutInMinutes != nil {
		idleTimeoutInMinutes = int(*input.IdleTimeoutInMinutes)
	}

	return map[string]interface{}{
		"name":                    name,
		"domain_name_label":       domainNameLabel,
		"idle_timeout_in_minutes": idleTimeoutInMinutes,
		"ip_tag":                  ipTags,
		"public_ip_prefix_id":     publicIPPrefixId,
	}
}

func VirtualMachineScaleSetDataDiskSchema() *pluginsdk.Schema {
	return &pluginsdk.Schema{
		// TODO: does this want to be a Set?
		Type:     pluginsdk.TypeList,
		Optional: true,
		Elem: &pluginsdk.Resource{
			Schema: map[string]*pluginsdk.Schema{
				"caching": {
					Type:     pluginsdk.TypeString,
					Required: true,
					ValidateFunc: validation.StringInSlice([]string{
						string(compute.CachingTypesNone),
						string(compute.CachingTypesReadOnly),
						string(compute.CachingTypesReadWrite),
					}, false),
				},

				"create_option": {
					Type:     pluginsdk.TypeString,
					Optional: true,
					ValidateFunc: validation.StringInSlice([]string{
						string(compute.DiskCreateOptionTypesEmpty),
						string(compute.DiskCreateOptionTypesFromImage),
					}, false),
					Default: string(compute.DiskCreateOptionTypesEmpty),
				},

				"disk_encryption_set_id": {
					Type:     pluginsdk.TypeString,
					Optional: true,
					// whilst the API allows updating this value, it's never actually set at Azure's end
					// presumably this'll take effect once key rotation is supported a few months post-GA?
					// however for now let's make this ForceNew since it can't be (successfully) updated
					ForceNew:     true,
					ValidateFunc: validate.DiskEncryptionSetID,
				},

				"disk_size_gb": {
					Type:         pluginsdk.TypeInt,
					Required:     true,
					ValidateFunc: validation.IntBetween(1, 32767),
				},

				"lun": {
					Type:         pluginsdk.TypeInt,
					Required:     true,
					ValidateFunc: validation.IntBetween(0, 2000), // TODO: confirm upper bounds
				},

				"storage_account_type": {
					Type:     pluginsdk.TypeString,
					Required: true,
					ValidateFunc: validation.StringInSlice([]string{
						string(compute.StorageAccountTypesPremiumLRS),
						string(compute.StorageAccountTypesStandardLRS),
						string(compute.StorageAccountTypesStandardSSDLRS),
						string(compute.StorageAccountTypesUltraSSDLRS),
					}, false),
				},

				"write_accelerator_enabled": {
					Type:     pluginsdk.TypeBool,
					Optional: true,
					Default:  false,
				},

				// TODO 3.0 - change this to ultra_ssd_disk_iops_read_write
				"disk_iops_read_write": {
					Type:     pluginsdk.TypeInt,
					Optional: true,
					Computed: true,
				},

				// TODO 3.0 - change this to ultra_ssd_disk_iops_read_write
				"disk_mbps_read_write": {
					Type:     pluginsdk.TypeInt,
					Optional: true,
					Computed: true,
				},
			},
		},
	}
}

func ExpandVirtualMachineScaleSetDataDisk(input []interface{}, ultraSSDEnabled bool) (*[]compute.VirtualMachineScaleSetDataDisk, error) {
	disks := make([]compute.VirtualMachineScaleSetDataDisk, 0)

	for _, v := range input {
		raw := v.(map[string]interface{})

		disk := compute.VirtualMachineScaleSetDataDisk{
			Caching:    compute.CachingTypes(raw["caching"].(string)),
			DiskSizeGB: utils.Int32(int32(raw["disk_size_gb"].(int))),
			Lun:        utils.Int32(int32(raw["lun"].(int))),
			ManagedDisk: &compute.VirtualMachineScaleSetManagedDiskParameters{
				StorageAccountType: compute.StorageAccountTypes(raw["storage_account_type"].(string)),
			},
			WriteAcceleratorEnabled: utils.Bool(raw["write_accelerator_enabled"].(bool)),
			CreateOption:            compute.DiskCreateOptionTypes(raw["create_option"].(string)),
		}

		if id := raw["disk_encryption_set_id"].(string); id != "" {
			disk.ManagedDisk.DiskEncryptionSet = &compute.DiskEncryptionSetParameters{
				ID: utils.String(id),
			}
		}

		if iops := raw["disk_iops_read_write"].(int); iops != 0 {
			if !ultraSSDEnabled {
				return nil, fmt.Errorf("`disk_iops_read_write` are only available for UltraSSD disks")
			}
			disk.DiskIOPSReadWrite = utils.Int64(int64(iops))
		}

		if mbps := raw["disk_mbps_read_write"].(int); mbps != 0 {
			if !ultraSSDEnabled {
				return nil, fmt.Errorf("`disk_mbps_read_write` are only available for UltraSSD disks")
			}
			disk.DiskMBpsReadWrite = utils.Int64(int64(mbps))
		}

		disks = append(disks, disk)
	}

	return &disks, nil
}

func FlattenVirtualMachineScaleSetDataDisk(input *[]compute.VirtualMachineScaleSetDataDisk) []interface{} {
	if input == nil {
		return []interface{}{}
	}

	output := make([]interface{}, 0)

	for _, v := range *input {
		diskSizeGb := 0
		if v.DiskSizeGB != nil && *v.DiskSizeGB != 0 {
			diskSizeGb = int(*v.DiskSizeGB)
		}

		lun := 0
		if v.Lun != nil {
			lun = int(*v.Lun)
		}

		storageAccountType := ""
		diskEncryptionSetId := ""
		if v.ManagedDisk != nil {
			storageAccountType = string(v.ManagedDisk.StorageAccountType)
			if v.ManagedDisk.DiskEncryptionSet != nil && v.ManagedDisk.DiskEncryptionSet.ID != nil {
				diskEncryptionSetId = *v.ManagedDisk.DiskEncryptionSet.ID
			}
		}

		writeAcceleratorEnabled := false
		if v.WriteAcceleratorEnabled != nil {
			writeAcceleratorEnabled = *v.WriteAcceleratorEnabled
		}

		iops := 0
		if v.DiskIOPSReadWrite != nil {
			iops = int(*v.DiskIOPSReadWrite)
		}

		mbps := 0
		if v.DiskMBpsReadWrite != nil {
			mbps = int(*v.DiskMBpsReadWrite)
		}

		output = append(output, map[string]interface{}{
			"caching":                   string(v.Caching),
			"create_option":             string(v.CreateOption),
			"lun":                       lun,
			"disk_encryption_set_id":    diskEncryptionSetId,
			"disk_size_gb":              diskSizeGb,
			"storage_account_type":      storageAccountType,
			"write_accelerator_enabled": writeAcceleratorEnabled,
			"disk_iops_read_write":      iops,
			"disk_mbps_read_write":      mbps,
		})
	}

	return output
}

func VirtualMachineScaleSetOSDiskSchema() *pluginsdk.Schema {
	return &pluginsdk.Schema{
		Type:     pluginsdk.TypeList,
		Required: true,
		MaxItems: 1,
		Elem: &pluginsdk.Resource{
			Schema: map[string]*pluginsdk.Schema{
				"caching": {
					Type:     pluginsdk.TypeString,
					Required: true,
					ValidateFunc: validation.StringInSlice([]string{
						string(compute.CachingTypesNone),
						string(compute.CachingTypesReadOnly),
						string(compute.CachingTypesReadWrite),
					}, false),
				},
				"storage_account_type": {
					Type:     pluginsdk.TypeString,
					Required: true,
					// whilst this appears in the Update block the API returns this when changing:
					// Changing property 'osDisk.managedDisk.storageAccountType' is not allowed
					ForceNew: true,
					ValidateFunc: validation.StringInSlice([]string{
						// note: OS Disks don't support Ultra SSDs
						string(compute.StorageAccountTypesPremiumLRS),
						string(compute.StorageAccountTypesStandardLRS),
						string(compute.StorageAccountTypesStandardSSDLRS),
					}, false),
				},

				"diff_disk_settings": {
					Type:     pluginsdk.TypeList,
					Optional: true,
					ForceNew: true,
					MaxItems: 1,
					Elem: &pluginsdk.Resource{
						Schema: map[string]*pluginsdk.Schema{
							"option": {
								Type:     pluginsdk.TypeString,
								Required: true,
								ForceNew: true,
								ValidateFunc: validation.StringInSlice([]string{
									string(compute.DiffDiskOptionsLocal),
								}, false),
							},
						},
					},
				},

				"disk_encryption_set_id": {
					Type:     pluginsdk.TypeString,
					Optional: true,
					// whilst the API allows updating this value, it's never actually set at Azure's end
					// presumably this'll take effect once key rotation is supported a few months post-GA?
					// however for now let's make this ForceNew since it can't be (successfully) updated
					ForceNew:     true,
					ValidateFunc: validate.DiskEncryptionSetID,
				},

				"disk_size_gb": {
					Type:         pluginsdk.TypeInt,
					Optional:     true,
					Computed:     true,
					ValidateFunc: validation.IntBetween(0, 4095),
				},

				"write_accelerator_enabled": {
					Type:     pluginsdk.TypeBool,
					Optional: true,
					Default:  false,
				},
			},
		},
	}
}

func ExpandVirtualMachineScaleSetOSDisk(input []interface{}, osType compute.OperatingSystemTypes) *compute.VirtualMachineScaleSetOSDisk {
	raw := input[0].(map[string]interface{})
	disk := compute.VirtualMachineScaleSetOSDisk{
		Caching: compute.CachingTypes(raw["caching"].(string)),
		ManagedDisk: &compute.VirtualMachineScaleSetManagedDiskParameters{
			StorageAccountType: compute.StorageAccountTypes(raw["storage_account_type"].(string)),
		},
		WriteAcceleratorEnabled: utils.Bool(raw["write_accelerator_enabled"].(bool)),

		// these have to be hard-coded so there's no point exposing them
		CreateOption: compute.DiskCreateOptionTypesFromImage,
		OsType:       osType,
	}

	if diskEncryptionSetId := raw["disk_encryption_set_id"].(string); diskEncryptionSetId != "" {
		disk.ManagedDisk.DiskEncryptionSet = &compute.DiskEncryptionSetParameters{
			ID: utils.String(diskEncryptionSetId),
		}
	}

	if osDiskSize := raw["disk_size_gb"].(int); osDiskSize > 0 {
		disk.DiskSizeGB = utils.Int32(int32(osDiskSize))
	}

	if diffDiskSettingsRaw := raw["diff_disk_settings"].([]interface{}); len(diffDiskSettingsRaw) > 0 {
		diffDiskRaw := diffDiskSettingsRaw[0].(map[string]interface{})
		disk.DiffDiskSettings = &compute.DiffDiskSettings{
			Option: compute.DiffDiskOptions(diffDiskRaw["option"].(string)),
		}
	}

	return &disk
}

func ExpandVirtualMachineScaleSetOSDiskUpdate(input []interface{}) *compute.VirtualMachineScaleSetUpdateOSDisk {
	raw := input[0].(map[string]interface{})
	disk := compute.VirtualMachineScaleSetUpdateOSDisk{
		Caching: compute.CachingTypes(raw["caching"].(string)),
		ManagedDisk: &compute.VirtualMachineScaleSetManagedDiskParameters{
			StorageAccountType: compute.StorageAccountTypes(raw["storage_account_type"].(string)),
		},
		WriteAcceleratorEnabled: utils.Bool(raw["write_accelerator_enabled"].(bool)),
	}

	if diskEncryptionSetId := raw["disk_encryption_set_id"].(string); diskEncryptionSetId != "" {
		disk.ManagedDisk.DiskEncryptionSet = &compute.DiskEncryptionSetParameters{
			ID: utils.String(diskEncryptionSetId),
		}
	}

	if osDiskSize := raw["disk_size_gb"].(int); osDiskSize > 0 {
		disk.DiskSizeGB = utils.Int32(int32(osDiskSize))
	}

	return &disk
}

func FlattenVirtualMachineScaleSetOSDisk(input *compute.VirtualMachineScaleSetOSDisk) []interface{} {
	if input == nil {
		return []interface{}{}
	}

	diffDiskSettings := make([]interface{}, 0)
	if input.DiffDiskSettings != nil {
		diffDiskSettings = append(diffDiskSettings, map[string]interface{}{
			"option": string(input.DiffDiskSettings.Option),
		})
	}

	diskSizeGb := 0
	if input.DiskSizeGB != nil && *input.DiskSizeGB != 0 {
		diskSizeGb = int(*input.DiskSizeGB)
	}

	storageAccountType := ""
	diskEncryptionSetId := ""
	if input.ManagedDisk != nil {
		storageAccountType = string(input.ManagedDisk.StorageAccountType)
		if input.ManagedDisk.DiskEncryptionSet != nil && input.ManagedDisk.DiskEncryptionSet.ID != nil {
			diskEncryptionSetId = *input.ManagedDisk.DiskEncryptionSet.ID
		}
	}

	writeAcceleratorEnabled := false
	if input.WriteAcceleratorEnabled != nil {
		writeAcceleratorEnabled = *input.WriteAcceleratorEnabled
	}

	return []interface{}{
		map[string]interface{}{
			"caching":                   string(input.Caching),
			"disk_size_gb":              diskSizeGb,
			"diff_disk_settings":        diffDiskSettings,
			"storage_account_type":      storageAccountType,
			"write_accelerator_enabled": writeAcceleratorEnabled,
			"disk_encryption_set_id":    diskEncryptionSetId,
		},
	}
}

func VirtualMachineScaleSetAutomatedOSUpgradePolicySchema() *pluginsdk.Schema {
	return &pluginsdk.Schema{
		Type:     pluginsdk.TypeList,
		Optional: true,
		MaxItems: 1,
		Elem: &pluginsdk.Resource{
			Schema: map[string]*pluginsdk.Schema{
				// TODO: should these be optional + defaulted?
				"disable_automatic_rollback": {
					Type:     pluginsdk.TypeBool,
					Required: true,
				},
				"enable_automatic_os_upgrade": {
					Type:     pluginsdk.TypeBool,
					Required: true,
				},
			},
		},
	}
}

func ExpandVirtualMachineScaleSetAutomaticUpgradePolicy(input []interface{}) *compute.AutomaticOSUpgradePolicy {
	if len(input) == 0 {
		return nil
	}

	raw := input[0].(map[string]interface{})
	return &compute.AutomaticOSUpgradePolicy{
		DisableAutomaticRollback: utils.Bool(raw["disable_automatic_rollback"].(bool)),
		EnableAutomaticOSUpgrade: utils.Bool(raw["enable_automatic_os_upgrade"].(bool)),
	}
}

func FlattenVirtualMachineScaleSetAutomaticOSUpgradePolicy(input *compute.AutomaticOSUpgradePolicy) []interface{} {
	if input == nil {
		return []interface{}{}
	}

	disableAutomaticRollback := false
	if input.DisableAutomaticRollback != nil {
		disableAutomaticRollback = *input.DisableAutomaticRollback
	}

	enableAutomaticOSUpgrade := false
	if input.EnableAutomaticOSUpgrade != nil {
		enableAutomaticOSUpgrade = *input.EnableAutomaticOSUpgrade
	}

	return []interface{}{
		map[string]interface{}{
			"disable_automatic_rollback":  disableAutomaticRollback,
			"enable_automatic_os_upgrade": enableAutomaticOSUpgrade,
		},
	}
}

func VirtualMachineScaleSetRollingUpgradePolicySchema() *pluginsdk.Schema {
	return &pluginsdk.Schema{
		Type:     pluginsdk.TypeList,
		Optional: true,
		ForceNew: true,
		MaxItems: 1,
		Elem: &pluginsdk.Resource{
			Schema: map[string]*pluginsdk.Schema{
				"max_batch_instance_percent": {
					Type:     pluginsdk.TypeInt,
					Required: true,
				},
				"max_unhealthy_instance_percent": {
					Type:     pluginsdk.TypeInt,
					Required: true,
				},
				"max_unhealthy_upgraded_instance_percent": {
					Type:     pluginsdk.TypeInt,
					Required: true,
				},
				"pause_time_between_batches": {
					Type:         pluginsdk.TypeString,
					Required:     true,
					ValidateFunc: azValidate.ISO8601Duration,
				},
			},
		},
	}
}

func ExpandVirtualMachineScaleSetRollingUpgradePolicy(input []interface{}) *compute.RollingUpgradePolicy {
	if len(input) == 0 {
		return nil
	}

	raw := input[0].(map[string]interface{})

	return &compute.RollingUpgradePolicy{
		MaxBatchInstancePercent:             utils.Int32(int32(raw["max_batch_instance_percent"].(int))),
		MaxUnhealthyInstancePercent:         utils.Int32(int32(raw["max_unhealthy_instance_percent"].(int))),
		MaxUnhealthyUpgradedInstancePercent: utils.Int32(int32(raw["max_unhealthy_upgraded_instance_percent"].(int))),
		PauseTimeBetweenBatches:             utils.String(raw["pause_time_between_batches"].(string)),
	}
}

func FlattenVirtualMachineScaleSetRollingUpgradePolicy(input *compute.RollingUpgradePolicy) []interface{} {
	if input == nil {
		return []interface{}{}
	}

	maxBatchInstancePercent := 0
	if input.MaxBatchInstancePercent != nil {
		maxBatchInstancePercent = int(*input.MaxBatchInstancePercent)
	}

	maxUnhealthyInstancePercent := 0
	if input.MaxUnhealthyInstancePercent != nil {
		maxUnhealthyInstancePercent = int(*input.MaxUnhealthyInstancePercent)
	}

	maxUnhealthyUpgradedInstancePercent := 0
	if input.MaxUnhealthyUpgradedInstancePercent != nil {
		maxUnhealthyUpgradedInstancePercent = int(*input.MaxUnhealthyUpgradedInstancePercent)
	}

	pauseTimeBetweenBatches := ""
	if input.PauseTimeBetweenBatches != nil {
		pauseTimeBetweenBatches = *input.PauseTimeBetweenBatches
	}

	return []interface{}{
		map[string]interface{}{
			"max_batch_instance_percent":              maxBatchInstancePercent,
			"max_unhealthy_instance_percent":          maxUnhealthyInstancePercent,
			"max_unhealthy_upgraded_instance_percent": maxUnhealthyUpgradedInstancePercent,
			"pause_time_between_batches":              pauseTimeBetweenBatches,
		},
	}
}

func VirtualMachineScaleSetTerminateNotificationSchema() *pluginsdk.Schema {
	return &pluginsdk.Schema{
		Type:     pluginsdk.TypeList,
		Optional: true,
		Computed: true,
		MaxItems: 1,
		Elem: &pluginsdk.Resource{
			Schema: map[string]*pluginsdk.Schema{
				"enabled": {
					Type:     pluginsdk.TypeBool,
					Required: true,
				},
				"timeout": {
					Type:         pluginsdk.TypeString,
					Optional:     true,
					ValidateFunc: azValidate.ISO8601Duration,
					Default:      "PT5M",
				},
			},
		},
	}
}

func ExpandVirtualMachineScaleSetScheduledEventsProfile(input []interface{}) *compute.ScheduledEventsProfile {
	if len(input) == 0 {
		return nil
	}

	raw := input[0].(map[string]interface{})
	enabled := raw["enabled"].(bool)
	timeout := raw["timeout"].(string)

	return &compute.ScheduledEventsProfile{
		TerminateNotificationProfile: &compute.TerminateNotificationProfile{
			Enable:           &enabled,
			NotBeforeTimeout: &timeout,
		},
	}
}

func FlattenVirtualMachineScaleSetScheduledEventsProfile(input *compute.ScheduledEventsProfile) []interface{} {
	// if enabled is set to false, there will be no ScheduledEventsProfile in response, to avoid plan non empty when
	// a user explicitly set enabled to false, we need to assign a default block to this field

	enabled := false
	if input != nil && input.TerminateNotificationProfile != nil && input.TerminateNotificationProfile.Enable != nil {
		enabled = *input.TerminateNotificationProfile.Enable
	}

	timeout := "PT5M"
	if input != nil && input.TerminateNotificationProfile != nil && input.TerminateNotificationProfile.NotBeforeTimeout != nil {
		timeout = *input.TerminateNotificationProfile.NotBeforeTimeout
	}

	return []interface{}{
		map[string]interface{}{
			"enabled": enabled,
			"timeout": timeout,
		},
	}
}

func VirtualMachineScaleSetAutomaticRepairsPolicySchema() *pluginsdk.Schema {
	return &pluginsdk.Schema{
		Type:     pluginsdk.TypeList,
		Optional: true,
		Computed: true,
		MaxItems: 1,
		Elem: &pluginsdk.Resource{
			Schema: map[string]*pluginsdk.Schema{
				"enabled": {
					Type:     pluginsdk.TypeBool,
					Required: true,
				},
				"grace_period": {
					Type:     pluginsdk.TypeString,
					Optional: true,
					Default:  "PT30M",
					// this field actually has a range from 30m to 90m, is there a function that can do this validation?
					ValidateFunc: azValidate.ISO8601Duration,
				},
			},
		},
	}
}

func ExpandVirtualMachineScaleSetAutomaticRepairsPolicy(input []interface{}) *compute.AutomaticRepairsPolicy {
	if len(input) == 0 {
		return nil
	}

	raw := input[0].(map[string]interface{})

	return &compute.AutomaticRepairsPolicy{
		Enabled:     utils.Bool(raw["enabled"].(bool)),
		GracePeriod: utils.String(raw["grace_period"].(string)),
	}
}

func FlattenVirtualMachineScaleSetAutomaticRepairsPolicy(input *compute.AutomaticRepairsPolicy) []interface{} {
	// if enabled is set to false, there will be no AutomaticRepairsPolicy in response, to avoid plan non empty when
	// a user explicitly set enabled to false, we need to assign a default block to this field

	enabled := false
	if input != nil && input.Enabled != nil {
		enabled = *input.Enabled
	}

	gracePeriod := "PT30M"
	if input != nil && input.GracePeriod != nil {
		gracePeriod = *input.GracePeriod
	}

	return []interface{}{
		map[string]interface{}{
			"enabled":      enabled,
			"grace_period": gracePeriod,
		},
	}
}

func VirtualMachineScaleSetExtensionsSchema() *pluginsdk.Schema {
	return &pluginsdk.Schema{
		Type:     pluginsdk.TypeSet,
		Optional: true,
		Computed: true,
		Elem: &pluginsdk.Resource{
			Schema: map[string]*pluginsdk.Schema{
				"name": {
					Type:         pluginsdk.TypeString,
					Required:     true,
					ValidateFunc: validation.StringIsNotEmpty,
				},

				"publisher": {
					Type:         pluginsdk.TypeString,
					Required:     true,
					ValidateFunc: validation.StringIsNotEmpty,
				},

				"type": {
					Type:         pluginsdk.TypeString,
					Required:     true,
					ValidateFunc: validation.StringIsNotEmpty,
				},

				"type_handler_version": {
					Type:         pluginsdk.TypeString,
					Required:     true,
					ValidateFunc: validation.StringIsNotEmpty,
				},

				"auto_upgrade_minor_version": {
					Type:     pluginsdk.TypeBool,
					Optional: true,
					Default:  true,
				},

				"automatic_upgrade_enabled": {
					Type:     pluginsdk.TypeBool,
					Optional: true,
				},

				"force_update_tag": {
					Type:     pluginsdk.TypeString,
					Optional: true,
				},

				"protected_settings": {
					Type:         pluginsdk.TypeString,
					Optional:     true,
					Sensitive:    true,
					ValidateFunc: validation.StringIsJSON,
				},

				"provision_after_extensions": {
					Type:     pluginsdk.TypeList,
					Optional: true,
					Elem: &pluginsdk.Schema{
						Type: pluginsdk.TypeString,
					},
				},

				"settings": {
					Type:             pluginsdk.TypeString,
					Optional:         true,
					ValidateFunc:     validation.StringIsJSON,
					DiffSuppressFunc: pluginsdk.SuppressJsonDiff,
				},
			},
		},
		Set: virtualMachineScaleSetExtensionHash,
	}
}

func virtualMachineScaleSetExtensionHash(v interface{}) int {
	var buf bytes.Buffer

	if m, ok := v.(map[string]interface{}); ok {
		buf.WriteString(fmt.Sprintf("%s-", m["name"].(string)))
		buf.WriteString(fmt.Sprintf("%s-", m["publisher"].(string)))
		buf.WriteString(fmt.Sprintf("%s-", m["type"].(string)))
		buf.WriteString(fmt.Sprintf("%s-", m["type_handler_version"].(string)))
		buf.WriteString(fmt.Sprintf("%t-", m["auto_upgrade_minor_version"].(bool)))

		if v, ok = m["force_update_tag"]; ok {
			buf.WriteString(fmt.Sprintf("%s-", v))
		}

		if v, ok := m["provision_after_extensions"]; ok {
			buf.WriteString(fmt.Sprintf("%s-", v))
		}

		// we need to ensure the whitespace is consistent
		settings := m["settings"].(string)
		if settings != "" {
			expandedSettings, err := pluginsdk.ExpandJsonFromString(settings)
			if err == nil {
				serializedSettings, err := pluginsdk.FlattenJsonToString(expandedSettings)
				if err == nil {
					buf.WriteString(fmt.Sprintf("%s-", serializedSettings))
				}
			}
		}

		if v, ok := m["protected_settings"]; ok {
			settings := v.(string)
			if settings != "" {
				expandedSettings, err := pluginsdk.ExpandJsonFromString(settings)
				if err == nil {
					serializedSettings, err := pluginsdk.FlattenJsonToString(expandedSettings)
					if err == nil {
						buf.WriteString(fmt.Sprintf("%s-", serializedSettings))
					}
				}
			}
		}
	}

	return pluginsdk.HashString(buf.String())
}

func expandVirtualMachineScaleSetExtensions(input []interface{}) (extensionProfile *compute.VirtualMachineScaleSetExtensionProfile, hasHealthExtension bool, err error) {
	extensionProfile = &compute.VirtualMachineScaleSetExtensionProfile{}
	if len(input) == 0 {
		return extensionProfile, false, nil
	}

	extensions := make([]compute.VirtualMachineScaleSetExtension, 0)
	for _, v := range input {
		extensionRaw := v.(map[string]interface{})
		extension := compute.VirtualMachineScaleSetExtension{
			Name: utils.String(extensionRaw["name"].(string)),
		}
		extensionType := extensionRaw["type"].(string)

		extensionProps := compute.VirtualMachineScaleSetExtensionProperties{
			Publisher:                utils.String(extensionRaw["publisher"].(string)),
			Type:                     &extensionType,
			TypeHandlerVersion:       utils.String(extensionRaw["type_handler_version"].(string)),
			AutoUpgradeMinorVersion:  utils.Bool(extensionRaw["auto_upgrade_minor_version"].(bool)),
			EnableAutomaticUpgrade:   utils.Bool(extensionRaw["automatic_upgrade_enabled"].(bool)),
			ProvisionAfterExtensions: utils.ExpandStringSlice(extensionRaw["provision_after_extensions"].([]interface{})),
		}

		if extensionType == "ApplicationHealthLinux" || extensionType == "ApplicationHealthWindows" {
			hasHealthExtension = true
		}

		if forceUpdateTag := extensionRaw["force_update_tag"]; forceUpdateTag != nil {
			extensionProps.ForceUpdateTag = utils.String(forceUpdateTag.(string))
		}

		if val, ok := extensionRaw["settings"]; ok && val.(string) != "" {
			settings, err := pluginsdk.ExpandJsonFromString(val.(string))
			if err != nil {
				return nil, false, fmt.Errorf("failed to parse JSON from `settings`: %+v", err)
			}
			extensionProps.Settings = settings
		}

		if val, ok := extensionRaw["protected_settings"]; ok && val.(string) != "" {
			protectedSettings, err := pluginsdk.ExpandJsonFromString(val.(string))
			if err != nil {
				return nil, false, fmt.Errorf("failed to parse JSON from `protected_settings`: %+v", err)
			}
			extensionProps.ProtectedSettings = protectedSettings
		}

		extension.VirtualMachineScaleSetExtensionProperties = &extensionProps
		extensions = append(extensions, extension)
	}
	extensionProfile.Extensions = &extensions

	return extensionProfile, hasHealthExtension, nil
}

func flattenVirtualMachineScaleSetExtensions(input *compute.VirtualMachineScaleSetExtensionProfile, d *pluginsdk.ResourceData) ([]map[string]interface{}, error) {
	result := make([]map[string]interface{}, 0)
	if input == nil || input.Extensions == nil {
		return result, nil
	}

	// extensionsFromState holds the "extension" block, which is used to retrieve the "protected_settings" to fill it back the state,
	// since it is not returned from the API.
	extensionsFromState := map[string]map[string]interface{}{}
	if extSet, ok := d.GetOk("extension"); ok && extSet != nil {
		extensions := extSet.(*pluginsdk.Set).List()
		for _, ext := range extensions {
			if ext == nil {
				continue
			}
			ext := ext.(map[string]interface{})
			extensionsFromState[ext["name"].(string)] = ext
		}
	}

	for _, v := range *input.Extensions {
		name := ""
		if v.Name != nil {
			name = *v.Name
		}

		autoUpgradeMinorVersion := false
		enableAutomaticUpgrade := false
		forceUpdateTag := ""
		provisionAfterExtension := make([]interface{}, 0)
		protectedSettings := ""
		extPublisher := ""
		extSettings := ""
		extType := ""
		extTypeVersion := ""

		if props := v.VirtualMachineScaleSetExtensionProperties; props != nil {
			if props.Publisher != nil {
				extPublisher = *props.Publisher
			}

			if props.Type != nil {
				extType = *props.Type
			}

			if props.TypeHandlerVersion != nil {
				extTypeVersion = *props.TypeHandlerVersion
			}

			if props.AutoUpgradeMinorVersion != nil {
				autoUpgradeMinorVersion = *props.AutoUpgradeMinorVersion
			}

			if props.EnableAutomaticUpgrade != nil {
				enableAutomaticUpgrade = *props.EnableAutomaticUpgrade
			}

			if props.ForceUpdateTag != nil {
				forceUpdateTag = *props.ForceUpdateTag
			}

			if props.ProvisionAfterExtensions != nil {
				provisionAfterExtension = utils.FlattenStringSlice(props.ProvisionAfterExtensions)
			}

			if props.Settings != nil {
				extSettingsRaw, err := pluginsdk.FlattenJsonToString(props.Settings.(map[string]interface{}))
				if err != nil {
					return nil, err
				}
				extSettings = extSettingsRaw
			}
		}
		// protected_settings isn't returned, so we attempt to get it from state otherwise set to empty string
		if ext, ok := extensionsFromState[name]; ok {
			if protectedSettingsFromState, ok := ext["protected_settings"]; ok {
				if protectedSettingsFromState.(string) != "" && protectedSettingsFromState.(string) != "{}" {
					protectedSettings = protectedSettingsFromState.(string)
				}
			}
		}

		result = append(result, map[string]interface{}{
			"name":                       name,
			"auto_upgrade_minor_version": autoUpgradeMinorVersion,
			"automatic_upgrade_enabled":  enableAutomaticUpgrade,
			"force_update_tag":           forceUpdateTag,
			"provision_after_extensions": provisionAfterExtension,
			"protected_settings":         protectedSettings,
			"publisher":                  extPublisher,
			"settings":                   extSettings,
			"type":                       extType,
			"type_handler_version":       extTypeVersion,
		})
	}
	return result, nil
}<|MERGE_RESOLUTION|>--- conflicted
+++ resolved
@@ -553,11 +553,7 @@
 	primary := raw["primary"].(bool)
 	version := compute.IPVersion(raw["version"].(string))
 	if primary && version == compute.IPVersionIPv6 {
-<<<<<<< HEAD
 		return nil, fmt.Errorf("an IPv6 Primary IP Configuration is unsupported - instead add a IPv4 IP Configuration as the Primary and make the IPv6 IP Configuration the secondary")
-=======
-		return nil, fmt.Errorf("An IPv6 Primary IP Configuration is unsupported - instead add a IPv4 IP Configuration as the Primary and make the IPv6 IP Configuration the secondary")
->>>>>>> 85dfa8a7
 	}
 
 	ipConfiguration := compute.VirtualMachineScaleSetIPConfiguration{
