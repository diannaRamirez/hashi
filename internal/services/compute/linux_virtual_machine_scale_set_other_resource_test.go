--- conflicted
+++ resolved
@@ -2530,7 +2530,100 @@
 `, r.template(data), data.RandomInteger)
 }
 
-<<<<<<< HEAD
+func (r LinuxVirtualMachineScaleSetResource) otherSecureBootEnabled(data acceptance.TestData) string {
+	return fmt.Sprintf(`
+%s
+
+provider "azurerm" {
+  features {}
+}
+
+resource "azurerm_linux_virtual_machine_scale_set" "test" {
+  name                = "acctestvmss-%d"
+  resource_group_name = azurerm_resource_group.test.name
+  location            = azurerm_resource_group.test.location
+  sku                 = "Standard_B1ls"
+  instances           = 1
+  admin_username      = "adminuser"
+  admin_password      = "P@ssword1234!"
+
+  disable_password_authentication = false
+
+  source_image_reference {
+    publisher = "Canonical"
+    offer     = "UbuntuServer"
+    sku       = "18_04-lts-gen2"
+    version   = "latest"
+  }
+
+  os_disk {
+    storage_account_type = "Standard_LRS"
+    caching              = "ReadWrite"
+  }
+
+  network_interface {
+    name    = "example"
+    primary = true
+
+    ip_configuration {
+      name      = "internal"
+      primary   = true
+      subnet_id = azurerm_subnet.test.id
+    }
+  }
+
+  secure_boot_enabled = true
+}
+`, r.template(data), data.RandomInteger)
+}
+
+func (r LinuxVirtualMachineScaleSetResource) otherVTpmEnabled(data acceptance.TestData) string {
+	return fmt.Sprintf(`
+%s
+
+provider "azurerm" {
+  features {}
+}
+
+resource "azurerm_linux_virtual_machine_scale_set" "test" {
+  name                = "acctestvmss-%d"
+  resource_group_name = azurerm_resource_group.test.name
+  location            = azurerm_resource_group.test.location
+  sku                 = "Standard_B1ls"
+  instances           = 1
+  admin_username      = "adminuser"
+  admin_password      = "P@ssword1234!"
+
+  disable_password_authentication = false
+
+  source_image_reference {
+    publisher = "Canonical"
+    offer     = "UbuntuServer"
+    sku       = "18_04-lts-gen2"
+    version   = "latest"
+  }
+
+  os_disk {
+    storage_account_type = "Standard_LRS"
+    caching              = "ReadWrite"
+  }
+
+  network_interface {
+    name    = "example"
+    primary = true
+
+    ip_configuration {
+      name      = "internal"
+      primary   = true
+      subnet_id = azurerm_subnet.test.id
+    }
+  }
+
+  vtpm_enabled = true
+}
+`, r.template(data), data.RandomInteger)
+}
+
 func (r LinuxVirtualMachineScaleSetResource) otherExtendedLocation(data acceptance.TestData, tag string) string {
 	return fmt.Sprintf(`
 # note: whilst these aren't used in all tests, it saves us redefining these everywhere
@@ -2558,35 +2651,29 @@
   resource_group_name  = azurerm_resource_group.test.name
   virtual_network_name = azurerm_virtual_network.test.name
   address_prefixes     = ["10.0.2.0/24"]
-=======
-func (r LinuxVirtualMachineScaleSetResource) otherSecureBootEnabled(data acceptance.TestData) string {
-	return fmt.Sprintf(`
-%s
-
-provider "azurerm" {
-  features {}
 }
 
 resource "azurerm_linux_virtual_machine_scale_set" "test" {
   name                = "acctestvmss-%d"
   resource_group_name = azurerm_resource_group.test.name
   location            = azurerm_resource_group.test.location
-  sku                 = "Standard_B1ls"
+  sku                 = "Standard_D2s_v3"
   instances           = 1
   admin_username      = "adminuser"
   admin_password      = "P@ssword1234!"
-
-  disable_password_authentication = false
-
-  source_image_reference {
-    publisher = "Canonical"
-    offer     = "UbuntuServer"
-    sku       = "18_04-lts-gen2"
-    version   = "latest"
-  }
-
-  os_disk {
-    storage_account_type = "Standard_LRS"
+  extended_location   = "microsoftlosangeles1"
+
+  disable_password_authentication = false
+
+  source_image_reference {
+    publisher = "Canonical"
+    offer     = "UbuntuServer"
+    sku       = "18.04-LTS"
+    version   = "latest"
+  }
+
+  os_disk {
+    storage_account_type = "Premium_LRS"
     caching              = "ReadWrite"
   }
 
@@ -2601,79 +2688,9 @@
     }
   }
 
-  secure_boot_enabled = true
-}
-`, r.template(data), data.RandomInteger)
-}
-
-func (r LinuxVirtualMachineScaleSetResource) otherVTpmEnabled(data acceptance.TestData) string {
-	return fmt.Sprintf(`
-%s
-
-provider "azurerm" {
-  features {}
->>>>>>> 28166482
-}
-
-resource "azurerm_linux_virtual_machine_scale_set" "test" {
-  name                = "acctestvmss-%d"
-  resource_group_name = azurerm_resource_group.test.name
-  location            = azurerm_resource_group.test.location
-<<<<<<< HEAD
-  sku                 = "Standard_D2s_v3"
-  instances           = 1
-  admin_username      = "adminuser"
-  admin_password      = "P@ssword1234!"
-  extended_location   = "microsoftlosangeles1"
-=======
-  sku                 = "Standard_B1ls"
-  instances           = 1
-  admin_username      = "adminuser"
-  admin_password      = "P@ssword1234!"
->>>>>>> 28166482
-
-  disable_password_authentication = false
-
-  source_image_reference {
-    publisher = "Canonical"
-    offer     = "UbuntuServer"
-<<<<<<< HEAD
-    sku       = "18.04-LTS"
-=======
-    sku       = "18_04-lts-gen2"
->>>>>>> 28166482
-    version   = "latest"
-  }
-
-  os_disk {
-<<<<<<< HEAD
-    storage_account_type = "Premium_LRS"
-=======
-    storage_account_type = "Standard_LRS"
->>>>>>> 28166482
-    caching              = "ReadWrite"
-  }
-
-  network_interface {
-    name    = "example"
-    primary = true
-
-    ip_configuration {
-      name      = "internal"
-      primary   = true
-      subnet_id = azurerm_subnet.test.id
-    }
-  }
-
-<<<<<<< HEAD
   tags = {
     ENV = "%s"
   }
 }
 `, data.RandomInteger, data.RandomInteger, data.RandomInteger, tag)
-=======
-  vtpm_enabled = true
-}
-`, r.template(data), data.RandomInteger)
->>>>>>> 28166482
 }