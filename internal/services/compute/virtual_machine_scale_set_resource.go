package compute

import (
	"bytes"
	"context"
	"fmt"
	"log"
	"strings"
	"time"

	"github.com/Azure/azure-sdk-for-go/services/compute/mgmt/2021-07-01/compute"
	"github.com/hashicorp/terraform-provider-azurerm/helpers/azure"
	"github.com/hashicorp/terraform-provider-azurerm/helpers/tf"
	"github.com/hashicorp/terraform-provider-azurerm/helpers/validate"
	"github.com/hashicorp/terraform-provider-azurerm/internal/clients"
	"github.com/hashicorp/terraform-provider-azurerm/internal/services/compute/migration"
	"github.com/hashicorp/terraform-provider-azurerm/internal/services/compute/parse"
	validate2 "github.com/hashicorp/terraform-provider-azurerm/internal/services/compute/validate"
	msiparse "github.com/hashicorp/terraform-provider-azurerm/internal/services/msi/parse"
	msivalidate "github.com/hashicorp/terraform-provider-azurerm/internal/services/msi/validate"
	"github.com/hashicorp/terraform-provider-azurerm/internal/tags"
	"github.com/hashicorp/terraform-provider-azurerm/internal/tf/pluginsdk"
	"github.com/hashicorp/terraform-provider-azurerm/internal/tf/suppress"
	"github.com/hashicorp/terraform-provider-azurerm/internal/tf/validation"
	"github.com/hashicorp/terraform-provider-azurerm/internal/timeouts"
	"github.com/hashicorp/terraform-provider-azurerm/utils"
)

// NOTE: the `azurerm_virtual_machine_scale_set` resource has been superseded by the
//       `azurerm_linux_virtual_machine_scale_set` and `azurerm_windows_virtual_machine_scale_set` resources
//       and as such this resource is feature-frozen and new functionality will be added to these new resources instead.
func resourceVirtualMachineScaleSet() *pluginsdk.Resource {
	return &pluginsdk.Resource{
		Create: resourceVirtualMachineScaleSetCreateUpdate,
		Read:   resourceVirtualMachineScaleSetRead,
		Update: resourceVirtualMachineScaleSetCreateUpdate,
		Delete: resourceVirtualMachineScaleSetDelete,

		SchemaVersion: 1,
		StateUpgraders: pluginsdk.StateUpgrades(map[int]pluginsdk.StateUpgrade{
			0: migration.LegacyVMSSV0ToV1{},
		}),

		Importer: pluginsdk.ImporterValidatingResourceId(func(id string) error {
			_, err := parse.VirtualMachineScaleSetID(id)
			return err
		}),

		Timeouts: &pluginsdk.ResourceTimeout{
			Create: pluginsdk.DefaultTimeout(60 * time.Minute),
			Read:   pluginsdk.DefaultTimeout(5 * time.Minute),
			Update: pluginsdk.DefaultTimeout(60 * time.Minute),
			Delete: pluginsdk.DefaultTimeout(60 * time.Minute),
		},

		Schema: map[string]*pluginsdk.Schema{
			"name": {
				Type:         pluginsdk.TypeString,
				Required:     true,
				ForceNew:     true,
				ValidateFunc: validation.StringIsNotEmpty,
			},

			"location": azure.SchemaLocation(),

			"resource_group_name": azure.SchemaResourceGroupName(),

			"zones": azure.SchemaZones(),

			"identity": {
				Type:     pluginsdk.TypeList,
				Optional: true,
				Computed: true,
				MaxItems: 1,
				Elem: &pluginsdk.Resource{
					Schema: map[string]*pluginsdk.Schema{
						"type": {
							Type:             pluginsdk.TypeString,
							Required:         true,
							DiffSuppressFunc: suppress.CaseDifference,
							ValidateFunc: validation.StringInSlice([]string{
								string(compute.ResourceIdentityTypeSystemAssigned),
								string(compute.ResourceIdentityTypeUserAssigned),
								string(compute.ResourceIdentityTypeSystemAssignedUserAssigned),
							}, false),
						},
						"identity_ids": {
							Type:     pluginsdk.TypeList,
							Optional: true,
							Elem: &pluginsdk.Schema{
								Type:         pluginsdk.TypeString,
								ValidateFunc: msivalidate.UserAssignedIdentityID,
							},
						},
						"principal_id": {
							Type:     pluginsdk.TypeString,
							Computed: true,
						},
					},
				},
			},

			"sku": {
				Type:     pluginsdk.TypeList,
				Required: true,
				MaxItems: 1,
				Elem: &pluginsdk.Resource{
					Schema: map[string]*pluginsdk.Schema{
						"name": {
							Type:         pluginsdk.TypeString,
							Required:     true,
							ValidateFunc: validation.StringIsNotEmpty,
						},

						"tier": {
							Type:             pluginsdk.TypeString,
							Optional:         true,
							Computed:         true,
							DiffSuppressFunc: suppress.CaseDifference,
						},

						"capacity": {
							Type:         pluginsdk.TypeInt,
							Required:     true,
							ValidateFunc: validation.IntAtLeast(0),
						},
					},
				},
			},

			"license_type": {
				Type:             pluginsdk.TypeString,
				Optional:         true,
				Computed:         true,
				DiffSuppressFunc: suppress.CaseDifference,
				ValidateFunc: validation.StringInSlice([]string{
					"Windows_Client",
					"Windows_Server",
				}, true),
			},

			"upgrade_policy_mode": {
				Type:     pluginsdk.TypeString,
				Required: true,
				ValidateFunc: validation.StringInSlice([]string{
					string(compute.UpgradeModeAutomatic),
					string(compute.UpgradeModeManual),
					string(compute.UpgradeModeRolling),
				}, true),
				DiffSuppressFunc: suppress.CaseDifference,
			},

			"health_probe_id": {
				Type:         pluginsdk.TypeString,
				Optional:     true,
				ValidateFunc: azure.ValidateResourceID,
			},

			"automatic_os_upgrade": {
				Type:     pluginsdk.TypeBool,
				Optional: true,
				Default:  false,
			},

			"rolling_upgrade_policy": {
				Type:     pluginsdk.TypeList,
				Optional: true,
				MaxItems: 1,
				Elem: &pluginsdk.Resource{
					Schema: map[string]*pluginsdk.Schema{
						"max_batch_instance_percent": {
							Type:         pluginsdk.TypeInt,
							Optional:     true,
							Default:      20,
							ValidateFunc: validation.IntBetween(5, 100),
						},

						"max_unhealthy_instance_percent": {
							Type:         pluginsdk.TypeInt,
							Optional:     true,
							Default:      20,
							ValidateFunc: validation.IntBetween(5, 100),
						},

						"max_unhealthy_upgraded_instance_percent": {
							Type:         pluginsdk.TypeInt,
							Optional:     true,
							Default:      20,
							ValidateFunc: validation.IntBetween(5, 100),
						},

						"pause_time_between_batches": {
							Type:         pluginsdk.TypeString,
							Optional:     true,
							Default:      "PT0S",
							ValidateFunc: validate.ISO8601Duration,
						},
					},
				},
				DiffSuppressFunc: azureRmVirtualMachineScaleSetSuppressRollingUpgradePolicyDiff,
			},

			"overprovision": {
				Type:     pluginsdk.TypeBool,
				Optional: true,
				Default:  true,
			},

			"single_placement_group": {
				Type:     pluginsdk.TypeBool,
				Optional: true,
				Default:  true,
				ForceNew: true,
			},

			"priority": {
				Type:     pluginsdk.TypeString,
				Optional: true,
				ForceNew: true,
				ValidateFunc: validation.StringInSlice([]string{
					string(compute.VirtualMachinePriorityTypesLow),
					string(compute.VirtualMachinePriorityTypesRegular),
				}, true),
			},

			"eviction_policy": {
				Type:     pluginsdk.TypeString,
				Optional: true,
				ForceNew: true,
				ValidateFunc: validation.StringInSlice([]string{
					string(compute.VirtualMachineEvictionPolicyTypesDeallocate),
					string(compute.VirtualMachineEvictionPolicyTypesDelete),
				}, false),
			},

			"os_profile": {
				Type:     pluginsdk.TypeList,
				Required: true,
				MaxItems: 1,
				Elem: &pluginsdk.Resource{
					Schema: map[string]*pluginsdk.Schema{
						"computer_name_prefix": {
							Type:     pluginsdk.TypeString,
							Required: true,
							ForceNew: true,
						},

						"admin_username": {
							Type:         pluginsdk.TypeString,
							Required:     true,
							ValidateFunc: validation.StringIsNotEmpty,
						},

						"admin_password": {
							Type:         pluginsdk.TypeString,
							Optional:     true,
							Sensitive:    true,
							ValidateFunc: validation.StringIsNotEmpty,
						},

						"custom_data": {
							Type:             pluginsdk.TypeString,
							Optional:         true,
							StateFunc:        userDataStateFunc,
							DiffSuppressFunc: userDataDiffSuppressFunc,
						},
					},
				},
			},

			"os_profile_secrets": {
				Type:     pluginsdk.TypeSet,
				Optional: true,
				Elem: &pluginsdk.Resource{
					Schema: map[string]*pluginsdk.Schema{
						"source_vault_id": {
							Type:         pluginsdk.TypeString,
							Required:     true,
							ValidateFunc: azure.ValidateResourceID,
						},

						"vault_certificates": {
							Type:     pluginsdk.TypeList,
							Optional: true,
							Elem: &pluginsdk.Resource{
								Schema: map[string]*pluginsdk.Schema{
									"certificate_url": {
										Type:     pluginsdk.TypeString,
										Required: true,
									},
									"certificate_store": {
										Type:     pluginsdk.TypeString,
										Optional: true,
									},
								},
							},
						},
					},
				},
			},

			// lintignore:S018
			"os_profile_windows_config": {
				Type:     pluginsdk.TypeSet,
				Optional: true,
				MaxItems: 1,
				Elem: &pluginsdk.Resource{
					Schema: map[string]*pluginsdk.Schema{
						"provision_vm_agent": {
							Type:     pluginsdk.TypeBool,
							Optional: true,
						},
						"enable_automatic_upgrades": {
							Type:     pluginsdk.TypeBool,
							Optional: true,
						},
						"winrm": {
							Type:     pluginsdk.TypeList,
							Optional: true,
							Elem: &pluginsdk.Resource{
								Schema: map[string]*pluginsdk.Schema{
									"protocol": {
										Type:     pluginsdk.TypeString,
										Required: true,
									},
									"certificate_url": {
										Type:     pluginsdk.TypeString,
										Optional: true,
									},
								},
							},
						},
						"additional_unattend_config": {
							Type:     pluginsdk.TypeList,
							Optional: true,
							Elem: &pluginsdk.Resource{
								Schema: map[string]*pluginsdk.Schema{
									"pass": {
										Type:     pluginsdk.TypeString,
										Required: true,
									},
									"component": {
										Type:     pluginsdk.TypeString,
										Required: true,
									},
									"setting_name": {
										Type:     pluginsdk.TypeString,
										Required: true,
									},
									"content": {
										Type:      pluginsdk.TypeString,
										Required:  true,
										Sensitive: true,
									},
								},
							},
						},
					},
				},
				Set: resourceVirtualMachineScaleSetOsProfileWindowsConfigHash,
			},

			// lintignore:S018
			"os_profile_linux_config": {
				Type:     pluginsdk.TypeSet,
				Optional: true,
				Computed: true,
				MaxItems: 1,
				Elem: &pluginsdk.Resource{
					Schema: map[string]*pluginsdk.Schema{
						"disable_password_authentication": {
							Type:     pluginsdk.TypeBool,
							Optional: true,
							Default:  false,
							ForceNew: true,
						},
						"ssh_keys": {
							Type:     pluginsdk.TypeList,
							Optional: true,
							Elem: &pluginsdk.Resource{
								Schema: map[string]*pluginsdk.Schema{
									"path": {
										Type:     pluginsdk.TypeString,
										Required: true,
									},
									"key_data": {
										Type:     pluginsdk.TypeString,
										Optional: true,
									},
								},
							},
						},
					},
				},
				Set: resourceVirtualMachineScaleSetOsProfileLinuxConfigHash,
			},

			// lintignore:S018
			"network_profile": {
				Type:     pluginsdk.TypeSet,
				Required: true,
				Elem: &pluginsdk.Resource{
					Schema: map[string]*pluginsdk.Schema{
						"name": {
							Type:         pluginsdk.TypeString,
							Required:     true,
							ValidateFunc: validation.StringIsNotEmpty,
						},

						"primary": {
							Type:     pluginsdk.TypeBool,
							Required: true,
						},

						"accelerated_networking": {
							Type:     pluginsdk.TypeBool,
							Optional: true,
						},

						"ip_forwarding": {
							Type:     pluginsdk.TypeBool,
							Optional: true,
							Default:  false,
						},

						"network_security_group_id": {
							Type:         pluginsdk.TypeString,
							Optional:     true,
							ValidateFunc: azure.ValidateResourceID,
						},

						"dns_settings": {
							Type:     pluginsdk.TypeList,
							Optional: true,
							MaxItems: 1,
							Elem: &pluginsdk.Resource{
								Schema: map[string]*pluginsdk.Schema{
									"dns_servers": {
										Type:     pluginsdk.TypeList,
										Required: true,
										Elem: &pluginsdk.Schema{
											Type:         pluginsdk.TypeString,
											ValidateFunc: validation.StringIsNotEmpty,
										},
									},
								},
							},
						},

						"ip_configuration": {
							Type:     pluginsdk.TypeList,
							Required: true,
							Elem: &pluginsdk.Resource{
								Schema: map[string]*pluginsdk.Schema{
									"name": {
										Type:         pluginsdk.TypeString,
										Required:     true,
										ValidateFunc: validation.StringIsNotEmpty,
									},

									"subnet_id": {
										Type:         pluginsdk.TypeString,
										Required:     true,
										ValidateFunc: azure.ValidateResourceID,
									},

									"application_gateway_backend_address_pool_ids": {
										Type:     pluginsdk.TypeSet,
										Optional: true,
										Elem:     &pluginsdk.Schema{Type: pluginsdk.TypeString},
										Set:      pluginsdk.HashString,
									},

									"application_security_group_ids": {
										Type:     pluginsdk.TypeSet,
										Optional: true,
										Elem: &pluginsdk.Schema{
											Type:         pluginsdk.TypeString,
											ValidateFunc: azure.ValidateResourceID,
										},
										Set:      pluginsdk.HashString,
										MaxItems: 20,
									},

									"load_balancer_backend_address_pool_ids": {
										Type:     pluginsdk.TypeSet,
										Optional: true,
										Elem:     &pluginsdk.Schema{Type: pluginsdk.TypeString},
										Set:      pluginsdk.HashString,
									},

									"load_balancer_inbound_nat_rules_ids": {
										Type:     pluginsdk.TypeSet,
										Optional: true,
										Computed: true,
										Elem:     &pluginsdk.Schema{Type: pluginsdk.TypeString},
										Set:      pluginsdk.HashString,
									},

									"primary": {
										Type:     pluginsdk.TypeBool,
										Required: true,
									},

									"public_ip_address_configuration": {
										Type:     pluginsdk.TypeList,
										Optional: true,
										MaxItems: 1,
										Elem: &pluginsdk.Resource{
											Schema: map[string]*pluginsdk.Schema{
												"name": {
													Type:     pluginsdk.TypeString,
													Required: true,
												},

												"idle_timeout": {
													Type:         pluginsdk.TypeInt,
													Required:     true,
													ValidateFunc: validation.IntBetween(4, 32),
												},

												"domain_name_label": {
													Type:     pluginsdk.TypeString,
													Required: true,
												},
											},
										},
									},
								},
							},
						},
					},
				},
				Set: resourceVirtualMachineScaleSetNetworkConfigurationHash,
			},

			"boot_diagnostics": {
				Type:     pluginsdk.TypeList,
				Optional: true,
				MaxItems: 1,
				Elem: &pluginsdk.Resource{
					Schema: map[string]*pluginsdk.Schema{
						"enabled": {
							Type:     pluginsdk.TypeBool,
							Optional: true,
							Default:  true,
						},

						"storage_uri": {
							Type:     pluginsdk.TypeString,
							Required: true,
						},
					},
				},
			},

			// lintignore:S018
			"storage_profile_os_disk": {
				Type:     pluginsdk.TypeSet,
				Required: true,
				MaxItems: 1,
				Elem: &pluginsdk.Resource{
					Schema: map[string]*pluginsdk.Schema{
						"name": {
							Type:     pluginsdk.TypeString,
							Optional: true,
						},

						"image": {
							Type:     pluginsdk.TypeString,
							Optional: true,
						},

						"vhd_containers": {
							Type:     pluginsdk.TypeSet,
							Optional: true,
							Elem:     &pluginsdk.Schema{Type: pluginsdk.TypeString},
							Set:      pluginsdk.HashString,
						},

						"managed_disk_type": {
							Type:     pluginsdk.TypeString,
							Optional: true,
							Computed: true,
							ValidateFunc: validation.StringInSlice([]string{
								string(compute.StorageAccountTypesPremiumLRS),
								string(compute.StorageAccountTypesStandardLRS),
								string(compute.StorageAccountTypesStandardSSDLRS),
							}, true),
						},

						"caching": {
							Type:     pluginsdk.TypeString,
							Optional: true,
							Computed: true,
						},

						"os_type": {
							Type:     pluginsdk.TypeString,
							Optional: true,
						},

						"create_option": {
							Type:     pluginsdk.TypeString,
							Required: true,
						},
					},
				},
				Set: resourceVirtualMachineScaleSetStorageProfileOsDiskHash,
			},

			"storage_profile_data_disk": {
				Type:     pluginsdk.TypeList,
				Optional: true,
				Elem: &pluginsdk.Resource{
					Schema: map[string]*pluginsdk.Schema{
						"lun": {
							Type:     pluginsdk.TypeInt,
							Required: true,
						},

						"create_option": {
							Type:     pluginsdk.TypeString,
							Required: true,
						},

						"caching": {
							Type:     pluginsdk.TypeString,
							Optional: true,
							Computed: true,
						},

						"disk_size_gb": {
							Type:         pluginsdk.TypeInt,
							Optional:     true,
							Computed:     true,
							ValidateFunc: validate2.DiskSizeGB,
						},

						"managed_disk_type": {
							Type:     pluginsdk.TypeString,
							Optional: true,
							Computed: true,
							ValidateFunc: validation.StringInSlice([]string{
								string(compute.StorageAccountTypesPremiumLRS),
								string(compute.StorageAccountTypesStandardLRS),
								string(compute.StorageAccountTypesStandardSSDLRS),
							}, true),
						},
					},
				},
			},

			// lintignore:S018
			"storage_profile_image_reference": {
				Type:     pluginsdk.TypeSet,
				Optional: true,
				Computed: true,
				MaxItems: 1,
				Elem: &pluginsdk.Resource{
					Schema: map[string]*pluginsdk.Schema{
						"id": {
							Type:     pluginsdk.TypeString,
							Optional: true,
						},

						"publisher": {
							Type:     pluginsdk.TypeString,
							Optional: true,
						},

						"offer": {
							Type:     pluginsdk.TypeString,
							Optional: true,
						},

						"sku": {
							Type:     pluginsdk.TypeString,
							Optional: true,
						},

						"version": {
							Type:     pluginsdk.TypeString,
							Optional: true,
						},
					},
				},
				Set: resourceVirtualMachineScaleSetStorageProfileImageReferenceHash,
			},

			// lintignore:S018
			"plan": {
				Type:     pluginsdk.TypeSet,
				Optional: true,
				MaxItems: 1,
				Elem: &pluginsdk.Resource{
					Schema: map[string]*pluginsdk.Schema{
						"name": {
							Type:     pluginsdk.TypeString,
							Required: true,
						},

						"publisher": {
							Type:     pluginsdk.TypeString,
							Required: true,
						},

						"product": {
							Type:     pluginsdk.TypeString,
							Required: true,
						},
					},
				},
			},

			// lintignore:S018
			"extension": {
				Type:     pluginsdk.TypeSet,
				Optional: true,
				Elem: &pluginsdk.Resource{
					Schema: map[string]*pluginsdk.Schema{
						"name": {
							Type:     pluginsdk.TypeString,
							Required: true,
						},

						"publisher": {
							Type:     pluginsdk.TypeString,
							Required: true,
						},

						"type": {
							Type:     pluginsdk.TypeString,
							Required: true,
						},

						"type_handler_version": {
							Type:     pluginsdk.TypeString,
							Required: true,
						},

						"auto_upgrade_minor_version": {
							Type:     pluginsdk.TypeBool,
							Optional: true,
						},

						"provision_after_extensions": {
							Type:     pluginsdk.TypeSet,
							Optional: true,
							Elem: &pluginsdk.Schema{
								Type:         pluginsdk.TypeString,
								ValidateFunc: validation.StringIsNotEmpty,
							},
							Set: pluginsdk.HashString,
						},

						"settings": {
							Type:             pluginsdk.TypeString,
							Optional:         true,
							ValidateFunc:     validation.StringIsJSON,
							DiffSuppressFunc: pluginsdk.SuppressJsonDiff,
						},

						"protected_settings": {
							Type:             pluginsdk.TypeString,
							Optional:         true,
							Sensitive:        true,
							ValidateFunc:     validation.StringIsJSON,
							DiffSuppressFunc: pluginsdk.SuppressJsonDiff,
						},
					},
				},
				Set: resourceVirtualMachineScaleSetExtensionHash,
			},

			"proximity_placement_group_id": {
				Type:     pluginsdk.TypeString,
				Optional: true,
				ForceNew: true,

				// We have to ignore case due to incorrect capitalisation of resource group name in
				// proximity placement group ID in the response we get from the API request
				//
				// todo can be removed when https://github.com/Azure/azure-sdk-for-go/issues/5699 is fixed
				DiffSuppressFunc: suppress.CaseDifference,
			},

			"tags": tags.Schema(),
		},

		CustomizeDiff: pluginsdk.CustomizeDiffShim(azureRmVirtualMachineScaleSetCustomizeDiff),
	}
}

func resourceVirtualMachineScaleSetCreateUpdate(d *pluginsdk.ResourceData, meta interface{}) error {
	client := meta.(*clients.Client).Compute.VMScaleSetClient
	ctx, cancel := timeouts.ForCreateUpdate(meta.(*clients.Client).StopContext, d)
	defer cancel()

	log.Printf("[INFO] preparing arguments for Azure ARM Virtual Machine Scale Set creation.")

	name := d.Get("name").(string)
	resGroup := d.Get("resource_group_name").(string)

	if d.IsNewResource() {
		// Upgrading to the 2021-07-01 exposed a new expand parameter in the GET method
		existing, err := client.Get(ctx, resGroup, name, "")
		if err != nil {
			if !utils.ResponseWasNotFound(existing.Response) {
				return fmt.Errorf("checking for presence of existing Virtual Machine Scale Set %q (Resource Group %q): %s", name, resGroup, err)
			}
		}

		if existing.ID != nil && *existing.ID != "" {
			return tf.ImportAsExistsError("azurerm_virtual_machine_scale_set", *existing.ID)
		}
	}

	location := azure.NormalizeLocation(d.Get("location").(string))
	t := d.Get("tags").(map[string]interface{})
	zones := azure.ExpandZones(d.Get("zones").([]interface{}))

	sku := expandVirtualMachineScaleSetSku(d)

	storageProfile := compute.VirtualMachineScaleSetStorageProfile{}
	osDisk, err := expandAzureRMVirtualMachineScaleSetsStorageProfileOsDisk(d)
	if err != nil {
		return err
	}
	storageProfile.OsDisk = osDisk

	if _, ok := d.GetOk("storage_profile_data_disk"); ok {
		storageProfile.DataDisks = expandAzureRMVirtualMachineScaleSetsStorageProfileDataDisk(d)
	}

	if _, ok := d.GetOk("storage_profile_image_reference"); ok {
		imageRef, err2 := expandAzureRmVirtualMachineScaleSetStorageProfileImageReference(d)
		if err2 != nil {
			return err2
		}
		storageProfile.ImageReference = imageRef
	}

	osProfile := expandAzureRMVirtualMachineScaleSetsOsProfile(d)
	if err != nil {
		return err
	}

	extensions, err := expandAzureRMVirtualMachineScaleSetExtensions(d)
	if err != nil {
		return err
	}

	upgradePolicy := d.Get("upgrade_policy_mode").(string)
	automaticOsUpgrade := d.Get("automatic_os_upgrade").(bool)
	overprovision := d.Get("overprovision").(bool)
	singlePlacementGroup := d.Get("single_placement_group").(bool)
	priority := d.Get("priority").(string)
	evictionPolicy := d.Get("eviction_policy").(string)

	scaleSetProps := compute.VirtualMachineScaleSetProperties{
		UpgradePolicy: &compute.UpgradePolicy{
			Mode: compute.UpgradeMode(upgradePolicy),
			AutomaticOSUpgradePolicy: &compute.AutomaticOSUpgradePolicy{
				EnableAutomaticOSUpgrade: utils.Bool(automaticOsUpgrade),
			},
			RollingUpgradePolicy: expandAzureRmRollingUpgradePolicy(d),
		},
		VirtualMachineProfile: &compute.VirtualMachineScaleSetVMProfile{
			NetworkProfile:   expandAzureRmVirtualMachineScaleSetNetworkProfile(d),
			StorageProfile:   &storageProfile,
			OsProfile:        osProfile,
			ExtensionProfile: extensions,
			Priority:         compute.VirtualMachinePriorityTypes(priority),
		},
		// OrchestrationMode needs to be hardcoded to Uniform, for the
		// standard VMSS resource, since virtualMachineProfile is now supported
		// in both VMSS and Orchestrated VMSS...
		OrchestrationMode:    compute.OrchestrationModeUniform,
		Overprovision:        &overprovision,
		SinglePlacementGroup: &singlePlacementGroup,
	}

	if strings.EqualFold(priority, string(compute.VirtualMachinePriorityTypesLow)) {
		scaleSetProps.VirtualMachineProfile.EvictionPolicy = compute.VirtualMachineEvictionPolicyTypes(evictionPolicy)
	}

	if _, ok := d.GetOk("boot_diagnostics"); ok {
		diagnosticProfile := expandAzureRMVirtualMachineScaleSetsDiagnosticProfile(d)
		scaleSetProps.VirtualMachineProfile.DiagnosticsProfile = &diagnosticProfile
	}

	if v, ok := d.GetOk("health_probe_id"); ok {
		scaleSetProps.VirtualMachineProfile.NetworkProfile.HealthProbe = &compute.APIEntityReference{
			ID: utils.String(v.(string)),
		}
	}

	if v, ok := d.GetOk("proximity_placement_group_id"); ok {
		scaleSetProps.ProximityPlacementGroup = &compute.SubResource{
			ID: utils.String(v.(string)),
		}
	}

	properties := compute.VirtualMachineScaleSet{
		Name:                             &name,
		Location:                         &location,
		Tags:                             tags.Expand(t),
		Sku:                              sku,
		VirtualMachineScaleSetProperties: &scaleSetProps,
		Zones:                            zones,
	}

	if _, ok := d.GetOk("identity"); ok {
		properties.Identity = expandAzureRmVirtualMachineScaleSetIdentity(d)
	}

	if v, ok := d.GetOk("license_type"); ok {
		properties.VirtualMachineProfile.LicenseType = utils.String(v.(string))
	}

	if _, ok := d.GetOk("plan"); ok {
		properties.Plan = expandAzureRmVirtualMachineScaleSetPlan(d)
	}

	future, err := client.CreateOrUpdate(ctx, resGroup, name, properties)
	if err != nil {
		return err
	}

	if err = future.WaitForCompletionRef(ctx, client.Client); err != nil {
		return err
	}

	// Upgrading to the 2021-07-01 exposed a new expand parameter in the GET method
	read, err := client.Get(ctx, resGroup, name, "")
	if err != nil {
		return err
	}
	if read.ID == nil {
		return fmt.Errorf("Cannot read Virtual Machine Scale Set %s (resource group %s) ID", name, resGroup)
	}

	d.SetId(*read.ID)

	return resourceVirtualMachineScaleSetRead(d, meta)
}

func resourceVirtualMachineScaleSetRead(d *pluginsdk.ResourceData, meta interface{}) error {
	client := meta.(*clients.Client).Compute.VMScaleSetClient
	ctx, cancel := timeouts.ForRead(meta.(*clients.Client).StopContext, d)
	defer cancel()

	id, err := parse.VirtualMachineScaleSetID(d.Id())
	if err != nil {
		return err
	}

	// Upgrading to the 2021-07-01 exposed a new expand parameter in the GET method
	resp, err := client.Get(ctx, id.ResourceGroup, id.Name, compute.ExpandTypesForGetVMScaleSetsUserData)
	if err != nil {
		if utils.ResponseWasNotFound(resp.Response) {
			log.Printf("[INFO] AzureRM Virtual Machine Scale Set (%s) Not Found. Removing from State", id.Name)
			d.SetId("")
			return nil
		}
		return fmt.Errorf("making Read request on Azure Virtual Machine Scale Set %s: %+v", id.Name, err)
	}

	d.Set("name", id.Name)
	d.Set("resource_group_name", id.ResourceGroup)
	if location := resp.Location; location != nil {
		d.Set("location", azure.NormalizeLocation(*location))
	}
	d.Set("zones", resp.Zones)

	if err := d.Set("sku", flattenAzureRmVirtualMachineScaleSetSku(resp.Sku)); err != nil {
		return fmt.Errorf("[DEBUG] setting `sku`: %#v", err)
	}

	flattenedIdentity, err := flattenAzureRmVirtualMachineScaleSetIdentity(resp.Identity)
	if err != nil {
		return err
	}
	if err := d.Set("identity", flattenedIdentity); err != nil {
		return fmt.Errorf("[DEBUG] setting `identity`: %+v", err)
	}

	if properties := resp.VirtualMachineScaleSetProperties; properties != nil {
		if upgradePolicy := properties.UpgradePolicy; upgradePolicy != nil {
			d.Set("upgrade_policy_mode", upgradePolicy.Mode)
			if policy := upgradePolicy.AutomaticOSUpgradePolicy; policy != nil {
				d.Set("automatic_os_upgrade", policy.EnableAutomaticOSUpgrade)
			}

			if rollingUpgradePolicy := upgradePolicy.RollingUpgradePolicy; rollingUpgradePolicy != nil {
				if err := d.Set("rolling_upgrade_policy", flattenAzureRmVirtualMachineScaleSetRollingUpgradePolicy(rollingUpgradePolicy)); err != nil {
					return fmt.Errorf("[DEBUG] setting Virtual Machine Scale Set Rolling Upgrade Policy error: %#v", err)
				}
			}

			if proximityPlacementGroup := properties.ProximityPlacementGroup; proximityPlacementGroup != nil {
				d.Set("proximity_placement_group_id", proximityPlacementGroup.ID)
			}
		}
		d.Set("overprovision", properties.Overprovision)
		d.Set("single_placement_group", properties.SinglePlacementGroup)

		if profile := properties.VirtualMachineProfile; profile != nil {
			d.Set("license_type", profile.LicenseType)
			d.Set("priority", string(profile.Priority))
			d.Set("eviction_policy", string(profile.EvictionPolicy))

			osProfile := flattenAzureRMVirtualMachineScaleSetOsProfile(d, profile.OsProfile)
			if err := d.Set("os_profile", osProfile); err != nil {
				return fmt.Errorf("[DEBUG] setting `os_profile`: %#v", err)
			}

			if osProfile := profile.OsProfile; osProfile != nil {
				if linuxConfiguration := osProfile.LinuxConfiguration; linuxConfiguration != nil {
					flattenedLinuxConfiguration := flattenAzureRmVirtualMachineScaleSetOsProfileLinuxConfig(linuxConfiguration)
					if err := d.Set("os_profile_linux_config", flattenedLinuxConfiguration); err != nil {
						return fmt.Errorf("[DEBUG] setting `os_profile_linux_config`: %#v", err)
					}
				}

				if secrets := osProfile.Secrets; secrets != nil {
					flattenedSecrets := flattenAzureRmVirtualMachineScaleSetOsProfileSecrets(secrets)
					if err := d.Set("os_profile_secrets", flattenedSecrets); err != nil {
						return fmt.Errorf("[DEBUG] setting `os_profile_secrets`: %#v", err)
					}
				}

				if windowsConfiguration := osProfile.WindowsConfiguration; windowsConfiguration != nil {
					flattenedWindowsConfiguration := flattenAzureRmVirtualMachineScaleSetOsProfileWindowsConfig(windowsConfiguration)
					if err := d.Set("os_profile_windows_config", flattenedWindowsConfiguration); err != nil {
						return fmt.Errorf("[DEBUG] setting `os_profile_windows_config`: %#v", err)
					}
				}
			}

			if diagnosticsProfile := profile.DiagnosticsProfile; diagnosticsProfile != nil {
				if bootDiagnostics := diagnosticsProfile.BootDiagnostics; bootDiagnostics != nil {
					flattenedDiagnostics := flattenAzureRmVirtualMachineScaleSetBootDiagnostics(bootDiagnostics)
					// TODO: rename this field to `diagnostics_profile`
					if err := d.Set("boot_diagnostics", flattenedDiagnostics); err != nil {
						return fmt.Errorf("[DEBUG] setting `boot_diagnostics`: %#v", err)
					}
				}
			}

			if networkProfile := profile.NetworkProfile; networkProfile != nil {
				if hp := networkProfile.HealthProbe; hp != nil {
					if id := hp.ID; id != nil {
						d.Set("health_probe_id", id)
					}
				}

				flattenedNetworkProfile := flattenAzureRmVirtualMachineScaleSetNetworkProfile(networkProfile)
				if err := d.Set("network_profile", flattenedNetworkProfile); err != nil {
					return fmt.Errorf("[DEBUG] setting `network_profile`: %#v", err)
				}
			}

			if storageProfile := profile.StorageProfile; storageProfile != nil {
				if dataDisks := resp.VirtualMachineProfile.StorageProfile.DataDisks; dataDisks != nil {
					flattenedDataDisks := flattenAzureRmVirtualMachineScaleSetStorageProfileDataDisk(dataDisks)
					if err := d.Set("storage_profile_data_disk", flattenedDataDisks); err != nil {
						return fmt.Errorf("[DEBUG] setting `storage_profile_data_disk`: %#v", err)
					}
				}

				if imageRef := storageProfile.ImageReference; imageRef != nil {
					flattenedImageRef := flattenAzureRmVirtualMachineScaleSetStorageProfileImageReference(imageRef)
					if err := d.Set("storage_profile_image_reference", flattenedImageRef); err != nil {
						return fmt.Errorf("[DEBUG] setting `storage_profile_image_reference`: %#v", err)
					}
				}

				if osDisk := storageProfile.OsDisk; osDisk != nil {
					flattenedOSDisk := flattenAzureRmVirtualMachineScaleSetStorageProfileOSDisk(osDisk)
					if err := d.Set("storage_profile_os_disk", flattenedOSDisk); err != nil {
						return fmt.Errorf("[DEBUG] setting `storage_profile_os_disk`: %#v", err)
					}
				}
			}

			if extensionProfile := properties.VirtualMachineProfile.ExtensionProfile; extensionProfile != nil {
				extension, err := flattenAzureRmVirtualMachineScaleSetExtensionProfile(extensionProfile)
				if err != nil {
					return fmt.Errorf("[DEBUG] setting Virtual Machine Scale Set Extension Profile error: %#v", err)
				}
				if err := d.Set("extension", extension); err != nil {
					return fmt.Errorf("[DEBUG] setting `extension`: %#v", err)
				}
			}
		}
	}

	if plan := resp.Plan; plan != nil {
		flattenedPlan := flattenAzureRmVirtualMachineScaleSetPlan(plan)
		if err := d.Set("plan", flattenedPlan); err != nil {
			return fmt.Errorf("[DEBUG] setting `plan`: %#v", err)
		}
	}

	return tags.FlattenAndSet(d, resp.Tags)
}

func resourceVirtualMachineScaleSetDelete(d *pluginsdk.ResourceData, meta interface{}) error {
	client := meta.(*clients.Client).Compute.VMScaleSetClient
	ctx, cancel := timeouts.ForDelete(meta.(*clients.Client).StopContext, d)
	defer cancel()

	id, err := parse.VirtualMachineScaleSetID(d.Id())
	if err != nil {
		return err
	}

	// @ArcturusZhang (mimicking from virtual_machine_pluginsdk.go): sending `nil` here omits this value from being sent
	// which matches the previous behaviour - we're only splitting this out so it's clear why
	var forceDeletion *bool = nil
	future, err := client.Delete(ctx, id.ResourceGroup, id.Name, forceDeletion)
	if err != nil {
		return err
	}

	if err = future.WaitForCompletionRef(ctx, client.Client); err != nil {
		return err
	}

	return nil
}

func flattenAzureRmVirtualMachineScaleSetIdentity(identity *compute.VirtualMachineScaleSetIdentity) ([]interface{}, error) {
	if identity == nil {
		return make([]interface{}, 0), nil
	}

	result := make(map[string]interface{})
	result["type"] = string(identity.Type)
	if identity.PrincipalID != nil {
		result["principal_id"] = *identity.PrincipalID
	}

	identityIds := make([]string, 0)
	if identity.UserAssignedIdentities != nil {
		for key := range identity.UserAssignedIdentities {
			parsedId, err := msiparse.UserAssignedIdentityIDInsensitively(key)
			if err != nil {
				return nil, err
			}
			identityIds = append(identityIds, parsedId.ID())
		}
	}
	result["identity_ids"] = identityIds

	return []interface{}{result}, nil
}

func flattenAzureRmVirtualMachineScaleSetOsProfileLinuxConfig(config *compute.LinuxConfiguration) []interface{} {
	result := make(map[string]interface{})

	if v := config.DisablePasswordAuthentication; v != nil {
		result["disable_password_authentication"] = *v
	}

	if ssh := config.SSH; ssh != nil {
		if keys := ssh.PublicKeys; keys != nil {
			ssh_keys := make([]map[string]interface{}, 0, len(*keys))
			for _, i := range *keys {
				key := make(map[string]interface{})

				if i.Path != nil {
					key["path"] = *i.Path
				}

				if i.KeyData != nil {
					key["key_data"] = *i.KeyData
				}

				ssh_keys = append(ssh_keys, key)
			}

			result["ssh_keys"] = ssh_keys
		}
	}

	return []interface{}{result}
}

func flattenAzureRmVirtualMachineScaleSetOsProfileWindowsConfig(config *compute.WindowsConfiguration) []interface{} {
	result := make(map[string]interface{})

	if config.ProvisionVMAgent != nil {
		result["provision_vm_agent"] = *config.ProvisionVMAgent
	}

	if config.EnableAutomaticUpdates != nil {
		result["enable_automatic_upgrades"] = *config.EnableAutomaticUpdates
	}

	if config.WinRM != nil {
		listeners := make([]map[string]interface{}, 0, len(*config.WinRM.Listeners))
		for _, i := range *config.WinRM.Listeners {
			listener := make(map[string]interface{})
			listener["protocol"] = i.Protocol

			if i.CertificateURL != nil {
				listener["certificate_url"] = *i.CertificateURL
			}

			listeners = append(listeners, listener)
		}

		result["winrm"] = listeners
	}

	if config.AdditionalUnattendContent != nil {
		content := make([]map[string]interface{}, 0, len(*config.AdditionalUnattendContent))
		for _, i := range *config.AdditionalUnattendContent {
			c := make(map[string]interface{})
			c["pass"] = i.PassName
			c["component"] = i.ComponentName
			c["setting_name"] = i.SettingName

			if i.Content != nil {
				c["content"] = *i.Content
			}

			content = append(content, c)
		}

		result["additional_unattend_config"] = content
	}

	return []interface{}{result}
}

func flattenAzureRmVirtualMachineScaleSetOsProfileSecrets(secrets *[]compute.VaultSecretGroup) []map[string]interface{} {
	result := make([]map[string]interface{}, 0, len(*secrets))
	for _, secret := range *secrets {
		s := map[string]interface{}{
			"source_vault_id": *secret.SourceVault.ID,
		}

		if secret.VaultCertificates != nil {
			certs := make([]map[string]interface{}, 0, len(*secret.VaultCertificates))
			for _, cert := range *secret.VaultCertificates {
				vaultCert := make(map[string]interface{})
				vaultCert["certificate_url"] = *cert.CertificateURL

				if cert.CertificateStore != nil {
					vaultCert["certificate_store"] = *cert.CertificateStore
				}

				certs = append(certs, vaultCert)
			}

			s["vault_certificates"] = certs
		}

		result = append(result, s)
	}
	return result
}

func flattenAzureRmVirtualMachineScaleSetBootDiagnostics(bootDiagnostic *compute.BootDiagnostics) []interface{} {
	b := make(map[string]interface{})

	if bootDiagnostic.Enabled != nil {
		b["enabled"] = *bootDiagnostic.Enabled
	}

	if bootDiagnostic.StorageURI != nil {
		b["storage_uri"] = *bootDiagnostic.StorageURI
	}

	return []interface{}{b}
}

func flattenAzureRmVirtualMachineScaleSetRollingUpgradePolicy(rollingUpgradePolicy *compute.RollingUpgradePolicy) []interface{} {
	b := make(map[string]interface{})

	if v := rollingUpgradePolicy.MaxBatchInstancePercent; v != nil {
		b["max_batch_instance_percent"] = *v
	}
	if v := rollingUpgradePolicy.MaxUnhealthyInstancePercent; v != nil {
		b["max_unhealthy_instance_percent"] = *v
	}
	if v := rollingUpgradePolicy.MaxUnhealthyUpgradedInstancePercent; v != nil {
		b["max_unhealthy_upgraded_instance_percent"] = *v
	}
	if v := rollingUpgradePolicy.PauseTimeBetweenBatches; v != nil {
		b["pause_time_between_batches"] = *v
	}

	return []interface{}{b}
}

func flattenAzureRmVirtualMachineScaleSetNetworkProfile(profile *compute.VirtualMachineScaleSetNetworkProfile) []map[string]interface{} {
	networkConfigurations := profile.NetworkInterfaceConfigurations
	result := make([]map[string]interface{}, 0, len(*networkConfigurations))
	for _, netConfig := range *networkConfigurations {
		s := map[string]interface{}{
			"name":    *netConfig.Name,
			"primary": *netConfig.VirtualMachineScaleSetNetworkConfigurationProperties.Primary,
		}

		if v := netConfig.VirtualMachineScaleSetNetworkConfigurationProperties.EnableAcceleratedNetworking; v != nil {
			s["accelerated_networking"] = *v
		}

		if v := netConfig.VirtualMachineScaleSetNetworkConfigurationProperties.EnableIPForwarding; v != nil {
			s["ip_forwarding"] = *v
		}

		if v := netConfig.VirtualMachineScaleSetNetworkConfigurationProperties.NetworkSecurityGroup; v != nil {
			s["network_security_group_id"] = *v.ID
		}

		if dnsSettings := netConfig.VirtualMachineScaleSetNetworkConfigurationProperties.DNSSettings; dnsSettings != nil {
			dnsServers := make([]string, 0)
			if s := dnsSettings.DNSServers; s != nil {
				dnsServers = *s
			}

			s["dns_settings"] = []interface{}{map[string]interface{}{
				"dns_servers": dnsServers,
			}}
		}

		if netConfig.VirtualMachineScaleSetNetworkConfigurationProperties.IPConfigurations != nil {
			ipConfigs := make([]map[string]interface{}, 0, len(*netConfig.VirtualMachineScaleSetNetworkConfigurationProperties.IPConfigurations))
			for _, ipConfig := range *netConfig.VirtualMachineScaleSetNetworkConfigurationProperties.IPConfigurations {
				config := make(map[string]interface{})
				config["name"] = *ipConfig.Name

				if properties := ipConfig.VirtualMachineScaleSetIPConfigurationProperties; properties != nil {
					if properties.Subnet != nil {
						config["subnet_id"] = *properties.Subnet.ID
					}

					addressPools := make([]interface{}, 0)
					if properties.ApplicationGatewayBackendAddressPools != nil {
						for _, pool := range *properties.ApplicationGatewayBackendAddressPools {
							if v := pool.ID; v != nil {
								addressPools = append(addressPools, *v)
							}
						}
					}
					config["application_gateway_backend_address_pool_ids"] = pluginsdk.NewSet(pluginsdk.HashString, addressPools)

					applicationSecurityGroups := make([]interface{}, 0)
					if properties.ApplicationSecurityGroups != nil {
						for _, asg := range *properties.ApplicationSecurityGroups {
							if v := asg.ID; v != nil {
								applicationSecurityGroups = append(applicationSecurityGroups, *v)
							}
						}
					}
					config["application_security_group_ids"] = pluginsdk.NewSet(pluginsdk.HashString, applicationSecurityGroups)

					if properties.LoadBalancerBackendAddressPools != nil {
						addressPools := make([]interface{}, 0, len(*properties.LoadBalancerBackendAddressPools))
						for _, pool := range *properties.LoadBalancerBackendAddressPools {
							if v := pool.ID; v != nil {
								addressPools = append(addressPools, *v)
							}
						}
						config["load_balancer_backend_address_pool_ids"] = pluginsdk.NewSet(pluginsdk.HashString, addressPools)
					}

					if properties.LoadBalancerInboundNatPools != nil {
						inboundNatPools := make([]interface{}, 0, len(*properties.LoadBalancerInboundNatPools))
						for _, rule := range *properties.LoadBalancerInboundNatPools {
							if v := rule.ID; v != nil {
								inboundNatPools = append(inboundNatPools, *v)
							}
						}
						config["load_balancer_inbound_nat_rules_ids"] = pluginsdk.NewSet(pluginsdk.HashString, inboundNatPools)
					}

					if properties.Primary != nil {
						config["primary"] = *properties.Primary
					}

					if publicIpInfo := properties.PublicIPAddressConfiguration; publicIpInfo != nil {
						publicIpConfigs := make([]map[string]interface{}, 0, 1)
						publicIpConfig := make(map[string]interface{})
						if publicIpName := publicIpInfo.Name; publicIpName != nil {
							publicIpConfig["name"] = *publicIpName
						}
						if publicIpProperties := publicIpInfo.VirtualMachineScaleSetPublicIPAddressConfigurationProperties; publicIpProperties != nil {
							if dns := publicIpProperties.DNSSettings; dns != nil {
								publicIpConfig["domain_name_label"] = *dns.DomainNameLabel
							}
							if timeout := publicIpProperties.IdleTimeoutInMinutes; timeout != nil {
								publicIpConfig["idle_timeout"] = *timeout
							}
							publicIpConfigs = append(publicIpConfigs, publicIpConfig)
						}
						config["public_ip_address_configuration"] = publicIpConfigs
					}

					ipConfigs = append(ipConfigs, config)
				}
			}

			s["ip_configuration"] = ipConfigs
		}

		result = append(result, s)
	}

	return result
}

func flattenAzureRMVirtualMachineScaleSetOsProfile(d *pluginsdk.ResourceData, profile *compute.VirtualMachineScaleSetOSProfile) []interface{} {
	result := make(map[string]interface{})

	result["computer_name_prefix"] = *profile.ComputerNamePrefix
	result["admin_username"] = *profile.AdminUsername

	// admin password isn't returned, so let's look it up
	if v, ok := d.GetOk("os_profile.0.admin_password"); ok {
		password := v.(string)
		result["admin_password"] = password
	}

	if profile.CustomData != nil {
		result["custom_data"] = *profile.CustomData
	} else {
		// look up the current custom data
		result["custom_data"] = utils.Base64EncodeIfNot(d.Get("os_profile.0.custom_data").(string))
	}

	return []interface{}{result}
}

func flattenAzureRmVirtualMachineScaleSetStorageProfileOSDisk(profile *compute.VirtualMachineScaleSetOSDisk) []interface{} {
	result := make(map[string]interface{})

	if profile.Name != nil {
		result["name"] = *profile.Name
	}

	if profile.Image != nil {
		result["image"] = *profile.Image.URI
	}

	containers := make([]interface{}, 0)
	if profile.VhdContainers != nil {
		for _, container := range *profile.VhdContainers {
			containers = append(containers, container)
		}
	}
	result["vhd_containers"] = pluginsdk.NewSet(pluginsdk.HashString, containers)

	if profile.ManagedDisk != nil {
		result["managed_disk_type"] = string(profile.ManagedDisk.StorageAccountType)
	}

	result["caching"] = profile.Caching
	result["create_option"] = profile.CreateOption
	result["os_type"] = profile.OsType

	return []interface{}{result}
}

func flattenAzureRmVirtualMachineScaleSetStorageProfileDataDisk(disks *[]compute.VirtualMachineScaleSetDataDisk) interface{} {
	result := make([]interface{}, len(*disks))
	for i, disk := range *disks {
		l := make(map[string]interface{})
		if disk.ManagedDisk != nil {
			l["managed_disk_type"] = string(disk.ManagedDisk.StorageAccountType)
		}

		l["create_option"] = disk.CreateOption
		l["caching"] = string(disk.Caching)
		if disk.DiskSizeGB != nil {
			l["disk_size_gb"] = *disk.DiskSizeGB
		}
		if v := disk.Lun; v != nil {
			l["lun"] = *v
		}

		result[i] = l
	}
	return result
}

func flattenAzureRmVirtualMachineScaleSetStorageProfileImageReference(image *compute.ImageReference) []interface{} {
	result := make(map[string]interface{})
	if image.Publisher != nil {
		result["publisher"] = *image.Publisher
	}
	if image.Offer != nil {
		result["offer"] = *image.Offer
	}
	if image.Sku != nil {
		result["sku"] = *image.Sku
	}
	if image.Version != nil {
		result["version"] = *image.Version
	}
	if image.ID != nil {
		result["id"] = *image.ID
	}

	return []interface{}{result}
}

func flattenAzureRmVirtualMachineScaleSetSku(sku *compute.Sku) []interface{} {
	result := make(map[string]interface{})
	result["name"] = *sku.Name
	result["capacity"] = *sku.Capacity

	if *sku.Tier != "" {
		result["tier"] = *sku.Tier
	}

	return []interface{}{result}
}

func flattenAzureRmVirtualMachineScaleSetExtensionProfile(profile *compute.VirtualMachineScaleSetExtensionProfile) ([]map[string]interface{}, error) {
	if profile.Extensions == nil {
		return nil, nil
	}

	result := make([]map[string]interface{}, 0, len(*profile.Extensions))
	for _, extension := range *profile.Extensions {
		e := make(map[string]interface{})
		e["name"] = *extension.Name
		properties := extension.VirtualMachineScaleSetExtensionProperties
		if properties != nil {
			e["publisher"] = *properties.Publisher
			e["type"] = *properties.Type
			e["type_handler_version"] = *properties.TypeHandlerVersion
			if properties.AutoUpgradeMinorVersion != nil {
				e["auto_upgrade_minor_version"] = *properties.AutoUpgradeMinorVersion
			}

			provisionAfterExtensions := make([]interface{}, 0)
			if properties.ProvisionAfterExtensions != nil {
				for _, provisionAfterExtension := range *properties.ProvisionAfterExtensions {
					provisionAfterExtensions = append(provisionAfterExtensions, provisionAfterExtension)
				}
			}
			e["provision_after_extensions"] = pluginsdk.NewSet(pluginsdk.HashString, provisionAfterExtensions)

			if settings := properties.Settings; settings != nil {
				settingsVal := settings.(map[string]interface{})
				settingsJson, err := pluginsdk.FlattenJsonToString(settingsVal)
				if err != nil {
					return nil, err
				}
				e["settings"] = settingsJson
			}
		}

		result = append(result, e)
	}

	return result, nil
}

func resourceVirtualMachineScaleSetStorageProfileImageReferenceHash(v interface{}) int {
	var buf bytes.Buffer

	if m, ok := v.(map[string]interface{}); ok {
		if v, ok := m["publisher"]; ok {
			buf.WriteString(fmt.Sprintf("%s-", v.(string)))
		}
		if v, ok := m["offer"]; ok {
			buf.WriteString(fmt.Sprintf("%s-", v.(string)))
		}
		if v, ok := m["sku"]; ok {
			buf.WriteString(fmt.Sprintf("%s-", v.(string)))
		}
		if v, ok := m["version"]; ok {
			buf.WriteString(fmt.Sprintf("%s-", v.(string)))
		}
		if v, ok := m["id"]; ok {
			buf.WriteString(fmt.Sprintf("%s-", v.(string)))
		}
	}

	return pluginsdk.HashString(buf.String())
}

func resourceVirtualMachineScaleSetStorageProfileOsDiskHash(v interface{}) int {
	var buf bytes.Buffer

	if m, ok := v.(map[string]interface{}); ok {
		buf.WriteString(fmt.Sprintf("%s-", m["name"].(string)))

		if v, ok := m["vhd_containers"]; ok {
			buf.WriteString(fmt.Sprintf("%s-", v.(*pluginsdk.Set).List()))
		}
	}

	return pluginsdk.HashString(buf.String())
}

func resourceVirtualMachineScaleSetNetworkConfigurationHash(v interface{}) int {
	var buf bytes.Buffer

	if m, ok := v.(map[string]interface{}); ok {
		buf.WriteString(fmt.Sprintf("%s-", m["name"].(string)))
		buf.WriteString(fmt.Sprintf("%t-", m["primary"].(bool)))

		if v, ok := m["accelerated_networking"]; ok {
			buf.WriteString(fmt.Sprintf("%t-", v.(bool)))
		}
		if v, ok := m["ip_forwarding"]; ok {
			buf.WriteString(fmt.Sprintf("%t-", v.(bool)))
		}
		if v, ok := m["network_security_group_id"]; ok {
			buf.WriteString(fmt.Sprintf("%s-", v.(string)))
		}
		if v, ok := m["dns_settings"].(map[string]interface{}); ok {
			if k, ok := v["dns_servers"]; ok {
				buf.WriteString(fmt.Sprintf("%s-", k))
			}
		}
		if ipConfig, ok := m["ip_configuration"].([]interface{}); ok {
			for _, it := range ipConfig {
				config := it.(map[string]interface{})
				if name, ok := config["name"]; ok {
					buf.WriteString(fmt.Sprintf("%s-", name.(string)))
				}
				if subnetid, ok := config["subnet_id"]; ok {
					buf.WriteString(fmt.Sprintf("%s-", subnetid.(string)))
				}
				if appPoolId, ok := config["application_gateway_backend_address_pool_ids"]; ok {
					buf.WriteString(fmt.Sprintf("%s-", appPoolId.(*pluginsdk.Set).List()))
				}
				if appSecGroup, ok := config["application_security_group_ids"]; ok {
					buf.WriteString(fmt.Sprintf("%s-", appSecGroup.(*pluginsdk.Set).List()))
				}
				if lbPoolIds, ok := config["load_balancer_backend_address_pool_ids"]; ok {
					buf.WriteString(fmt.Sprintf("%s-", lbPoolIds.(*pluginsdk.Set).List()))
				}
				if lbInNatRules, ok := config["load_balancer_inbound_nat_rules_ids"]; ok {
					buf.WriteString(fmt.Sprintf("%s-", lbInNatRules.(*pluginsdk.Set).List()))
				}
				if primary, ok := config["primary"]; ok {
					buf.WriteString(fmt.Sprintf("%t-", primary.(bool)))
				}
				if publicIPConfig, ok := config["public_ip_address_configuration"].([]interface{}); ok {
					for _, publicIPIt := range publicIPConfig {
						publicip := publicIPIt.(map[string]interface{})
						if publicIPConfigName, ok := publicip["name"]; ok {
							buf.WriteString(fmt.Sprintf("%s-", publicIPConfigName.(string)))
						}
						if idle_timeout, ok := publicip["idle_timeout"]; ok {
							buf.WriteString(fmt.Sprintf("%d-", idle_timeout.(int)))
						}
						if dnsLabel, ok := publicip["domain_name_label"]; ok {
							buf.WriteString(fmt.Sprintf("%s-", dnsLabel.(string)))
						}
					}
				}
			}
		}
	}

	return pluginsdk.HashString(buf.String())
}

func resourceVirtualMachineScaleSetOsProfileLinuxConfigHash(v interface{}) int {
	var buf bytes.Buffer

	if m, ok := v.(map[string]interface{}); ok {
		buf.WriteString(fmt.Sprintf("%t-", m["disable_password_authentication"].(bool)))

		if sshKeys, ok := m["ssh_keys"].([]interface{}); ok {
			for _, item := range sshKeys {
				k := item.(map[string]interface{})
				if path, ok := k["path"]; ok {
					buf.WriteString(fmt.Sprintf("%s-", path.(string)))
				}
				if data, ok := k["key_data"]; ok {
					buf.WriteString(fmt.Sprintf("%s-", data.(string)))
				}
			}
		}
	}

	return pluginsdk.HashString(buf.String())
}

func resourceVirtualMachineScaleSetOsProfileWindowsConfigHash(v interface{}) int {
	var buf bytes.Buffer

	if m, ok := v.(map[string]interface{}); ok {
		if v, ok := m["provision_vm_agent"]; ok {
			buf.WriteString(fmt.Sprintf("%t-", v.(bool)))
		}
		if v, ok := m["enable_automatic_upgrades"]; ok {
			buf.WriteString(fmt.Sprintf("%t-", v.(bool)))
		}
	}

	return pluginsdk.HashString(buf.String())
}

func resourceVirtualMachineScaleSetExtensionHash(v interface{}) int {
	var buf bytes.Buffer

	if m, ok := v.(map[string]interface{}); ok {
		buf.WriteString(fmt.Sprintf("%s-", m["name"].(string)))
		buf.WriteString(fmt.Sprintf("%s-", m["publisher"].(string)))
		buf.WriteString(fmt.Sprintf("%s-", m["type"].(string)))
		buf.WriteString(fmt.Sprintf("%s-", m["type_handler_version"].(string)))

		if v, ok := m["auto_upgrade_minor_version"]; ok {
			buf.WriteString(fmt.Sprintf("%t-", v.(bool)))
		}

		if v, ok := m["provision_after_extensions"]; ok {
			buf.WriteString(fmt.Sprintf("%s-", v.(*pluginsdk.Set).List()))
		}

		// we need to ensure the whitespace is consistent
		settings := m["settings"].(string)
		if settings != "" {
			expandedSettings, err := pluginsdk.ExpandJsonFromString(settings)
			if err == nil {
				serializedSettings, err := pluginsdk.FlattenJsonToString(expandedSettings)
				if err == nil {
					buf.WriteString(fmt.Sprintf("%s-", serializedSettings))
				}
			}
		}
	}

	return pluginsdk.HashString(buf.String())
}

func expandVirtualMachineScaleSetSku(d *pluginsdk.ResourceData) *compute.Sku {
	skuConfig := d.Get("sku").([]interface{})
	config := skuConfig[0].(map[string]interface{})

	sku := &compute.Sku{
		Name:     utils.String(config["name"].(string)),
		Capacity: utils.Int64(int64(config["capacity"].(int))),
	}

	if tier, ok := config["tier"].(string); ok && tier != "" {
		sku.Tier = &tier
	}

	return sku
}

func expandAzureRmRollingUpgradePolicy(d *pluginsdk.ResourceData) *compute.RollingUpgradePolicy {
	if config, ok := d.GetOk("rolling_upgrade_policy.0"); ok {
		policy := config.(map[string]interface{})
		return &compute.RollingUpgradePolicy{
			MaxBatchInstancePercent:             utils.Int32(int32(policy["max_batch_instance_percent"].(int))),
			MaxUnhealthyInstancePercent:         utils.Int32(int32(policy["max_unhealthy_instance_percent"].(int))),
			MaxUnhealthyUpgradedInstancePercent: utils.Int32(int32(policy["max_unhealthy_upgraded_instance_percent"].(int))),
			PauseTimeBetweenBatches:             utils.String(policy["pause_time_between_batches"].(string)),
		}
	}
	return nil
}

func expandAzureRmVirtualMachineScaleSetNetworkProfile(d *pluginsdk.ResourceData) *compute.VirtualMachineScaleSetNetworkProfile {
	scaleSetNetworkProfileConfigs := d.Get("network_profile").(*pluginsdk.Set).List()
	networkProfileConfig := make([]compute.VirtualMachineScaleSetNetworkConfiguration, 0, len(scaleSetNetworkProfileConfigs))

	for _, npProfileConfig := range scaleSetNetworkProfileConfigs {
		config := npProfileConfig.(map[string]interface{})

		name := config["name"].(string)
		primary := config["primary"].(bool)
		acceleratedNetworking := config["accelerated_networking"].(bool)
		ipForwarding := config["ip_forwarding"].(bool)

		dnsSettingsConfigs := config["dns_settings"].([]interface{})
		dnsSettings := compute.VirtualMachineScaleSetNetworkConfigurationDNSSettings{}
		for _, dnsSettingsConfig := range dnsSettingsConfigs {
			dns_settings := dnsSettingsConfig.(map[string]interface{})

			if v := dns_settings["dns_servers"]; v != nil {
				dns_servers := dns_settings["dns_servers"].([]interface{})
				if len(dns_servers) > 0 {
					var dnsServers []string
					for _, v := range dns_servers {
						str := v.(string)
						dnsServers = append(dnsServers, str)
					}
					dnsSettings.DNSServers = &dnsServers
				}
			}
		}
		ipConfigurationConfigs := config["ip_configuration"].([]interface{})
		ipConfigurations := make([]compute.VirtualMachineScaleSetIPConfiguration, 0, len(ipConfigurationConfigs))
		for _, ipConfigConfig := range ipConfigurationConfigs {
			ipconfig := ipConfigConfig.(map[string]interface{})
			name := ipconfig["name"].(string)
			primary := ipconfig["primary"].(bool)
			subnetId := ipconfig["subnet_id"].(string)

			ipConfiguration := compute.VirtualMachineScaleSetIPConfiguration{
				Name: &name,
				VirtualMachineScaleSetIPConfigurationProperties: &compute.VirtualMachineScaleSetIPConfigurationProperties{
					Subnet: &compute.APIEntityReference{
						ID: &subnetId,
					},
				},
			}

			ipConfiguration.Primary = &primary

			if v := ipconfig["application_gateway_backend_address_pool_ids"]; v != nil {
				pools := v.(*pluginsdk.Set).List()
				resources := make([]compute.SubResource, 0, len(pools))
				for _, p := range pools {
					id := p.(string)
					resources = append(resources, compute.SubResource{
						ID: &id,
					})
				}
				ipConfiguration.ApplicationGatewayBackendAddressPools = &resources
			}

			if v := ipconfig["application_security_group_ids"]; v != nil {
				asgs := v.(*pluginsdk.Set).List()
				resources := make([]compute.SubResource, 0, len(asgs))
				for _, p := range asgs {
					id := p.(string)
					resources = append(resources, compute.SubResource{
						ID: &id,
					})
				}
				ipConfiguration.ApplicationSecurityGroups = &resources
			}

			if v := ipconfig["load_balancer_backend_address_pool_ids"]; v != nil {
				pools := v.(*pluginsdk.Set).List()
				resources := make([]compute.SubResource, 0, len(pools))
				for _, p := range pools {
					id := p.(string)
					resources = append(resources, compute.SubResource{
						ID: &id,
					})
				}
				ipConfiguration.LoadBalancerBackendAddressPools = &resources
			}

			if v := ipconfig["load_balancer_inbound_nat_rules_ids"]; v != nil {
				rules := v.(*pluginsdk.Set).List()
				rulesResources := make([]compute.SubResource, 0, len(rules))
				for _, m := range rules {
					id := m.(string)
					rulesResources = append(rulesResources, compute.SubResource{
						ID: &id,
					})
				}
				ipConfiguration.LoadBalancerInboundNatPools = &rulesResources
			}

			if v := ipconfig["public_ip_address_configuration"]; v != nil {
				publicIpConfigs := v.([]interface{})
				for _, publicIpConfigConfig := range publicIpConfigs {
					publicIpConfig := publicIpConfigConfig.(map[string]interface{})

					domainNameLabel := publicIpConfig["domain_name_label"].(string)
					dnsSettings := compute.VirtualMachineScaleSetPublicIPAddressConfigurationDNSSettings{
						DomainNameLabel: &domainNameLabel,
					}

					idleTimeout := int32(publicIpConfig["idle_timeout"].(int))
					prop := compute.VirtualMachineScaleSetPublicIPAddressConfigurationProperties{
						DNSSettings:          &dnsSettings,
						IdleTimeoutInMinutes: &idleTimeout,
					}

					publicIPConfigName := publicIpConfig["name"].(string)
					config := compute.VirtualMachineScaleSetPublicIPAddressConfiguration{
						Name: &publicIPConfigName,
						VirtualMachineScaleSetPublicIPAddressConfigurationProperties: &prop,
					}
					ipConfiguration.PublicIPAddressConfiguration = &config
				}
			}

			ipConfigurations = append(ipConfigurations, ipConfiguration)
		}

		nProfile := compute.VirtualMachineScaleSetNetworkConfiguration{
			Name: &name,
			VirtualMachineScaleSetNetworkConfigurationProperties: &compute.VirtualMachineScaleSetNetworkConfigurationProperties{
				Primary:                     &primary,
				IPConfigurations:            &ipConfigurations,
				EnableAcceleratedNetworking: &acceleratedNetworking,
				EnableIPForwarding:          &ipForwarding,
				DNSSettings:                 &dnsSettings,
			},
		}

		if v := config["network_security_group_id"].(string); v != "" {
			networkSecurityGroupId := compute.SubResource{
				ID: &v,
			}
			nProfile.VirtualMachineScaleSetNetworkConfigurationProperties.NetworkSecurityGroup = &networkSecurityGroupId
		}

		networkProfileConfig = append(networkProfileConfig, nProfile)
	}

	return &compute.VirtualMachineScaleSetNetworkProfile{
		NetworkInterfaceConfigurations: &networkProfileConfig,
	}
}

func expandAzureRMVirtualMachineScaleSetsOsProfile(d *pluginsdk.ResourceData) *compute.VirtualMachineScaleSetOSProfile {
	osProfileConfigs := d.Get("os_profile").([]interface{})

	osProfileConfig := osProfileConfigs[0].(map[string]interface{})
	namePrefix := osProfileConfig["computer_name_prefix"].(string)
	username := osProfileConfig["admin_username"].(string)
	password := osProfileConfig["admin_password"].(string)
	customData := osProfileConfig["custom_data"].(string)

	osProfile := &compute.VirtualMachineScaleSetOSProfile{
		ComputerNamePrefix: &namePrefix,
		AdminUsername:      &username,
	}

	if password != "" {
		osProfile.AdminPassword = &password
	}

	if customData != "" {
		customData = utils.Base64EncodeIfNot(customData)
		osProfile.CustomData = &customData
	}

	if _, ok := d.GetOk("os_profile_secrets"); ok {
		secrets := expandAzureRmVirtualMachineScaleSetOsProfileSecrets(d)
		if secrets != nil {
			osProfile.Secrets = secrets
		}
	}

	if _, ok := d.GetOk("os_profile_linux_config"); ok {
		osProfile.LinuxConfiguration = expandAzureRmVirtualMachineScaleSetOsProfileLinuxConfig(d)
	}

	if _, ok := d.GetOk("os_profile_windows_config"); ok {
		winConfig := expandAzureRmVirtualMachineScaleSetOsProfileWindowsConfig(d)
		if winConfig != nil {
			osProfile.WindowsConfiguration = winConfig
		}
	}

	return osProfile
}

func expandAzureRMVirtualMachineScaleSetsDiagnosticProfile(d *pluginsdk.ResourceData) compute.DiagnosticsProfile {
	bootDiagnosticConfigs := d.Get("boot_diagnostics").([]interface{})
	bootDiagnosticConfig := bootDiagnosticConfigs[0].(map[string]interface{})

	enabled := bootDiagnosticConfig["enabled"].(bool)
	storageURI := bootDiagnosticConfig["storage_uri"].(string)

	bootDiagnostic := &compute.BootDiagnostics{
		Enabled:    &enabled,
		StorageURI: &storageURI,
	}

	diagnosticsProfile := compute.DiagnosticsProfile{
		BootDiagnostics: bootDiagnostic,
	}

	return diagnosticsProfile
}

func expandAzureRmVirtualMachineScaleSetIdentity(d *pluginsdk.ResourceData) *compute.VirtualMachineScaleSetIdentity {
	v := d.Get("identity")
	identities := v.([]interface{})
	identity := identities[0].(map[string]interface{})
	identityType := compute.ResourceIdentityType(identity["type"].(string))

	identityIds := make(map[string]*compute.VirtualMachineScaleSetIdentityUserAssignedIdentitiesValue)
	for _, id := range identity["identity_ids"].([]interface{}) {
		identityIds[id.(string)] = &compute.VirtualMachineScaleSetIdentityUserAssignedIdentitiesValue{}
	}

	vmssIdentity := compute.VirtualMachineScaleSetIdentity{
		Type: identityType,
	}

	if vmssIdentity.Type == compute.ResourceIdentityTypeUserAssigned || vmssIdentity.Type == compute.ResourceIdentityTypeSystemAssignedUserAssigned {
		vmssIdentity.UserAssignedIdentities = identityIds
	}

	return &vmssIdentity
}

func expandAzureRMVirtualMachineScaleSetsStorageProfileOsDisk(d *pluginsdk.ResourceData) (*compute.VirtualMachineScaleSetOSDisk, error) {
	osDiskConfigs := d.Get("storage_profile_os_disk").(*pluginsdk.Set).List()

	osDiskConfig := osDiskConfigs[0].(map[string]interface{})
	name := osDiskConfig["name"].(string)
	image := osDiskConfig["image"].(string)
	vhd_containers := osDiskConfig["vhd_containers"].(*pluginsdk.Set).List()
	caching := osDiskConfig["caching"].(string)
	osType := osDiskConfig["os_type"].(string)
	createOption := osDiskConfig["create_option"].(string)
	managedDiskType := osDiskConfig["managed_disk_type"].(string)

	if managedDiskType == "" && name == "" {
		return nil, fmt.Errorf("[ERROR] `name` must be set in `storage_profile_os_disk` for unmanaged disk")
	}

	osDisk := &compute.VirtualMachineScaleSetOSDisk{
		Name:         &name,
		Caching:      compute.CachingTypes(caching),
		OsType:       compute.OperatingSystemTypes(osType),
		CreateOption: compute.DiskCreateOptionTypes(createOption),
	}

	if image != "" {
		osDisk.Image = &compute.VirtualHardDisk{
			URI: &image,
		}
	}

	if len(vhd_containers) > 0 {
		var vhdContainers []string
		for _, v := range vhd_containers {
			str := v.(string)
			vhdContainers = append(vhdContainers, str)
		}
		osDisk.VhdContainers = &vhdContainers
	}

	managedDisk := &compute.VirtualMachineScaleSetManagedDiskParameters{}

	if managedDiskType != "" {
		if name != "" {
			return nil, fmt.Errorf("[ERROR] Conflict between `name` and `managed_disk_type` on `storage_profile_os_disk` (please remove name or set it to blank)")
		}

		osDisk.Name = nil
		managedDisk.StorageAccountType = compute.StorageAccountTypes(managedDiskType)
		osDisk.ManagedDisk = managedDisk
	}

	// BEGIN: code to be removed after GH-13016 is merged
	if image != "" && managedDiskType != "" {
		return nil, fmt.Errorf("[ERROR] Conflict between `image` and `managed_disk_type` on `storage_profile_os_disk` (only one or the other can be used)")
	}

	if len(vhd_containers) > 0 && managedDiskType != "" {
		return nil, fmt.Errorf("[ERROR] Conflict between `vhd_containers` and `managed_disk_type` on `storage_profile_os_disk` (only one or the other can be used)")
	}
	// END: code to be removed after GH-13016 is merged

	return osDisk, nil
}

func expandAzureRMVirtualMachineScaleSetsStorageProfileDataDisk(d *pluginsdk.ResourceData) *[]compute.VirtualMachineScaleSetDataDisk {
	disks := d.Get("storage_profile_data_disk").([]interface{})
	dataDisks := make([]compute.VirtualMachineScaleSetDataDisk, 0, len(disks))
	for _, diskConfig := range disks {
		config := diskConfig.(map[string]interface{})

		createOption := config["create_option"].(string)
		managedDiskType := config["managed_disk_type"].(string)
		lun := int32(config["lun"].(int))

		dataDisk := compute.VirtualMachineScaleSetDataDisk{
			Lun:          &lun,
			CreateOption: compute.DiskCreateOptionTypes(createOption),
		}

		managedDiskVMSS := &compute.VirtualMachineScaleSetManagedDiskParameters{}

		if managedDiskType != "" {
			managedDiskVMSS.StorageAccountType = compute.StorageAccountTypes(managedDiskType)
		} else {
<<<<<<< HEAD
			managedDiskVMSS.StorageAccountType = compute.StorageAccountTypesStandardLRS
=======
			managedDiskVMSS.StorageAccountType = compute.StorageAccountTypes(compute.StorageAccountTypeStandardLRS)
>>>>>>> 85dfa8a7
		}

		// assume that data disks in VMSS can only be Managed Disks
		dataDisk.ManagedDisk = managedDiskVMSS
		if v := config["caching"].(string); v != "" {
			dataDisk.Caching = compute.CachingTypes(v)
		}

		if v := config["disk_size_gb"]; v != nil {
			diskSize := int32(config["disk_size_gb"].(int))
			dataDisk.DiskSizeGB = &diskSize
		}

		dataDisks = append(dataDisks, dataDisk)
	}

	return &dataDisks
}

func expandAzureRmVirtualMachineScaleSetStorageProfileImageReference(d *pluginsdk.ResourceData) (*compute.ImageReference, error) {
	storageImageRefs := d.Get("storage_profile_image_reference").(*pluginsdk.Set).List()

	storageImageRef := storageImageRefs[0].(map[string]interface{})

	imageID := storageImageRef["id"].(string)
	publisher := storageImageRef["publisher"].(string)

	imageReference := compute.ImageReference{}

	if imageID != "" && publisher != "" {
		return nil, fmt.Errorf("[ERROR] Conflict between `id` and `publisher` (only one or the other can be used)")
	}

	if imageID != "" {
		imageReference.ID = utils.String(storageImageRef["id"].(string))
	} else {
		offer := storageImageRef["offer"].(string)
		sku := storageImageRef["sku"].(string)
		version := storageImageRef["version"].(string)

		imageReference.Publisher = utils.String(publisher)
		imageReference.Offer = utils.String(offer)
		imageReference.Sku = utils.String(sku)
		imageReference.Version = utils.String(version)
	}

	return &imageReference, nil
}

func expandAzureRmVirtualMachineScaleSetOsProfileLinuxConfig(d *pluginsdk.ResourceData) *compute.LinuxConfiguration {
	osProfilesLinuxConfig := d.Get("os_profile_linux_config").(*pluginsdk.Set).List()

	linuxConfig := osProfilesLinuxConfig[0].(map[string]interface{})
	disablePasswordAuth := linuxConfig["disable_password_authentication"].(bool)

	linuxKeys := linuxConfig["ssh_keys"].([]interface{})
	sshPublicKeys := make([]compute.SSHPublicKey, 0, len(linuxKeys))
	for _, key := range linuxKeys {
		if key == nil {
			continue
		}
		sshKey := key.(map[string]interface{})
		path := sshKey["path"].(string)
		keyData := sshKey["key_data"].(string)

		sshPublicKey := compute.SSHPublicKey{
			Path:    &path,
			KeyData: &keyData,
		}

		sshPublicKeys = append(sshPublicKeys, sshPublicKey)
	}

	config := &compute.LinuxConfiguration{
		DisablePasswordAuthentication: &disablePasswordAuth,
		SSH: &compute.SSHConfiguration{
			PublicKeys: &sshPublicKeys,
		},
	}

	return config
}

func expandAzureRmVirtualMachineScaleSetOsProfileWindowsConfig(d *pluginsdk.ResourceData) *compute.WindowsConfiguration {
	osProfilesWindowsConfig := d.Get("os_profile_windows_config").(*pluginsdk.Set).List()

	osProfileConfig := osProfilesWindowsConfig[0].(map[string]interface{})
	config := &compute.WindowsConfiguration{}

	if v := osProfileConfig["provision_vm_agent"]; v != nil {
		provision := v.(bool)
		config.ProvisionVMAgent = &provision
	}

	if v := osProfileConfig["enable_automatic_upgrades"]; v != nil {
		update := v.(bool)
		config.EnableAutomaticUpdates = &update
	}

	if v := osProfileConfig["winrm"]; v != nil {
		winRm := v.([]interface{})
		if len(winRm) > 0 {
			winRmListeners := make([]compute.WinRMListener, 0, len(winRm))
			for _, winRmConfig := range winRm {
				config := winRmConfig.(map[string]interface{})

				protocol := config["protocol"].(string)
				winRmListener := compute.WinRMListener{
					Protocol: compute.ProtocolTypes(protocol),
				}
				if v := config["certificate_url"].(string); v != "" {
					winRmListener.CertificateURL = &v
				}

				winRmListeners = append(winRmListeners, winRmListener)
			}
			config.WinRM = &compute.WinRMConfiguration{
				Listeners: &winRmListeners,
			}
		}
	}
	if v := osProfileConfig["additional_unattend_config"]; v != nil {
		additionalConfig := v.([]interface{})
		if len(additionalConfig) > 0 {
			additionalConfigContent := make([]compute.AdditionalUnattendContent, 0, len(additionalConfig))
			for _, addConfig := range additionalConfig {
				config := addConfig.(map[string]interface{})
				pass := config["pass"].(string)
				component := config["component"].(string)
				settingName := config["setting_name"].(string)
				content := config["content"].(string)

				addContent := compute.AdditionalUnattendContent{
					PassName:      compute.PassNames(pass),
					ComponentName: compute.ComponentNames(component),
					SettingName:   compute.SettingNames(settingName),
				}

				if content != "" {
					addContent.Content = &content
				}

				additionalConfigContent = append(additionalConfigContent, addContent)
			}
			config.AdditionalUnattendContent = &additionalConfigContent
		}
	}
	return config
}

func expandAzureRmVirtualMachineScaleSetOsProfileSecrets(d *pluginsdk.ResourceData) *[]compute.VaultSecretGroup {
	secretsConfig := d.Get("os_profile_secrets").(*pluginsdk.Set).List()
	secrets := make([]compute.VaultSecretGroup, 0, len(secretsConfig))

	for _, secretConfig := range secretsConfig {
		config := secretConfig.(map[string]interface{})
		sourceVaultId := config["source_vault_id"].(string)

		vaultSecretGroup := compute.VaultSecretGroup{
			SourceVault: &compute.SubResource{
				ID: &sourceVaultId,
			},
		}

		if v := config["vault_certificates"]; v != nil {
			certsConfig := v.([]interface{})
			certs := make([]compute.VaultCertificate, 0, len(certsConfig))
			for _, certConfig := range certsConfig {
				config := certConfig.(map[string]interface{})

				certUrl := config["certificate_url"].(string)
				cert := compute.VaultCertificate{
					CertificateURL: &certUrl,
				}
				if v := config["certificate_store"].(string); v != "" {
					cert.CertificateStore = &v
				}

				certs = append(certs, cert)
			}
			vaultSecretGroup.VaultCertificates = &certs
		}

		secrets = append(secrets, vaultSecretGroup)
	}

	return &secrets
}

func expandAzureRMVirtualMachineScaleSetExtensions(d *pluginsdk.ResourceData) (*compute.VirtualMachineScaleSetExtensionProfile, error) {
	extensions := d.Get("extension").(*pluginsdk.Set).List()
	resources := make([]compute.VirtualMachineScaleSetExtension, 0, len(extensions))
	for _, e := range extensions {
		config := e.(map[string]interface{})
		name := config["name"].(string)
		publisher := config["publisher"].(string)
		t := config["type"].(string)
		version := config["type_handler_version"].(string)

		extension := compute.VirtualMachineScaleSetExtension{
			Name: &name,
			VirtualMachineScaleSetExtensionProperties: &compute.VirtualMachineScaleSetExtensionProperties{
				Publisher:          &publisher,
				Type:               &t,
				TypeHandlerVersion: &version,
			},
		}

		if u := config["auto_upgrade_minor_version"]; u != nil {
			upgrade := u.(bool)
			extension.VirtualMachineScaleSetExtensionProperties.AutoUpgradeMinorVersion = &upgrade
		}

		if a := config["provision_after_extensions"]; a != nil {
			provision_after_extensions := config["provision_after_extensions"].(*pluginsdk.Set).List()
			if len(provision_after_extensions) > 0 {
				var provisionAfterExtensions []string
				for _, a := range provision_after_extensions {
					str := a.(string)
					provisionAfterExtensions = append(provisionAfterExtensions, str)
				}
				extension.VirtualMachineScaleSetExtensionProperties.ProvisionAfterExtensions = &provisionAfterExtensions
			}
		}

		if s := config["settings"].(string); s != "" {
			settings, err := pluginsdk.ExpandJsonFromString(s)
			if err != nil {
				return nil, fmt.Errorf("unable to parse settings: %+v", err)
			}
			extension.VirtualMachineScaleSetExtensionProperties.Settings = &settings
		}

		if s := config["protected_settings"].(string); s != "" {
			protectedSettings, err := pluginsdk.ExpandJsonFromString(s)
			if err != nil {
				return nil, fmt.Errorf("unable to parse protected_settings: %+v", err)
			}
			extension.VirtualMachineScaleSetExtensionProperties.ProtectedSettings = &protectedSettings
		}

		resources = append(resources, extension)
	}

	return &compute.VirtualMachineScaleSetExtensionProfile{
		Extensions: &resources,
	}, nil
}

func expandAzureRmVirtualMachineScaleSetPlan(d *pluginsdk.ResourceData) *compute.Plan {
	planConfigs := d.Get("plan").(*pluginsdk.Set).List()

	planConfig := planConfigs[0].(map[string]interface{})

	publisher := planConfig["publisher"].(string)
	name := planConfig["name"].(string)
	product := planConfig["product"].(string)

	return &compute.Plan{
		Publisher: &publisher,
		Name:      &name,
		Product:   &product,
	}
}

func flattenAzureRmVirtualMachineScaleSetPlan(plan *compute.Plan) []interface{} {
	result := make(map[string]interface{})

	result["name"] = *plan.Name
	result["publisher"] = *plan.Publisher
	result["product"] = *plan.Product

	return []interface{}{result}
}

// When upgrade_policy_mode is not Rolling, we will just ignore rolling_upgrade_policy (returns true).
func azureRmVirtualMachineScaleSetSuppressRollingUpgradePolicyDiff(k, _, new string, d *pluginsdk.ResourceData) bool {
	if k == "rolling_upgrade_policy.#" && new == "0" {
		return strings.ToLower(d.Get("upgrade_policy_mode").(string)) != "rolling"
	}
	return false
}

// Make sure rolling_upgrade_policy is default value when upgrade_policy_mode is not Rolling.
func azureRmVirtualMachineScaleSetCustomizeDiff(ctx context.Context, d *pluginsdk.ResourceDiff, _ interface{}) error {
	mode := d.Get("upgrade_policy_mode").(string)
	if strings.ToLower(mode) != "rolling" {
		if policyRaw, ok := d.GetOk("rolling_upgrade_policy.0"); ok {
			policy := policyRaw.(map[string]interface{})
			isDefault := (policy["max_batch_instance_percent"].(int) == 20) &&
				(policy["max_unhealthy_instance_percent"].(int) == 20) &&
				(policy["max_unhealthy_upgraded_instance_percent"].(int) == 20) &&
				(policy["pause_time_between_batches"] == "PT0S")
			if !isDefault {
				return fmt.Errorf("If `upgrade_policy_mode` is `%s`, `rolling_upgrade_policy` must be removed or set to default values", mode)
			}
		}
	}
	return nil
}<|MERGE_RESOLUTION|>--- conflicted
+++ resolved
@@ -2086,11 +2086,7 @@
 		if managedDiskType != "" {
 			managedDiskVMSS.StorageAccountType = compute.StorageAccountTypes(managedDiskType)
 		} else {
-<<<<<<< HEAD
-			managedDiskVMSS.StorageAccountType = compute.StorageAccountTypesStandardLRS
-=======
 			managedDiskVMSS.StorageAccountType = compute.StorageAccountTypes(compute.StorageAccountTypeStandardLRS)
->>>>>>> 85dfa8a7
 		}
 
 		// assume that data disks in VMSS can only be Managed Disks
