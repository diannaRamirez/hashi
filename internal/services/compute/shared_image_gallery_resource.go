--- conflicted
+++ resolved
@@ -77,10 +77,6 @@
 	t := d.Get("tags").(map[string]interface{})
 
 	if d.IsNewResource() {
-<<<<<<< HEAD
-		// Upgrading to the 2021-07-01 exposed a new expand parameter in the GET method
-=======
->>>>>>> 0afc9d84
 		existing, err := client.Get(ctx, id.ResourceGroup, id.GalleryName, "", "")
 		if err != nil {
 			if !utils.ResponseWasNotFound(existing.Response) {
