--- conflicted
+++ resolved
@@ -57,19 +57,12 @@
 				Type:     pluginsdk.TypeString,
 				Required: true,
 				ValidateFunc: validation.StringInSlice([]string{
-<<<<<<< HEAD
-					string(compute.DiskStorageAccountTypesStandardLRS),
-					string(compute.DiskStorageAccountTypesPremiumLRS),
-					string(compute.DiskStorageAccountTypesStandardSSDLRS),
-					string(compute.DiskStorageAccountTypesUltraSSDLRS),
-=======
 					string(compute.StandardLRS),
 					string(compute.StandardSSDZRS),
 					string(compute.PremiumLRS),
 					string(compute.PremiumZRS),
 					string(compute.StandardSSDLRS),
 					string(compute.UltraSSDLRS),
->>>>>>> 267dbe59
 				}, false),
 				DiffSuppressFunc: suppress.CaseDifference,
 			},
