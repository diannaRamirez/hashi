package compute

import (
	"fmt"
	"log"
	"strings"
	"time"

	"github.com/hashicorp/go-azure-helpers/resourcemanager/location"

	"github.com/Azure/azure-sdk-for-go/services/compute/mgmt/2021-07-01/compute"
	"github.com/hashicorp/go-azure-helpers/resourcemanager/commonschema"
	"github.com/hashicorp/terraform-plugin-sdk/v2/helper/schema"
	"github.com/hashicorp/terraform-provider-azurerm/helpers/azure"
	"github.com/hashicorp/terraform-provider-azurerm/helpers/tf"
	"github.com/hashicorp/terraform-provider-azurerm/internal/clients"
	"github.com/hashicorp/terraform-provider-azurerm/internal/features"
	"github.com/hashicorp/terraform-provider-azurerm/internal/locks"
	"github.com/hashicorp/terraform-provider-azurerm/internal/services/compute/parse"
	"github.com/hashicorp/terraform-provider-azurerm/internal/services/compute/validate"
	"github.com/hashicorp/terraform-provider-azurerm/internal/tags"
	"github.com/hashicorp/terraform-provider-azurerm/internal/tf/pluginsdk"
	"github.com/hashicorp/terraform-provider-azurerm/internal/tf/suppress"
	"github.com/hashicorp/terraform-provider-azurerm/internal/tf/validation"
	"github.com/hashicorp/terraform-provider-azurerm/internal/timeouts"
	"github.com/hashicorp/terraform-provider-azurerm/utils"
)

func resourceManagedDisk() *pluginsdk.Resource {
	return &pluginsdk.Resource{
		Create: resourceManagedDiskCreate,
		Read:   resourceManagedDiskRead,
		Update: resourceManagedDiskUpdate,
		Delete: resourceManagedDiskDelete,

		Importer: pluginsdk.ImporterValidatingResourceId(func(id string) error {
			_, err := parse.ManagedDiskID(id)
			return err
		}),

		Timeouts: &pluginsdk.ResourceTimeout{
			Create: pluginsdk.DefaultTimeout(30 * time.Minute),
			Read:   pluginsdk.DefaultTimeout(5 * time.Minute),
			Update: pluginsdk.DefaultTimeout(30 * time.Minute),
			Delete: pluginsdk.DefaultTimeout(30 * time.Minute),
		},

<<<<<<< HEAD
		Schema: map[string]*pluginsdk.Schema{
			"name": {
				Type:     pluginsdk.TypeString,
				Required: true,
				ForceNew: true,
			},

			"location": azure.SchemaLocation(),

			"resource_group_name": azure.SchemaResourceGroupName(),

			"zones": azure.SchemaSingleZone(),

			"storage_account_type": {
				Type:     pluginsdk.TypeString,
				Required: true,
				ValidateFunc: validation.StringInSlice([]string{
					string(compute.StorageAccountTypesStandardLRS),
					string(compute.StorageAccountTypesStandardSSDZRS),
					string(compute.StorageAccountTypesPremiumLRS),
					string(compute.StorageAccountTypesPremiumZRS),
					string(compute.StorageAccountTypesStandardSSDLRS),
					string(compute.StorageAccountTypesUltraSSDLRS),
				}, false),
				DiffSuppressFunc: suppress.CaseDifference,
			},

			"create_option": {
				Type:     pluginsdk.TypeString,
				Required: true,
				ForceNew: true,
				ValidateFunc: validation.StringInSlice([]string{
					string(compute.DiskCreateOptionCopy),
					string(compute.DiskCreateOptionEmpty),
					string(compute.DiskCreateOptionFromImage),
					string(compute.DiskCreateOptionImport),
					string(compute.DiskCreateOptionRestore),
				}, false),
			},

			"logical_sector_size": {
				Type:     pluginsdk.TypeInt,
				Optional: true,
				ForceNew: true,
				ValidateFunc: validation.IntInSlice([]int{
					512,
					4096}),
				Computed: true,
			},

			"source_uri": {
				Type:     pluginsdk.TypeString,
				Optional: true,
				Computed: true,
				ForceNew: true,
			},

			"source_resource_id": {
				Type:     pluginsdk.TypeString,
				Optional: true,
				ForceNew: true,
			},

			"storage_account_id": {
				Type:         pluginsdk.TypeString,
				Optional:     true,
				ForceNew:     true, // Not supported by disk update
				ValidateFunc: azure.ValidateResourceID,
			},

			"image_reference_id": {
				Type:          pluginsdk.TypeString,
				Optional:      true,
				ForceNew:      true,
				ConflictsWith: []string{"gallery_image_reference_id"},
			},

			"gallery_image_reference_id": {
				Type:          pluginsdk.TypeString,
				Optional:      true,
				ForceNew:      true,
				ValidateFunc:  validate.SharedImageVersionID,
				ConflictsWith: []string{"image_reference_id"},
			},

			"os_type": {
				Type:     pluginsdk.TypeString,
				Optional: true,
				ValidateFunc: validation.StringInSlice([]string{
					string(compute.OperatingSystemTypesWindows),
					string(compute.OperatingSystemTypesLinux),
				}, true),
			},

			"disk_size_gb": {
				Type:         pluginsdk.TypeInt,
				Optional:     true,
				Computed:     true,
				ValidateFunc: validate.ManagedDiskSizeGB,
			},

			"disk_iops_read_write": {
				Type:         pluginsdk.TypeInt,
				Optional:     true,
				Computed:     true,
				ValidateFunc: validation.IntAtLeast(1),
			},

			"disk_mbps_read_write": {
				Type:         pluginsdk.TypeInt,
				Optional:     true,
				Computed:     true,
				ValidateFunc: validation.IntAtLeast(1),
			},

			"disk_iops_read_only": {
				Type:         pluginsdk.TypeInt,
				Optional:     true,
				Computed:     true,
				ValidateFunc: validation.IntAtLeast(1),
			},

			"disk_mbps_read_only": {
				Type:         pluginsdk.TypeInt,
				Optional:     true,
				Computed:     true,
				ValidateFunc: validation.IntAtLeast(1),
			},

			"disk_encryption_set_id": {
				Type:     pluginsdk.TypeString,
				Optional: true,
				// TODO: make this case-sensitive once this bug in the Azure API has been fixed:
				//       https://github.com/Azure/azure-rest-api-specs/issues/8132
				DiffSuppressFunc: suppress.CaseDifference,
				ValidateFunc:     validate.DiskEncryptionSetID,
			},

			"encryption_settings": encryptionSettingsSchema(),

			"extended_location": azure.SchemaExtendedLocation(),

			"network_access_policy": {
				Type:     pluginsdk.TypeString,
				Optional: true,
				ValidateFunc: validation.StringInSlice([]string{
					string(compute.NetworkAccessPolicyAllowAll),
					string(compute.NetworkAccessPolicyAllowPrivate),
					string(compute.NetworkAccessPolicyDenyAll),
				}, false),
			},
			"disk_access_id": {
				Type:     pluginsdk.TypeString,
				Optional: true,
				// TODO: make this case-sensitive once this bug in the Azure API has been fixed:
				//       https://github.com/Azure/azure-rest-api-specs/issues/14192
				DiffSuppressFunc: suppress.CaseDifference,
				ValidateFunc:     azure.ValidateResourceID,
			},

			"public_network_access_enabled": {
				Type:     pluginsdk.TypeBool,
				Optional: true,
				Default:  true,
			},

			"tier": {
				Type:     pluginsdk.TypeString,
				Optional: true,
				Computed: true,
			},

			"max_shares": {
				Type:         schema.TypeInt,
				Optional:     true,
				Computed:     true,
				ValidateFunc: validation.IntBetween(2, 10),
			},

			"trusted_launch_enabled": {
				Type:     pluginsdk.TypeBool,
				Optional: true,
				ForceNew: true,
			},

			"hyper_v_generation": {
				Type:     pluginsdk.TypeString,
				Optional: true,
				ForceNew: true, // Not supported by disk update
				ValidateFunc: validation.StringInSlice([]string{
					string(compute.HyperVGenerationV1),
					string(compute.HyperVGenerationV2),
				}, false),
			},

			"on_demand_bursting_enabled": {
				Type:     pluginsdk.TypeBool,
				Optional: true,
			},

			"tags": tags.Schema(),
		},
=======
		Schema: func() map[string]*pluginsdk.Schema {
			s := map[string]*pluginsdk.Schema{
				"name": {
					Type:     pluginsdk.TypeString,
					Required: true,
					ForceNew: true,
				},

				"location": azure.SchemaLocation(),

				"resource_group_name": azure.SchemaResourceGroupName(),

				"storage_account_type": {
					Type:     pluginsdk.TypeString,
					Required: true,
					ValidateFunc: validation.StringInSlice([]string{
						string(compute.StorageAccountTypesStandardLRS),
						string(compute.StorageAccountTypesStandardSSDZRS),
						string(compute.StorageAccountTypesPremiumLRS),
						string(compute.StorageAccountTypesPremiumZRS),
						string(compute.StorageAccountTypesStandardSSDLRS),
						string(compute.StorageAccountTypesUltraSSDLRS),
					}, false),
					DiffSuppressFunc: suppress.CaseDifference,
				},

				"create_option": {
					Type:     pluginsdk.TypeString,
					Required: true,
					ForceNew: true,
					ValidateFunc: validation.StringInSlice([]string{
						string(compute.DiskCreateOptionCopy),
						string(compute.DiskCreateOptionEmpty),
						string(compute.DiskCreateOptionFromImage),
						string(compute.DiskCreateOptionImport),
						string(compute.DiskCreateOptionRestore),
					}, false),
				},

				"logical_sector_size": {
					Type:     pluginsdk.TypeInt,
					Optional: true,
					ForceNew: true,
					ValidateFunc: validation.IntInSlice([]int{
						512,
						4096,
					}),
					Computed: true,
				},

				"source_uri": {
					Type:     pluginsdk.TypeString,
					Optional: true,
					Computed: true,
					ForceNew: true,
				},

				"source_resource_id": {
					Type:     pluginsdk.TypeString,
					Optional: true,
					ForceNew: true,
				},

				"storage_account_id": {
					Type:         pluginsdk.TypeString,
					Optional:     true,
					ForceNew:     true, // Not supported by disk update
					ValidateFunc: azure.ValidateResourceID,
				},

				"image_reference_id": {
					Type:          pluginsdk.TypeString,
					Optional:      true,
					ForceNew:      true,
					ConflictsWith: []string{"gallery_image_reference_id"},
				},

				"gallery_image_reference_id": {
					Type:          pluginsdk.TypeString,
					Optional:      true,
					ForceNew:      true,
					ValidateFunc:  validate.SharedImageVersionID,
					ConflictsWith: []string{"image_reference_id"},
				},

				"os_type": {
					Type:     pluginsdk.TypeString,
					Optional: true,
					ValidateFunc: validation.StringInSlice([]string{
						string(compute.OperatingSystemTypesWindows),
						string(compute.OperatingSystemTypesLinux),
					}, true),
				},

				"disk_size_gb": {
					Type:         pluginsdk.TypeInt,
					Optional:     true,
					Computed:     true,
					ValidateFunc: validate.ManagedDiskSizeGB,
				},

				"disk_iops_read_write": {
					Type:         pluginsdk.TypeInt,
					Optional:     true,
					Computed:     true,
					ValidateFunc: validation.IntAtLeast(1),
				},

				"disk_mbps_read_write": {
					Type:         pluginsdk.TypeInt,
					Optional:     true,
					Computed:     true,
					ValidateFunc: validation.IntAtLeast(1),
				},

				"disk_iops_read_only": {
					Type:         pluginsdk.TypeInt,
					Optional:     true,
					Computed:     true,
					ValidateFunc: validation.IntAtLeast(1),
				},

				"disk_mbps_read_only": {
					Type:         pluginsdk.TypeInt,
					Optional:     true,
					Computed:     true,
					ValidateFunc: validation.IntAtLeast(1),
				},

				"disk_encryption_set_id": {
					Type:     pluginsdk.TypeString,
					Optional: true,
					// TODO: make this case-sensitive once this bug in the Azure API has been fixed:
					//       https://github.com/Azure/azure-rest-api-specs/issues/8132
					DiffSuppressFunc: suppress.CaseDifference,
					ValidateFunc:     validate.DiskEncryptionSetID,
				},

				"encryption_settings": encryptionSettingsSchema(),

				"network_access_policy": {
					Type:     pluginsdk.TypeString,
					Optional: true,
					ValidateFunc: validation.StringInSlice([]string{
						string(compute.NetworkAccessPolicyAllowAll),
						string(compute.NetworkAccessPolicyAllowPrivate),
						string(compute.NetworkAccessPolicyDenyAll),
					}, false),
				},
				"disk_access_id": {
					Type:     pluginsdk.TypeString,
					Optional: true,
					// TODO: make this case-sensitive once this bug in the Azure API has been fixed:
					//       https://github.com/Azure/azure-rest-api-specs/issues/14192
					DiffSuppressFunc: suppress.CaseDifference,
					ValidateFunc:     azure.ValidateResourceID,
				},

				"public_network_access_enabled": {
					Type:     pluginsdk.TypeBool,
					Optional: true,
					Default:  true,
				},

				"tier": {
					Type:     pluginsdk.TypeString,
					Optional: true,
					Computed: true,
				},

				"max_shares": {
					Type:         schema.TypeInt,
					Optional:     true,
					Computed:     true,
					ValidateFunc: validation.IntBetween(2, 10),
				},

				"trusted_launch_enabled": {
					Type:     pluginsdk.TypeBool,
					Optional: true,
					ForceNew: true,
				},

				"hyper_v_generation": {
					Type:     pluginsdk.TypeString,
					Optional: true,
					ForceNew: true, // Not supported by disk update
					ValidateFunc: validation.StringInSlice([]string{
						string(compute.HyperVGenerationV1),
						string(compute.HyperVGenerationV2),
					}, false),
				},

				"on_demand_bursting_enabled": {
					Type:     pluginsdk.TypeBool,
					Optional: true,
				},

				"tags": tags.Schema(),
			}

			if features.ThreePointOhBeta() {
				s["zone"] = commonschema.ZoneSingleOptional()
			} else {
				s["zones"] = azure.SchemaSingleZone()
			}

			return s
		}(),
>>>>>>> 1c0033de
	}
}

func resourceManagedDiskCreate(d *pluginsdk.ResourceData, meta interface{}) error {
	subscriptionId := meta.(*clients.Client).Account.SubscriptionId
	client := meta.(*clients.Client).Compute.DisksClient
	ctx, cancel := timeouts.ForCreate(meta.(*clients.Client).StopContext, d)
	defer cancel()

	log.Printf("[INFO] preparing arguments for Azure ARM Managed Disk creation.")

	name := d.Get("name").(string)
	resourceGroup := d.Get("resource_group_name").(string)

	id := parse.NewManagedDiskID(subscriptionId, d.Get("resource_group_name").(string), d.Get("name").(string))
	if d.IsNewResource() {
		existing, err := client.Get(ctx, id.ResourceGroup, id.DiskName)
		if err != nil {
			if !utils.ResponseWasNotFound(existing.Response) {
				return fmt.Errorf("checking for presence of existing Managed Disk %q (Resource Group %q): %s", name, resourceGroup, err)
			}
		}

		if !utils.ResponseWasNotFound(existing.Response) {
			return tf.ImportAsExistsError("azurerm_managed_disk", id.ID())
		}
	}

	location := azure.NormalizeLocation(d.Get("location").(string))
	createOption := compute.DiskCreateOption(d.Get("create_option").(string))
	storageAccountType := d.Get("storage_account_type").(string)
	osType := d.Get("os_type").(string)
	maxShares := d.Get("max_shares").(int)

	t := d.Get("tags").(map[string]interface{})
	skuName := compute.DiskStorageAccountTypes(storageAccountType)

	props := &compute.DiskProperties{
		CreationData: &compute.CreationData{
			CreateOption: createOption,
		},
		OsType: compute.OperatingSystemTypes(osType),
		Encryption: &compute.Encryption{
			Type: compute.EncryptionTypeEncryptionAtRestWithPlatformKey,
		},
	}

	diskSizeGB := d.Get("disk_size_gb").(int)
	if diskSizeGB != 0 {
		props.DiskSizeGB = utils.Int32(int32(diskSizeGB))
	}

	if maxShares != 0 {
		props.MaxShares = utils.Int32(int32(maxShares))
	}

	if storageAccountType == string(compute.StorageAccountTypesUltraSSDLRS) {
		if d.HasChange("disk_iops_read_write") {
			v := d.Get("disk_iops_read_write")
			diskIOPS := int64(v.(int))
			props.DiskIOPSReadWrite = &diskIOPS
		}

		if d.HasChange("disk_mbps_read_write") {
			v := d.Get("disk_mbps_read_write")
			diskMBps := int64(v.(int))
			props.DiskMBpsReadWrite = &diskMBps
		}

		if v, ok := d.GetOk("disk_iops_read_only"); ok {
			if maxShares == 0 {
				return fmt.Errorf("[ERROR] disk_iops_read_only is only available for UltraSSD disks with shared disk enabled")
			}

			props.DiskIOPSReadOnly = utils.Int64(int64(v.(int)))
		}

		if v, ok := d.GetOk("disk_mbps_read_only"); ok {
			if maxShares == 0 {
				return fmt.Errorf("[ERROR] disk_mbps_read_only is only available for UltraSSD disks with shared disk enabled")
			}

			props.DiskMBpsReadOnly = utils.Int64(int64(v.(int)))
		}

		if v, ok := d.GetOk("logical_sector_size"); ok {
			props.CreationData.LogicalSectorSize = utils.Int32(int32(v.(int)))
		}
	} else if d.HasChange("disk_iops_read_write") || d.HasChange("disk_mbps_read_write") || d.HasChange("disk_iops_read_only") || d.HasChange("disk_mbps_read_only") || d.HasChange("logical_sector_size") {
		return fmt.Errorf("[ERROR] disk_iops_read_write, disk_mbps_read_write, disk_iops_read_only, disk_mbps_read_only and logical_sector_size are only available for UltraSSD disks")
	}

	if createOption == compute.DiskCreateOptionImport {
		sourceUri := d.Get("source_uri").(string)
		if sourceUri == "" {
			return fmt.Errorf("`source_uri` must be specified when `create_option` is set to `Import`")
		}

		storageAccountId := d.Get("storage_account_id").(string)
		if storageAccountId == "" {
			return fmt.Errorf("`storage_account_id` must be specified when `create_option` is set to `Import`")
		}

		props.CreationData.StorageAccountID = utils.String(storageAccountId)
		props.CreationData.SourceURI = utils.String(sourceUri)
	}
	if createOption == compute.DiskCreateOptionCopy || createOption == compute.DiskCreateOptionRestore {
		sourceResourceId := d.Get("source_resource_id").(string)
		if sourceResourceId == "" {
			return fmt.Errorf("`source_resource_id` must be specified when `create_option` is set to `Copy` or `Restore`")
		}

		props.CreationData.SourceResourceID = utils.String(sourceResourceId)
	}
	if createOption == compute.DiskCreateOptionFromImage {
		if imageReferenceId := d.Get("image_reference_id").(string); imageReferenceId != "" {
			props.CreationData.ImageReference = &compute.ImageDiskReference{
				ID: utils.String(imageReferenceId),
			}
		} else if galleryImageReferenceId := d.Get("gallery_image_reference_id").(string); galleryImageReferenceId != "" {
			props.CreationData.GalleryImageReference = &compute.ImageDiskReference{
				ID: utils.String(galleryImageReferenceId),
			}
		} else {
			return fmt.Errorf("`image_reference_id` or `gallery_image_reference_id` must be specified when `create_option` is set to `FromImage`")
		}
	}

	if v, ok := d.GetOk("encryption_settings"); ok {
		encryptionSettings := v.([]interface{})
		settings := encryptionSettings[0].(map[string]interface{})
		props.EncryptionSettingsCollection = expandManagedDiskEncryptionSettings(settings)
	}

	if diskEncryptionSetId := d.Get("disk_encryption_set_id").(string); diskEncryptionSetId != "" {
		encryptionType, err := retrieveDiskEncryptionSetEncryptionType(ctx, meta.(*clients.Client).Compute.DiskEncryptionSetsClient, diskEncryptionSetId)
		if err != nil {
			return err
		}

		props.Encryption = &compute.Encryption{
			Type:                *encryptionType,
			DiskEncryptionSetID: utils.String(diskEncryptionSetId),
		}
	}

	if networkAccessPolicy := d.Get("network_access_policy").(string); networkAccessPolicy != "" {
		props.NetworkAccessPolicy = compute.NetworkAccessPolicy(networkAccessPolicy)
	} else {
		props.NetworkAccessPolicy = compute.NetworkAccessPolicyAllowAll
	}

	if diskAccessID := d.Get("disk_access_id").(string); d.HasChange("disk_access_id") {
		switch {
		case props.NetworkAccessPolicy == compute.NetworkAccessPolicyAllowPrivate:
			props.DiskAccessID = utils.String(diskAccessID)
		case diskAccessID != "" && props.NetworkAccessPolicy != compute.NetworkAccessPolicyAllowPrivate:
			return fmt.Errorf("[ERROR] disk_access_id is only available when network_access_policy is set to AllowPrivate")
		default:
			props.DiskAccessID = nil
		}
	}

	if d.Get("public_network_access_enabled").(bool) {
		props.PublicNetworkAccess = compute.PublicNetworkAccessEnabled
	} else {
		props.PublicNetworkAccess = compute.PublicNetworkAccessDisabled
	}

	if tier := d.Get("tier").(string); tier != "" {
		if storageAccountType != string(compute.StorageAccountTypesPremiumZRS) && storageAccountType != string(compute.StorageAccountTypesPremiumLRS) {
			return fmt.Errorf("`tier` can only be specified when `storage_account_type` is set to `Premium_LRS` or `Premium_ZRS`")
		}
		props.Tier = &tier
	}

	if d.Get("trusted_launch_enabled").(bool) {
		props.SecurityProfile = &compute.DiskSecurityProfile{
			SecurityType: compute.DiskSecurityTypesTrustedLaunch,
		}

		switch createOption {
		case compute.DiskCreateOptionFromImage:
		case compute.DiskCreateOptionImport:
		default:
			return fmt.Errorf("trusted_launch_enabled cannot be set to true with create_option %q. Supported Create Options when Trusted Launch is enabled are FromImage, Import", createOption)
		}
	}

	if d.Get("on_demand_bursting_enabled").(bool) {
		switch storageAccountType {
		case string(compute.StorageAccountTypesPremiumLRS):
		case string(compute.StorageAccountTypesPremiumZRS):
		default:
			return fmt.Errorf("`on_demand_bursting_enabled` can only be set to true when `storage_account_type` is set to `Premium_LRS` or `Premium_ZRS`")
		}

		if diskSizeGB != 0 && diskSizeGB <= 512 {
			return fmt.Errorf("`on_demand_bursting_enabled` can only be set to true when `disk_size_gb` is larger than 512GB")
		}

		props.BurstingEnabled = utils.Bool(true)
	}

	if v, ok := d.GetOk("hyper_v_generation"); ok {
		props.HyperVGeneration = compute.HyperVGeneration(v.(string))
	}

	createDisk := compute.Disk{
		Name:           &name,
		Location:       &location,
		DiskProperties: props,
		Sku: &compute.DiskSku{
			Name: skuName,
		},
		Tags: tags.Expand(t),
	}

	if features.ThreePointOhBeta() {
		if zone, ok := d.GetOk("zone"); ok {
			createDisk.Zones = &[]string{
				zone.(string),
			}
		}
	} else {
		createDisk.Zones = azure.ExpandZones(d.Get("zones").([]interface{}))
	}

	if v, ok := d.GetOk("extended_location"); ok {
		createDisk.ExtendedLocation = &compute.ExtendedLocation{
			Name: utils.String(v.(string)),
			Type: compute.ExtendedLocationTypesEdgeZone,
		}
	}

	future, err := client.CreateOrUpdate(ctx, resourceGroup, name, createDisk)
	if err != nil {
		return fmt.Errorf("creating/updating Managed Disk %q (Resource Group %q): %+v", name, resourceGroup, err)
	}

	if err = future.WaitForCompletionRef(ctx, client.Client); err != nil {
		return fmt.Errorf("waiting for create/update of Managed Disk %q (Resource Group %q): %+v", name, resourceGroup, err)
	}

	read, err := client.Get(ctx, resourceGroup, name)
	if err != nil {
		return fmt.Errorf("retrieving Managed Disk %q (Resource Group %q): %+v", name, resourceGroup, err)
	}
	if read.ID == nil {
		return fmt.Errorf("reading Managed Disk %s (Resource Group %q): ID was nil", name, resourceGroup)
	}

	d.SetId(id.ID())

	return resourceManagedDiskRead(d, meta)
}

func resourceManagedDiskUpdate(d *pluginsdk.ResourceData, meta interface{}) error {
	client := meta.(*clients.Client).Compute.DisksClient
	ctx, cancel := timeouts.ForUpdate(meta.(*clients.Client).StopContext, d)
	defer cancel()

	log.Printf("[INFO] preparing arguments for Azure ARM Managed Disk update.")

	name := d.Get("name").(string)
	resourceGroup := d.Get("resource_group_name").(string)
	maxShares := d.Get("max_shares").(int)
	storageAccountType := d.Get("storage_account_type").(string)
	diskSizeGB := d.Get("disk_size_gb").(int)
	onDemandBurstingEnabled := d.Get("on_demand_bursting_enabled").(bool)
	shouldShutDown := false

	disk, err := client.Get(ctx, resourceGroup, name)
	if err != nil {
		if utils.ResponseWasNotFound(disk.Response) {
			return fmt.Errorf("Managed Disk %q (Resource Group %q) was not found", name, resourceGroup)
		}

		return fmt.Errorf("making Read request on Azure Managed Disk %q (Resource Group %q): %+v", name, resourceGroup, err)
	}

	diskUpdate := compute.DiskUpdate{
		DiskUpdateProperties: &compute.DiskUpdateProperties{},
	}

	if d.HasChange("max_shares") {
		diskUpdate.MaxShares = utils.Int32(int32(maxShares))
		var skuName compute.DiskStorageAccountTypes
		for _, v := range compute.PossibleDiskStorageAccountTypesValues() {
			if strings.EqualFold(storageAccountType, string(v)) {
				skuName = v
			}
		}
		diskUpdate.Sku = &compute.DiskSku{
			Name: skuName,
		}
	}

	if d.HasChange("tier") {
		if storageAccountType != string(compute.StorageAccountTypesPremiumZRS) && storageAccountType != string(compute.StorageAccountTypesPremiumLRS) {
			return fmt.Errorf("`tier` can only be specified when `storage_account_type` is set to `Premium_LRS` or `Premium_ZRS`")
		}
		shouldShutDown = true
		tier := d.Get("tier").(string)
		diskUpdate.Tier = &tier
	}

	if d.HasChange("tags") {
		t := d.Get("tags").(map[string]interface{})
		diskUpdate.Tags = tags.Expand(t)
	}

	if d.HasChange("storage_account_type") {
		shouldShutDown = true
		var skuName compute.DiskStorageAccountTypes
		for _, v := range compute.PossibleDiskStorageAccountTypesValues() {
			if strings.EqualFold(storageAccountType, string(v)) {
				skuName = v
			}
		}
		diskUpdate.Sku = &compute.DiskSku{
			Name: skuName,
		}
	}

	if strings.EqualFold(storageAccountType, string(compute.StorageAccountTypesUltraSSDLRS)) {
		if d.HasChange("disk_iops_read_write") {
			v := d.Get("disk_iops_read_write")
			diskIOPS := int64(v.(int))
			diskUpdate.DiskIOPSReadWrite = &diskIOPS
		}

		if d.HasChange("disk_mbps_read_write") {
			v := d.Get("disk_mbps_read_write")
			diskMBps := int64(v.(int))
			diskUpdate.DiskMBpsReadWrite = &diskMBps
		}

		if d.HasChange("disk_iops_read_only") {
			if maxShares == 0 {
				return fmt.Errorf("[ERROR] disk_iops_read_only is only available for UltraSSD disks with shared disk enabled")
			}

			v := d.Get("disk_iops_read_only")
			diskUpdate.DiskIOPSReadOnly = utils.Int64(int64(v.(int)))
		}

		if d.HasChange("disk_mbps_read_only") {
			if maxShares == 0 {
				return fmt.Errorf("[ERROR] disk_mbps_read_only is only available for UltraSSD disks with shared disk enabled")
			}

			v := d.Get("disk_mbps_read_only")
			diskUpdate.DiskMBpsReadOnly = utils.Int64(int64(v.(int)))
		}
	} else if d.HasChange("disk_iops_read_write") || d.HasChange("disk_mbps_read_write") || d.HasChange("disk_iops_read_only") || d.HasChange("disk_mbps_read_only") {
		return fmt.Errorf("[ERROR] disk_iops_read_write, disk_mbps_read_write, disk_iops_read_only and disk_mbps_read_only are only available for UltraSSD disks")
	}

	if d.HasChange("os_type") {
		diskUpdate.DiskUpdateProperties.OsType = compute.OperatingSystemTypes(d.Get("os_type").(string))
	}

	if d.HasChange("disk_size_gb") {
		if old, new := d.GetChange("disk_size_gb"); new.(int) > old.(int) {
			shouldShutDown = true
			diskUpdate.DiskUpdateProperties.DiskSizeGB = utils.Int32(int32(new.(int)))
		} else {
			return fmt.Errorf("- New size must be greater than original size. Shrinking disks is not supported on Azure")
		}
	}

	if d.HasChange("disk_encryption_set_id") {
		shouldShutDown = true
		if diskEncryptionSetId := d.Get("disk_encryption_set_id").(string); diskEncryptionSetId != "" {
			encryptionType, err := retrieveDiskEncryptionSetEncryptionType(ctx, meta.(*clients.Client).Compute.DiskEncryptionSetsClient, diskEncryptionSetId)
			if err != nil {
				return err
			}

			diskUpdate.Encryption = &compute.Encryption{
				Type:                *encryptionType,
				DiskEncryptionSetID: utils.String(diskEncryptionSetId),
			}
		} else {
			return fmt.Errorf("Once a customer-managed key is used, you can’t change the selection back to a platform-managed key")
		}
	}

	if networkAccessPolicy := d.Get("network_access_policy").(string); networkAccessPolicy != "" {
		diskUpdate.NetworkAccessPolicy = compute.NetworkAccessPolicy(networkAccessPolicy)
	} else {
		diskUpdate.NetworkAccessPolicy = compute.NetworkAccessPolicyAllowAll
	}

	if diskAccessID := d.Get("disk_access_id").(string); d.HasChange("disk_access_id") {
		switch {
		case diskUpdate.NetworkAccessPolicy == compute.NetworkAccessPolicyAllowPrivate:
			diskUpdate.DiskAccessID = utils.String(diskAccessID)
		case diskAccessID != "" && diskUpdate.NetworkAccessPolicy != compute.NetworkAccessPolicyAllowPrivate:
			return fmt.Errorf("[ERROR] disk_access_id is only available when network_access_policy is set to AllowPrivate")
		default:
			diskUpdate.DiskAccessID = nil
		}
	}

	if d.HasChange("public_network_access_enabled") {
		if d.Get("public_network_access_enabled").(bool) {
			diskUpdate.PublicNetworkAccess = compute.PublicNetworkAccessEnabled
		} else {
			diskUpdate.PublicNetworkAccess = compute.PublicNetworkAccessDisabled
		}
	}

	if onDemandBurstingEnabled {
		switch storageAccountType {
		case string(compute.StorageAccountTypesPremiumLRS):
		case string(compute.StorageAccountTypesPremiumZRS):
		default:
			return fmt.Errorf("`on_demand_bursting_enabled` can only be set to true when `storage_account_type` is set to `Premium_LRS` or `Premium_ZRS`")
		}

		if diskSizeGB != 0 && diskSizeGB <= 512 {
			return fmt.Errorf("`on_demand_bursting_enabled` can only be set to true when `disk_size_gb` is larger than 512GB")
		}
	}

	if d.HasChange("on_demand_bursting_enabled") {
		shouldShutDown = true
		diskUpdate.BurstingEnabled = utils.Bool(onDemandBurstingEnabled)
	}

	// whilst we need to shut this down, if we're not attached to anything there's no point
	if shouldShutDown && disk.ManagedBy == nil {
		shouldShutDown = false
	}

	// if we are attached to a VM we bring down the VM as necessary for the operations which are not allowed while it's online
	if shouldShutDown {
		virtualMachine, err := parse.VirtualMachineID(*disk.ManagedBy)
		if err != nil {
			return fmt.Errorf("parsing VMID %q for disk attachment: %+v", *disk.ManagedBy, err)
		}
		// check instanceView State
		vmClient := meta.(*clients.Client).Compute.VMClient

		locks.ByName(name, virtualMachineResourceName)
		defer locks.UnlockByName(name, virtualMachineResourceName)

		instanceView, err := vmClient.InstanceView(ctx, virtualMachine.ResourceGroup, virtualMachine.Name)
		if err != nil {
			return fmt.Errorf("retrieving InstanceView for Virtual Machine %q (Resource Group %q): %+v", virtualMachine.Name, virtualMachine.ResourceGroup, err)
		}

		shouldTurnBackOn := true
		shouldDeallocate := true

		if instanceView.Statuses != nil {
			for _, status := range *instanceView.Statuses {
				if status.Code == nil {
					continue
				}

				// could also be the provisioning state which we're not bothered with here
				state := strings.ToLower(*status.Code)
				if !strings.HasPrefix(state, "powerstate/") {
					continue
				}

				state = strings.TrimPrefix(state, "powerstate/")
				switch strings.ToLower(state) {
				case "deallocated":
				case "deallocating":
					shouldTurnBackOn = false
					shouldShutDown = false
					shouldDeallocate = false
				case "stopping":
				case "stopped":
					shouldShutDown = false
					shouldTurnBackOn = false
				}
			}
		}

		// Shutdown
		if shouldShutDown {
			log.Printf("[DEBUG] Shutting Down Virtual Machine %q (Resource Group %q)..", virtualMachine.Name, virtualMachine.ResourceGroup)
			forceShutdown := false
			future, err := vmClient.PowerOff(ctx, virtualMachine.ResourceGroup, virtualMachine.Name, utils.Bool(forceShutdown))
			if err != nil {
				return fmt.Errorf("sending Power Off to Virtual Machine %q (Resource Group %q): %+v", virtualMachine.Name, virtualMachine.ResourceGroup, err)
			}

			if err := future.WaitForCompletionRef(ctx, client.Client); err != nil {
				return fmt.Errorf("waiting for Power Off of Virtual Machine %q (Resource Group %q): %+v", virtualMachine.Name, virtualMachine.ResourceGroup, err)
			}

			log.Printf("[DEBUG] Shut Down Virtual Machine %q (Resource Group %q)..", virtualMachine.Name, virtualMachine.ResourceGroup)
		}

		// De-allocate
		if shouldDeallocate {
			log.Printf("[DEBUG] Deallocating Virtual Machine %q (Resource Group %q)..", virtualMachine.Name, virtualMachine.ResourceGroup)
			// Upgrading to 2021-07-01 exposed a new hibernate paramater to the Deallocate method
			deAllocFuture, err := vmClient.Deallocate(ctx, virtualMachine.ResourceGroup, virtualMachine.Name, utils.Bool(false))
			if err != nil {
				return fmt.Errorf("Deallocating to Virtual Machine %q (Resource Group %q): %+v", virtualMachine.Name, virtualMachine.ResourceGroup, err)
			}

			if err := deAllocFuture.WaitForCompletionRef(ctx, client.Client); err != nil {
				return fmt.Errorf("waiting for Deallocation of Virtual Machine %q (Resource Group %q): %+v", virtualMachine.Name, virtualMachine.ResourceGroup, err)
			}

			log.Printf("[DEBUG] Deallocated Virtual Machine %q (Resource Group %q)..", virtualMachine.Name, virtualMachine.ResourceGroup)
		}

		// Update Disk
		updateFuture, err := client.Update(ctx, resourceGroup, name, diskUpdate)
		if err != nil {
			return fmt.Errorf("updating Managed Disk %q (Resource Group %q): %+v", name, resourceGroup, err)
		}
		if err := updateFuture.WaitForCompletionRef(ctx, client.Client); err != nil {
			return fmt.Errorf("waiting for update of Managed Disk %q (Resource Group %q): %+v", name, resourceGroup, err)
		}

		if shouldTurnBackOn {
			log.Printf("[DEBUG] Starting Linux Virtual Machine %q (Resource Group %q)..", virtualMachine.Name, virtualMachine.ResourceGroup)
			future, err := vmClient.Start(ctx, virtualMachine.ResourceGroup, virtualMachine.Name)
			if err != nil {
				return fmt.Errorf("starting Virtual Machine %q (Resource Group %q): %+v", virtualMachine.Name, virtualMachine.ResourceGroup, err)
			}

			if err := future.WaitForCompletionRef(ctx, client.Client); err != nil {
				return fmt.Errorf("waiting for start of Virtual Machine %q (Resource Group %q): %+v", virtualMachine.Name, virtualMachine.ResourceGroup, err)
			}

			log.Printf("[DEBUG] Started Virtual Machine %q (Resource Group %q)..", virtualMachine.Name, virtualMachine.ResourceGroup)
		}
	} else { // otherwise, just update it
		diskFuture, err := client.Update(ctx, resourceGroup, name, diskUpdate)
		if err != nil {
			return fmt.Errorf("expanding managed disk %q (Resource Group %q): %+v", name, resourceGroup, err)
		}

		err = diskFuture.WaitForCompletionRef(ctx, client.Client)
		if err != nil {
			return fmt.Errorf("waiting for expand operation on managed disk %q (Resource Group %q): %+v", name, resourceGroup, err)
		}
	}

	return resourceManagedDiskRead(d, meta)
}

func resourceManagedDiskRead(d *pluginsdk.ResourceData, meta interface{}) error {
	client := meta.(*clients.Client).Compute.DisksClient
	ctx, cancel := timeouts.ForRead(meta.(*clients.Client).StopContext, d)
	defer cancel()

	id, err := parse.ManagedDiskID(d.Id())
	if err != nil {
		return err
	}

	resp, err := client.Get(ctx, id.ResourceGroup, id.DiskName)
	if err != nil {
		if utils.ResponseWasNotFound(resp.Response) {
			log.Printf("[INFO] Disk %q does not exist - removing from state", d.Id())
			d.SetId("")
			return nil
		}
		return fmt.Errorf("making Read request on Azure Managed Disk %s (resource group %s): %s", id.DiskName, id.ResourceGroup, err)
	}

	d.Set("name", resp.Name)
	d.Set("resource_group_name", id.ResourceGroup)

	d.Set("location", location.NormalizeNilable(resp.Location))
	if features.ThreePointOhBeta() {
		zone := ""
		if resp.Zones != nil && len(*resp.Zones) > 0 {
			z := *resp.Zones
			zone = z[0]
		}
		d.Set("zone", zone)
	} else {
		d.Set("zones", utils.FlattenStringSlice(resp.Zones))
	}

	if resp.ExtendedLocation != nil && resp.ExtendedLocation.Name != nil {
		d.Set("extended_location", resp.ExtendedLocation.Name)
	}

	if sku := resp.Sku; sku != nil {
		d.Set("storage_account_type", string(sku.Name))
	}

	if props := resp.DiskProperties; props != nil {
		if creationData := props.CreationData; creationData != nil {
			d.Set("create_option", string(creationData.CreateOption))
			if creationData.LogicalSectorSize != nil {
				d.Set("logical_sector_size", creationData.LogicalSectorSize)
			}

			// imageReference is returned as well when galleryImageRefernece is used, only check imageReference when galleryImageReference is not returned
			galleryImageReferenceId := ""
			imageReferenceId := ""
			if galleryImageReference := creationData.GalleryImageReference; galleryImageReference != nil && galleryImageReference.ID != nil {
				galleryImageReferenceId = *galleryImageReference.ID
			} else if imageReference := creationData.ImageReference; imageReference != nil && imageReference.ID != nil {
				imageReferenceId = *imageReference.ID
			}
			d.Set("gallery_image_reference_id", galleryImageReferenceId)
			d.Set("image_reference_id", imageReferenceId)

			d.Set("source_resource_id", creationData.SourceResourceID)
			d.Set("source_uri", creationData.SourceURI)
			d.Set("storage_account_id", creationData.StorageAccountID)
		}

		d.Set("disk_size_gb", props.DiskSizeGB)
		d.Set("disk_iops_read_write", props.DiskIOPSReadWrite)
		d.Set("disk_mbps_read_write", props.DiskMBpsReadWrite)
		d.Set("disk_iops_read_only", props.DiskIOPSReadOnly)
		d.Set("disk_mbps_read_only", props.DiskMBpsReadOnly)
		d.Set("os_type", props.OsType)
		d.Set("tier", props.Tier)
		d.Set("max_shares", props.MaxShares)
		d.Set("hyper_v_generation", props.HyperVGeneration)

		if networkAccessPolicy := props.NetworkAccessPolicy; networkAccessPolicy != compute.NetworkAccessPolicyAllowAll {
			d.Set("network_access_policy", props.NetworkAccessPolicy)
		}
		d.Set("disk_access_id", props.DiskAccessID)

		d.Set("public_network_access_enabled", props.PublicNetworkAccess == compute.PublicNetworkAccessEnabled)

		diskEncryptionSetId := ""
		if props.Encryption != nil && props.Encryption.DiskEncryptionSetID != nil {
			diskEncryptionSetId = *props.Encryption.DiskEncryptionSetID
		}
		d.Set("disk_encryption_set_id", diskEncryptionSetId)

		if err := d.Set("encryption_settings", flattenManagedDiskEncryptionSettings(props.EncryptionSettingsCollection)); err != nil {
			return fmt.Errorf("setting `encryption_settings`: %+v", err)
		}

		trustedLaunchEnabled := false
		if securityProfile := props.SecurityProfile; securityProfile != nil {
			if securityProfile.SecurityType == compute.DiskSecurityTypesTrustedLaunch {
				trustedLaunchEnabled = true
			}
		}
		d.Set("trusted_launch_enabled", trustedLaunchEnabled)

		onDemandBurstingEnabled := false
		if props.BurstingEnabled != nil {
			onDemandBurstingEnabled = *props.BurstingEnabled
		}
		d.Set("on_demand_bursting_enabled", onDemandBurstingEnabled)
	}

	return tags.FlattenAndSet(d, resp.Tags)
}

func resourceManagedDiskDelete(d *pluginsdk.ResourceData, meta interface{}) error {
	client := meta.(*clients.Client).Compute.DisksClient
	ctx, cancel := timeouts.ForDelete(meta.(*clients.Client).StopContext, d)
	defer cancel()

	id, err := parse.ManagedDiskID(d.Id())
	if err != nil {
		return err
	}

	future, err := client.Delete(ctx, id.ResourceGroup, id.DiskName)
	if err != nil {
		return fmt.Errorf("deleting Managed Disk %q (Resource Group %q): %+v", id.DiskName, id.ResourceGroup, err)
	}

	if err = future.WaitForCompletionRef(ctx, client.Client); err != nil {
		return fmt.Errorf("waiting for deletion of Managed Disk %q (Resource Group %q): %+v", id.DiskName, id.ResourceGroup, err)
	}

	return nil
}<|MERGE_RESOLUTION|>--- conflicted
+++ resolved
@@ -45,210 +45,6 @@
 			Delete: pluginsdk.DefaultTimeout(30 * time.Minute),
 		},
 
-<<<<<<< HEAD
-		Schema: map[string]*pluginsdk.Schema{
-			"name": {
-				Type:     pluginsdk.TypeString,
-				Required: true,
-				ForceNew: true,
-			},
-
-			"location": azure.SchemaLocation(),
-
-			"resource_group_name": azure.SchemaResourceGroupName(),
-
-			"zones": azure.SchemaSingleZone(),
-
-			"storage_account_type": {
-				Type:     pluginsdk.TypeString,
-				Required: true,
-				ValidateFunc: validation.StringInSlice([]string{
-					string(compute.StorageAccountTypesStandardLRS),
-					string(compute.StorageAccountTypesStandardSSDZRS),
-					string(compute.StorageAccountTypesPremiumLRS),
-					string(compute.StorageAccountTypesPremiumZRS),
-					string(compute.StorageAccountTypesStandardSSDLRS),
-					string(compute.StorageAccountTypesUltraSSDLRS),
-				}, false),
-				DiffSuppressFunc: suppress.CaseDifference,
-			},
-
-			"create_option": {
-				Type:     pluginsdk.TypeString,
-				Required: true,
-				ForceNew: true,
-				ValidateFunc: validation.StringInSlice([]string{
-					string(compute.DiskCreateOptionCopy),
-					string(compute.DiskCreateOptionEmpty),
-					string(compute.DiskCreateOptionFromImage),
-					string(compute.DiskCreateOptionImport),
-					string(compute.DiskCreateOptionRestore),
-				}, false),
-			},
-
-			"logical_sector_size": {
-				Type:     pluginsdk.TypeInt,
-				Optional: true,
-				ForceNew: true,
-				ValidateFunc: validation.IntInSlice([]int{
-					512,
-					4096}),
-				Computed: true,
-			},
-
-			"source_uri": {
-				Type:     pluginsdk.TypeString,
-				Optional: true,
-				Computed: true,
-				ForceNew: true,
-			},
-
-			"source_resource_id": {
-				Type:     pluginsdk.TypeString,
-				Optional: true,
-				ForceNew: true,
-			},
-
-			"storage_account_id": {
-				Type:         pluginsdk.TypeString,
-				Optional:     true,
-				ForceNew:     true, // Not supported by disk update
-				ValidateFunc: azure.ValidateResourceID,
-			},
-
-			"image_reference_id": {
-				Type:          pluginsdk.TypeString,
-				Optional:      true,
-				ForceNew:      true,
-				ConflictsWith: []string{"gallery_image_reference_id"},
-			},
-
-			"gallery_image_reference_id": {
-				Type:          pluginsdk.TypeString,
-				Optional:      true,
-				ForceNew:      true,
-				ValidateFunc:  validate.SharedImageVersionID,
-				ConflictsWith: []string{"image_reference_id"},
-			},
-
-			"os_type": {
-				Type:     pluginsdk.TypeString,
-				Optional: true,
-				ValidateFunc: validation.StringInSlice([]string{
-					string(compute.OperatingSystemTypesWindows),
-					string(compute.OperatingSystemTypesLinux),
-				}, true),
-			},
-
-			"disk_size_gb": {
-				Type:         pluginsdk.TypeInt,
-				Optional:     true,
-				Computed:     true,
-				ValidateFunc: validate.ManagedDiskSizeGB,
-			},
-
-			"disk_iops_read_write": {
-				Type:         pluginsdk.TypeInt,
-				Optional:     true,
-				Computed:     true,
-				ValidateFunc: validation.IntAtLeast(1),
-			},
-
-			"disk_mbps_read_write": {
-				Type:         pluginsdk.TypeInt,
-				Optional:     true,
-				Computed:     true,
-				ValidateFunc: validation.IntAtLeast(1),
-			},
-
-			"disk_iops_read_only": {
-				Type:         pluginsdk.TypeInt,
-				Optional:     true,
-				Computed:     true,
-				ValidateFunc: validation.IntAtLeast(1),
-			},
-
-			"disk_mbps_read_only": {
-				Type:         pluginsdk.TypeInt,
-				Optional:     true,
-				Computed:     true,
-				ValidateFunc: validation.IntAtLeast(1),
-			},
-
-			"disk_encryption_set_id": {
-				Type:     pluginsdk.TypeString,
-				Optional: true,
-				// TODO: make this case-sensitive once this bug in the Azure API has been fixed:
-				//       https://github.com/Azure/azure-rest-api-specs/issues/8132
-				DiffSuppressFunc: suppress.CaseDifference,
-				ValidateFunc:     validate.DiskEncryptionSetID,
-			},
-
-			"encryption_settings": encryptionSettingsSchema(),
-
-			"extended_location": azure.SchemaExtendedLocation(),
-
-			"network_access_policy": {
-				Type:     pluginsdk.TypeString,
-				Optional: true,
-				ValidateFunc: validation.StringInSlice([]string{
-					string(compute.NetworkAccessPolicyAllowAll),
-					string(compute.NetworkAccessPolicyAllowPrivate),
-					string(compute.NetworkAccessPolicyDenyAll),
-				}, false),
-			},
-			"disk_access_id": {
-				Type:     pluginsdk.TypeString,
-				Optional: true,
-				// TODO: make this case-sensitive once this bug in the Azure API has been fixed:
-				//       https://github.com/Azure/azure-rest-api-specs/issues/14192
-				DiffSuppressFunc: suppress.CaseDifference,
-				ValidateFunc:     azure.ValidateResourceID,
-			},
-
-			"public_network_access_enabled": {
-				Type:     pluginsdk.TypeBool,
-				Optional: true,
-				Default:  true,
-			},
-
-			"tier": {
-				Type:     pluginsdk.TypeString,
-				Optional: true,
-				Computed: true,
-			},
-
-			"max_shares": {
-				Type:         schema.TypeInt,
-				Optional:     true,
-				Computed:     true,
-				ValidateFunc: validation.IntBetween(2, 10),
-			},
-
-			"trusted_launch_enabled": {
-				Type:     pluginsdk.TypeBool,
-				Optional: true,
-				ForceNew: true,
-			},
-
-			"hyper_v_generation": {
-				Type:     pluginsdk.TypeString,
-				Optional: true,
-				ForceNew: true, // Not supported by disk update
-				ValidateFunc: validation.StringInSlice([]string{
-					string(compute.HyperVGenerationV1),
-					string(compute.HyperVGenerationV2),
-				}, false),
-			},
-
-			"on_demand_bursting_enabled": {
-				Type:     pluginsdk.TypeBool,
-				Optional: true,
-			},
-
-			"tags": tags.Schema(),
-		},
-=======
 		Schema: func() map[string]*pluginsdk.Schema {
 			s := map[string]*pluginsdk.Schema{
 				"name": {
@@ -389,6 +185,8 @@
 
 				"encryption_settings": encryptionSettingsSchema(),
 
+				"extended_location": azure.SchemaExtendedLocation(),
+
 				"network_access_policy": {
 					Type:     pluginsdk.TypeString,
 					Optional: true,
@@ -458,7 +256,6 @@
 
 			return s
 		}(),
->>>>>>> 1c0033de
 	}
 }
 
