--- conflicted
+++ resolved
@@ -567,32 +567,18 @@
 	})
 }
 
-<<<<<<< HEAD
-func TestAccManagedDisk_extendedLocation(t *testing.T) {
-=======
 func TestAccManagedDisk_create_withOnDemandBurstingEnabled(t *testing.T) {
->>>>>>> 28166482
-	data := acceptance.BuildTestData(t, "azurerm_managed_disk", "test")
-	r := ManagedDiskResource{}
-
-	data.ResourceTest(t, r, []acceptance.TestStep{
-		{
-<<<<<<< HEAD
-			Config: r.extendedLocation(data, "Test1"),
-			Check: acceptance.ComposeTestCheckFunc(
-=======
+	data := acceptance.BuildTestData(t, "azurerm_managed_disk", "test")
+	r := ManagedDiskResource{}
+
+	data.ResourceTest(t, r, []acceptance.TestStep{
+		{
 			Config: r.create_withOnDemandBurstingEnabled(data),
 			Check: resource.ComposeTestCheckFunc(
->>>>>>> 28166482
-				check.That(data.ResourceName).ExistsInAzure(r),
-			),
-		},
-		data.ImportStep(),
-<<<<<<< HEAD
-		{
-			Config: r.extendedLocation(data, "Test2"),
-			Check: acceptance.ComposeTestCheckFunc(
-=======
+				check.That(data.ResourceName).ExistsInAzure(r),
+			),
+		},
+		data.ImportStep(),
 	})
 }
 
@@ -626,7 +612,28 @@
 		{
 			Config: r.create_withHyperVGeneration(data),
 			Check: resource.ComposeTestCheckFunc(
->>>>>>> 28166482
+				check.That(data.ResourceName).ExistsInAzure(r),
+			),
+		},
+		data.ImportStep(),
+	})
+}
+
+func TestAccManagedDisk_extendedLocation(t *testing.T) {
+	data := acceptance.BuildTestData(t, "azurerm_managed_disk", "test")
+	r := ManagedDiskResource{}
+
+	data.ResourceTest(t, r, []acceptance.TestStep{
+		{
+			Config: r.extendedLocation(data, "Test1"),
+			Check: acceptance.ComposeTestCheckFunc(
+				check.That(data.ResourceName).ExistsInAzure(r),
+			),
+		},
+		data.ImportStep(),
+		{
+			Config: r.extendedLocation(data, "Test2"),
+			Check: acceptance.ComposeTestCheckFunc(
 				check.That(data.ResourceName).ExistsInAzure(r),
 			),
 		},
@@ -1822,25 +1829,11 @@
 `, data.RandomInteger, data.Locations.Primary, data.RandomInteger)
 }
 
-<<<<<<< HEAD
-func (ManagedDiskResource) extendedLocation(data acceptance.TestData, tag string) string {
-=======
 func (ManagedDiskResource) create_withOnDemandBurstingEnabled(data acceptance.TestData) string {
->>>>>>> 28166482
-	return fmt.Sprintf(`
-provider "azurerm" {
-  features {}
-}
-<<<<<<< HEAD
-
-resource "azurerm_resource_group" "test" {
-  name = "acctestRG-%d"
-
-  // There is no supported extended location in "West Europe"
-  location = "westus"
-}
-
-=======
+	return fmt.Sprintf(`
+provider "azurerm" {
+  features {}
+}
 resource "azurerm_resource_group" "test" {
   name     = "acctestRG-%d"
   location = "%s"
@@ -1895,23 +1888,12 @@
   name     = "acctestRG-%d"
   location = "%s"
 }
->>>>>>> 28166482
 resource "azurerm_managed_disk" "test" {
   name                 = "acctestd-%d"
   location             = azurerm_resource_group.test.location
   resource_group_name  = azurerm_resource_group.test.name
   storage_account_type = "Premium_LRS"
   create_option        = "Empty"
-<<<<<<< HEAD
-  disk_size_gb         = "1"
-  extended_location    = "microsoftlosangeles1"
-
-  tags = {
-    ENV = "%s"
-  }
-}
-`, data.RandomInteger, data.RandomInteger, tag)
-=======
   disk_size_gb         = "1024"
   zones                = ["1"]
   hyper_v_generation   = "V2"
@@ -1921,5 +1903,33 @@
   }
 }
 `, data.RandomInteger, data.Locations.Primary, data.RandomInteger)
->>>>>>> 28166482
+}
+
+func (ManagedDiskResource) extendedLocation(data acceptance.TestData, tag string) string {
+	return fmt.Sprintf(`
+provider "azurerm" {
+  features {}
+}
+
+resource "azurerm_resource_group" "test" {
+  name = "acctestRG-%d"
+
+  // There is no supported extended location in "West Europe"
+  location = "westus"
+}
+
+resource "azurerm_managed_disk" "test" {
+  name                 = "acctestd-%d"
+  location             = azurerm_resource_group.test.location
+  resource_group_name  = azurerm_resource_group.test.name
+  storage_account_type = "Premium_LRS"
+  create_option        = "Empty"
+  disk_size_gb         = "1"
+  extended_location    = "microsoftlosangeles1"
+
+  tags = {
+    ENV = "%s"
+  }
+}
+`, data.RandomInteger, data.RandomInteger, tag)
 }