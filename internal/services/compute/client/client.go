--- conflicted
+++ resolved
@@ -16,15 +16,9 @@
 	AvailabilitySetsClient           *availabilitysets.AvailabilitySetsClient
 	CapacityReservationsClient       *compute.CapacityReservationsClient
 	CapacityReservationGroupsClient  *compute.CapacityReservationGroupsClient
-<<<<<<< HEAD
-	DedicatedHostsClient             *compute.DedicatedHostsClient
-	DedicatedHostGroupsClient        *compute.DedicatedHostGroupsClient
-	DisksClient                      *disks.DisksClient
-=======
 	DedicatedHostsClient             *dedicatedhosts.DedicatedHostsClient
 	DedicatedHostGroupsClient        *dedicatedhostgroups.DedicatedHostGroupsClient
-	DisksClient                      *compute.DisksClient
->>>>>>> 773c3e9b
+	DisksClient                      *disks.DisksClient
 	DiskAccessClient                 *compute.DiskAccessesClient
 	DiskEncryptionSetsClient         *compute.DiskEncryptionSetsClient
 	GalleriesClient                  *compute.GalleriesClient
