--- conflicted
+++ resolved
@@ -8,15 +8,8 @@
 type Registration struct {
 }
 
-<<<<<<< HEAD
-var (
-	_ sdk.TypedServiceRegistration                   = Registration{}
-	_ sdk.UntypedServiceRegistrationWithAGitHubLabel = Registration{}
-)
-=======
 var _ sdk.TypedServiceRegistrationWithAGitHubLabel = Registration{}
 var _ sdk.UntypedServiceRegistrationWithAGitHubLabel = Registration{}
->>>>>>> c8d1a23b
 
 func (r Registration) AssociatedGitHubLabel() string {
 	return "service/authorization"
@@ -55,15 +48,10 @@
 }
 
 func (r Registration) Resources() []sdk.Resource {
-<<<<<<< HEAD
-	return []sdk.Resource{
-		RoleAssignmentMarketplaceResource{},
-	}
-=======
 	resources := []sdk.Resource{
 		PimActiveRoleAssignmentResource{},
 		PimEligibleRoleAssignmentResource{},
+		RoleAssignmentMarketplaceResource{},
 	}
 	return resources
->>>>>>> c8d1a23b
 }