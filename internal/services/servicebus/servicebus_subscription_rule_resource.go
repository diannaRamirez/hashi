--- conflicted
+++ resolved
@@ -288,18 +288,12 @@
 				d.Set("action", props.Action.SqlExpression)
 			}
 
-<<<<<<< HEAD
-		if properties.SQLFilter != nil {
-			d.Set("sql_filter", properties.SQLFilter.SQLExpression)
-			if properties.SQLFilter.CompatibilityLevel != nil {
-				d.Set("sql_filter_compatibility_level", properties.SQLFilter.CompatibilityLevel)
+		if props.SqlFilter != nil {
+			d.Set("sql_filter", props.SqlFilter.SqlExpression)
+			if props.SqlFilter.CompatibilityLevel != nil {
+				d.Set("sql_filter_compatibility_level", props.SqlFilter.CompatibilityLevel)
 			}
 		}
-=======
-			if props.SqlFilter != nil {
-				d.Set("sql_filter", props.SqlFilter.SqlExpression)
-			}
->>>>>>> ad388968
 
 			if err := d.Set("correlation_filter", flattenAzureRmServiceBusCorrelationFilter(props.CorrelationFilter)); err != nil {
 				return fmt.Errorf("setting `correlation_filter`: %+v", err)
