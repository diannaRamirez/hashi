package servicebus_test

import (
	"fmt"
	"testing"

	"github.com/hashicorp/terraform-provider-azurerm/internal/acceptance"
	"github.com/hashicorp/terraform-provider-azurerm/internal/acceptance/check"
)

type ServiceBusQueueAuthorizationRuleDataSource struct{}

func TestAccDataSourceServiceBusQueueAuthorizationRule_byId(t *testing.T) {
	data := acceptance.BuildTestData(t, "data.azurerm_servicebus_queue_authorization_rule", "test")
	r := ServiceBusQueueAuthorizationRuleDataSource{}

	data.DataSourceTest(t, []acceptance.TestStep{
		{
			Config: r.byId(data),
			Check: acceptance.ComposeTestCheckFunc(
				check.That(data.ResourceName).Key("id").Exists(),
				check.That(data.ResourceName).Key("name").Exists(),
				check.That(data.ResourceName).Key("resource_group_name").Exists(),
				check.That(data.ResourceName).Key("namespace_name").Exists(),
				check.That(data.ResourceName).Key("queue_name").Exists(),
				check.That(data.ResourceName).Key("queue_id").Exists(),
				check.That(data.ResourceName).Key("primary_key").Exists(),
				check.That(data.ResourceName).Key("secondary_key").Exists(),
				check.That(data.ResourceName).Key("primary_connection_string").Exists(),
				check.That(data.ResourceName).Key("secondary_connection_string").Exists(),
				check.That(data.ResourceName).Key("primary_connection_string_alias").HasValue(""),
				check.That(data.ResourceName).Key("secondary_connection_string_alias").HasValue(""),
			),
		},
	})
}
func TestAccDataSourceServiceBusQueueAuthorizationRule_byName(t *testing.T) {
	data := acceptance.BuildTestData(t, "data.azurerm_servicebus_queue_authorization_rule", "test")
	r := ServiceBusQueueAuthorizationRuleDataSource{}

	data.DataSourceTest(t, []acceptance.TestStep{
		{
			Config: r.byName(data),
			Check: acceptance.ComposeTestCheckFunc(
				check.That(data.ResourceName).Key("id").Exists(),
				check.That(data.ResourceName).Key("name").Exists(),
				check.That(data.ResourceName).Key("resource_group_name").Exists(),
				check.That(data.ResourceName).Key("namespace_name").Exists(),
				check.That(data.ResourceName).Key("queue_name").Exists(),
				check.That(data.ResourceName).Key("queue_id").Exists(),
				check.That(data.ResourceName).Key("primary_key").Exists(),
				check.That(data.ResourceName).Key("secondary_key").Exists(),
				check.That(data.ResourceName).Key("primary_connection_string").Exists(),
				check.That(data.ResourceName).Key("secondary_connection_string").Exists(),
				check.That(data.ResourceName).Key("primary_connection_string_alias").HasValue(""),
				check.That(data.ResourceName).Key("secondary_connection_string_alias").HasValue(""),
			),
		},
	})
}

func TestAccDataSourceServiceBusQueueAuthorizationRule_queueName(t *testing.T) {
	data := acceptance.BuildTestData(t, "data.azurerm_servicebus_queue_authorization_rule", "test")
	r := ServiceBusQueueAuthorizationRuleDataSource{}

	data.DataSourceTest(t, []acceptance.TestStep{
		{
			Config: r.queueName(data),
			Check: acceptance.ComposeTestCheckFunc(
				check.That(data.ResourceName).Key("id").Exists(),
				check.That(data.ResourceName).Key("name").Exists(),
				check.That(data.ResourceName).Key("resource_group_name").Exists(),
				check.That(data.ResourceName).Key("namespace_name").Exists(),
				check.That(data.ResourceName).Key("queue_name").Exists(),
				check.That(data.ResourceName).Key("primary_key").Exists(),
				check.That(data.ResourceName).Key("secondary_key").Exists(),
				check.That(data.ResourceName).Key("primary_connection_string").Exists(),
				check.That(data.ResourceName).Key("secondary_connection_string").Exists(),
				check.That(data.ResourceName).Key("primary_connection_string_alias").HasValue(""),
				check.That(data.ResourceName).Key("secondary_connection_string_alias").HasValue(""),
			),
		},
	})
}

func TestAccDataSourceServiceBusQueueAuthorizationRule_withAliasConnectionString(t *testing.T) {
	data := acceptance.BuildTestData(t, "data.azurerm_servicebus_queue_authorization_rule", "test")
	r := ServiceBusQueueAuthorizationRuleDataSource{}

	data.DataSourceTest(t, []acceptance.TestStep{
		{
			Config: r.queueAliasPolicy(data),
		},
		{
			Config: r.queueAliasPolicy(data),
			Check: acceptance.ComposeTestCheckFunc(
				check.That(data.ResourceName).Key("primary_connection_string_alias").Exists(),
				check.That(data.ResourceName).Key("secondary_connection_string_alias").Exists(),
			),
		},
	})
}

func (ServiceBusQueueAuthorizationRuleDataSource) byId(data acceptance.TestData) string {
	return fmt.Sprintf(`
%s

data "azurerm_servicebus_queue_authorization_rule" "test" {
  name     = azurerm_servicebus_queue_authorization_rule.test.name
  queue_id = azurerm_servicebus_queue.test.id
}
`, ServiceBusQueueAuthorizationRuleResource{}.base(data, true, true, true))
}

<<<<<<< HEAD
func (ServiceBusQueueAuthorizationRuleDataSource) byName(data acceptance.TestData) string {
=======
func (ServiceBusQueueAuthorizationRuleDataSource) queueName(data acceptance.TestData) string {
>>>>>>> 8c9967fa
	return fmt.Sprintf(`
%s

data "azurerm_servicebus_queue_authorization_rule" "test" {
  name                = azurerm_servicebus_queue_authorization_rule.test.name
<<<<<<< HEAD
  resource_group_name = azurerm_servicebus_namespace.test.resource_group_name
=======
  resource_group_name = azurerm_resource_group.test.name
>>>>>>> 8c9967fa
  namespace_name      = azurerm_servicebus_namespace.test.name
  queue_name          = azurerm_servicebus_queue.test.name
}
`, ServiceBusQueueAuthorizationRuleResource{}.base(data, true, true, true))
}

func (ServiceBusQueueAuthorizationRuleDataSource) queueAliasPolicy(data acceptance.TestData) string {
	return fmt.Sprintf(`
%s

data "azurerm_servicebus_queue_authorization_rule" "test" {
  name     = azurerm_servicebus_queue_authorization_rule.test.name
  queue_id = azurerm_servicebus_queue.example.id
}
`, ServiceBusQueueAuthorizationRuleResource{}.withAliasConnectionString(data))
}<|MERGE_RESOLUTION|>--- conflicted
+++ resolved
@@ -112,21 +112,26 @@
 `, ServiceBusQueueAuthorizationRuleResource{}.base(data, true, true, true))
 }
 
-<<<<<<< HEAD
 func (ServiceBusQueueAuthorizationRuleDataSource) byName(data acceptance.TestData) string {
-=======
-func (ServiceBusQueueAuthorizationRuleDataSource) queueName(data acceptance.TestData) string {
->>>>>>> 8c9967fa
 	return fmt.Sprintf(`
 %s
 
 data "azurerm_servicebus_queue_authorization_rule" "test" {
   name                = azurerm_servicebus_queue_authorization_rule.test.name
-<<<<<<< HEAD
   resource_group_name = azurerm_servicebus_namespace.test.resource_group_name
-=======
+  namespace_name      = azurerm_servicebus_namespace.test.name
+  queue_name          = azurerm_servicebus_queue.test.name
+}
+`, ServiceBusQueueAuthorizationRuleResource{}.base(data, true, true, true))
+}
+
+func (ServiceBusQueueAuthorizationRuleDataSource) queueName(data acceptance.TestData) string {
+	return fmt.Sprintf(`
+%s
+
+data "azurerm_servicebus_queue_authorization_rule" "test" {
+  name                = azurerm_servicebus_queue_authorization_rule.test.name
   resource_group_name = azurerm_resource_group.test.name
->>>>>>> 8c9967fa
   namespace_name      = azurerm_servicebus_namespace.test.name
   queue_name          = azurerm_servicebus_queue.test.name
 }
