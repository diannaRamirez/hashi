--- conflicted
+++ resolved
@@ -158,13 +158,8 @@
 			}
 		}
 
-<<<<<<< HEAD
-		if !utils.ResponseWasNotFound(existing.Response) {
-			return tf.ImportAsExistsError("azurerm_servicebus_topic", resourceId.ID())
-=======
 		if !response.WasNotFound(existing.HttpResponse) {
-			return tf.ImportAsExistsError("azurerm_service_fabric_cluster", id.ID())
->>>>>>> ee0ab94d
+			return tf.ImportAsExistsError("azurerm_servicebus_topic", id.ID())
 		}
 	}
 
