// Copyright (c) HashiCorp, Inc.
// SPDX-License-Identifier: MPL-2.0

package appservice

import (
	"context"
	"fmt"
	"strconv"
	"strings"
	"time"

	"github.com/hashicorp/go-azure-helpers/lang/pointer"
	"github.com/hashicorp/go-azure-helpers/resourcemanager/commonids"
	"github.com/hashicorp/go-azure-helpers/resourcemanager/commonschema"
	"github.com/hashicorp/terraform-provider-azurerm/internal/features"
	"github.com/hashicorp/terraform-provider-azurerm/internal/locks"
	"github.com/hashicorp/terraform-provider-azurerm/internal/sdk"
	"github.com/hashicorp/terraform-provider-azurerm/internal/services/appservice/helpers"
	"github.com/hashicorp/terraform-provider-azurerm/internal/services/appservice/parse"
	"github.com/hashicorp/terraform-provider-azurerm/internal/services/appservice/validate"
	"github.com/hashicorp/terraform-provider-azurerm/internal/tags"
	"github.com/hashicorp/terraform-provider-azurerm/internal/tf/pluginsdk"
	"github.com/hashicorp/terraform-provider-azurerm/internal/tf/validation"
	"github.com/hashicorp/terraform-provider-azurerm/utils"
	"github.com/tombuildsstuff/kermit/sdk/web/2022-09-01/web"
)

type WindowsWebAppSlotResource struct{}

type WindowsWebAppSlotModel struct {
	Name                          string                                `tfschema:"name"`
	AppServiceId                  string                                `tfschema:"app_service_id"`
	ServicePlanID                 string                                `tfschema:"service_plan_id"`
	AppSettings                   map[string]string                     `tfschema:"app_settings"`
	AuthSettings                  []helpers.AuthSettings                `tfschema:"auth_settings"`
	AuthV2Settings                []helpers.AuthV2Settings              `tfschema:"auth_settings_v2"`
	Backup                        []helpers.Backup                      `tfschema:"backup"`
	ClientAffinityEnabled         bool                                  `tfschema:"client_affinity_enabled"`
	ClientCertEnabled             bool                                  `tfschema:"client_certificate_enabled"`
	ClientCertMode                string                                `tfschema:"client_certificate_mode"`
	ClientCertExclusionPaths      string                                `tfschema:"client_certificate_exclusion_paths"`
	Enabled                       bool                                  `tfschema:"enabled"`
	HttpsOnly                     bool                                  `tfschema:"https_only"`
	KeyVaultReferenceIdentityID   string                                `tfschema:"key_vault_reference_identity_id"`
	LogsConfig                    []helpers.LogsConfig                  `tfschema:"logs"`
	PublicNetworkAccess           bool                                  `tfschema:"public_network_access_enabled"`
	SiteConfig                    []helpers.SiteConfigWindowsWebAppSlot `tfschema:"site_config"`
	StorageAccounts               []helpers.StorageAccount              `tfschema:"storage_account"`
	ConnectionStrings             []helpers.ConnectionString            `tfschema:"connection_string"`
	CustomDomainVerificationId    string                                `tfschema:"custom_domain_verification_id"`
	HostingEnvId                  string                                `tfschema:"hosting_environment_id"`
	DefaultHostname               string                                `tfschema:"default_hostname"`
	Kind                          string                                `tfschema:"kind"`
	OutboundIPAddresses           string                                `tfschema:"outbound_ip_addresses"`
	OutboundIPAddressList         []string                              `tfschema:"outbound_ip_address_list"`
	PossibleOutboundIPAddresses   string                                `tfschema:"possible_outbound_ip_addresses"`
	PossibleOutboundIPAddressList []string                              `tfschema:"possible_outbound_ip_address_list"`
	SiteCredentials               []helpers.SiteCredential              `tfschema:"site_credential"`
	ZipDeployFile                 string                                `tfschema:"zip_deploy_file"`
	Tags                          map[string]string                     `tfschema:"tags"`
	VirtualNetworkSubnetID        string                                `tfschema:"virtual_network_subnet_id"`
}

var _ sdk.ResourceWithUpdate = WindowsWebAppSlotResource{}

func (r WindowsWebAppSlotResource) ModelObject() interface{} {
	return &WindowsWebAppSlotModel{}
}

func (r WindowsWebAppSlotResource) ResourceType() string {
	return "azurerm_windows_web_app_slot"
}

func (r WindowsWebAppSlotResource) IDValidationFunc() pluginsdk.SchemaValidateFunc {
	return validate.WebAppSlotID
}

func (r WindowsWebAppSlotResource) Arguments() map[string]*pluginsdk.Schema {
	return map[string]*pluginsdk.Schema{
		"name": {
			Type:         pluginsdk.TypeString,
			Required:     true,
			ForceNew:     true,
			ValidateFunc: validate.WebAppName,
		},

		"app_service_id": {
			Type:         pluginsdk.TypeString,
			Required:     true,
			ForceNew:     true,
			ValidateFunc: validate.WebAppID,
		},

		// Optional

		"service_plan_id": {
			Type:         pluginsdk.TypeString,
			Optional:     true,
			ValidateFunc: validate.ServicePlanID,
		},

		"app_settings": {
			Type:     pluginsdk.TypeMap,
			Optional: true,
			Elem: &pluginsdk.Schema{
				Type: pluginsdk.TypeString,
			},
			ValidateFunc: validate.AppSettings,
		},

		"auth_settings": helpers.AuthSettingsSchema(),

		"auth_settings_v2": helpers.AuthV2SettingsSchema(),

		"backup": helpers.BackupSchema(),

		"client_affinity_enabled": {
			Type:     pluginsdk.TypeBool,
			Optional: true,
			Default:  false,
		},

		"client_certificate_enabled": {
			Type:     pluginsdk.TypeBool,
			Optional: true,
			Default:  false,
		},

		"client_certificate_mode": {
			Type:     pluginsdk.TypeString,
			Optional: true,
			Default:  string(web.ClientCertModeRequired),
			ValidateFunc: validation.StringInSlice([]string{
				string(web.ClientCertModeOptional),
				string(web.ClientCertModeRequired),
				string(web.ClientCertModeOptionalInteractiveUser),
			}, false),
		},

		"client_certificate_exclusion_paths": {
			Type:        pluginsdk.TypeString,
			Optional:    true,
			Description: "Paths to exclude when using client certificates, separated by ;",
		},

		"connection_string": helpers.ConnectionStringSchema(),

		"enabled": {
			Type:     pluginsdk.TypeBool,
			Optional: true,
			Default:  true,
		},

		"https_only": {
			Type:     pluginsdk.TypeBool,
			Optional: true,
			Default:  false,
		},

		"identity": commonschema.SystemAssignedUserAssignedIdentityOptional(),

		"key_vault_reference_identity_id": {
			Type:         pluginsdk.TypeString,
			Optional:     true,
			Computed:     true,
			ValidateFunc: commonids.ValidateUserAssignedIdentityID,
		},

		"logs": helpers.LogsConfigSchema(),

		"public_network_access_enabled": {
			Type:     pluginsdk.TypeBool,
			Optional: true,
			Default:  true,
		},

		"site_config": helpers.SiteConfigSchemaWindowsWebAppSlot(),

		"storage_account": helpers.StorageAccountSchemaWindows(),

		"zip_deploy_file": {
			Type:         pluginsdk.TypeString,
			Optional:     true,
			Computed:     true,
			ValidateFunc: validation.StringIsNotEmpty,
			Description:  "The local path and filename of the Zip packaged application to deploy to this Windows Web App. **Note:** Using this value requires `WEBSITE_RUN_FROM_PACKAGE=1` on the App in `app_settings`.",
		},

		"tags": tags.Schema(),

		"virtual_network_subnet_id": {
			Type:         pluginsdk.TypeString,
			Optional:     true,
			ValidateFunc: commonids.ValidateSubnetID,
		},
	}
}

func (r WindowsWebAppSlotResource) Attributes() map[string]*pluginsdk.Schema {
	return map[string]*pluginsdk.Schema{
		"custom_domain_verification_id": {
			Type:      pluginsdk.TypeString,
			Computed:  true,
			Sensitive: true,
		},

		"default_hostname": {
			Type:     pluginsdk.TypeString,
			Computed: true,
		},

		"hosting_environment_id": {
			Type:     pluginsdk.TypeString,
			Computed: true,
		},

		"kind": {
			Type:     pluginsdk.TypeString,
			Computed: true,
		},

		"outbound_ip_addresses": {
			Type:     pluginsdk.TypeString,
			Computed: true,
		},

		"outbound_ip_address_list": {
			Type:     pluginsdk.TypeList,
			Computed: true,
			Elem: &pluginsdk.Schema{
				Type: pluginsdk.TypeString,
			},
		},

		"possible_outbound_ip_addresses": {
			Type:     pluginsdk.TypeString,
			Computed: true,
		},

		"possible_outbound_ip_address_list": {
			Type:     pluginsdk.TypeList,
			Computed: true,
			Elem: &pluginsdk.Schema{
				Type: pluginsdk.TypeString,
			},
		},

		"site_credential": helpers.SiteCredentialSchema(),
	}
}

func (r WindowsWebAppSlotResource) Create() sdk.ResourceFunc {
	return sdk.ResourceFunc{
		Func: func(ctx context.Context, metadata sdk.ResourceMetaData) error {
			var webAppSlot WindowsWebAppSlotModel
			if err := metadata.Decode(&webAppSlot); err != nil {
				return err
			}

			client := metadata.Client.AppService.WebAppsClient
			appId, err := parse.WebAppID(webAppSlot.AppServiceId)
			if err != nil {
				return err
			}

			id := parse.NewWebAppSlotID(appId.SubscriptionId, appId.ResourceGroup, appId.SiteName, webAppSlot.Name)

			webApp, err := client.Get(ctx, appId.ResourceGroup, appId.SiteName)

			if err != nil {
				return fmt.Errorf("reading parent Windows Web App for %s: %+v", id, err)
			}
			if webApp.Location == nil {
				return fmt.Errorf("could not determine location for %s: %+v", id, err)
			}

			var servicePlanId *parse.ServicePlanId
			if webAppSlot.ServicePlanID != "" {
				servicePlanId, err = parse.ServicePlanID(webAppSlot.ServicePlanID)
				if err != nil {
					return err
				}
			} else {
				if props := webApp.SiteProperties; props == nil || props.ServerFarmID == nil {
					return fmt.Errorf("could not determine Service Plan ID for %s: %+v", id, err)
				} else {
					servicePlanId, err = parse.ServicePlanID(*props.ServerFarmID)
					if err != nil {
						return err
					}
				}
			}

			existing, err := client.GetSlot(ctx, id.ResourceGroup, id.SiteName, id.SlotName)
			if err != nil && !utils.ResponseWasNotFound(existing.Response) {
				return fmt.Errorf("checking for presence of existing Windows %s: %+v", id, err)
			}

			if !utils.ResponseWasNotFound(existing.Response) {
				return metadata.ResourceRequiresImport(r.ResourceType(), id)
			}

			sc := webAppSlot.SiteConfig[0]
			siteConfig, err := sc.ExpandForCreate(webAppSlot.AppSettings)
			if err != nil {
				return err
			}

			currentStack := ""
			if len(sc.ApplicationStack) == 1 {
				currentStack = sc.ApplicationStack[0].CurrentStack
				if currentStack == helpers.CurrentStackNode || sc.ApplicationStack[0].NodeVersion != "" {
					if webAppSlot.AppSettings == nil {
						webAppSlot.AppSettings = make(map[string]string, 0)
					}
					webAppSlot.AppSettings["WEBSITE_NODE_DEFAULT_VERSION"] = sc.ApplicationStack[0].NodeVersion
				}
			}

			expandedIdentity, err := expandIdentity(metadata.ResourceData.Get("identity").([]interface{}))
			if err != nil {
				return fmt.Errorf("expanding `identity`: %+v", err)
			}

			siteEnvelope := web.Site{
				Location: webApp.Location,
				Tags:     tags.FromTypedObject(webAppSlot.Tags),
				Identity: expandedIdentity,
				SiteProperties: &web.SiteProperties{
					ServerFarmID:             pointer.To(servicePlanId.ID()),
					Enabled:                  pointer.To(webAppSlot.Enabled),
					HTTPSOnly:                pointer.To(webAppSlot.HttpsOnly),
					SiteConfig:               siteConfig,
					ClientAffinityEnabled:    pointer.To(webAppSlot.ClientAffinityEnabled),
					ClientCertEnabled:        pointer.To(webAppSlot.ClientCertEnabled),
					ClientCertMode:           web.ClientCertMode(webAppSlot.ClientCertMode),
					ClientCertExclusionPaths: pointer.To(webAppSlot.ClientCertExclusionPaths),
					VnetRouteAllEnabled:      siteConfig.VnetRouteAllEnabled,
				},
			}

			pna := helpers.PublicNetworkAccessEnabled
			if !webAppSlot.PublicNetworkAccess {
				pna = helpers.PublicNetworkAccessDisabled
			}

			// (@jackofallops) - Values appear to need to be set in both SiteProperties and SiteConfig for now? https://github.com/Azure/azure-rest-api-specs/issues/24681
			siteEnvelope.PublicNetworkAccess = pointer.To(pna)
			siteEnvelope.SiteConfig.PublicNetworkAccess = siteEnvelope.PublicNetworkAccess

			if webAppSlot.KeyVaultReferenceIdentityID != "" {
				siteEnvelope.SiteProperties.KeyVaultReferenceIdentity = pointer.To(webAppSlot.KeyVaultReferenceIdentityID)
			}

			if webAppSlot.VirtualNetworkSubnetID != "" {
				siteEnvelope.SiteProperties.VirtualNetworkSubnetID = pointer.To(webAppSlot.VirtualNetworkSubnetID)
			}

			future, err := client.CreateOrUpdateSlot(ctx, id.ResourceGroup, id.SiteName, siteEnvelope, id.SlotName)
			if err != nil {
				return fmt.Errorf("creating Windows %s: %+v", id, err)
			}

			if err := future.WaitForCompletionRef(ctx, client.Client); err != nil {
				return fmt.Errorf("waiting for creation of Windows %s: %+v", id, err)
			}

			// (@jackofallops) - Windows Web App Slots need the siteConfig sending individually to actually accept the `windowsFxVersion` value or it's set as `DOCKER|` only.
			siteConfigUpdate := web.SiteConfigResource{
				SiteConfig: siteConfig,
			}
			_, err = client.UpdateConfigurationSlot(ctx, id.ResourceGroup, id.SiteName, siteConfigUpdate, id.SlotName)
			if err != nil {
				return fmt.Errorf("updating %s site config: %+v", id, err)
			}

			metadata.SetID(id)

			if currentStack != "" {
				siteMetadata := web.StringDictionary{Properties: map[string]*string{}}
				siteMetadata.Properties["CURRENT_STACK"] = pointer.To(currentStack)
				if _, err := client.UpdateMetadataSlot(ctx, id.ResourceGroup, id.SiteName, siteMetadata, id.SlotName); err != nil {
					return fmt.Errorf("setting Site Metadata for Current Stack on Windows %s: %+v", id, err)
				}
			}

			appSettings := helpers.ExpandAppSettingsForUpdate(webAppSlot.AppSettings)
			if metadata.ResourceData.HasChange("site_config.0.health_check_eviction_time_in_min") {
				appSettings.Properties["WEBSITE_HEALTHCHECK_MAXPINGFAILURES"] = pointer.To(strconv.Itoa(webAppSlot.SiteConfig[0].HealthCheckEvictionTime))
			}
			if len(appSettings.Properties) > 0 {
				if _, err := client.UpdateApplicationSettingsSlot(ctx, id.ResourceGroup, id.SiteName, *appSettings, id.SlotName); err != nil {
					return fmt.Errorf("setting App Settings for Windows %s: %+v", id, err)
				}
			}

			auth := helpers.ExpandAuthSettings(webAppSlot.AuthSettings)
			if auth.SiteAuthSettingsProperties != nil {
				if _, err := client.UpdateAuthSettingsSlot(ctx, id.ResourceGroup, id.SiteName, *auth, id.SlotName); err != nil {
					return fmt.Errorf("setting Authorisation Settings for %s: %+v", id, err)
				}
			}

			authv2 := helpers.ExpandAuthV2Settings(webAppSlot.AuthV2Settings)
			if authv2.SiteAuthSettingsV2Properties != nil {
				if _, err = client.UpdateAuthSettingsV2Slot(ctx, id.ResourceGroup, id.SiteName, *authv2, id.SlotName); err != nil {
					return fmt.Errorf("updating AuthV2 settings for Linux %s: %+v", id, err)
				}
			}

			if metadata.ResourceData.HasChange("logs") {
				logsConfig := helpers.ExpandLogsConfig(webAppSlot.LogsConfig)
				if logsConfig.SiteLogsConfigProperties != nil {
					if _, err := client.UpdateDiagnosticLogsConfigSlot(ctx, id.ResourceGroup, id.SiteName, *logsConfig, id.SlotName); err != nil {
						return fmt.Errorf("setting Diagnostic Logs Configuration for Windows %s: %+v", id, err)
					}
				}
			}

			backupConfig, err := helpers.ExpandBackupConfig(webAppSlot.Backup)
			if err != nil {
				return fmt.Errorf("expanding backup configuration for Windows %s: %+v", id, err)
			}

			if backupConfig.BackupRequestProperties != nil {
				if _, err := client.UpdateBackupConfigurationSlot(ctx, id.ResourceGroup, id.SiteName, *backupConfig, id.SlotName); err != nil {
					return fmt.Errorf("adding Backup Settings for Windows %s: %+v", id, err)
				}
			}

			storageConfig := helpers.ExpandStorageConfig(webAppSlot.StorageAccounts)
			if storageConfig.Properties != nil {
				if _, err := client.UpdateAzureStorageAccountsSlot(ctx, id.ResourceGroup, id.SiteName, *storageConfig, id.SlotName); err != nil {
					if err != nil {
						return fmt.Errorf("setting Storage Accounts for Windows %s: %+v", id, err)
					}
				}
			}

			connectionStrings := helpers.ExpandConnectionStrings(webAppSlot.ConnectionStrings)
			if connectionStrings.Properties != nil {
				if _, err := client.UpdateConnectionStringsSlot(ctx, id.ResourceGroup, id.SiteName, *connectionStrings, id.SlotName); err != nil {
					return fmt.Errorf("setting Connection Strings for Windows %s: %+v", id, err)
				}
			}

			if webAppSlot.ZipDeployFile != "" {
				if err = helpers.GetCredentialsAndPublishSlot(ctx, client, id.ResourceGroup, id.SiteName, webAppSlot.ZipDeployFile, id.SlotName); err != nil {
					return err
				}
			}

			return nil
		},

		Timeout: 30 * time.Minute,
	}
}

func (r WindowsWebAppSlotResource) Read() sdk.ResourceFunc {
	return sdk.ResourceFunc{
		Timeout: 5 * time.Minute,
		Func: func(ctx context.Context, metadata sdk.ResourceMetaData) error {
			client := metadata.Client.AppService.WebAppsClient
			id, err := parse.WebAppSlotID(metadata.ResourceData.Id())
			if err != nil {
				return err
			}

			webAppSlot, err := client.GetSlot(ctx, id.ResourceGroup, id.SiteName, id.SlotName)
			if err != nil {
				if utils.ResponseWasNotFound(webAppSlot.Response) {
					return metadata.MarkAsGone(id)
				}
				return fmt.Errorf("reading Windows %s: %+v", id, err)
			}

			// Despite being part of the defined `Get` response model, site_config is always nil so we get it explicitly
			webAppSiteConfig, err := client.GetConfigurationSlot(ctx, id.ResourceGroup, id.SiteName, id.SlotName)
			if err != nil {
				return fmt.Errorf("reading Site Config for Windows %s: %+v", id, err)
			}

			auth, err := client.GetAuthSettingsSlot(ctx, id.ResourceGroup, id.SiteName, id.SlotName)
			if err != nil {
				return fmt.Errorf("reading Auth Settings for Windows %s: %+v", id, err)
			}

			var authV2 web.SiteAuthSettingsV2
			if pointer.From(auth.ConfigVersion) == "v2" {
				authV2, err = client.GetAuthSettingsV2Slot(ctx, id.ResourceGroup, id.SiteName, id.SlotName)
				if err != nil {
					return fmt.Errorf("reading authV2 settings for Linux %s: %+v", *id, err)
				}
			}

			backup, err := client.GetBackupConfigurationSlot(ctx, id.ResourceGroup, id.SiteName, id.SlotName)
			if err != nil {
				if !utils.ResponseWasNotFound(backup.Response) {
					return fmt.Errorf("reading Backup Settings for Windows %s: %+v", id, err)
				}
			}

			logsConfig, err := client.GetDiagnosticLogsConfigurationSlot(ctx, id.ResourceGroup, id.SiteName, id.SlotName)
			if err != nil {
				return fmt.Errorf("reading Diagnostic Logs information for Windows %s: %+v", id, err)
			}

			appSettings, err := client.ListApplicationSettingsSlot(ctx, id.ResourceGroup, id.SiteName, id.SlotName)
			if err != nil {
				return fmt.Errorf("reading App Settings for Windows %s: %+v", id, err)
			}

			storageAccounts, err := client.ListAzureStorageAccountsSlot(ctx, id.ResourceGroup, id.SiteName, id.SlotName)
			if err != nil {
				return fmt.Errorf("reading Storage Account information for Windows %s: %+v", id, err)
			}

			connectionStrings, err := client.ListConnectionStringsSlot(ctx, id.ResourceGroup, id.SiteName, id.SlotName)
			if err != nil {
				return fmt.Errorf("reading Connection String information for Windows %s: %+v", id, err)
			}

			siteCredentialsFuture, err := client.ListPublishingCredentialsSlot(ctx, id.ResourceGroup, id.SiteName, id.SlotName)
			if err != nil {
				return fmt.Errorf("listing Site Publishing Credential information for Windows %s: %+v", id, err)
			}

			if err := siteCredentialsFuture.WaitForCompletionRef(ctx, client.Client); err != nil {
				return fmt.Errorf("waiting for Site Publishing Credential information for Windows %s: %+v", id, err)
			}
			siteCredentials, err := siteCredentialsFuture.Result(*client)
			if err != nil {
				return fmt.Errorf("reading Site Publishing Credential information for Windows %s: %+v", id, err)
			}

			siteMetadata, err := client.ListMetadataSlot(ctx, id.ResourceGroup, id.SiteName, id.SlotName)
			if err != nil {
				return fmt.Errorf("reading Site Metadata for Windows %s: %+v", id, err)
			}

<<<<<<< HEAD
			state := WindowsWebAppSlotModel{
				Name:                        id.SlotName,
				AppServiceId:                parse.NewWebAppID(id.SubscriptionId, id.ResourceGroup, id.SiteName).ID(),
				AuthV2Settings:              helpers.FlattenAuthV2Settings(authV2),
				Backup:                      helpers.FlattenBackupConfig(backup),
				ClientAffinityEnabled:       pointer.From(props.ClientAffinityEnabled),
				ClientCertEnabled:           pointer.From(props.ClientCertEnabled),
				ClientCertMode:              string(props.ClientCertMode),
				ClientCertExclusionPaths:    pointer.From(props.ClientCertExclusionPaths),
				ConnectionStrings:           helpers.FlattenConnectionStrings(connectionStrings),
				CustomDomainVerificationId:  pointer.From(props.CustomDomainVerificationID),
				DefaultHostname:             pointer.From(props.DefaultHostName),
				Enabled:                     pointer.From(props.Enabled),
				HttpsOnly:                   pointer.From(props.HTTPSOnly),
				KeyVaultReferenceIdentityID: pointer.From(props.KeyVaultReferenceIdentity),
				Kind:                        pointer.From(webAppSlot.Kind),
				LogsConfig:                  helpers.FlattenLogsConfig(logsConfig),
				SiteCredentials:             helpers.FlattenSiteCredentials(siteCredentials),
				StorageAccounts:             helpers.FlattenStorageAccounts(storageAccounts),
				Tags:                        tags.ToTypedObject(webAppSlot.Tags),
			}

			userSetDefault := false
			if len(metadata.ResourceData.Get("auth_settings").([]interface{})) > 0 {
				userSetDefault = true
			}
			state.AuthSettings = helpers.FlattenAuthSettings(auth, userSetDefault)

			if hostingEnv := props.HostingEnvironmentProfile; hostingEnv != nil {
				state.HostingEnvId = pointer.From(hostingEnv.ID)
			}

=======
>>>>>>> 3d733a6d
			webApp, err := client.Get(ctx, id.ResourceGroup, id.SiteName)
			if err != nil {
				return fmt.Errorf("reading parent Web App for Linux %s: %+v", *id, err)
			}
			if webApp.SiteProperties == nil || webApp.SiteProperties.ServerFarmID == nil {
				return fmt.Errorf("reading parent Function App Service Plan information for Linux %s: %+v", *id, err)
			}

			state := WindowsWebAppSlotModel{}
			if props := webAppSlot.SiteProperties; props != nil {
				state = WindowsWebAppSlotModel{
					Name:                          id.SlotName,
					AppServiceId:                  parse.NewWebAppID(id.SubscriptionId, id.ResourceGroup, id.SiteName).ID(),
					AuthSettings:                  helpers.FlattenAuthSettings(auth),
					AuthV2Settings:                helpers.FlattenAuthV2Settings(authV2),
					Backup:                        helpers.FlattenBackupConfig(backup),
					ClientAffinityEnabled:         pointer.From(props.ClientAffinityEnabled),
					ClientCertEnabled:             pointer.From(props.ClientCertEnabled),
					ClientCertMode:                string(props.ClientCertMode),
					ClientCertExclusionPaths:      pointer.From(props.ClientCertExclusionPaths),
					ConnectionStrings:             helpers.FlattenConnectionStrings(connectionStrings),
					CustomDomainVerificationId:    pointer.From(props.CustomDomainVerificationID),
					DefaultHostname:               pointer.From(props.DefaultHostName),
					Enabled:                       pointer.From(props.Enabled),
					HttpsOnly:                     pointer.From(props.HTTPSOnly),
					KeyVaultReferenceIdentityID:   pointer.From(props.KeyVaultReferenceIdentity),
					Kind:                          pointer.From(webAppSlot.Kind),
					LogsConfig:                    helpers.FlattenLogsConfig(logsConfig),
					SiteCredentials:               helpers.FlattenSiteCredentials(siteCredentials),
					StorageAccounts:               helpers.FlattenStorageAccounts(storageAccounts),
					OutboundIPAddresses:           pointer.From(props.OutboundIPAddresses),
					OutboundIPAddressList:         strings.Split(pointer.From(props.OutboundIPAddresses), ","),
					PossibleOutboundIPAddresses:   pointer.From(props.PossibleOutboundIPAddresses),
					PossibleOutboundIPAddressList: strings.Split(pointer.From(props.PossibleOutboundIPAddresses), ","),
					PublicNetworkAccess:           !strings.EqualFold(pointer.From(props.PublicNetworkAccess), helpers.PublicNetworkAccessDisabled),
					Tags:                          tags.ToTypedObject(webAppSlot.Tags),
				}

				if hostingEnv := props.HostingEnvironmentProfile; hostingEnv != nil {
					hostingEnvId, err := parse.AppServiceEnvironmentIDInsensitively(*hostingEnv.ID)
					if err != nil {
						return err
					}
					state.HostingEnvId = hostingEnvId.ID()
				}

				parentAppFarmId, err := parse.ServicePlanIDInsensitively(*webApp.SiteProperties.ServerFarmID)
				if err != nil {
					return err
				}
				if slotPlanId := props.ServerFarmID; slotPlanId != nil && parentAppFarmId.ID() != *slotPlanId {
					state.ServicePlanID = *slotPlanId
				}

				if subnetId := pointer.From(props.VirtualNetworkSubnetID); subnetId != "" {
					state.VirtualNetworkSubnetID = subnetId
				}
			}

			state.AppSettings = helpers.FlattenWebStringDictionary(appSettings)
			currentStack := ""
			currentStackPtr, ok := siteMetadata.Properties["CURRENT_STACK"]
			if ok {
				currentStack = *currentStackPtr
			}

			siteConfig := helpers.SiteConfigWindowsWebAppSlot{}
			siteConfig.Flatten(webAppSiteConfig.SiteConfig, currentStack)
			siteConfig.SetHealthCheckEvictionTime(state.AppSettings)
			state.AppSettings = siteConfig.ParseNodeVersion(state.AppSettings)

			// For non-import cases we check for use of the deprecated docker settings - remove in 4.0
			_, usesDeprecatedDocker := metadata.ResourceData.GetOk("site_config.0.application_stack.0.docker_container_name")

			if helpers.FxStringHasPrefix(siteConfig.WindowsFxVersion, helpers.FxStringPrefixDocker) {
				if !features.FourPointOhBeta() {
					siteConfig.DecodeDockerDeprecatedAppStack(state.AppSettings, usesDeprecatedDocker)
				} else {
					siteConfig.DecodeDockerAppStack(state.AppSettings)
				}
			}

			state.SiteConfig = []helpers.SiteConfigWindowsWebAppSlot{siteConfig}

			// Filter out all settings we've consumed above
			if !features.FourPointOhBeta() && usesDeprecatedDocker {
				state.AppSettings = helpers.FilterManagedAppSettingsDeprecated(state.AppSettings)
			} else {
				state.AppSettings = helpers.FilterManagedAppSettings(state.AppSettings)
			}

			// Zip Deploys are not retrievable, so attempt to get from config. This doesn't matter for imports as an unexpected value here could break the deployment.
			if deployFile, ok := metadata.ResourceData.Get("zip_deploy_file").(string); ok {
				state.ZipDeployFile = deployFile
			}

			if err := metadata.Encode(&state); err != nil {
				return fmt.Errorf("encoding: %+v", err)
			}

			flattenedIdentity, err := flattenIdentity(webAppSlot.Identity)
			if err != nil {
				return fmt.Errorf("flattening `identity`: %+v", err)
			}
			if err := metadata.ResourceData.Set("identity", flattenedIdentity); err != nil {
				return fmt.Errorf("setting `identity`: %+v", err)
			}

			return nil
		},
	}
}

func (r WindowsWebAppSlotResource) Delete() sdk.ResourceFunc {
	return sdk.ResourceFunc{
		Timeout: 30 * time.Minute,
		Func: func(ctx context.Context, metadata sdk.ResourceMetaData) error {
			client := metadata.Client.AppService.WebAppsClient
			id, err := parse.WebAppSlotID(metadata.ResourceData.Id())
			if err != nil {
				return err
			}

			metadata.Logger.Infof("deleting %s", *id)

			deleteMetrics := true
			deleteEmptyServerFarm := false
			if _, err := client.DeleteSlot(ctx, id.ResourceGroup, id.SiteName, id.SlotName, &deleteMetrics, &deleteEmptyServerFarm); err != nil {
				return fmt.Errorf("deleting Windows %s: %+v", id, err)
			}
			return nil
		},
	}
}

func (r WindowsWebAppSlotResource) Update() sdk.ResourceFunc {
	return sdk.ResourceFunc{
		Timeout: 30 * time.Minute,
		Func: func(ctx context.Context, metadata sdk.ResourceMetaData) error {
			client := metadata.Client.AppService.WebAppsClient

			id, err := parse.WebAppSlotID(metadata.ResourceData.Id())
			if err != nil {
				return err
			}

			var state WindowsWebAppSlotModel
			if err := metadata.Decode(&state); err != nil {
				return fmt.Errorf("decoding: %+v", err)
			}

			existing, err := client.GetSlot(ctx, id.ResourceGroup, id.SiteName, id.SlotName)
			if err != nil {
				return fmt.Errorf("reading Windows %s: %v", id, err)
			}

			if metadata.ResourceData.HasChange("service_plan_id") {
				o, n := metadata.ResourceData.GetChange("service_plan_id")
				oldPlan, err := parse.ServicePlanID(o.(string))
				if err != nil {
					return err
				}

				newPlan, err := parse.ServicePlanID(n.(string))
				if err != nil {
					return err
				}
				locks.ByID(oldPlan.ID())
				defer locks.UnlockByID(oldPlan.ID())
				locks.ByID(newPlan.ID())
				defer locks.UnlockByID(newPlan.ID())
				if existing.SiteProperties == nil {
					return fmt.Errorf("updating Service Plan for Linux %s: Slot SiteProperties was nil", *id)
				}
				existing.SiteProperties.ServerFarmID = pointer.To(newPlan.ID())
			}

			if metadata.ResourceData.HasChange("enabled") {
				existing.SiteProperties.Enabled = pointer.To(state.Enabled)
			}
			if metadata.ResourceData.HasChange("https_only") {
				existing.SiteProperties.HTTPSOnly = pointer.To(state.HttpsOnly)
			}
			if metadata.ResourceData.HasChange("client_affinity_enabled") {
				existing.SiteProperties.ClientAffinityEnabled = pointer.To(state.ClientAffinityEnabled)
			}
			if metadata.ResourceData.HasChange("client_certificate_enabled") {
				existing.SiteProperties.ClientCertEnabled = pointer.To(state.ClientCertEnabled)
			}
			if metadata.ResourceData.HasChange("client_certificate_mode") {
				existing.SiteProperties.ClientCertMode = web.ClientCertMode(state.ClientCertMode)
			}
			if metadata.ResourceData.HasChange("client_certificate_exclusion_paths") {
				existing.SiteProperties.ClientCertExclusionPaths = pointer.To(state.ClientCertExclusionPaths)
			}

			if metadata.ResourceData.HasChange("identity") {
				expandedIdentity, err := expandIdentity(metadata.ResourceData.Get("identity").([]interface{}))
				if err != nil {
					return fmt.Errorf("expanding `identity`: %+v", err)
				}
				existing.Identity = expandedIdentity
			}

			if metadata.ResourceData.HasChange("key_vault_reference_identity_id") {
				existing.KeyVaultReferenceIdentity = pointer.To(state.KeyVaultReferenceIdentityID)
			}

			if metadata.ResourceData.HasChange("tags") {
				existing.Tags = tags.FromTypedObject(state.Tags)
			}

			currentStack := ""
			sc := state.SiteConfig[0]

			if len(sc.ApplicationStack) == 1 {
				currentStack = sc.ApplicationStack[0].CurrentStack
			}

			if metadata.ResourceData.HasChange("site_config") {
				existing.SiteConfig, err = sc.ExpandForUpdate(metadata, existing.SiteConfig, state.AppSettings)
				if err != nil {
					return err
				}
				existing.VnetRouteAllEnabled = existing.SiteConfig.VnetRouteAllEnabled
			}

			if metadata.ResourceData.HasChange("public_network_access_enabled") {
				pna := helpers.PublicNetworkAccessEnabled
				if !state.PublicNetworkAccess {
					pna = helpers.PublicNetworkAccessDisabled
				}

				// (@jackofallops) - Values appear to need to be set in both SiteProperties and SiteConfig for now? https://github.com/Azure/azure-rest-api-specs/issues/24681
				existing.PublicNetworkAccess = pointer.To(pna)
				existing.SiteConfig.PublicNetworkAccess = existing.PublicNetworkAccess
			}

			if metadata.ResourceData.HasChange("virtual_network_subnet_id") {
				subnetId := metadata.ResourceData.Get("virtual_network_subnet_id").(string)
				if subnetId == "" {
					if _, err := client.DeleteSwiftVirtualNetworkSlot(ctx, id.ResourceGroup, id.SiteName, id.SlotName); err != nil {
						return fmt.Errorf("removing `virtual_network_subnet_id` association for %s: %+v", *id, err)
					}
					var empty *string
					existing.SiteProperties.VirtualNetworkSubnetID = empty
				} else {
					existing.SiteProperties.VirtualNetworkSubnetID = pointer.To(subnetId)
				}
			}

			updateFuture, err := client.CreateOrUpdateSlot(ctx, id.ResourceGroup, id.SiteName, existing, id.SlotName)
			if err != nil {
				return fmt.Errorf("updating Windows %s: %+v", id, err)
			}
			if err := updateFuture.WaitForCompletionRef(ctx, client.Client); err != nil {
				return fmt.Errorf("wating to update %s: %+v", id, err)
			}

			// (@jackofallops) - Windows Web App Slots need the siteConfig sending individually to actually accept the `windowsFxVersion` value or it's set as `DOCKER|` only.
			siteConfigUpdate := web.SiteConfigResource{
				SiteConfig: existing.SiteConfig,
			}
			_, err = client.UpdateConfigurationSlot(ctx, id.ResourceGroup, id.SiteName, siteConfigUpdate, id.SlotName)
			if err != nil {
				return fmt.Errorf("updating %s site config: %+v", id, err)
			}

			siteMetadata := web.StringDictionary{Properties: map[string]*string{}}
			siteMetadata.Properties["CURRENT_STACK"] = pointer.To(currentStack)
			if _, err := client.UpdateMetadataSlot(ctx, id.ResourceGroup, id.SiteName, siteMetadata, id.SlotName); err != nil {
				return fmt.Errorf("setting Site Metadata for Current Stack on Windows %s: %+v", id, err)
			}

			// (@jackofallops) - App Settings can clobber logs configuration so must be updated before we send any Log updates
			if metadata.ResourceData.HasChange("app_settings") || metadata.ResourceData.HasChange("site_config.0.health_check_eviction_time_in_min") || metadata.ResourceData.HasChange("site_config.0.application_stack.0.node_version") {
				appSettingsUpdate := helpers.ExpandAppSettingsForUpdate(state.AppSettings)
				appSettingsUpdate.Properties["WEBSITE_HEALTHCHECK_MAXPINGFAILURES"] = pointer.To(strconv.Itoa(state.SiteConfig[0].HealthCheckEvictionTime))
				appSettingsUpdate.Properties["WEBSITE_NODE_DEFAULT_VERSION"] = pointer.To(state.SiteConfig[0].ApplicationStack[0].NodeVersion)
				if _, err := client.UpdateApplicationSettingsSlot(ctx, id.ResourceGroup, id.SiteName, *appSettingsUpdate, id.SlotName); err != nil {
					return fmt.Errorf("updating App Settings for Windows %s: %+v", id, err)
				}
			}

			if metadata.ResourceData.HasChange("connection_string") {
				connectionStringUpdate := helpers.ExpandConnectionStrings(state.ConnectionStrings)
				if connectionStringUpdate.Properties == nil {
					connectionStringUpdate.Properties = map[string]*web.ConnStringValueTypePair{}
				}
				if _, err := client.UpdateConnectionStringsSlot(ctx, id.ResourceGroup, id.SiteName, *connectionStringUpdate, id.SlotName); err != nil {
					return fmt.Errorf("updating Connection Strings for Windows %s: %+v", id, err)
				}
			}

			updateLogs := false

			if metadata.ResourceData.HasChange("auth_settings") {
				authUpdate := helpers.ExpandAuthSettings(state.AuthSettings)
				if authUpdate.SiteAuthSettingsProperties == nil {
					authUpdate.SiteAuthSettingsProperties = &web.SiteAuthSettingsProperties{
						Enabled:                           pointer.To(false),
						ClientSecret:                      pointer.To(""),
						ClientSecretSettingName:           pointer.To(""),
						ClientSecretCertificateThumbprint: pointer.To(""),
						GoogleClientSecret:                pointer.To(""),
						FacebookAppSecret:                 pointer.To(""),
						GitHubClientSecret:                pointer.To(""),
						TwitterConsumerSecret:             pointer.To(""),
						MicrosoftAccountClientSecret:      pointer.To(""),
					}
					updateLogs = true
				}
				if _, err := client.UpdateAuthSettingsSlot(ctx, id.ResourceGroup, id.SiteName, *authUpdate, id.SlotName); err != nil {
					return fmt.Errorf("updating Auth Settings for Windows %s: %+v", id, err)
				}
			}

			if metadata.ResourceData.HasChange("auth_settings_v2") {
				authV2Update := helpers.ExpandAuthV2Settings(state.AuthV2Settings)
				if _, err := client.UpdateAuthSettingsV2Slot(ctx, id.ResourceGroup, id.SiteName, *authV2Update, id.SlotName); err != nil {
					return fmt.Errorf("updating AuthV2 Settings for Linux %s: %+v", id, err)
				}
				updateLogs = true
			}

			if metadata.ResourceData.HasChange("backup") {
				backupUpdate, err := helpers.ExpandBackupConfig(state.Backup)
				if err != nil {
					return fmt.Errorf("expanding backup configuration for Windows %s: %+v", *id, err)
				}

				if backupUpdate.BackupRequestProperties == nil {
					if _, err := client.DeleteBackupConfigurationSlot(ctx, id.ResourceGroup, id.SiteName, id.SlotName); err != nil {
						return fmt.Errorf("removing Backup Settings for Windows %s: %+v", id, err)
					}
				} else {
					if _, err := client.UpdateBackupConfigurationSlot(ctx, id.ResourceGroup, id.SiteName, *backupUpdate, id.SlotName); err != nil {
						return fmt.Errorf("updating Backup Settings for Windows %s: %+v", id, err)
					}
				}
			}

			if metadata.ResourceData.HasChange("logs") || updateLogs {
				logsUpdate := helpers.ExpandLogsConfig(state.LogsConfig)
				if logsUpdate.SiteLogsConfigProperties == nil {
					logsUpdate = helpers.DisabledLogsConfig() // The API is update only, so we need to send an update with everything switched of when a user removes the "logs" block
				}
				if _, err := client.UpdateDiagnosticLogsConfigSlot(ctx, id.ResourceGroup, id.SiteName, *logsUpdate, id.SlotName); err != nil {
					return fmt.Errorf("updating Logs Config for Windows %s: %+v", id, err)
				}
			}

			if metadata.ResourceData.HasChange("storage_account") {
				storageAccountUpdate := helpers.ExpandStorageConfig(state.StorageAccounts)
				if _, err := client.UpdateAzureStorageAccountsSlot(ctx, id.ResourceGroup, id.SiteName, *storageAccountUpdate, id.SlotName); err != nil {
					return fmt.Errorf("updating Storage Accounts for Windows %s: %+v", id, err)
				}
			}

			if metadata.ResourceData.HasChange("zip_deploy_file") {
				if err = helpers.GetCredentialsAndPublishSlot(ctx, client, id.ResourceGroup, id.SiteName, state.ZipDeployFile, id.SlotName); err != nil {
					return err
				}
			}

			return nil
		},
	}
}<|MERGE_RESOLUTION|>--- conflicted
+++ resolved
@@ -540,41 +540,6 @@
 				return fmt.Errorf("reading Site Metadata for Windows %s: %+v", id, err)
 			}
 
-<<<<<<< HEAD
-			state := WindowsWebAppSlotModel{
-				Name:                        id.SlotName,
-				AppServiceId:                parse.NewWebAppID(id.SubscriptionId, id.ResourceGroup, id.SiteName).ID(),
-				AuthV2Settings:              helpers.FlattenAuthV2Settings(authV2),
-				Backup:                      helpers.FlattenBackupConfig(backup),
-				ClientAffinityEnabled:       pointer.From(props.ClientAffinityEnabled),
-				ClientCertEnabled:           pointer.From(props.ClientCertEnabled),
-				ClientCertMode:              string(props.ClientCertMode),
-				ClientCertExclusionPaths:    pointer.From(props.ClientCertExclusionPaths),
-				ConnectionStrings:           helpers.FlattenConnectionStrings(connectionStrings),
-				CustomDomainVerificationId:  pointer.From(props.CustomDomainVerificationID),
-				DefaultHostname:             pointer.From(props.DefaultHostName),
-				Enabled:                     pointer.From(props.Enabled),
-				HttpsOnly:                   pointer.From(props.HTTPSOnly),
-				KeyVaultReferenceIdentityID: pointer.From(props.KeyVaultReferenceIdentity),
-				Kind:                        pointer.From(webAppSlot.Kind),
-				LogsConfig:                  helpers.FlattenLogsConfig(logsConfig),
-				SiteCredentials:             helpers.FlattenSiteCredentials(siteCredentials),
-				StorageAccounts:             helpers.FlattenStorageAccounts(storageAccounts),
-				Tags:                        tags.ToTypedObject(webAppSlot.Tags),
-			}
-
-			userSetDefault := false
-			if len(metadata.ResourceData.Get("auth_settings").([]interface{})) > 0 {
-				userSetDefault = true
-			}
-			state.AuthSettings = helpers.FlattenAuthSettings(auth, userSetDefault)
-
-			if hostingEnv := props.HostingEnvironmentProfile; hostingEnv != nil {
-				state.HostingEnvId = pointer.From(hostingEnv.ID)
-			}
-
-=======
->>>>>>> 3d733a6d
 			webApp, err := client.Get(ctx, id.ResourceGroup, id.SiteName)
 			if err != nil {
 				return fmt.Errorf("reading parent Web App for Linux %s: %+v", *id, err)
@@ -588,7 +553,6 @@
 				state = WindowsWebAppSlotModel{
 					Name:                          id.SlotName,
 					AppServiceId:                  parse.NewWebAppID(id.SubscriptionId, id.ResourceGroup, id.SiteName).ID(),
-					AuthSettings:                  helpers.FlattenAuthSettings(auth),
 					AuthV2Settings:                helpers.FlattenAuthV2Settings(authV2),
 					Backup:                        helpers.FlattenBackupConfig(backup),
 					ClientAffinityEnabled:         pointer.From(props.ClientAffinityEnabled),
@@ -613,6 +577,12 @@
 					Tags:                          tags.ToTypedObject(webAppSlot.Tags),
 				}
 
+				userSetDefault := false
+				if len(metadata.ResourceData.Get("auth_settings").([]interface{})) > 0 {
+					userSetDefault = true
+				}
+				state.AuthSettings = helpers.FlattenAuthSettings(auth, userSetDefault)
+
 				if hostingEnv := props.HostingEnvironmentProfile; hostingEnv != nil {
 					hostingEnvId, err := parse.AppServiceEnvironmentIDInsensitively(*hostingEnv.ID)
 					if err != nil {
@@ -621,10 +591,18 @@
 					state.HostingEnvId = hostingEnvId.ID()
 				}
 
+				webApp, err := client.Get(ctx, id.ResourceGroup, id.SiteName)
+				if err != nil {
+					return fmt.Errorf("reading parent Web App for Linux %s: %+v", *id, err)
+				}
+				if webApp.SiteProperties == nil || webApp.SiteProperties.ServerFarmID == nil {
+					return fmt.Errorf("reading parent Function App Service Plan information for Linux %s: %+v", *id, err)
+				}
 				parentAppFarmId, err := parse.ServicePlanIDInsensitively(*webApp.SiteProperties.ServerFarmID)
 				if err != nil {
 					return err
 				}
+
 				if slotPlanId := props.ServerFarmID; slotPlanId != nil && parentAppFarmId.ID() != *slotPlanId {
 					state.ServicePlanID = *slotPlanId
 				}
