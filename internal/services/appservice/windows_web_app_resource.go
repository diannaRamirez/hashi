// Copyright (c) HashiCorp, Inc.
// SPDX-License-Identifier: MPL-2.0

package appservice

import (
	"context"
	"fmt"
	"strconv"
	"strings"
	"time"

	"github.com/hashicorp/go-azure-helpers/lang/pointer"
	"github.com/hashicorp/go-azure-helpers/resourcemanager/commonids"
	"github.com/hashicorp/go-azure-helpers/resourcemanager/commonschema"
	"github.com/hashicorp/go-azure-helpers/resourcemanager/location"
	"github.com/hashicorp/terraform-provider-azurerm/internal/features"
	"github.com/hashicorp/terraform-provider-azurerm/internal/sdk"
	"github.com/hashicorp/terraform-provider-azurerm/internal/services/appservice/helpers"
	"github.com/hashicorp/terraform-provider-azurerm/internal/services/appservice/parse"
	"github.com/hashicorp/terraform-provider-azurerm/internal/services/appservice/validate"
	"github.com/hashicorp/terraform-provider-azurerm/internal/tags"
	"github.com/hashicorp/terraform-provider-azurerm/internal/tf/pluginsdk"
	"github.com/hashicorp/terraform-provider-azurerm/internal/tf/validation"
	"github.com/hashicorp/terraform-provider-azurerm/utils"
	"github.com/tombuildsstuff/kermit/sdk/web/2022-09-01/web"
)

type WindowsWebAppResource struct{}

type WindowsWebAppModel struct {
	Name                          string                      `tfschema:"name"`
	ResourceGroup                 string                      `tfschema:"resource_group_name"`
	Location                      string                      `tfschema:"location"`
	ServicePlanId                 string                      `tfschema:"service_plan_id"`
	AppSettings                   map[string]string           `tfschema:"app_settings"`
	StickySettings                []helpers.StickySettings    `tfschema:"sticky_settings"`
	AuthSettings                  []helpers.AuthSettings      `tfschema:"auth_settings"`
	AuthV2Settings                []helpers.AuthV2Settings    `tfschema:"auth_settings_v2"`
	Backup                        []helpers.Backup            `tfschema:"backup"`
	ClientAffinityEnabled         bool                        `tfschema:"client_affinity_enabled"`
	ClientCertEnabled             bool                        `tfschema:"client_certificate_enabled"`
	ClientCertMode                string                      `tfschema:"client_certificate_mode"`
	ClientCertExclusionPaths      string                      `tfschema:"client_certificate_exclusion_paths"`
	Enabled                       bool                        `tfschema:"enabled"`
	HttpsOnly                     bool                        `tfschema:"https_only"`
	KeyVaultReferenceIdentityID   string                      `tfschema:"key_vault_reference_identity_id"`
	LogsConfig                    []helpers.LogsConfig        `tfschema:"logs"`
	PublicNetworkAccess           bool                        `tfschema:"public_network_access_enabled"`
	SiteConfig                    []helpers.SiteConfigWindows `tfschema:"site_config"`
	StorageAccounts               []helpers.StorageAccount    `tfschema:"storage_account"`
	ConnectionStrings             []helpers.ConnectionString  `tfschema:"connection_string"`
	CustomDomainVerificationId    string                      `tfschema:"custom_domain_verification_id"`
	HostingEnvId                  string                      `tfschema:"hosting_environment_id"`
	DefaultHostname               string                      `tfschema:"default_hostname"`
	Kind                          string                      `tfschema:"kind"`
	OutboundIPAddresses           string                      `tfschema:"outbound_ip_addresses"`
	OutboundIPAddressList         []string                    `tfschema:"outbound_ip_address_list"`
	PossibleOutboundIPAddresses   string                      `tfschema:"possible_outbound_ip_addresses"`
	PossibleOutboundIPAddressList []string                    `tfschema:"possible_outbound_ip_address_list"`
	SiteCredentials               []helpers.SiteCredential    `tfschema:"site_credential"`
	ZipDeployFile                 string                      `tfschema:"zip_deploy_file"`
	Tags                          map[string]string           `tfschema:"tags"`
	VirtualNetworkSubnetID        string                      `tfschema:"virtual_network_subnet_id"`
}

var _ sdk.ResourceWithCustomImporter = WindowsWebAppResource{}

func (r WindowsWebAppResource) Arguments() map[string]*pluginsdk.Schema {
	return map[string]*pluginsdk.Schema{
		"name": {
			Type:         pluginsdk.TypeString,
			Required:     true,
			ForceNew:     true,
			ValidateFunc: validate.WebAppName,
		},

		"resource_group_name": commonschema.ResourceGroupName(),

		"location": commonschema.Location(),

		"service_plan_id": {
			Type:         pluginsdk.TypeString,
			Required:     true,
			ValidateFunc: validate.ServicePlanID,
		},

		// Optional

		"app_settings": {
			Type:     pluginsdk.TypeMap,
			Optional: true,
			Elem: &pluginsdk.Schema{
				Type: pluginsdk.TypeString,
			},
			ValidateFunc: validate.AppSettings,
		},

		"auth_settings": helpers.AuthSettingsSchema(),

		"auth_settings_v2": helpers.AuthV2SettingsSchema(),

		"backup": helpers.BackupSchema(),

		"client_affinity_enabled": {
			Type:     pluginsdk.TypeBool,
			Optional: true,
			Default:  false,
		},

		"client_certificate_enabled": {
			Type:     pluginsdk.TypeBool,
			Optional: true,
			Default:  false,
		},

		"client_certificate_mode": {
			Type:     pluginsdk.TypeString,
			Optional: true,
			Default:  string(web.ClientCertModeRequired),
			ValidateFunc: validation.StringInSlice([]string{
				string(web.ClientCertModeOptional),
				string(web.ClientCertModeRequired),
				string(web.ClientCertModeOptionalInteractiveUser),
			}, false),
		},

		"client_certificate_exclusion_paths": {
			Type:        pluginsdk.TypeString,
			Optional:    true,
			Description: "Paths to exclude when using client certificates, separated by ;",
		},

		"connection_string": helpers.ConnectionStringSchema(),

		"enabled": {
			Type:     pluginsdk.TypeBool,
			Optional: true,
			Default:  true,
		},

		"https_only": {
			Type:     pluginsdk.TypeBool,
			Optional: true,
			Default:  false,
		},

		"identity": commonschema.SystemAssignedUserAssignedIdentityOptional(),

		"key_vault_reference_identity_id": {
			Type:         pluginsdk.TypeString,
			Optional:     true,
			Computed:     true,
			ValidateFunc: commonids.ValidateUserAssignedIdentityID,
		},

		"logs": helpers.LogsConfigSchema(),

		"public_network_access_enabled": {
			Type:     pluginsdk.TypeBool,
			Optional: true,
			Default:  true,
		},

		"site_config": helpers.SiteConfigSchemaWindows(),

		"sticky_settings": helpers.StickySettingsSchema(),

		"storage_account": helpers.StorageAccountSchemaWindows(),

		"zip_deploy_file": {
			Type:         pluginsdk.TypeString,
			Optional:     true,
			Computed:     true,
			ValidateFunc: validation.StringIsNotEmpty,
			Description:  "The local path and filename of the Zip packaged application to deploy to this Windows Web App. **Note:** Using this value requires either `WEBSITE_RUN_FROM_PACKAGE=1` or `SCM_DO_BUILD_DURING_DEPLOYMENT=true` to be set on the App in `app_settings`.",
		},

		"tags": tags.Schema(),

		"virtual_network_subnet_id": {
			Type:         pluginsdk.TypeString,
			Optional:     true,
			ValidateFunc: commonids.ValidateSubnetID,
		},
	}
}

// TODO - Feature: Deployments (Preview)?
// TODO - Feature: App Insights?

func (r WindowsWebAppResource) Attributes() map[string]*pluginsdk.Schema {
	return map[string]*pluginsdk.Schema{
		"custom_domain_verification_id": {
			Type:      pluginsdk.TypeString,
			Computed:  true,
			Sensitive: true,
		},

		"default_hostname": {
			Type:     pluginsdk.TypeString,
			Computed: true,
		},

		"hosting_environment_id": {
			Type:     pluginsdk.TypeString,
			Computed: true,
		},

		"kind": {
			Type:     pluginsdk.TypeString,
			Computed: true,
		},

		"outbound_ip_addresses": {
			Type:     pluginsdk.TypeString,
			Computed: true,
		},

		"outbound_ip_address_list": {
			Type:     pluginsdk.TypeList,
			Computed: true,
			Elem: &pluginsdk.Schema{
				Type: pluginsdk.TypeString,
			},
		},

		"possible_outbound_ip_addresses": {
			Type:     pluginsdk.TypeString,
			Computed: true,
		},

		"possible_outbound_ip_address_list": {
			Type:     pluginsdk.TypeList,
			Computed: true,
			Elem: &pluginsdk.Schema{
				Type: pluginsdk.TypeString,
			},
		},

		"site_credential": helpers.SiteCredentialSchema(),
	}
}

func (r WindowsWebAppResource) ModelObject() interface{} {
	return &WindowsWebAppModel{}
}

func (r WindowsWebAppResource) ResourceType() string {
	return "azurerm_windows_web_app"
}

func (r WindowsWebAppResource) Create() sdk.ResourceFunc {
	return sdk.ResourceFunc{
		Func: func(ctx context.Context, metadata sdk.ResourceMetaData) error {
			var webApp WindowsWebAppModel
			if err := metadata.Decode(&webApp); err != nil {
				return err
			}

			client := metadata.Client.AppService.WebAppsClient
			servicePlanClient := metadata.Client.AppService.ServicePlanClient
			aseClient := metadata.Client.AppService.AppServiceEnvironmentClient
			subscriptionId := metadata.Client.Account.SubscriptionId

			id := parse.NewWebAppID(subscriptionId, webApp.ResourceGroup, webApp.Name)

			existing, err := client.Get(ctx, id.ResourceGroup, id.SiteName)
			if err != nil && !utils.ResponseWasNotFound(existing.Response) {
				return fmt.Errorf("checking for presence of existing Windows %s: %+v", id, err)
			}

			if !utils.ResponseWasNotFound(existing.Response) {
				return metadata.ResourceRequiresImport(r.ResourceType(), id)
			}

			availabilityRequest := web.ResourceNameAvailabilityRequest{
				Name: pointer.To(webApp.Name),
				Type: web.CheckNameResourceTypesMicrosoftWebsites,
			}

			servicePlanId, err := parse.ServicePlanID(webApp.ServicePlanId)
			if err != nil {
				return err
			}

			servicePlan, err := servicePlanClient.Get(ctx, servicePlanId.ResourceGroup, servicePlanId.ServerfarmName)
			if err != nil {
				return fmt.Errorf("reading App %s: %+v", servicePlanId, err)
			}
			if ase := servicePlan.HostingEnvironmentProfile; ase != nil {
				// Attempt to check the ASE for the appropriate suffix for the name availability request. Not convinced
				// the `DNSSuffix` field is still valid and possibly should have been deprecated / removed as is legacy
				// setting from ASEv1? Hence the non-fatal approach here.
				nameSuffix := "appserviceenvironment.net"
				if ase.ID != nil {
					aseId, err := parse.AppServiceEnvironmentID(*ase.ID)
					nameSuffix = fmt.Sprintf("%s.%s", aseId.HostingEnvironmentName, nameSuffix)
					if err != nil {
						metadata.Logger.Warnf("could not parse App Service Environment ID determine FQDN for name availability check, defaulting to `%s.%s.appserviceenvironment.net`", webApp.Name, servicePlanId)
					} else {
						existingASE, err := aseClient.Get(ctx, aseId.ResourceGroup, aseId.HostingEnvironmentName)
						if err != nil {
							metadata.Logger.Warnf("could not read App Service Environment to determine FQDN for name availability check, defaulting to `%s.%s.appserviceenvironment.net`", webApp.Name, servicePlanId)
						} else if props := existingASE.AppServiceEnvironment; props != nil && props.DNSSuffix != nil && *props.DNSSuffix != "" {
							nameSuffix = *props.DNSSuffix
						}
					}
				}
				availabilityRequest.Name = pointer.To(fmt.Sprintf("%s.%s", webApp.Name, nameSuffix))
				availabilityRequest.IsFqdn = pointer.To(true)
			}

			checkName, err := client.CheckNameAvailability(ctx, availabilityRequest)
			if err != nil {
				return fmt.Errorf("checking name availability for %s: %+v", id, err)
			}
			if !*checkName.NameAvailable {
				return fmt.Errorf("the Site Name %q failed the availability check: %+v", id.SiteName, *checkName.Message)
			}

			sc := webApp.SiteConfig[0]

			if servicePlan.Sku != nil && servicePlan.Sku.Name != nil {
				if helpers.IsFreeOrSharedServicePlan(*servicePlan.Sku.Name) {
					if sc.AlwaysOn {
						return fmt.Errorf("always_on cannot be set to true when using Free, F1, D1 Sku")
					}
				}
			}

			siteConfig, err := sc.ExpandForCreate(webApp.AppSettings)
			if err != nil {
				return err
			}

			currentStack := ""
			if len(sc.ApplicationStack) == 1 {
				currentStack = sc.ApplicationStack[0].CurrentStack
				if currentStack == helpers.CurrentStackNode || sc.ApplicationStack[0].NodeVersion != "" {
					if webApp.AppSettings == nil {
						webApp.AppSettings = make(map[string]string, 0)
					}
					webApp.AppSettings["WEBSITE_NODE_DEFAULT_VERSION"] = sc.ApplicationStack[0].NodeVersion
				}
			}

			expandedIdentity, err := expandIdentity(metadata.ResourceData.Get("identity").([]interface{}))
			if err != nil {
				return fmt.Errorf("expanding `identity`: %+v", err)
			}

			siteEnvelope := web.Site{
				Location: pointer.To(webApp.Location),
				Tags:     tags.FromTypedObject(webApp.Tags),
				Identity: expandedIdentity,
				SiteProperties: &web.SiteProperties{
					ServerFarmID:          pointer.To(webApp.ServicePlanId),
					Enabled:               pointer.To(webApp.Enabled),
					HTTPSOnly:             pointer.To(webApp.HttpsOnly),
					SiteConfig:            siteConfig,
					ClientAffinityEnabled: pointer.To(webApp.ClientAffinityEnabled),
					ClientCertEnabled:     pointer.To(webApp.ClientCertEnabled),
					ClientCertMode:        web.ClientCertMode(webApp.ClientCertMode),
					VnetRouteAllEnabled:   siteConfig.VnetRouteAllEnabled,
				},
			}

			pna := helpers.PublicNetworkAccessEnabled
			if !webApp.PublicNetworkAccess {
				pna = helpers.PublicNetworkAccessDisabled
			}

			// (@jackofallops) - Values appear to need to be set in both SiteProperties and SiteConfig for now? https://github.com/Azure/azure-rest-api-specs/issues/24681
			siteEnvelope.PublicNetworkAccess = pointer.To(pna)
			siteEnvelope.SiteConfig.PublicNetworkAccess = siteEnvelope.PublicNetworkAccess

			if webApp.KeyVaultReferenceIdentityID != "" {
				siteEnvelope.SiteProperties.KeyVaultReferenceIdentity = pointer.To(webApp.KeyVaultReferenceIdentityID)
			}

			if webApp.VirtualNetworkSubnetID != "" {
				siteEnvelope.SiteProperties.VirtualNetworkSubnetID = pointer.To(webApp.VirtualNetworkSubnetID)
			}

			if webApp.ClientCertExclusionPaths != "" {
				siteEnvelope.ClientCertExclusionPaths = pointer.To(webApp.ClientCertExclusionPaths)
			}

			future, err := client.CreateOrUpdate(ctx, id.ResourceGroup, id.SiteName, siteEnvelope)
			if err != nil {
				return fmt.Errorf("creating Windows %s: %+v", id, err)
			}

			if err := future.WaitForCompletionRef(ctx, client.Client); err != nil {
				return fmt.Errorf("waiting for creation of Windows %s: %+v", id, err)
			}

			metadata.SetID(id)

			if currentStack != "" {
				siteMetadata := web.StringDictionary{Properties: map[string]*string{}}
				siteMetadata.Properties["CURRENT_STACK"] = pointer.To(currentStack)
				if _, err := client.UpdateMetadata(ctx, id.ResourceGroup, id.SiteName, siteMetadata); err != nil {
					return fmt.Errorf("setting Site Metadata for Current Stack on Windows %s: %+v", id, err)
				}
			}

			appSettings := helpers.ExpandAppSettingsForUpdate(webApp.AppSettings)
			if metadata.ResourceData.HasChange("site_config.0.health_check_eviction_time_in_min") {
				appSettings.Properties["WEBSITE_HEALTHCHECK_MAXPINGFAILURES"] = pointer.To(strconv.Itoa(webApp.SiteConfig[0].HealthCheckEvictionTime))
			}

			if appSettings != nil {
				if _, err := client.UpdateApplicationSettings(ctx, id.ResourceGroup, id.SiteName, *appSettings); err != nil {
					return fmt.Errorf("setting App Settings for Windows %s: %+v", id, err)
				}
			}

			stickySettings := helpers.ExpandStickySettings(webApp.StickySettings)

			if stickySettings != nil {
				stickySettingsUpdate := web.SlotConfigNamesResource{
					SlotConfigNames: stickySettings,
				}
				if _, err := client.UpdateSlotConfigurationNames(ctx, id.ResourceGroup, id.SiteName, stickySettingsUpdate); err != nil {
					return fmt.Errorf("updating Sticky Settings for Windows %s: %+v", id, err)
				}
			}

			auth := helpers.ExpandAuthSettings(webApp.AuthSettings)
			if auth.SiteAuthSettingsProperties != nil {
				if _, err := client.UpdateAuthSettings(ctx, id.ResourceGroup, id.SiteName, *auth); err != nil {
					return fmt.Errorf("setting Authorisation Settings for %s: %+v", id, err)
				}
			}

			authv2 := helpers.ExpandAuthV2Settings(webApp.AuthV2Settings)
			if authv2.SiteAuthSettingsV2Properties != nil {
				if _, err = client.UpdateAuthSettingsV2(ctx, id.ResourceGroup, id.SiteName, *authv2); err != nil {
					return fmt.Errorf("updating AuthV2 settings for Windows %s: %+v", id, err)
				}
			}

			if metadata.ResourceData.HasChange("logs") {
				logsConfig := helpers.ExpandLogsConfig(webApp.LogsConfig)
				if logsConfig.SiteLogsConfigProperties != nil {
					if _, err := client.UpdateDiagnosticLogsConfig(ctx, id.ResourceGroup, id.SiteName, *logsConfig); err != nil {
						return fmt.Errorf("setting Diagnostic Logs Configuration for Windows %s: %+v", id, err)
					}
				}
			}

			backupConfig, err := helpers.ExpandBackupConfig(webApp.Backup)
			if err != nil {
				return fmt.Errorf("expanding backup configuration for Windows %s: %+v", id, err)
			}

			if backupConfig.BackupRequestProperties != nil {
				if _, err := client.UpdateBackupConfiguration(ctx, id.ResourceGroup, id.SiteName, *backupConfig); err != nil {
					return fmt.Errorf("adding Backup Settings for Windows %s: %+v", id, err)
				}
			}

			storageConfig := helpers.ExpandStorageConfig(webApp.StorageAccounts)
			if storageConfig.Properties != nil {
				if _, err := client.UpdateAzureStorageAccounts(ctx, id.ResourceGroup, id.SiteName, *storageConfig); err != nil {
					if err != nil {
						return fmt.Errorf("setting Storage Accounts for Windows %s: %+v", id, err)
					}
				}
			}

			connectionStrings := helpers.ExpandConnectionStrings(webApp.ConnectionStrings)
			if connectionStrings.Properties != nil {
				if _, err := client.UpdateConnectionStrings(ctx, id.ResourceGroup, id.SiteName, *connectionStrings); err != nil {
					return fmt.Errorf("setting Connection Strings for Windows %s: %+v", id, err)
				}
			}

			if webApp.ZipDeployFile != "" {
				if err = helpers.GetCredentialsAndPublish(ctx, client, id.ResourceGroup, id.SiteName, webApp.ZipDeployFile); err != nil {
					return err
				}
			}

			return nil
		},

		Timeout: 30 * time.Minute,
	}
}

func (r WindowsWebAppResource) Read() sdk.ResourceFunc {
	return sdk.ResourceFunc{
		Timeout: 5 * time.Minute,
		Func: func(ctx context.Context, metadata sdk.ResourceMetaData) error {
			client := metadata.Client.AppService.WebAppsClient
			id, err := parse.WebAppID(metadata.ResourceData.Id())
			if err != nil {
				return err
			}
			webApp, err := client.Get(ctx, id.ResourceGroup, id.SiteName)
			if err != nil {
				if utils.ResponseWasNotFound(webApp.Response) {
					return metadata.MarkAsGone(id)
				}
				return fmt.Errorf("reading Windows %s: %+v", id, err)
			}

			// Despite being part of the defined `Get` response model, site_config is always nil so we get it explicitly
			webAppSiteConfig, err := client.GetConfiguration(ctx, id.ResourceGroup, id.SiteName)
			if err != nil {
				return fmt.Errorf("reading Site Config for Windows %s: %+v", id, err)
			}

			auth, err := client.GetAuthSettings(ctx, id.ResourceGroup, id.SiteName)
			if err != nil {
				return fmt.Errorf("reading Auth Settings for Windows %s: %+v", id, err)
			}

			var authV2 web.SiteAuthSettingsV2
			if pointer.From(auth.ConfigVersion) == "v2" {
				authV2, err = client.GetAuthSettingsV2(ctx, id.ResourceGroup, id.SiteName)
				if err != nil {
					return fmt.Errorf("reading authV2 settings for Windows %s: %+v", *id, err)
				}
			}

			backup, err := client.GetBackupConfiguration(ctx, id.ResourceGroup, id.SiteName)
			if err != nil {
				if !utils.ResponseWasNotFound(backup.Response) {
					return fmt.Errorf("reading Backup Settings for Windows %s: %+v", id, err)
				}
			}

			logsConfig, err := client.GetDiagnosticLogsConfiguration(ctx, id.ResourceGroup, id.SiteName)
			if err != nil {
				return fmt.Errorf("reading Diagnostic Logs information for Windows %s: %+v", id, err)
			}

			appSettings, err := client.ListApplicationSettings(ctx, id.ResourceGroup, id.SiteName)
			if err != nil {
				return fmt.Errorf("reading App Settings for Windows %s: %+v", id, err)
			}

			stickySettings, err := client.ListSlotConfigurationNames(ctx, id.ResourceGroup, id.SiteName)
			if err != nil {
				return fmt.Errorf("reading Sticky Settings for Linux %s: %+v", id, err)
			}

			storageAccounts, err := client.ListAzureStorageAccounts(ctx, id.ResourceGroup, id.SiteName)
			if err != nil {
				return fmt.Errorf("reading Storage Account information for Windows %s: %+v", id, err)
			}

			connectionStrings, err := client.ListConnectionStrings(ctx, id.ResourceGroup, id.SiteName)
			if err != nil {
				return fmt.Errorf("reading Connection String information for Windows %s: %+v", id, err)
			}

			siteCredentialsFuture, err := client.ListPublishingCredentials(ctx, id.ResourceGroup, id.SiteName)
			if err != nil {
				return fmt.Errorf("listing Site Publishing Credential information for Windows %s: %+v", id, err)
			}

			if err := siteCredentialsFuture.WaitForCompletionRef(ctx, client.Client); err != nil {
				return fmt.Errorf("waiting for Site Publishing Credential information for Windows %s: %+v", id, err)
			}
			siteCredentials, err := siteCredentialsFuture.Result(*client)
			if err != nil {
				return fmt.Errorf("reading Site Publishing Credential information for Windows %s: %+v", id, err)
			}

			siteMetadata, err := client.ListMetadata(ctx, id.ResourceGroup, id.SiteName)
			if err != nil {
				return fmt.Errorf("reading Site Metadata for Windows %s: %+v", id, err)
			}

<<<<<<< HEAD
			props := webApp.SiteProperties

			state := WindowsWebAppModel{
				Name:                        id.SiteName,
				ResourceGroup:               id.ResourceGroup,
				ServicePlanId:               pointer.From(props.ServerFarmID),
				Location:                    location.NormalizeNilable(webApp.Location),
				AuthV2Settings:              helpers.FlattenAuthV2Settings(authV2),
				Backup:                      helpers.FlattenBackupConfig(backup),
				ClientAffinityEnabled:       pointer.From(props.ClientAffinityEnabled),
				ClientCertEnabled:           pointer.From(props.ClientCertEnabled),
				ClientCertMode:              string(props.ClientCertMode),
				ClientCertExclusionPaths:    pointer.From(props.ClientCertExclusionPaths),
				ConnectionStrings:           helpers.FlattenConnectionStrings(connectionStrings),
				CustomDomainVerificationId:  pointer.From(props.CustomDomainVerificationID),
				DefaultHostname:             pointer.From(props.DefaultHostName),
				Enabled:                     pointer.From(props.Enabled),
				HttpsOnly:                   pointer.From(props.HTTPSOnly),
				KeyVaultReferenceIdentityID: pointer.From(props.KeyVaultReferenceIdentity),
				Kind:                        pointer.From(webApp.Kind),
				LogsConfig:                  helpers.FlattenLogsConfig(logsConfig),
				SiteCredentials:             helpers.FlattenSiteCredentials(siteCredentials),
				StorageAccounts:             helpers.FlattenStorageAccounts(storageAccounts),
				StickySettings:              helpers.FlattenStickySettings(stickySettings.SlotConfigNames),
				Tags:                        tags.ToTypedObject(webApp.Tags),
			}

			userSetDefault := false
			if len(metadata.ResourceData.Get("auth_settings").([]interface{})) > 0 {
				userSetDefault = true
			}
			state.AuthSettings = helpers.FlattenAuthSettings(auth, userSetDefault)

			if hostingEnv := props.HostingEnvironmentProfile; hostingEnv != nil {
				state.HostingEnvId = pointer.From(hostingEnv.ID)
			}

			if subnetId := pointer.From(props.VirtualNetworkSubnetID); subnetId != "" {
				state.VirtualNetworkSubnetID = subnetId
			}

			var healthCheckCount *int
			state.AppSettings, healthCheckCount, err = helpers.FlattenAppSettings(appSettings)
			if err != nil {
				return fmt.Errorf("flattening app settings for Windows %s: %+v", id, err)
			}
=======
			state := WindowsWebAppModel{}
			if props := webApp.SiteProperties; props != nil {
				state = WindowsWebAppModel{
					Name:                          id.SiteName,
					ResourceGroup:                 id.ResourceGroup,
					Location:                      location.NormalizeNilable(webApp.Location),
					AuthSettings:                  helpers.FlattenAuthSettings(auth),
					AuthV2Settings:                helpers.FlattenAuthV2Settings(authV2),
					Backup:                        helpers.FlattenBackupConfig(backup),
					ClientAffinityEnabled:         pointer.From(props.ClientAffinityEnabled),
					ClientCertEnabled:             pointer.From(props.ClientCertEnabled),
					ClientCertMode:                string(props.ClientCertMode),
					ClientCertExclusionPaths:      pointer.From(props.ClientCertExclusionPaths),
					ConnectionStrings:             helpers.FlattenConnectionStrings(connectionStrings),
					CustomDomainVerificationId:    pointer.From(props.CustomDomainVerificationID),
					DefaultHostname:               pointer.From(props.DefaultHostName),
					Enabled:                       pointer.From(props.Enabled),
					HttpsOnly:                     pointer.From(props.HTTPSOnly),
					KeyVaultReferenceIdentityID:   pointer.From(props.KeyVaultReferenceIdentity),
					Kind:                          pointer.From(webApp.Kind),
					LogsConfig:                    helpers.FlattenLogsConfig(logsConfig),
					SiteCredentials:               helpers.FlattenSiteCredentials(siteCredentials),
					StorageAccounts:               helpers.FlattenStorageAccounts(storageAccounts),
					StickySettings:                helpers.FlattenStickySettings(stickySettings.SlotConfigNames),
					OutboundIPAddresses:           pointer.From(props.OutboundIPAddresses),
					OutboundIPAddressList:         strings.Split(pointer.From(props.OutboundIPAddresses), ","),
					PossibleOutboundIPAddresses:   pointer.From(props.PossibleOutboundIPAddresses),
					PossibleOutboundIPAddressList: strings.Split(pointer.From(props.PossibleOutboundIPAddresses), ","),
					PublicNetworkAccess:           !strings.EqualFold(pointer.From(props.PublicNetworkAccess), helpers.PublicNetworkAccessDisabled),
					Tags:                          tags.ToTypedObject(webApp.Tags),
				}

				serverFarmId, err := parse.ServicePlanID(pointer.From(props.ServerFarmID))
				if err != nil {
					return fmt.Errorf("parsing Service Plan ID for %s: %+v", id, err)
				}
>>>>>>> 3d733a6d

				state.ServicePlanId = serverFarmId.ID()

				if hostingEnv := props.HostingEnvironmentProfile; hostingEnv != nil {
					hostingEnvId, err := parse.AppServiceEnvironmentIDInsensitively(*hostingEnv.ID)
					if err != nil {
						return err
					}
					state.HostingEnvId = hostingEnvId.ID()
				}

				if subnetId := pointer.From(props.VirtualNetworkSubnetID); subnetId != "" {
					state.VirtualNetworkSubnetID = subnetId
				}

			}

			state.AppSettings = helpers.FlattenWebStringDictionary(appSettings)

			currentStack := ""
			currentStackPtr, ok := siteMetadata.Properties["CURRENT_STACK"]
			if ok {
				currentStack = *currentStackPtr
			}

			siteConfig := helpers.SiteConfigWindows{}
			if err := siteConfig.Flatten(webAppSiteConfig.SiteConfig, currentStack); err != nil {
				return err
			}
			siteConfig.SetHealthCheckEvictionTime(state.AppSettings)
			state.AppSettings = siteConfig.ParseNodeVersion(state.AppSettings)

			// For non-import cases we check for use of the deprecated docker settings - remove in 4.0
			_, usesDeprecatedDocker := metadata.ResourceData.GetOk("site_config.0.application_stack.0.docker_container_name")

			if helpers.FxStringHasPrefix(siteConfig.WindowsFxVersion, helpers.FxStringPrefixDocker) {
				if !features.FourPointOhBeta() {
					siteConfig.DecodeDockerDeprecatedAppStack(state.AppSettings, usesDeprecatedDocker)
				} else {
					siteConfig.DecodeDockerAppStack(state.AppSettings)
				}
			}

			state.SiteConfig = []helpers.SiteConfigWindows{siteConfig}

			// Filter out all settings we've consumed above
			if !features.FourPointOhBeta() && usesDeprecatedDocker {
				state.AppSettings = helpers.FilterManagedAppSettingsDeprecated(state.AppSettings)
			} else {
				state.AppSettings = helpers.FilterManagedAppSettings(state.AppSettings)
			}

			// Zip Deploys are not retrievable, so attempt to get from config. This doesn't matter for imports as an unexpected value here could break the deployment.
			if deployFile, ok := metadata.ResourceData.Get("zip_deploy_file").(string); ok {
				state.ZipDeployFile = deployFile
			}

			if err := metadata.Encode(&state); err != nil {
				return fmt.Errorf("encoding: %+v", err)
			}

			flattenedIdentity, err := flattenIdentity(webApp.Identity)
			if err != nil {
				return fmt.Errorf("flattening `identity`: %+v", err)
			}
			if err := metadata.ResourceData.Set("identity", flattenedIdentity); err != nil {
				return fmt.Errorf("setting `identity`: %+v", err)
			}

			return nil
		},
	}
}

func (r WindowsWebAppResource) Delete() sdk.ResourceFunc {
	return sdk.ResourceFunc{
		Timeout: 30 * time.Minute,
		Func: func(ctx context.Context, metadata sdk.ResourceMetaData) error {
			client := metadata.Client.AppService.WebAppsClient
			id, err := parse.WebAppID(metadata.ResourceData.Id())
			if err != nil {
				return err
			}

			metadata.Logger.Infof("deleting %s", *id)

			deleteMetrics := true // TODO - Look at making this a feature flag?
			deleteEmptyServerFarm := false
			if _, err := client.Delete(ctx, id.ResourceGroup, id.SiteName, &deleteMetrics, &deleteEmptyServerFarm); err != nil {
				return fmt.Errorf("deleting Windows %s: %+v", id, err)
			}
			return nil
		},
	}
}

func (r WindowsWebAppResource) IDValidationFunc() pluginsdk.SchemaValidateFunc {
	return validate.WebAppID
}

func (r WindowsWebAppResource) Update() sdk.ResourceFunc {
	return sdk.ResourceFunc{
		Timeout: 30 * time.Minute,
		Func: func(ctx context.Context, metadata sdk.ResourceMetaData) error {
			client := metadata.Client.AppService.WebAppsClient
			servicePlanClient := metadata.Client.AppService.ServicePlanClient

			id, err := parse.WebAppID(metadata.ResourceData.Id())
			if err != nil {
				return err
			}

			var state WindowsWebAppModel
			if err := metadata.Decode(&state); err != nil {
				return fmt.Errorf("decoding: %+v", err)
			}

			existing, err := client.Get(ctx, id.ResourceGroup, id.SiteName)
			if err != nil {
				return fmt.Errorf("reading Windows %s: %v", id, err)
			}

			var serviceFarmId string
			servicePlanChange := false
			if existing.SiteProperties.ServerFarmID != nil {
				serviceFarmId = *existing.ServerFarmID
			}
			if metadata.ResourceData.HasChange("service_plan_id") {
				serviceFarmId = state.ServicePlanId
				existing.SiteProperties.ServerFarmID = pointer.To(serviceFarmId)
				servicePlanChange = true
			}
			servicePlanId, err := parse.ServicePlanID(serviceFarmId)
			if err != nil {
				return err
			}

			servicePlan, err := servicePlanClient.Get(ctx, servicePlanId.ResourceGroup, servicePlanId.ServerfarmName)
			if err != nil {
				return fmt.Errorf("reading App %s: %+v", servicePlanId, err)
			}

			if metadata.ResourceData.HasChange("enabled") {
				existing.SiteProperties.Enabled = pointer.To(state.Enabled)
			}
			if metadata.ResourceData.HasChange("https_only") {
				existing.SiteProperties.HTTPSOnly = pointer.To(state.HttpsOnly)
			}
			if metadata.ResourceData.HasChange("client_affinity_enabled") {
				existing.SiteProperties.ClientAffinityEnabled = pointer.To(state.ClientAffinityEnabled)
			}
			if metadata.ResourceData.HasChange("client_certificate_enabled") {
				existing.SiteProperties.ClientCertEnabled = pointer.To(state.ClientCertEnabled)
			}
			if metadata.ResourceData.HasChange("client_certificate_mode") {
				existing.SiteProperties.ClientCertMode = web.ClientCertMode(state.ClientCertMode)
			}
			if metadata.ResourceData.HasChange("client_certificate_exclusion_paths") {
				existing.SiteProperties.ClientCertExclusionPaths = pointer.To(state.ClientCertExclusionPaths)
			}

			if metadata.ResourceData.HasChange("identity") {
				expandedIdentity, err := expandIdentity(metadata.ResourceData.Get("identity").([]interface{}))
				if err != nil {
					return fmt.Errorf("expanding `identity`: %+v", err)
				}
				existing.Identity = expandedIdentity
			}

			if metadata.ResourceData.HasChange("key_vault_reference_identity_id") {
				existing.KeyVaultReferenceIdentity = pointer.To(state.KeyVaultReferenceIdentityID)
			}

			if metadata.ResourceData.HasChange("tags") {
				existing.Tags = tags.FromTypedObject(state.Tags)
			}

			if metadata.ResourceData.HasChange("virtual_network_subnet_id") {
				subnetId := metadata.ResourceData.Get("virtual_network_subnet_id").(string)
				if subnetId == "" {
					if _, err := client.DeleteSwiftVirtualNetwork(ctx, id.ResourceGroup, id.SiteName); err != nil {
						return fmt.Errorf("removing `virtual_network_subnet_id` association for %s: %+v", *id, err)
					}
					var empty *string
					existing.SiteProperties.VirtualNetworkSubnetID = empty
				} else {
					existing.SiteProperties.VirtualNetworkSubnetID = pointer.To(subnetId)
				}
			}

			currentStack := ""
			sc := state.SiteConfig[0]

			if servicePlan.Sku != nil && servicePlan.Sku.Name != nil {
				if helpers.IsFreeOrSharedServicePlan(*servicePlan.Sku.Name) {
					if sc.AlwaysOn {
						return fmt.Errorf("always_on feature has to be turned off before switching to a free/shared Sku")
					}
				}
			}

			if len(sc.ApplicationStack) == 1 {
				currentStack = sc.ApplicationStack[0].CurrentStack
			}

			if metadata.ResourceData.HasChange("site_config") || servicePlanChange {
				existing.SiteConfig, err = sc.ExpandForUpdate(metadata, existing.SiteConfig, state.AppSettings)
				if err != nil {
					return err
				}
				existing.VnetRouteAllEnabled = existing.SiteConfig.VnetRouteAllEnabled
			}

			if metadata.ResourceData.HasChange("public_network_access_enabled") {
				pna := helpers.PublicNetworkAccessEnabled
				if !state.PublicNetworkAccess {
					pna = helpers.PublicNetworkAccessDisabled
				}

				// (@jackofallops) - Values appear to need to be set in both SiteProperties and SiteConfig for now? https://github.com/Azure/azure-rest-api-specs/issues/24681
				existing.PublicNetworkAccess = pointer.To(pna)
				existing.SiteConfig.PublicNetworkAccess = existing.PublicNetworkAccess
			}

			updateFuture, err := client.CreateOrUpdate(ctx, id.ResourceGroup, id.SiteName, existing)
			if err != nil {
				return fmt.Errorf("updating Windows %s: %+v", id, err)
			}
			if err := updateFuture.WaitForCompletionRef(ctx, client.Client); err != nil {
				return fmt.Errorf("wating to update %s: %+v", id, err)
			}

			siteMetadata := web.StringDictionary{Properties: map[string]*string{}}
			siteMetadata.Properties["CURRENT_STACK"] = pointer.To(currentStack)
			if _, err := client.UpdateMetadata(ctx, id.ResourceGroup, id.SiteName, siteMetadata); err != nil {
				return fmt.Errorf("setting Site Metadata for Current Stack on Windows %s: %+v", id, err)
			}

			// (@jackofallops) - App Settings can clobber logs configuration so must be updated before we send any Log updates
			if metadata.ResourceData.HasChange("app_settings") || metadata.ResourceData.HasChange("site_config.0.health_check_eviction_time_in_min") {
				appSettingsUpdate := helpers.ExpandAppSettingsForUpdate(state.AppSettings)
				appSettingsUpdate.Properties["WEBSITE_HEALTHCHECK_MAXPINGFAILURES"] = pointer.To(strconv.Itoa(state.SiteConfig[0].HealthCheckEvictionTime))
				if _, err := client.UpdateApplicationSettings(ctx, id.ResourceGroup, id.SiteName, *appSettingsUpdate); err != nil {
					return fmt.Errorf("updating App Settings for Windows %s: %+v", id, err)
				}
			}

			if metadata.ResourceData.HasChange("connection_string") {
				connectionStringUpdate := helpers.ExpandConnectionStrings(state.ConnectionStrings)
				if connectionStringUpdate.Properties == nil {
					connectionStringUpdate.Properties = map[string]*web.ConnStringValueTypePair{}
				}
				if _, err := client.UpdateConnectionStrings(ctx, id.ResourceGroup, id.SiteName, *connectionStringUpdate); err != nil {
					return fmt.Errorf("updating Connection Strings for Windows %s: %+v", id, err)
				}
			}

			if metadata.ResourceData.HasChange("sticky_settings") {
				emptySlice := make([]string, 0)
				stickySettings := helpers.ExpandStickySettings(state.StickySettings)
				stickySettingsUpdate := web.SlotConfigNamesResource{
					SlotConfigNames: &web.SlotConfigNames{
						AppSettingNames:       &emptySlice,
						ConnectionStringNames: &emptySlice,
					},
				}

				if stickySettings != nil {
					if stickySettings.AppSettingNames != nil {
						stickySettingsUpdate.SlotConfigNames.AppSettingNames = stickySettings.AppSettingNames
					}
					if stickySettings.ConnectionStringNames != nil {
						stickySettingsUpdate.SlotConfigNames.ConnectionStringNames = stickySettings.ConnectionStringNames
					}
				}

				if _, err := client.UpdateSlotConfigurationNames(ctx, id.ResourceGroup, id.SiteName, stickySettingsUpdate); err != nil {
					return fmt.Errorf("updating Sticky Settings for Linux %s: %+v", id, err)
				}
			}

			updateLogs := false

			if metadata.ResourceData.HasChange("auth_settings") {
				authUpdate := helpers.ExpandAuthSettings(state.AuthSettings)
				if authUpdate.SiteAuthSettingsProperties == nil {
					authUpdate.SiteAuthSettingsProperties = &web.SiteAuthSettingsProperties{
						Enabled:                           pointer.To(false),
						ClientSecret:                      pointer.To(""),
						ClientSecretSettingName:           pointer.To(""),
						ClientSecretCertificateThumbprint: pointer.To(""),
						GoogleClientSecret:                pointer.To(""),
						FacebookAppSecret:                 pointer.To(""),
						GitHubClientSecret:                pointer.To(""),
						TwitterConsumerSecret:             pointer.To(""),
						MicrosoftAccountClientSecret:      pointer.To(""),
					}
					updateLogs = true
				}
				if _, err := client.UpdateAuthSettings(ctx, id.ResourceGroup, id.SiteName, *authUpdate); err != nil {
					return fmt.Errorf("updating Auth Settings for Windows %s: %+v", id, err)
				}
			}

			if metadata.ResourceData.HasChange("auth_settings_v2") {
				authV2Update := helpers.ExpandAuthV2Settings(state.AuthV2Settings)
				if _, err := client.UpdateAuthSettingsV2(ctx, id.ResourceGroup, id.SiteName, *authV2Update); err != nil {
					return fmt.Errorf("updating AuthV2 Settings for Linux %s: %+v", id, err)
				}
				updateLogs = true
			}

			if metadata.ResourceData.HasChange("backup") {
				backupUpdate, err := helpers.ExpandBackupConfig(state.Backup)
				if err != nil {
					return fmt.Errorf("expanding backup configuration for Windows %s: %+v", *id, err)
				}

				if backupUpdate.BackupRequestProperties == nil {
					if _, err := client.DeleteBackupConfiguration(ctx, id.ResourceGroup, id.SiteName); err != nil {
						return fmt.Errorf("removing Backup Settings for Windows %s: %+v", id, err)
					}
				} else {
					if _, err := client.UpdateBackupConfiguration(ctx, id.ResourceGroup, id.SiteName, *backupUpdate); err != nil {
						return fmt.Errorf("updating Backup Settings for Windows %s: %+v", id, err)
					}
				}
			}

			if metadata.ResourceData.HasChange("logs") || updateLogs {
				logsUpdate := helpers.ExpandLogsConfig(state.LogsConfig)
				if logsUpdate.SiteLogsConfigProperties == nil {
					logsUpdate = helpers.DisabledLogsConfig() // The API is update only, so we need to send an update with everything switched of when a user removes the "logs" block
				}
				if _, err := client.UpdateDiagnosticLogsConfig(ctx, id.ResourceGroup, id.SiteName, *logsUpdate); err != nil {
					return fmt.Errorf("updating Logs Config for Windows %s: %+v", id, err)
				}
			}

			if metadata.ResourceData.HasChange("storage_account") {
				storageAccountUpdate := helpers.ExpandStorageConfig(state.StorageAccounts)
				if _, err := client.UpdateAzureStorageAccounts(ctx, id.ResourceGroup, id.SiteName, *storageAccountUpdate); err != nil {
					return fmt.Errorf("updating Storage Accounts for Windows %s: %+v", id, err)
				}
			}

			if metadata.ResourceData.HasChange("zip_deploy_file") {
				if err = helpers.GetCredentialsAndPublish(ctx, client, id.ResourceGroup, id.SiteName, state.ZipDeployFile); err != nil {
					return err
				}
			}

			return nil
		},
	}
}

func (r WindowsWebAppResource) CustomImporter() sdk.ResourceRunFunc {
	return func(ctx context.Context, metadata sdk.ResourceMetaData) error {
		client := metadata.Client.AppService.WebAppsClient
		servicePlanClient := metadata.Client.AppService.ServicePlanClient

		id, err := parse.WebAppID(metadata.ResourceData.Id())
		if err != nil {
			return err
		}
		site, err := client.Get(ctx, id.ResourceGroup, id.SiteName)
		if err != nil || site.SiteProperties == nil {
			return fmt.Errorf("reading Windows %s: %+v", id, err)
		}
		props := site.SiteProperties
		if props.ServerFarmID == nil {
			return fmt.Errorf("determining Service Plan ID for Windows %s: %+v", id, err)
		}
		servicePlanId, err := parse.ServicePlanID(*props.ServerFarmID)
		if err != nil {
			return err
		}

		sp, err := servicePlanClient.Get(ctx, servicePlanId.ResourceGroup, servicePlanId.ServerfarmName)
		if err != nil || sp.Kind == nil {
			return fmt.Errorf("reading Service Plan for Windows %s: %+v", id, err)
		}
		if strings.Contains(*sp.Kind, "linux") || strings.Contains(*sp.Kind, "Linux") {
			return fmt.Errorf("specified Service Plan is not a Windows plan")
		}

		return nil
	}
}<|MERGE_RESOLUTION|>--- conflicted
+++ resolved
@@ -577,61 +577,12 @@
 				return fmt.Errorf("reading Site Metadata for Windows %s: %+v", id, err)
 			}
 
-<<<<<<< HEAD
-			props := webApp.SiteProperties
-
-			state := WindowsWebAppModel{
-				Name:                        id.SiteName,
-				ResourceGroup:               id.ResourceGroup,
-				ServicePlanId:               pointer.From(props.ServerFarmID),
-				Location:                    location.NormalizeNilable(webApp.Location),
-				AuthV2Settings:              helpers.FlattenAuthV2Settings(authV2),
-				Backup:                      helpers.FlattenBackupConfig(backup),
-				ClientAffinityEnabled:       pointer.From(props.ClientAffinityEnabled),
-				ClientCertEnabled:           pointer.From(props.ClientCertEnabled),
-				ClientCertMode:              string(props.ClientCertMode),
-				ClientCertExclusionPaths:    pointer.From(props.ClientCertExclusionPaths),
-				ConnectionStrings:           helpers.FlattenConnectionStrings(connectionStrings),
-				CustomDomainVerificationId:  pointer.From(props.CustomDomainVerificationID),
-				DefaultHostname:             pointer.From(props.DefaultHostName),
-				Enabled:                     pointer.From(props.Enabled),
-				HttpsOnly:                   pointer.From(props.HTTPSOnly),
-				KeyVaultReferenceIdentityID: pointer.From(props.KeyVaultReferenceIdentity),
-				Kind:                        pointer.From(webApp.Kind),
-				LogsConfig:                  helpers.FlattenLogsConfig(logsConfig),
-				SiteCredentials:             helpers.FlattenSiteCredentials(siteCredentials),
-				StorageAccounts:             helpers.FlattenStorageAccounts(storageAccounts),
-				StickySettings:              helpers.FlattenStickySettings(stickySettings.SlotConfigNames),
-				Tags:                        tags.ToTypedObject(webApp.Tags),
-			}
-
-			userSetDefault := false
-			if len(metadata.ResourceData.Get("auth_settings").([]interface{})) > 0 {
-				userSetDefault = true
-			}
-			state.AuthSettings = helpers.FlattenAuthSettings(auth, userSetDefault)
-
-			if hostingEnv := props.HostingEnvironmentProfile; hostingEnv != nil {
-				state.HostingEnvId = pointer.From(hostingEnv.ID)
-			}
-
-			if subnetId := pointer.From(props.VirtualNetworkSubnetID); subnetId != "" {
-				state.VirtualNetworkSubnetID = subnetId
-			}
-
-			var healthCheckCount *int
-			state.AppSettings, healthCheckCount, err = helpers.FlattenAppSettings(appSettings)
-			if err != nil {
-				return fmt.Errorf("flattening app settings for Windows %s: %+v", id, err)
-			}
-=======
 			state := WindowsWebAppModel{}
 			if props := webApp.SiteProperties; props != nil {
 				state = WindowsWebAppModel{
 					Name:                          id.SiteName,
 					ResourceGroup:                 id.ResourceGroup,
 					Location:                      location.NormalizeNilable(webApp.Location),
-					AuthSettings:                  helpers.FlattenAuthSettings(auth),
 					AuthV2Settings:                helpers.FlattenAuthV2Settings(authV2),
 					Backup:                        helpers.FlattenBackupConfig(backup),
 					ClientAffinityEnabled:         pointer.From(props.ClientAffinityEnabled),
@@ -657,11 +608,16 @@
 					Tags:                          tags.ToTypedObject(webApp.Tags),
 				}
 
+				userSetDefault := false
+				if len(metadata.ResourceData.Get("auth_settings").([]interface{})) > 0 {
+					userSetDefault = true
+				}
+				state.AuthSettings = helpers.FlattenAuthSettings(auth, userSetDefault)
+
 				serverFarmId, err := parse.ServicePlanID(pointer.From(props.ServerFarmID))
 				if err != nil {
 					return fmt.Errorf("parsing Service Plan ID for %s: %+v", id, err)
 				}
->>>>>>> 3d733a6d
 
 				state.ServicePlanId = serverFarmId.ID()
 
