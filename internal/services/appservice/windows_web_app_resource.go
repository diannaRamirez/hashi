// Copyright (c) HashiCorp, Inc.
// SPDX-License-Identifier: MPL-2.0

package appservice

import (
	"context"
	"fmt"
	"strconv"
	"strings"
	"time"

	"github.com/hashicorp/go-azure-helpers/lang/pointer"
	"github.com/hashicorp/go-azure-helpers/lang/response"
	"github.com/hashicorp/go-azure-helpers/resourcemanager/commonids"
	"github.com/hashicorp/go-azure-helpers/resourcemanager/commonschema"
	"github.com/hashicorp/go-azure-helpers/resourcemanager/identity"
	"github.com/hashicorp/go-azure-helpers/resourcemanager/location"
	"github.com/hashicorp/go-azure-sdk/resource-manager/web/2023-01-01/resourceproviders"
	"github.com/hashicorp/go-azure-sdk/resource-manager/web/2023-01-01/webapps"
	"github.com/hashicorp/terraform-provider-azurerm/internal/features"
	"github.com/hashicorp/terraform-provider-azurerm/internal/sdk"
	"github.com/hashicorp/terraform-provider-azurerm/internal/services/appservice/helpers"
	"github.com/hashicorp/terraform-provider-azurerm/internal/services/appservice/migration"
	"github.com/hashicorp/terraform-provider-azurerm/internal/services/appservice/parse"
	"github.com/hashicorp/terraform-provider-azurerm/internal/services/appservice/validate"
	"github.com/hashicorp/terraform-provider-azurerm/internal/tags"
	"github.com/hashicorp/terraform-provider-azurerm/internal/tf/pluginsdk"
	"github.com/hashicorp/terraform-provider-azurerm/internal/tf/validation"
)

type WindowsWebAppResource struct{}

type WindowsWebAppModel struct {
	Name                             string                                     `tfschema:"name"`
	ResourceGroup                    string                                     `tfschema:"resource_group_name"`
	Location                         string                                     `tfschema:"location"`
	ServicePlanId                    string                                     `tfschema:"service_plan_id"`
	AppSettings                      map[string]string                          `tfschema:"app_settings"`
	StickySettings                   []helpers.StickySettings                   `tfschema:"sticky_settings"`
	AuthSettings                     []helpers.AuthSettings                     `tfschema:"auth_settings"`
	AuthV2Settings                   []helpers.AuthV2Settings                   `tfschema:"auth_settings_v2"`
	Backup                           []helpers.Backup                           `tfschema:"backup"`
	ClientAffinityEnabled            bool                                       `tfschema:"client_affinity_enabled"`
	ClientCertEnabled                bool                                       `tfschema:"client_certificate_enabled"`
	ClientCertMode                   string                                     `tfschema:"client_certificate_mode"`
	ClientCertExclusionPaths         string                                     `tfschema:"client_certificate_exclusion_paths"`
	Enabled                          bool                                       `tfschema:"enabled"`
	HttpsOnly                        bool                                       `tfschema:"https_only"`
	Identity                         []identity.ModelSystemAssignedUserAssigned `tfschema:"identity"`
	KeyVaultReferenceIdentityID      string                                     `tfschema:"key_vault_reference_identity_id"`
	LogsConfig                       []helpers.LogsConfig                       `tfschema:"logs"`
	PublicNetworkAccess              bool                                       `tfschema:"public_network_access_enabled"`
	PublishingDeployBasicAuthEnabled bool                                       `tfschema:"webdeploy_publish_basic_authentication_enabled"`
	PublishingFTPBasicAuthEnabled    bool                                       `tfschema:"ftp_publish_basic_authentication_enabled"`
	SiteConfig                       []helpers.SiteConfigWindows                `tfschema:"site_config"`
	StorageAccounts                  []helpers.StorageAccount                   `tfschema:"storage_account"`
	ConnectionStrings                []helpers.ConnectionString                 `tfschema:"connection_string"`
	CustomDomainVerificationId       string                                     `tfschema:"custom_domain_verification_id"`
	HostingEnvId                     string                                     `tfschema:"hosting_environment_id"`
	DefaultHostname                  string                                     `tfschema:"default_hostname"`
	Kind                             string                                     `tfschema:"kind"`
	OutboundIPAddresses              string                                     `tfschema:"outbound_ip_addresses"`
	OutboundIPAddressList            []string                                   `tfschema:"outbound_ip_address_list"`
	PossibleOutboundIPAddresses      string                                     `tfschema:"possible_outbound_ip_addresses"`
	PossibleOutboundIPAddressList    []string                                   `tfschema:"possible_outbound_ip_address_list"`
	SiteCredentials                  []helpers.SiteCredential                   `tfschema:"site_credential"`
	ZipDeployFile                    string                                     `tfschema:"zip_deploy_file"`
	Tags                             map[string]string                          `tfschema:"tags"`
	VirtualNetworkSubnetID           string                                     `tfschema:"virtual_network_subnet_id"`
}

var _ sdk.ResourceWithCustomImporter = WindowsWebAppResource{}

var _ sdk.ResourceWithStateMigration = WindowsWebAppResource{}

func (r WindowsWebAppResource) Arguments() map[string]*pluginsdk.Schema {
	return map[string]*pluginsdk.Schema{
		"name": {
			Type:         pluginsdk.TypeString,
			Required:     true,
			ForceNew:     true,
			ValidateFunc: validate.WebAppName,
		},

		"resource_group_name": commonschema.ResourceGroupName(),

		"location": commonschema.Location(),

		"service_plan_id": {
			Type:         pluginsdk.TypeString,
			Required:     true,
			ValidateFunc: commonids.ValidateAppServicePlanID,
		},

		// Optional

		"app_settings": {
			Type:     pluginsdk.TypeMap,
			Optional: true,
			Elem: &pluginsdk.Schema{
				Type: pluginsdk.TypeString,
			},
			ValidateFunc: validate.AppSettings,
		},

		"auth_settings": helpers.AuthSettingsSchema(),

		"auth_settings_v2": helpers.AuthV2SettingsSchema(),

		"backup": helpers.BackupSchema(),

		"client_affinity_enabled": {
			Type:     pluginsdk.TypeBool,
			Optional: true,
			Default:  false,
		},

		"client_certificate_enabled": {
			Type:     pluginsdk.TypeBool,
			Optional: true,
			Default:  false,
		},

		"client_certificate_mode": {
			Type:         pluginsdk.TypeString,
			Optional:     true,
			Default:      string(webapps.ClientCertModeRequired),
			ValidateFunc: validation.StringInSlice(webapps.PossibleValuesForClientCertMode(), false),
		},

		"client_certificate_exclusion_paths": {
			Type:        pluginsdk.TypeString,
			Optional:    true,
			Description: "Paths to exclude when using client certificates, separated by ;",
		},

		"connection_string": helpers.ConnectionStringSchema(),

		"enabled": {
			Type:     pluginsdk.TypeBool,
			Optional: true,
			Default:  true,
		},

		"https_only": {
			Type:     pluginsdk.TypeBool,
			Optional: true,
			Default:  false,
		},

		"identity": commonschema.SystemAssignedUserAssignedIdentityOptional(),

		"key_vault_reference_identity_id": {
			Type:         pluginsdk.TypeString,
			Optional:     true,
			Computed:     true,
			ValidateFunc: commonids.ValidateUserAssignedIdentityID,
		},

		"logs": helpers.LogsConfigSchema(),

		"public_network_access_enabled": {
			Type:     pluginsdk.TypeBool,
			Optional: true,
			Default:  true,
		},

		"webdeploy_publish_basic_authentication_enabled": {
			Type:     pluginsdk.TypeBool,
			Optional: true,
			Default:  true,
		},

		"ftp_publish_basic_authentication_enabled": {
			Type:     pluginsdk.TypeBool,
			Optional: true,
			Default:  true,
		},

		"site_config": helpers.SiteConfigSchemaWindows(),

		"sticky_settings": helpers.StickySettingsSchema(),

		"storage_account": helpers.StorageAccountSchemaWindows(),

		"zip_deploy_file": {
			Type:         pluginsdk.TypeString,
			Optional:     true,
			Computed:     true,
			ValidateFunc: validation.StringIsNotEmpty,
			Description:  "The local path and filename of the Zip packaged application to deploy to this Windows Web App. **Note:** Using this value requires either `WEBSITE_RUN_FROM_PACKAGE=1` or `SCM_DO_BUILD_DURING_DEPLOYMENT=true` to be set on the App in `app_settings`.",
		},

		"tags": tags.Schema(),

		"virtual_network_subnet_id": {
			Type:         pluginsdk.TypeString,
			Optional:     true,
			ValidateFunc: commonids.ValidateSubnetID,
		},
	}
}

func (r WindowsWebAppResource) Attributes() map[string]*pluginsdk.Schema {
	return map[string]*pluginsdk.Schema{
		"custom_domain_verification_id": {
			Type:      pluginsdk.TypeString,
			Computed:  true,
			Sensitive: true,
		},

		"default_hostname": {
			Type:     pluginsdk.TypeString,
			Computed: true,
		},

		"hosting_environment_id": {
			Type:     pluginsdk.TypeString,
			Computed: true,
		},

		"kind": {
			Type:     pluginsdk.TypeString,
			Computed: true,
		},

		"outbound_ip_addresses": {
			Type:     pluginsdk.TypeString,
			Computed: true,
		},

		"outbound_ip_address_list": {
			Type:     pluginsdk.TypeList,
			Computed: true,
			Elem: &pluginsdk.Schema{
				Type: pluginsdk.TypeString,
			},
		},

		"possible_outbound_ip_addresses": {
			Type:     pluginsdk.TypeString,
			Computed: true,
		},

		"possible_outbound_ip_address_list": {
			Type:     pluginsdk.TypeList,
			Computed: true,
			Elem: &pluginsdk.Schema{
				Type: pluginsdk.TypeString,
			},
		},

		"site_credential": helpers.SiteCredentialSchema(),
	}
}

func (r WindowsWebAppResource) ModelObject() interface{} {
	return &WindowsWebAppModel{}
}

func (r WindowsWebAppResource) ResourceType() string {
	return "azurerm_windows_web_app"
}

func (r WindowsWebAppResource) Create() sdk.ResourceFunc {
	return sdk.ResourceFunc{
		Func: func(ctx context.Context, metadata sdk.ResourceMetaData) error {
			var webApp WindowsWebAppModel
			if err := metadata.Decode(&webApp); err != nil {
				return err
			}

			client := metadata.Client.AppService.WebAppsClient
			resourceProvidersClient := metadata.Client.AppService.ResourceProvidersClient
			servicePlanClient := metadata.Client.AppService.ServicePlanClient
			aseClient := metadata.Client.AppService.AppServiceEnvironmentClient
			subscriptionId := metadata.Client.Account.SubscriptionId

			baseId := commonids.NewAppServiceID(subscriptionId, webApp.ResourceGroup, webApp.Name)
			id, err := commonids.ParseWebAppID(baseId.ID())
			if err != nil {
				return err
			}

			existing, err := client.Get(ctx, *id)
			if err != nil && !response.WasNotFound(existing.HttpResponse) {
				return fmt.Errorf("checking for presence of existing Windows %s: %+v", id, err)
			}

			if !response.WasNotFound(existing.HttpResponse) {
				return metadata.ResourceRequiresImport(r.ResourceType(), id)
			}

			sc := webApp.SiteConfig[0]

			availabilityRequest := resourceproviders.ResourceNameAvailabilityRequest{
				Name: (webApp.Name),
				Type: resourceproviders.CheckNameResourceTypesMicrosoftPointWebSites,
			}

			servicePlanId, err := commonids.ParseAppServicePlanID(webApp.ServicePlanId)
			if err != nil {
				return err
			}

			servicePlan, err := servicePlanClient.Get(ctx, *servicePlanId)
			if err != nil {
				return fmt.Errorf("reading App %s: %+v", servicePlanId, err)
			}
			if servicePlan.Model != nil && servicePlan.Model.Properties != nil {
				if ase := servicePlan.Model.Properties.HostingEnvironmentProfile; ase != nil {
					// Attempt to check the ASE for the appropriate suffix for the name availability request. Not convinced
					// the `DNSSuffix` field is still valid and possibly should have been deprecated / removed as is legacy
					// setting from ASEv1? Hence the non-fatal approach here.
					nameSuffix := "appserviceenvironment.net"
					if ase.Id != nil {
						aseId, err := commonids.ParseAppServiceEnvironmentIDInsensitively(*ase.Id)
						nameSuffix = fmt.Sprintf("%s.%s", aseId.HostingEnvironmentName, nameSuffix)
						if err != nil {
							metadata.Logger.Warnf("could not parse App Service Environment ID determine FQDN for name availability check, defaulting to `%s.%s.appserviceenvironment.net`", webApp.Name, servicePlanId)
						} else {
							existingASE, err := aseClient.Get(ctx, *aseId)
							if err != nil || existing.Model == nil {
								metadata.Logger.Warnf("could not read App Service Environment to determine FQDN for name availability check, defaulting to `%s.%s.appserviceenvironment.net`", webApp.Name, servicePlanId)
							} else if props := existingASE.Model.Properties; props != nil && props.DnsSuffix != nil && *props.DnsSuffix != "" {
								nameSuffix = *props.DnsSuffix
							}
						}
					}
					availabilityRequest.Name = fmt.Sprintf("%s.%s", webApp.Name, nameSuffix)
					availabilityRequest.IsFqdn = pointer.To(true)
				}
				if servicePlan.Model.Sku != nil && servicePlan.Model.Sku.Name != nil {
					if helpers.IsFreeOrSharedServicePlan(*servicePlan.Model.Sku.Name) {
						if sc.AlwaysOn {
							return fmt.Errorf("always_on cannot be set to true when using Free, F1, D1 Sku")
						}
					}
				}
			}

			subscriptionID := commonids.NewSubscriptionID(subscriptionId)
			checkName, err := resourceProvidersClient.CheckNameAvailability(ctx, subscriptionID, availabilityRequest)
			if err != nil || checkName.Model == nil {
				return fmt.Errorf("checking name availability for %s: %+v", id, err)
			}
			if !*checkName.Model.NameAvailable {
				return fmt.Errorf("the Site Name %q failed the availability check: %+v", id.SiteName, *checkName.Model.Message)
			}

			siteConfig, err := sc.ExpandForCreate(webApp.AppSettings)
			if err != nil {
				return err
			}

			currentStack := ""
			if len(sc.ApplicationStack) == 1 {
				currentStack = sc.ApplicationStack[0].CurrentStack
			}

			expandedIdentity, err := identity.ExpandSystemAndUserAssignedMapFromModel(webApp.Identity)
			if err != nil {
				return fmt.Errorf("expanding `identity`: %+v", err)
			}

			siteEnvelope := webapps.Site{
				Location: location.Normalize(webApp.Location),
				Tags:     pointer.To(webApp.Tags),
				Identity: expandedIdentity,
				Properties: &webapps.SiteProperties{
					ServerFarmId:          pointer.To(webApp.ServicePlanId),
					Enabled:               pointer.To(webApp.Enabled),
					HTTPSOnly:             pointer.To(webApp.HttpsOnly),
					SiteConfig:            siteConfig,
					ClientAffinityEnabled: pointer.To(webApp.ClientAffinityEnabled),
					ClientCertEnabled:     pointer.To(webApp.ClientCertEnabled),
					ClientCertMode:        pointer.To(webapps.ClientCertMode(webApp.ClientCertMode)),
					VnetRouteAllEnabled:   siteConfig.VnetRouteAllEnabled,
				},
			}

			pna := helpers.PublicNetworkAccessEnabled
			if !webApp.PublicNetworkAccess {
				pna = helpers.PublicNetworkAccessDisabled
			}

			// (@jackofallops) - Values appear to need to be set in both SiteProperties and SiteConfig for now? https://github.com/Azure/azure-rest-api-specs/issues/24681
			siteEnvelope.Properties.PublicNetworkAccess = pointer.To(pna)
			siteEnvelope.Properties.SiteConfig.PublicNetworkAccess = siteEnvelope.Properties.PublicNetworkAccess

			if webApp.KeyVaultReferenceIdentityID != "" {
				siteEnvelope.Properties.KeyVaultReferenceIdentity = pointer.To(webApp.KeyVaultReferenceIdentityID)
			}

			if webApp.VirtualNetworkSubnetID != "" {
				siteEnvelope.Properties.VirtualNetworkSubnetId = pointer.To(webApp.VirtualNetworkSubnetID)
			}

			if webApp.ClientCertExclusionPaths != "" {
				siteEnvelope.Properties.ClientCertExclusionPaths = pointer.To(webApp.ClientCertExclusionPaths)
			}

			if err = client.CreateOrUpdateThenPoll(ctx, *id, siteEnvelope); err != nil {
				return fmt.Errorf("creating Windows %s: %+v", id, err)
			}

			metadata.SetID(id)

			if currentStack != "" {
				siteMetadata := webapps.StringDictionary{Properties: &map[string]string{
					"CURRENT_STACK": currentStack,
				}}
				if _, err := client.UpdateMetadata(ctx, *id, siteMetadata); err != nil {
					return fmt.Errorf("setting Site Metadata for Current Stack on Windows %s: %+v", id, err)
				}
			}

			appSettings := helpers.ExpandAppSettingsForUpdate(siteConfig.AppSettings)
			appSettingsProps := *appSettings.Properties
			if metadata.ResourceData.HasChange("site_config.0.health_check_eviction_time_in_min") {
				appSettingsProps["WEBSITE_HEALTHCHECK_MAXPINGFAILURES"] = strconv.Itoa(int(webApp.SiteConfig[0].HealthCheckEvictionTime))
				appSettings.Properties = &appSettingsProps
			}

			if appSettings != nil {
				if _, err := client.UpdateApplicationSettings(ctx, *id, *appSettings); err != nil {
					return fmt.Errorf("setting App Settings for Windows %s: %+v", id, err)
				}
			}

			stickySettings := helpers.ExpandStickySettings(webApp.StickySettings)

			if stickySettings != nil {
				stickySettingsUpdate := webapps.SlotConfigNamesResource{
					Properties: stickySettings,
				}
				if _, err := client.UpdateSlotConfigurationNames(ctx, *id, stickySettingsUpdate); err != nil {
					return fmt.Errorf("updating Sticky Settings for Windows %s: %+v", *id, err)
				}
			}

			auth := helpers.ExpandAuthSettings(webApp.AuthSettings)
			if auth.Properties != nil {
				if _, err := client.UpdateAuthSettings(ctx, *id, *auth); err != nil {
					return fmt.Errorf("setting Authorisation Settings for %s: %+v", *id, err)
				}
			}

			authv2 := helpers.ExpandAuthV2Settings(webApp.AuthV2Settings)
			if authv2.Properties != nil {
				if _, err = client.UpdateAuthSettingsV2(ctx, *id, *authv2); err != nil {
					return fmt.Errorf("updating AuthV2 settings for Windows %s: %+v", *id, err)
				}
			}

			if metadata.ResourceData.HasChange("logs") {
				logsConfig := helpers.ExpandLogsConfig(webApp.LogsConfig)
				if logsConfig.Properties != nil {
					if _, err := client.UpdateDiagnosticLogsConfig(ctx, *id, *logsConfig); err != nil {
						return fmt.Errorf("setting Diagnostic Logs Configuration for Windows %s: %+v", id, err)
					}
				}
			}

			backupConfig, err := helpers.ExpandBackupConfig(webApp.Backup)
			if err != nil {
				return fmt.Errorf("expanding backup configuration for Windows %s: %+v", *id, err)
			}

			if backupConfig.Properties != nil {
				if _, err := client.UpdateBackupConfiguration(ctx, *id, *backupConfig); err != nil {
					return fmt.Errorf("adding Backup Settings for Windows %s: %+v", *id, err)
				}
			}

			storageConfig := helpers.ExpandStorageConfig(webApp.StorageAccounts)
			if storageConfig.Properties != nil {
				if _, err := client.UpdateAzureStorageAccounts(ctx, *id, *storageConfig); err != nil {
					if err != nil {
						return fmt.Errorf("setting Storage Accounts for Windows %s: %+v", *id, err)
					}
				}
			}

			connectionStrings := helpers.ExpandConnectionStrings(webApp.ConnectionStrings)
			if connectionStrings.Properties != nil {
				if _, err := client.UpdateConnectionStrings(ctx, *id, *connectionStrings); err != nil {
					return fmt.Errorf("setting Connection Strings for Windows %s: %+v", id, err)
				}
			}

			if webApp.ZipDeployFile != "" {
				if err = helpers.GetCredentialsAndPublish(ctx, client, *id, webApp.ZipDeployFile); err != nil {
					return err
				}
			}

			if !webApp.PublishingDeployBasicAuthEnabled {
				sitePolicy := webapps.CsmPublishingCredentialsPoliciesEntity{
					Properties: &webapps.CsmPublishingCredentialsPoliciesEntityProperties{
						Allow: false,
					},
				}
				if _, err := client.UpdateScmAllowed(ctx, *id, sitePolicy); err != nil {
					return fmt.Errorf("setting basic auth for deploy publishing credentials for %s: %+v", *id, err)
				}
			}

			if !webApp.PublishingFTPBasicAuthEnabled {
				sitePolicy := webapps.CsmPublishingCredentialsPoliciesEntity{
					Properties: &webapps.CsmPublishingCredentialsPoliciesEntityProperties{
						Allow: false,
					},
				}
				if _, err := client.UpdateFtpAllowed(ctx, *id, sitePolicy); err != nil {
					return fmt.Errorf("setting basic auth for ftp publishing credentials for %s: %+v", *id, err)
				}
			}

			return nil
		},

		Timeout: 30 * time.Minute,
	}
}

func (r WindowsWebAppResource) Read() sdk.ResourceFunc {
	return sdk.ResourceFunc{
		Timeout: 5 * time.Minute,
		Func: func(ctx context.Context, metadata sdk.ResourceMetaData) error {
			client := metadata.Client.AppService.WebAppsClient
			id, err := commonids.ParseWebAppID(metadata.ResourceData.Id())
			if err != nil {
				return err
			}
			webApp, err := client.Get(ctx, *id)
			if err != nil {
				if response.WasNotFound(webApp.HttpResponse) {
					return metadata.MarkAsGone(id)
				}
				return fmt.Errorf("reading Windows %s: %+v", id, err)
			}

			// Despite being part of the defined `Get` response model, site_config is always nil so we get it explicitly
			webAppSiteConfig, err := client.GetConfiguration(ctx, *id)
			if err != nil {
				return fmt.Errorf("reading Site Config for Windows %s: %+v", id, err)
			}

			auth, err := client.GetAuthSettings(ctx, *id)
			if err != nil {
				return fmt.Errorf("reading Auth Settings for Windows %s: %+v", id, err)
			}

			var authV2 webapps.SiteAuthSettingsV2
			if strings.EqualFold(pointer.From(auth.Model.Properties.ConfigVersion), "v2") {
				authV2Resp, err := client.GetAuthSettingsV2(ctx, *id)
				if err != nil {
					return fmt.Errorf("reading authV2 settings for Linux %s: %+v", id, err)
				}
				authV2 = *authV2Resp.Model
			}

			backup, err := client.GetBackupConfiguration(ctx, *id)
			if err != nil {
				if !response.WasNotFound(backup.HttpResponse) {
					return fmt.Errorf("reading Backup Settings for Windows %s: %+v", *id, err)
				}
			}

			logsConfig, err := client.GetDiagnosticLogsConfiguration(ctx, *id)
			if err != nil {
				return fmt.Errorf("reading Diagnostic Logs information for Windows %s: %+v", *id, err)
			}

			appSettings, err := client.ListApplicationSettings(ctx, *id)
			if err != nil {
				return fmt.Errorf("reading App Settings for Windows %s: %+v", *id, err)
			}

			stickySettings, err := client.ListSlotConfigurationNames(ctx, *id)
			if err != nil {
				return fmt.Errorf("reading Sticky Settings for Linux %s: %+v", *id, err)
			}

			storageAccounts, err := client.ListAzureStorageAccounts(ctx, *id)
			if err != nil {
				return fmt.Errorf("reading Storage Account information for Windows %s: %+v", *id, err)
			}

			connectionStrings, err := client.ListConnectionStrings(ctx, *id)
			if err != nil {
				return fmt.Errorf("reading Connection String information for Windows %s: %+v", id, err)
			}

			siteCredentials, err := helpers.ListPublishingCredentials(ctx, client, *id)
			if err != nil {
				return fmt.Errorf("listing Site Publishing Credential information for %s: %+v", id, err)
			}

			siteMetadata, err := client.ListMetadata(ctx, *id)
			if err != nil {
				return fmt.Errorf("reading Site Metadata for Windows %s: %+v", id, err)
			}

<<<<<<< HEAD
			state := WindowsWebAppModel{}
			if props := webApp.SiteProperties; props != nil {
				state = WindowsWebAppModel{
					Name:                          id.SiteName,
					ResourceGroup:                 id.ResourceGroup,
					Location:                      location.NormalizeNilable(webApp.Location),
					AuthV2Settings:                helpers.FlattenAuthV2Settings(authV2),
					Backup:                        helpers.FlattenBackupConfig(backup),
					ClientAffinityEnabled:         pointer.From(props.ClientAffinityEnabled),
					ClientCertEnabled:             pointer.From(props.ClientCertEnabled),
					ClientCertMode:                string(props.ClientCertMode),
					ClientCertExclusionPaths:      pointer.From(props.ClientCertExclusionPaths),
					ConnectionStrings:             helpers.FlattenConnectionStrings(connectionStrings),
					CustomDomainVerificationId:    pointer.From(props.CustomDomainVerificationID),
					DefaultHostname:               pointer.From(props.DefaultHostName),
					Enabled:                       pointer.From(props.Enabled),
					HttpsOnly:                     pointer.From(props.HTTPSOnly),
					KeyVaultReferenceIdentityID:   pointer.From(props.KeyVaultReferenceIdentity),
					Kind:                          pointer.From(webApp.Kind),
					LogsConfig:                    helpers.FlattenLogsConfig(logsConfig),
					SiteCredentials:               helpers.FlattenSiteCredentials(siteCredentials),
					StorageAccounts:               helpers.FlattenStorageAccounts(storageAccounts),
					StickySettings:                helpers.FlattenStickySettings(stickySettings.SlotConfigNames),
					OutboundIPAddresses:           pointer.From(props.OutboundIPAddresses),
					OutboundIPAddressList:         strings.Split(pointer.From(props.OutboundIPAddresses), ","),
					PossibleOutboundIPAddresses:   pointer.From(props.PossibleOutboundIPAddresses),
					PossibleOutboundIPAddressList: strings.Split(pointer.From(props.PossibleOutboundIPAddresses), ","),
					PublicNetworkAccess:           !strings.EqualFold(pointer.From(props.PublicNetworkAccess), helpers.PublicNetworkAccessDisabled),
					Tags:                          tags.ToTypedObject(webApp.Tags),
				}

				userSetDefault := false
				if len(metadata.ResourceData.Get("auth_settings").([]interface{})) > 0 {
					userSetDefault = true
				}
				state.AuthSettings = helpers.FlattenAuthSettings(auth, userSetDefault)

				serverFarmId, err := parse.ServicePlanID(pointer.From(props.ServerFarmID))
				if err != nil {
					return fmt.Errorf("parsing Service Plan ID for %s: %+v", id, err)
				}
=======
			basicAuthFTP := true
			if basicAuthFTPResp, err := client.GetFtpAllowed(ctx, *id); err != nil || basicAuthFTPResp.Model == nil {
				return fmt.Errorf("retrieving state of FTP Basic Auth for %s: %+v", id, err)
			} else if csmProps := basicAuthFTPResp.Model.Properties; csmProps != nil {
				basicAuthFTP = csmProps.Allow
			}

			basicAuthWebDeploy := true
			if basicAuthWebDeployResp, err := client.GetScmAllowed(ctx, *id); err != nil || basicAuthWebDeployResp.Model == nil {
				return fmt.Errorf("retrieving state of WebDeploy Basic Auth for %s: %+v", id, err)
			} else if csmProps := basicAuthWebDeployResp.Model.Properties; csmProps != nil {
				basicAuthWebDeploy = csmProps.Allow
			}

			state := WindowsWebAppModel{
				Name:              id.SiteName,
				ResourceGroup:     id.ResourceGroupName,
				AuthSettings:      helpers.FlattenAuthSettings(auth.Model),
				AuthV2Settings:    helpers.FlattenAuthV2Settings(authV2),
				Backup:            helpers.FlattenBackupConfig(backup.Model),
				ConnectionStrings: helpers.FlattenConnectionStrings(connectionStrings.Model),
				LogsConfig:        helpers.FlattenLogsConfig(logsConfig.Model),
				StickySettings:    helpers.FlattenStickySettings(stickySettings.Model.Properties),
				SiteCredentials:   helpers.FlattenSiteCredentials(siteCredentials),
				StorageAccounts:   helpers.FlattenStorageAccounts(storageAccounts.Model),
			}

			if model := webApp.Model; model != nil {
				state.Location = location.Normalize(model.Location)
				state.Kind = pointer.From(model.Kind)
				state.Tags = pointer.From(model.Tags)
				if props := model.Properties; props != nil {
					state.ClientAffinityEnabled = pointer.From(props.ClientAffinityEnabled)
					state.ClientCertEnabled = pointer.From(props.ClientCertEnabled)
					state.ClientCertMode = string(pointer.From(props.ClientCertMode))
					state.ClientCertExclusionPaths = pointer.From(props.ClientCertExclusionPaths)
					state.CustomDomainVerificationId = pointer.From(props.CustomDomainVerificationId)
					state.DefaultHostname = pointer.From(props.DefaultHostName)
					state.Enabled = pointer.From(props.Enabled)
					state.HttpsOnly = pointer.From(props.HTTPSOnly)
					state.KeyVaultReferenceIdentityID = pointer.From(props.KeyVaultReferenceIdentity)
					state.OutboundIPAddresses = pointer.From(props.OutboundIPAddresses)
					state.OutboundIPAddressList = strings.Split(pointer.From(props.OutboundIPAddresses), ",")
					state.PossibleOutboundIPAddresses = pointer.From(props.PossibleOutboundIPAddresses)
					state.PossibleOutboundIPAddressList = strings.Split(pointer.From(props.PossibleOutboundIPAddresses), ",")
					state.PublicNetworkAccess = !strings.EqualFold(pointer.From(props.PublicNetworkAccess), helpers.PublicNetworkAccessDisabled)

					serverFarmId, err := commonids.ParseAppServicePlanIDInsensitively(pointer.From(props.ServerFarmId))
					if err != nil {
						return fmt.Errorf("parsing Service Plan ID for %s: %+v", id, err)
					}
>>>>>>> c1367b13

					state.ServicePlanId = serverFarmId.ID()

					if hostingEnv := props.HostingEnvironmentProfile; hostingEnv != nil {
						hostingEnvId, err := parse.AppServiceEnvironmentIDInsensitively(pointer.From(hostingEnv.Id))
						if err != nil {
							return err
						}
						state.HostingEnvId = hostingEnvId.ID()
					}

					if subnetId := pointer.From(props.VirtualNetworkSubnetId); subnetId != "" {
						state.VirtualNetworkSubnetID = subnetId
					}

					state.PublishingFTPBasicAuthEnabled = basicAuthFTP
					state.PublishingDeployBasicAuthEnabled = basicAuthWebDeploy

					state.AppSettings = helpers.FlattenWebStringDictionary(appSettings.Model)

					currentStack := ""
					if m := siteMetadata.Model; m != nil && m.Properties != nil {
						p := *m.Properties
						if v, ok := p["CURRENT_STACK"]; ok {
							currentStack = v
						}
					}

					siteConfig := helpers.SiteConfigWindows{}
					if err := siteConfig.Flatten(webAppSiteConfig.Model.Properties, currentStack); err != nil {
						return err
					}
					siteConfig.SetHealthCheckEvictionTime(state.AppSettings)
					state.AppSettings = siteConfig.ParseNodeVersion(state.AppSettings)

					// For non-import cases we check for use of the deprecated docker settings - remove in 4.0
					_, usesDeprecatedDocker := metadata.ResourceData.GetOk("site_config.0.application_stack.0.docker_container_name")

					if helpers.FxStringHasPrefix(siteConfig.WindowsFxVersion, helpers.FxStringPrefixDocker) {
						if !features.FourPointOhBeta() {
							siteConfig.DecodeDockerDeprecatedAppStack(state.AppSettings, usesDeprecatedDocker)
						} else {
							siteConfig.DecodeDockerAppStack(state.AppSettings)
						}
					}

					state.SiteConfig = []helpers.SiteConfigWindows{siteConfig}

					// Filter out all settings we've consumed above
					if !features.FourPointOhBeta() && usesDeprecatedDocker {
						state.AppSettings = helpers.FilterManagedAppSettingsDeprecated(state.AppSettings)
					} else {
						state.AppSettings = helpers.FilterManagedAppSettings(state.AppSettings)
					}

					// Zip Deploys are not retrievable, so attempt to get from config. This doesn't matter for imports as an unexpected value here could break the deployment.
					if deployFile, ok := metadata.ResourceData.Get("zip_deploy_file").(string); ok {
						state.ZipDeployFile = deployFile
					}

					flattenedIdentity, err := identity.FlattenSystemAndUserAssignedMapToModel(model.Identity)
					if err != nil {
						return fmt.Errorf("flattening `identity`: %+v", err)
					}

					state.Identity = pointer.From(flattenedIdentity)

					if err := metadata.Encode(&state); err != nil {
						return fmt.Errorf("encoding: %+v", err)
					}

				}
			}

			return nil
		},
	}
}

func (r WindowsWebAppResource) Delete() sdk.ResourceFunc {
	return sdk.ResourceFunc{
		Timeout: 30 * time.Minute,
		Func: func(ctx context.Context, metadata sdk.ResourceMetaData) error {
			client := metadata.Client.AppService.WebAppsClient
			id, err := commonids.ParseWebAppID(metadata.ResourceData.Id())
			if err != nil {
				return err
			}

			metadata.Logger.Infof("deleting %s", *id)

			delOptions := webapps.DeleteOperationOptions{
				DeleteEmptyServerFarm: pointer.To(false),
				DeleteMetrics:         pointer.To(false),
			}
			if _, err = client.Delete(ctx, *id, delOptions); err != nil {
				return fmt.Errorf("deleting Windows %s: %+v", *id, err)
			}
			return nil
		},
	}
}

func (r WindowsWebAppResource) IDValidationFunc() pluginsdk.SchemaValidateFunc {
	return commonids.ValidateAppServiceID
}

func (r WindowsWebAppResource) Update() sdk.ResourceFunc {
	return sdk.ResourceFunc{
		Timeout: 30 * time.Minute,
		Func: func(ctx context.Context, metadata sdk.ResourceMetaData) error {
			client := metadata.Client.AppService.WebAppsClient
			servicePlanClient := metadata.Client.AppService.ServicePlanClient

			id, err := commonids.ParseWebAppID(metadata.ResourceData.Id())
			if err != nil {
				return err
			}

			var state WindowsWebAppModel
			if err := metadata.Decode(&state); err != nil {
				return fmt.Errorf("decoding: %+v", err)
			}

			existing, err := client.Get(ctx, *id)
			if err != nil || existing.Model == nil {
				return fmt.Errorf("reading Windows %s: %v", *id, err)
			}

			model := *existing.Model

			// Despite being part of the defined `Get` response model, site_config is always nil so we get it explicitly
			webAppSiteConfig, err := client.GetConfiguration(ctx, *id)
			if err != nil {
				return fmt.Errorf("reading Site Config for Windows %s: %+v", id, err)
			}
			model.Properties.SiteConfig = webAppSiteConfig.Model.Properties

			var serviceFarmId string
			servicePlanChange := false
			if model.Properties.ServerFarmId != nil {
				serviceFarmId = *model.Properties.ServerFarmId
			}

			if metadata.ResourceData.HasChange("service_plan_id") {
				serviceFarmId = state.ServicePlanId
				model.Properties.ServerFarmId = pointer.To(serviceFarmId)
				servicePlanChange = true
			}
			servicePlanId, err := commonids.ParseAppServicePlanIDInsensitively(serviceFarmId)
			if err != nil {
				return err
			}

			servicePlan, err := servicePlanClient.Get(ctx, *servicePlanId)
			if err != nil {
				return fmt.Errorf("reading App %s: %+v", servicePlanId, err)
			}

			if metadata.ResourceData.HasChange("enabled") {
				model.Properties.Enabled = pointer.To(state.Enabled)
			}
			if metadata.ResourceData.HasChange("https_only") {
				model.Properties.HTTPSOnly = pointer.To(state.HttpsOnly)
			}
			if metadata.ResourceData.HasChange("client_affinity_enabled") {
				model.Properties.ClientAffinityEnabled = pointer.To(state.ClientAffinityEnabled)
			}
			if metadata.ResourceData.HasChange("client_certificate_enabled") {
				model.Properties.ClientCertEnabled = pointer.To(state.ClientCertEnabled)
			}
			if metadata.ResourceData.HasChange("client_certificate_mode") {
				model.Properties.ClientCertMode = pointer.To(webapps.ClientCertMode(state.ClientCertMode))
			}
			if metadata.ResourceData.HasChange("client_certificate_exclusion_paths") {
				model.Properties.ClientCertExclusionPaths = pointer.To(state.ClientCertExclusionPaths)
			}

			if metadata.ResourceData.HasChange("identity") {
				expandedIdentity, err := identity.ExpandSystemAndUserAssignedMapFromModel(state.Identity)
				if err != nil {
					return fmt.Errorf("expanding `identity`: %+v", err)
				}
				model.Identity = expandedIdentity
			}

			if metadata.ResourceData.HasChange("key_vault_reference_identity_id") {
				model.Properties.KeyVaultReferenceIdentity = pointer.To(state.KeyVaultReferenceIdentityID)
			}

			if metadata.ResourceData.HasChange("tags") {
				model.Tags = pointer.To(state.Tags)
			}

			if metadata.ResourceData.HasChange("virtual_network_subnet_id") {
				subnetId := metadata.ResourceData.Get("virtual_network_subnet_id").(string)
				if subnetId == "" {
					if _, err := client.DeleteSwiftVirtualNetwork(ctx, *id); err != nil {
						return fmt.Errorf("removing `virtual_network_subnet_id` association for %s: %+v", *id, err)
					}
					var empty *string
					model.Properties.VirtualNetworkSubnetId = empty
				} else {
					model.Properties.VirtualNetworkSubnetId = pointer.To(subnetId)
				}
			}

			currentStack := ""
			sc := state.SiteConfig[0]

			if servicePlan.Model != nil && servicePlan.Model.Sku != nil && servicePlan.Model.Sku.Name != nil {
				if helpers.IsFreeOrSharedServicePlan(*servicePlan.Model.Sku.Name) {
					if sc.AlwaysOn {
						return fmt.Errorf("always_on feature has to be turned off before switching to a free/shared Sku")
					}
				}
			}

			if len(sc.ApplicationStack) == 1 {
				currentStack = sc.ApplicationStack[0].CurrentStack
			}

			if metadata.ResourceData.HasChanges("site_config", "app_settings") || servicePlanChange {
				model.Properties.SiteConfig, err = sc.ExpandForUpdate(metadata, model.Properties.SiteConfig, state.AppSettings)
				if err != nil {
					return err
				}
				model.Properties.VnetRouteAllEnabled = existing.Model.Properties.SiteConfig.VnetRouteAllEnabled
			}

			if metadata.ResourceData.HasChange("public_network_access_enabled") {
				pna := helpers.PublicNetworkAccessEnabled
				if !state.PublicNetworkAccess {
					pna = helpers.PublicNetworkAccessDisabled
				}

				// (@jackofallops) - Values appear to need to be set in both SiteProperties and SiteConfig for now? https://github.com/Azure/azure-rest-api-specs/issues/24681
				model.Properties.PublicNetworkAccess = pointer.To(pna)
				model.Properties.SiteConfig.PublicNetworkAccess = model.Properties.PublicNetworkAccess
			}

			if err = client.CreateOrUpdateThenPoll(ctx, *id, model); err != nil {
				return fmt.Errorf("updating Windows %s: %+v", id, err)
			}

			siteMetadata := webapps.StringDictionary{Properties: &map[string]string{
				"CURRENT_STACK": currentStack,
			}}
			if _, err := client.UpdateMetadata(ctx, *id, siteMetadata); err != nil {
				return fmt.Errorf("setting Site Metadata for Current Stack on Windows %s: %+v", id, err)
			}

			// (@jackofallops) - App Settings can clobber logs configuration so must be updated before we send any Log updates
			if metadata.ResourceData.HasChanges("app_settings", "site_config") || metadata.ResourceData.HasChange("site_config.0.health_check_eviction_time_in_min") {
				appSettingsUpdate := helpers.ExpandAppSettingsForUpdate(model.Properties.SiteConfig.AppSettings)
				appSettingsProps := *appSettingsUpdate.Properties
				appSettingsProps["WEBSITE_HEALTHCHECK_MAXPINGFAILURES"] = strconv.Itoa(int(state.SiteConfig[0].HealthCheckEvictionTime))
				appSettingsUpdate.Properties = &appSettingsProps
				if _, err := client.UpdateApplicationSettings(ctx, *id, *appSettingsUpdate); err != nil {
					return fmt.Errorf("updating App Settings for Linux %s: %+v", *id, err)
				}
			}

			if metadata.ResourceData.HasChange("connection_string") {
				connectionStringUpdate := helpers.ExpandConnectionStrings(state.ConnectionStrings)
				if connectionStringUpdate.Properties == nil {
					connectionStringUpdate.Properties = &map[string]webapps.ConnStringValueTypePair{}
				}
				if _, err := client.UpdateConnectionStrings(ctx, *id, *connectionStringUpdate); err != nil {
					return fmt.Errorf("updating Connection Strings for Windows %s: %+v", id, err)
				}
			}

			if metadata.ResourceData.HasChange("sticky_settings") {
				emptySlice := make([]string, 0)
				stickySettings := helpers.ExpandStickySettings(state.StickySettings)
				stickySettingsUpdate := webapps.SlotConfigNamesResource{
					Properties: &webapps.SlotConfigNames{
						AppSettingNames:       &emptySlice,
						ConnectionStringNames: &emptySlice,
					},
				}

				if stickySettings != nil {
					if stickySettings.AppSettingNames != nil {
						stickySettingsUpdate.Properties.AppSettingNames = stickySettings.AppSettingNames
					}
					if stickySettings.ConnectionStringNames != nil {
						stickySettingsUpdate.Properties.ConnectionStringNames = stickySettings.ConnectionStringNames
					}
				}

				if _, err := client.UpdateSlotConfigurationNames(ctx, *id, stickySettingsUpdate); err != nil {
					return fmt.Errorf("updating Sticky Settings for Linux %s: %+v", id, err)
				}
			}

			updateLogs := false

			if metadata.ResourceData.HasChange("auth_settings") {
				authUpdate := helpers.ExpandAuthSettings(state.AuthSettings)
				if authUpdate.Properties == nil {
					authUpdate.Properties = &webapps.SiteAuthSettingsProperties{
						Enabled:                           pointer.To(false),
						ClientSecret:                      pointer.To(""),
						ClientSecretSettingName:           pointer.To(""),
						ClientSecretCertificateThumbprint: pointer.To(""),
						GoogleClientSecret:                pointer.To(""),
						FacebookAppSecret:                 pointer.To(""),
						GitHubClientSecret:                pointer.To(""),
						TwitterConsumerSecret:             pointer.To(""),
						MicrosoftAccountClientSecret:      pointer.To(""),
					}
					updateLogs = true
				}
				if _, err := client.UpdateAuthSettings(ctx, *id, *authUpdate); err != nil {
					return fmt.Errorf("updating Auth Settings for Windows %s: %+v", id, err)
				}
			}

			if metadata.ResourceData.HasChange("auth_settings_v2") {
				authV2Update := helpers.ExpandAuthV2Settings(state.AuthV2Settings)
				if _, err := client.UpdateAuthSettingsV2(ctx, *id, *authV2Update); err != nil {
					return fmt.Errorf("updating AuthV2 Settings for Linux %s: %+v", id, err)
				}
				updateLogs = true
			}

			if metadata.ResourceData.HasChange("backup") {
				backupUpdate, err := helpers.ExpandBackupConfig(state.Backup)
				if err != nil {
					return fmt.Errorf("expanding backup configuration for Windows %s: %+v", *id, err)
				}

				if backupUpdate.Properties == nil {
					if _, err = client.DeleteBackupConfiguration(ctx, *id); err != nil {
						return fmt.Errorf("removing Backup Settings for Windows %s: %+v", id, err)
					}
				} else {
					if _, err = client.UpdateBackupConfiguration(ctx, *id, *backupUpdate); err != nil {
						return fmt.Errorf("updating Backup Settings for Windows %s: %+v", id, err)
					}
				}
			}

			if metadata.ResourceData.HasChange("logs") || updateLogs {
				logsUpdate := helpers.ExpandLogsConfig(state.LogsConfig)
				if logsUpdate.Properties == nil {
					logsUpdate = helpers.DisabledLogsConfig() // The API is update only, so we need to send an update with everything switched of when a user removes the "logs" block
				}
				if _, err = client.UpdateDiagnosticLogsConfig(ctx, *id, *logsUpdate); err != nil {
					return fmt.Errorf("updating Logs Config for Windows %s: %+v", id, err)
				}
			}

			if metadata.ResourceData.HasChange("storage_account") {
				storageAccountUpdate := helpers.ExpandStorageConfig(state.StorageAccounts)
				if _, err := client.UpdateAzureStorageAccounts(ctx, *id, *storageAccountUpdate); err != nil {
					return fmt.Errorf("updating Storage Accounts for Windows %s: %+v", id, err)
				}
			}

			if metadata.ResourceData.HasChange("zip_deploy_file") {
				if err = helpers.GetCredentialsAndPublish(ctx, client, *id, state.ZipDeployFile); err != nil {
					return err
				}
			}

			if metadata.ResourceData.HasChange("ftp_publish_basic_authentication_enabled") {
				sitePolicy := webapps.CsmPublishingCredentialsPoliciesEntity{
					Properties: &webapps.CsmPublishingCredentialsPoliciesEntityProperties{
						Allow: state.PublishingFTPBasicAuthEnabled,
					},
				}
				if _, err := client.UpdateFtpAllowed(ctx, *id, sitePolicy); err != nil {
					return fmt.Errorf("setting basic auth for ftp publishing credentials for %s: %+v", id, err)
				}
			}

			if metadata.ResourceData.HasChange("webdeploy_publish_basic_authentication_enabled") {
				sitePolicy := webapps.CsmPublishingCredentialsPoliciesEntity{
					Properties: &webapps.CsmPublishingCredentialsPoliciesEntityProperties{
						Allow: state.PublishingDeployBasicAuthEnabled,
					},
				}
				if _, err := client.UpdateScmAllowed(ctx, *id, sitePolicy); err != nil {
					return fmt.Errorf("setting basic auth for deploy publishing credentials for %s: %+v", id, err)
				}
			}

			return nil
		},
	}
}

func (r WindowsWebAppResource) CustomImporter() sdk.ResourceRunFunc {
	return func(ctx context.Context, metadata sdk.ResourceMetaData) error {
		client := metadata.Client.AppService.WebAppsClient
		servicePlanClient := metadata.Client.AppService.ServicePlanClient

		id, err := commonids.ParseWebAppID(metadata.ResourceData.Id())
		if err != nil {
			return err
		}
		site, err := client.Get(ctx, *id)
		if err != nil || site.Model == nil || site.Model.Properties == nil {
			return fmt.Errorf("reading Windows %s: %+v", id, err)
		}
		props := site.Model.Properties
		if props.ServerFarmId == nil {
			return fmt.Errorf("determining Service Plan ID for Windows %s: %+v", id, err)
		}
		servicePlanId, err := commonids.ParseAppServicePlanIDInsensitively(*props.ServerFarmId)
		if err != nil {
			return err
		}

		sp, err := servicePlanClient.Get(ctx, *servicePlanId)
		if err != nil || sp.Model == nil || sp.Model.Kind == nil {
			return fmt.Errorf("reading Service Plan for Windows %s: %+v", id, err)
		}
		if strings.Contains(strings.ToLower(*sp.Model.Kind), "linux") {
			return fmt.Errorf("specified Service Plan is not a Windows plan")
		}

		return nil
	}
}

func (r WindowsWebAppResource) StateUpgraders() sdk.StateUpgradeData {
	return sdk.StateUpgradeData{
		SchemaVersion: 1,
		Upgraders: map[int]pluginsdk.StateUpgrade{
			0: migration.WindowsWebAppV0toV1{},
		},
	}
}<|MERGE_RESOLUTION|>--- conflicted
+++ resolved
@@ -604,49 +604,6 @@
 				return fmt.Errorf("reading Site Metadata for Windows %s: %+v", id, err)
 			}
 
-<<<<<<< HEAD
-			state := WindowsWebAppModel{}
-			if props := webApp.SiteProperties; props != nil {
-				state = WindowsWebAppModel{
-					Name:                          id.SiteName,
-					ResourceGroup:                 id.ResourceGroup,
-					Location:                      location.NormalizeNilable(webApp.Location),
-					AuthV2Settings:                helpers.FlattenAuthV2Settings(authV2),
-					Backup:                        helpers.FlattenBackupConfig(backup),
-					ClientAffinityEnabled:         pointer.From(props.ClientAffinityEnabled),
-					ClientCertEnabled:             pointer.From(props.ClientCertEnabled),
-					ClientCertMode:                string(props.ClientCertMode),
-					ClientCertExclusionPaths:      pointer.From(props.ClientCertExclusionPaths),
-					ConnectionStrings:             helpers.FlattenConnectionStrings(connectionStrings),
-					CustomDomainVerificationId:    pointer.From(props.CustomDomainVerificationID),
-					DefaultHostname:               pointer.From(props.DefaultHostName),
-					Enabled:                       pointer.From(props.Enabled),
-					HttpsOnly:                     pointer.From(props.HTTPSOnly),
-					KeyVaultReferenceIdentityID:   pointer.From(props.KeyVaultReferenceIdentity),
-					Kind:                          pointer.From(webApp.Kind),
-					LogsConfig:                    helpers.FlattenLogsConfig(logsConfig),
-					SiteCredentials:               helpers.FlattenSiteCredentials(siteCredentials),
-					StorageAccounts:               helpers.FlattenStorageAccounts(storageAccounts),
-					StickySettings:                helpers.FlattenStickySettings(stickySettings.SlotConfigNames),
-					OutboundIPAddresses:           pointer.From(props.OutboundIPAddresses),
-					OutboundIPAddressList:         strings.Split(pointer.From(props.OutboundIPAddresses), ","),
-					PossibleOutboundIPAddresses:   pointer.From(props.PossibleOutboundIPAddresses),
-					PossibleOutboundIPAddressList: strings.Split(pointer.From(props.PossibleOutboundIPAddresses), ","),
-					PublicNetworkAccess:           !strings.EqualFold(pointer.From(props.PublicNetworkAccess), helpers.PublicNetworkAccessDisabled),
-					Tags:                          tags.ToTypedObject(webApp.Tags),
-				}
-
-				userSetDefault := false
-				if len(metadata.ResourceData.Get("auth_settings").([]interface{})) > 0 {
-					userSetDefault = true
-				}
-				state.AuthSettings = helpers.FlattenAuthSettings(auth, userSetDefault)
-
-				serverFarmId, err := parse.ServicePlanID(pointer.From(props.ServerFarmID))
-				if err != nil {
-					return fmt.Errorf("parsing Service Plan ID for %s: %+v", id, err)
-				}
-=======
 			basicAuthFTP := true
 			if basicAuthFTPResp, err := client.GetFtpAllowed(ctx, *id); err != nil || basicAuthFTPResp.Model == nil {
 				return fmt.Errorf("retrieving state of FTP Basic Auth for %s: %+v", id, err)
@@ -698,7 +655,16 @@
 					if err != nil {
 						return fmt.Errorf("parsing Service Plan ID for %s: %+v", id, err)
 					}
->>>>>>> c1367b13
+					userSetDefault := false
+					if len(metadata.ResourceData.Get("auth_settings").([]interface{})) > 0 {
+						userSetDefault = true
+					}
+					state.AuthSettings = helpers.FlattenAuthSettings(auth, userSetDefault)
+
+					serverFarmId, err := parse.ServicePlanID(pointer.From(props.ServerFarmID))
+					if err != nil {
+						return fmt.Errorf("parsing Service Plan ID for %s: %+v", id, err)
+					}
 
 					state.ServicePlanId = serverFarmId.ID()
 
