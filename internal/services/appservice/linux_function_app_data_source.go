--- conflicted
+++ resolved
@@ -295,19 +295,6 @@
 			}
 
 			state := LinuxFunctionAppDataSourceModel{
-<<<<<<< HEAD
-				Name:                 id.SiteName,
-				ResourceGroup:        id.ResourceGroup,
-				ServicePlanId:        utils.NormalizeNilableString(props.ServerFarmID),
-				Location:             location.NormalizeNilable(functionApp.Location),
-				Enabled:              utils.NormaliseNilableBool(functionApp.Enabled),
-				ClientCertMode:       string(functionApp.ClientCertMode),
-				DailyMemoryTimeQuota: int(utils.NormaliseNilableInt32(props.DailyMemoryTimeQuota)),
-				StickySettings:       helpers.FlattenStickySettings(stickySettings.SlotConfigNames),
-				Tags:                 tags.ToTypedObject(functionApp.Tags),
-				Kind:                 utils.NormalizeNilableString(functionApp.Kind),
-				DefaultHostname:      utils.NormalizeNilableString(functionApp.DefaultHostName),
-=======
 				Name:                       id.SiteName,
 				ResourceGroup:              id.ResourceGroup,
 				ServicePlanId:              utils.NormalizeNilableString(props.ServerFarmID),
@@ -319,7 +306,7 @@
 				Tags:                       tags.ToTypedObject(functionApp.Tags),
 				Kind:                       utils.NormalizeNilableString(functionApp.Kind),
 				CustomDomainVerificationId: utils.NormalizeNilableString(props.CustomDomainVerificationID),
->>>>>>> e71016a2
+				DefaultHostname:      utils.NormalizeNilableString(functionApp.DefaultHostName),
 			}
 
 			configResp, err := client.GetConfiguration(ctx, id.ResourceGroup, id.SiteName)
