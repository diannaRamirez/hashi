--- conflicted
+++ resolved
@@ -965,13 +965,13 @@
 						},
 					},
 
-<<<<<<< HEAD
 					"java_version": {
 						Type:     pluginsdk.TypeString,
 						Optional: true,
 						ValidateFunc: validation.StringInSlice([]string{
 							"1.8",
 							"11",
+							"17",
 						}, false),
 						AtLeastOneOf: []string{
 							"site_config.0.application_stack.0.docker_container_name",
@@ -981,23 +981,6 @@
 							"site_config.0.application_stack.0.php_version",
 							"site_config.0.application_stack.0.python_version",
 						},
-=======
-				"java_version": {
-					Type:     pluginsdk.TypeString,
-					Optional: true,
-					ValidateFunc: validation.StringInSlice([]string{
-						"1.8",
-						"11",
-						"17",
-					}, false),
-					AtLeastOneOf: []string{
-						"site_config.0.application_stack.0.docker_container_name",
-						"site_config.0.application_stack.0.dotnet_version",
-						"site_config.0.application_stack.0.java_version",
-						"site_config.0.application_stack.0.node_version",
-						"site_config.0.application_stack.0.php_version",
-						"site_config.0.application_stack.0.python_version",
->>>>>>> f8e47e77
 					},
 
 					"java_container": {
