--- conflicted
+++ resolved
@@ -297,11 +297,8 @@
 						string(web.ManagedServiceIdentityTypeSystemAssignedUserAssigned),
 						string(web.ManagedServiceIdentityTypeUserAssigned),
 					}, true),
-<<<<<<< HEAD
 					DiffSuppressFunc: suppress.CaseDifference,
-=======
-					Description: "The type of managed service identity. Possible values include: `SystemAssigned`, `UserAssigned`, and `SystemAssigned, UserAssigned`.",
->>>>>>> d37dacdb
+					Description:      "The type of managed service identity. Possible values include: `SystemAssigned`, `UserAssigned`, and `SystemAssigned, UserAssigned`.",
 				},
 
 				"principal_id": {
