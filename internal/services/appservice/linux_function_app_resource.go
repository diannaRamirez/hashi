package appservice

import (
	"context"
	"fmt"
	"strconv"
	"strings"
	"time"

	"github.com/Azure/azure-sdk-for-go/services/web/mgmt/2021-03-01/web" // nolint: staticcheck
	"github.com/google/uuid"
	"github.com/hashicorp/go-azure-helpers/lang/pointer"
	"github.com/hashicorp/go-azure-helpers/resourcemanager/commonids"
	"github.com/hashicorp/go-azure-helpers/resourcemanager/commonschema"
	"github.com/hashicorp/go-azure-helpers/resourcemanager/location"
	"github.com/hashicorp/terraform-provider-azurerm/internal/sdk"
	"github.com/hashicorp/terraform-provider-azurerm/internal/services/appservice/helpers"
	"github.com/hashicorp/terraform-provider-azurerm/internal/services/appservice/parse"
	"github.com/hashicorp/terraform-provider-azurerm/internal/services/appservice/validate"
	kvValidate "github.com/hashicorp/terraform-provider-azurerm/internal/services/keyvault/validate"
	networkValidate "github.com/hashicorp/terraform-provider-azurerm/internal/services/network/validate"
	storageValidate "github.com/hashicorp/terraform-provider-azurerm/internal/services/storage/validate"
	"github.com/hashicorp/terraform-provider-azurerm/internal/tags"
	"github.com/hashicorp/terraform-provider-azurerm/internal/tf/pluginsdk"
	"github.com/hashicorp/terraform-provider-azurerm/internal/tf/validation"
	"github.com/hashicorp/terraform-provider-azurerm/utils"
)

type LinuxFunctionAppResource struct{}

type LinuxFunctionAppModel struct {
	Name               string `tfschema:"name"`
	ResourceGroup      string `tfschema:"resource_group_name"`
	Location           string `tfschema:"location"`
	ServicePlanId      string `tfschema:"service_plan_id"`
	StorageAccountName string `tfschema:"storage_account_name"`

	StorageAccountKey       string `tfschema:"storage_account_access_key"`
	StorageUsesMSI          bool   `tfschema:"storage_uses_managed_identity"` // Storage uses MSI not account key
	StorageKeyVaultSecretID string `tfschema:"storage_key_vault_secret_id"`

	AppSettings                 map[string]string                    `tfschema:"app_settings"`
	StickySettings              []helpers.StickySettings             `tfschema:"sticky_settings"`
	AuthSettings                []helpers.AuthSettings               `tfschema:"auth_settings"`
	AuthV2Settings              []helpers.AuthV2Settings             `tfschema:"auth_settings_v2"`
	Backup                      []helpers.Backup                     `tfschema:"backup"` // Not supported on Dynamic or Basic plans
	BuiltinLogging              bool                                 `tfschema:"builtin_logging_enabled"`
	ClientCertEnabled           bool                                 `tfschema:"client_certificate_enabled"`
	ClientCertMode              string                               `tfschema:"client_certificate_mode"`
	ClientCertExclusionPaths    string                               `tfschema:"client_certificate_exclusion_paths"`
	ConnectionStrings           []helpers.ConnectionString           `tfschema:"connection_string"`
	DailyMemoryTimeQuota        int                                  `tfschema:"daily_memory_time_quota"` // TODO - Value ignored in for linux apps, even in Consumption plans?
	Enabled                     bool                                 `tfschema:"enabled"`
	FunctionExtensionsVersion   string                               `tfschema:"functions_extension_version"`
	ForceDisableContentShare    bool                                 `tfschema:"content_share_force_disabled"`
	HttpsOnly                   bool                                 `tfschema:"https_only"`
	KeyVaultReferenceIdentityID string                               `tfschema:"key_vault_reference_identity_id"`
	SiteConfig                  []helpers.SiteConfigLinuxFunctionApp `tfschema:"site_config"`
	StorageAccounts             []helpers.StorageAccount             `tfschema:"storage_account"`
	Tags                        map[string]string                    `tfschema:"tags"`
	VirtualNetworkSubnetID      string                               `tfschema:"virtual_network_subnet_id"`

	// Computed
	CustomDomainVerificationId    string   `tfschema:"custom_domain_verification_id"`
	DefaultHostname               string   `tfschema:"default_hostname"`
	Kind                          string   `tfschema:"kind"`
	OutboundIPAddresses           string   `tfschema:"outbound_ip_addresses"`
	OutboundIPAddressList         []string `tfschema:"outbound_ip_address_list"`
	PossibleOutboundIPAddresses   string   `tfschema:"possible_outbound_ip_addresses"`
	PossibleOutboundIPAddressList []string `tfschema:"possible_outbound_ip_address_list"`

	SiteCredentials []helpers.SiteCredential `tfschema:"site_credential"`
}

var _ sdk.ResourceWithUpdate = LinuxFunctionAppResource{}

var _ sdk.ResourceWithCustomImporter = LinuxFunctionAppResource{}

var _ sdk.ResourceWithCustomizeDiff = LinuxFunctionAppResource{}

func (r LinuxFunctionAppResource) ModelObject() interface{} {
	return &LinuxFunctionAppModel{}
}

func (r LinuxFunctionAppResource) ResourceType() string {
	return "azurerm_linux_function_app"
}

func (r LinuxFunctionAppResource) IDValidationFunc() pluginsdk.SchemaValidateFunc {
	return validate.FunctionAppID
}

func (r LinuxFunctionAppResource) Arguments() map[string]*pluginsdk.Schema {
	return map[string]*pluginsdk.Schema{
		"name": {
			Type:         pluginsdk.TypeString,
			Required:     true,
			ForceNew:     true,
			ValidateFunc: validate.WebAppName,
			Description:  "Specifies the name of the Function App.",
		},

		"resource_group_name": commonschema.ResourceGroupName(),

		"location": commonschema.Location(),

		"service_plan_id": {
			Type:         pluginsdk.TypeString,
			Required:     true,
			ValidateFunc: validate.ServicePlanID,
			Description:  "The ID of the App Service Plan within which to create this Function App",
		},

		"storage_account_name": {
			Type:         pluginsdk.TypeString,
			Optional:     true,
			ValidateFunc: storageValidate.StorageAccountName,
			Description:  "The backend storage account name which will be used by this Function App.",
			ExactlyOneOf: []string{
				"storage_account_name",
				"storage_key_vault_secret_id",
			},
		},

		"storage_account_access_key": {
			Type:         pluginsdk.TypeString,
			Optional:     true,
			Sensitive:    true,
			ValidateFunc: validation.NoZeroValues,
			ConflictsWith: []string{
				"storage_uses_managed_identity",
				"storage_key_vault_secret_id",
			},
			Description: "The access key which will be used to access the storage account for the Function App.",
		},

		"storage_uses_managed_identity": {
			Type:     pluginsdk.TypeBool,
			Optional: true,
			Default:  false,
			ConflictsWith: []string{
				"storage_account_access_key",
				"storage_key_vault_secret_id",
			},
			Description: "Should the Function App use its Managed Identity to access storage?",
		},

		"storage_key_vault_secret_id": {
			Type:         pluginsdk.TypeString,
			Optional:     true,
			ValidateFunc: kvValidate.NestedItemIdWithOptionalVersion,
			ExactlyOneOf: []string{
				"storage_account_name",
				"storage_key_vault_secret_id",
			},
			Description: "The Key Vault Secret ID, including version, that contains the Connection String to connect to the storage account for this Function App.",
		},

		"app_settings": {
			Type:     pluginsdk.TypeMap,
			Optional: true,
			Elem: &pluginsdk.Schema{
				Type: pluginsdk.TypeString,
			},
			Description: "A map of key-value pairs for [App Settings](https://docs.microsoft.com/en-us/azure/azure-functions/functions-app-settings) and custom values.",
		},

		"auth_settings": helpers.AuthSettingsSchema(),

		"auth_settings_v2": helpers.AuthV2SettingsSchema(),

		"backup": helpers.BackupSchema(),

		"builtin_logging_enabled": {
			Type:        pluginsdk.TypeBool,
			Optional:    true,
			Default:     true,
			Description: "Should built in logging be enabled. Configures `AzureWebJobsDashboard` app setting based on the configured storage setting",
		},

		"client_certificate_enabled": {
			Type:        pluginsdk.TypeBool,
			Optional:    true,
			Default:     false,
			Description: "Should the function app use Client Certificates",
		},

		"client_certificate_mode": {
			Type:     pluginsdk.TypeString,
			Optional: true,
			Default:  web.ClientCertModeOptional,
			ValidateFunc: validation.StringInSlice([]string{
				string(web.ClientCertModeOptional),
				string(web.ClientCertModeRequired),
				string(web.ClientCertModeOptionalInteractiveUser),
			}, false),
			Description: "The mode of the Function App's client certificates requirement for incoming requests. Possible values are `Required`, `Optional`, and `OptionalInteractiveUser` ",
		},

		"client_certificate_exclusion_paths": {
			Type:        pluginsdk.TypeString,
			Optional:    true,
			Description: "Paths to exclude when using client certificates, separated by ;",
		},

		"connection_string": helpers.ConnectionStringSchema(),

		"daily_memory_time_quota": {
			Type:         pluginsdk.TypeInt,
			Optional:     true,
			Default:      0,
			ValidateFunc: validation.IntAtLeast(0),
			Description:  "The amount of memory in gigabyte-seconds that your application is allowed to consume per day. Setting this value only affects function apps in Consumption Plans.",
		},

		"enabled": {
			Type:        pluginsdk.TypeBool,
			Optional:    true,
			Default:     true,
			Description: "Is the Linux Function App enabled.",
		},

		"content_share_force_disabled": {
			Type:        pluginsdk.TypeBool,
			Optional:    true,
			Default:     false,
			Description: "Force disable the content share settings.",
		},

		"functions_extension_version": {
			Type:        pluginsdk.TypeString,
			Optional:    true,
			Default:     "~4",
			Description: "The runtime version associated with the Function App.",
		},

		"https_only": {
			Type:        pluginsdk.TypeBool,
			Optional:    true,
			Default:     false,
			Description: "Can the Function App only be accessed via HTTPS?",
		},

		"identity": commonschema.SystemAssignedUserAssignedIdentityOptional(),

		"key_vault_reference_identity_id": {
			Type:         pluginsdk.TypeString,
			Optional:     true,
			Computed:     true,
			ValidateFunc: commonids.ValidateUserAssignedIdentityID,
			Description:  "The User Assigned Identity to use for Key Vault access.",
		},

		"site_config": helpers.SiteConfigSchemaLinuxFunctionApp(),

		"sticky_settings": helpers.StickySettingsSchema(),

		"storage_account": helpers.StorageAccountSchema(),

		"tags": tags.Schema(),

		"virtual_network_subnet_id": {
			Type:         pluginsdk.TypeString,
			Optional:     true,
			ValidateFunc: networkValidate.SubnetID,
		},
	}
}

func (r LinuxFunctionAppResource) Attributes() map[string]*pluginsdk.Schema {
	return map[string]*pluginsdk.Schema{
		"custom_domain_verification_id": {
			Type:      pluginsdk.TypeString,
			Computed:  true,
			Sensitive: true,
		},

		"default_hostname": {
			Type:     pluginsdk.TypeString,
			Computed: true,
		},

		"kind": {
			Type:     pluginsdk.TypeString,
			Computed: true,
		},

		"outbound_ip_addresses": {
			Type:     pluginsdk.TypeString,
			Computed: true,
		},

		"outbound_ip_address_list": {
			Type:     pluginsdk.TypeList,
			Computed: true,
			Elem: &pluginsdk.Schema{
				Type: pluginsdk.TypeString,
			},
		},

		"possible_outbound_ip_addresses": {
			Type:     pluginsdk.TypeString,
			Computed: true,
		},

		"possible_outbound_ip_address_list": {
			Type:     pluginsdk.TypeList,
			Computed: true,
			Elem: &pluginsdk.Schema{
				Type: pluginsdk.TypeString,
			},
		},

		"site_credential": helpers.SiteCredentialSchema(),
	}
}

func (r LinuxFunctionAppResource) Create() sdk.ResourceFunc {
	return sdk.ResourceFunc{
		Timeout: 30 * time.Minute,
		Func: func(ctx context.Context, metadata sdk.ResourceMetaData) error {
			storageDomainSuffix, ok := metadata.Client.Account.Environment.Storage.DomainSuffix()
			if !ok {
				return fmt.Errorf("could not determine Storage domain suffix for environment %q", metadata.Client.Account.Environment.Name)
			}

			var functionApp LinuxFunctionAppModel

			if err := metadata.Decode(&functionApp); err != nil {
				return err
			}

			client := metadata.Client.AppService.WebAppsClient
			aseClient := metadata.Client.AppService.AppServiceEnvironmentClient
			servicePlanClient := metadata.Client.AppService.ServicePlanClient
			subscriptionId := metadata.Client.Account.SubscriptionId

			id := parse.NewFunctionAppID(subscriptionId, functionApp.ResourceGroup, functionApp.Name)

			servicePlanId, err := parse.ServicePlanID(functionApp.ServicePlanId)
			if err != nil {
				return err
			}

			servicePlan, err := servicePlanClient.Get(ctx, servicePlanId.ResourceGroup, servicePlanId.ServerfarmName)
			if err != nil {
				return fmt.Errorf("reading %s: %+v", servicePlanId, err)
			}

			var planSKU *string
			if sku := servicePlan.Sku; sku != nil && sku.Name != nil {
				planSKU = sku.Name
			}
			// Only send for ElasticPremium and Consumption plan
			elasticOrConsumptionPlan := helpers.PlanIsElastic(planSKU) || helpers.PlanIsConsumption(planSKU)
			sendContentSettings := elasticOrConsumptionPlan && !functionApp.ForceDisableContentShare

			existing, err := client.Get(ctx, id.ResourceGroup, id.SiteName)
			if err != nil && !utils.ResponseWasNotFound(existing.Response) {
				return fmt.Errorf("checking for presence of existing Linux %s: %+v", id, err)
			}

			if !utils.ResponseWasNotFound(existing.Response) {
				return metadata.ResourceRequiresImport(r.ResourceType(), id)
			}

			availabilityRequest := web.ResourceNameAvailabilityRequest{
				Name: utils.String(functionApp.Name),
				Type: web.CheckNameResourceTypesMicrosoftWebsites,
			}

			if ase := servicePlan.HostingEnvironmentProfile; ase != nil {
				// Attempt to check the ASE for the appropriate suffix for the name availability request.
				// This varies between internal and external ASE Types, and potentially has other names in other clouds
				// We use the "internal" as the fallback here, if we can read the ASE, we'll get the full one
				nameSuffix := "appserviceenvironment.net"
				if ase.ID != nil {
					aseId, err := parse.AppServiceEnvironmentID(*ase.ID)
					nameSuffix = fmt.Sprintf("%s.%s", aseId.HostingEnvironmentName, nameSuffix)
					if err != nil {
						metadata.Logger.Warnf("could not parse App Service Environment ID determine FQDN for name availability check, defaulting to `%s.%s.appserviceenvironment.net`", functionApp.Name, servicePlanId)
					} else {
						existingASE, err := aseClient.Get(ctx, aseId.ResourceGroup, aseId.HostingEnvironmentName)
						if err != nil {
							metadata.Logger.Warnf("could not read App Service Environment to determine FQDN for name availability check, defaulting to `%s.%s.appserviceenvironment.net`", functionApp.Name, servicePlanId)
						} else if props := existingASE.AppServiceEnvironment; props != nil && props.DNSSuffix != nil && *props.DNSSuffix != "" {
							nameSuffix = *props.DNSSuffix
						}
					}
				}

				availabilityRequest.Name = utils.String(fmt.Sprintf("%s.%s", functionApp.Name, nameSuffix))
				availabilityRequest.IsFqdn = utils.Bool(true)
			}

			checkName, err := client.CheckNameAvailability(ctx, availabilityRequest)
			if err != nil {
				return fmt.Errorf("checking name availability for Linux %s: %+v", id, err)
			}
			if checkName.NameAvailable != nil && !*checkName.NameAvailable {
				return fmt.Errorf("the Site Name %q failed the availability check: %+v", id.SiteName, *checkName.Message)
			}

			storageString := functionApp.StorageAccountName
			if !functionApp.StorageUsesMSI {
				if functionApp.StorageKeyVaultSecretID != "" {
					storageString = fmt.Sprintf(helpers.StorageStringFmtKV, functionApp.StorageKeyVaultSecretID)
				} else {
					storageString = fmt.Sprintf(helpers.StorageStringFmt, functionApp.StorageAccountName, functionApp.StorageAccountKey, *storageDomainSuffix)
				}
			}

			siteConfig, err := helpers.ExpandSiteConfigLinuxFunctionApp(functionApp.SiteConfig, nil, metadata, functionApp.FunctionExtensionsVersion, storageString, functionApp.StorageUsesMSI)
			if err != nil {
				return fmt.Errorf("expanding site_config for Linux %s: %+v", id, err)
			}

			if functionApp.BuiltinLogging {
				if functionApp.AppSettings == nil {
					functionApp.AppSettings = make(map[string]string)
				}
				if !functionApp.StorageUsesMSI {
					functionApp.AppSettings["AzureWebJobsDashboard"] = storageString
				} else {
					functionApp.AppSettings["AzureWebJobsDashboard__accountName"] = functionApp.StorageAccountName
				}
			}
			// for function premium app with WEBSITE_CONTENTOVERVNET sets to 1, the user has to specify a predefined fire share.
			// https://docs.microsoft.com/en-us/azure/azure-functions/functions-app-settings#website_contentovervnet
			if sendContentSettings {
				if functionApp.AppSettings == nil {
					functionApp.AppSettings = make(map[string]string)
				}
				if !functionApp.StorageUsesMSI {
					suffix := uuid.New().String()[0:4]
					_, contentOverVnetEnabled := functionApp.AppSettings["WEBSITE_CONTENTOVERVNET"]
					_, contentSharePresent := functionApp.AppSettings["WEBSITE_CONTENTSHARE"]
					_, contentShareConnectionString := functionApp.AppSettings["WEBSITE_CONTENTAZUREFILECONNECTIONSTRING"]

					if !contentSharePresent {
						if contentOverVnetEnabled {
<<<<<<< HEAD
							return fmt.Errorf("the value of WEBSITE_CONTENTSHARE must be set to a predefined share when the storage account is restricted to a virtual network")
=======
							return fmt.Errorf("the app_setting WEBSITE_CONTENTSHARE must be specified and set to a valid share when WEBSITE_CONTENTOVERVNET is specified")
>>>>>>> b46b75d0
						}
						functionApp.AppSettings["WEBSITE_CONTENTSHARE"] = fmt.Sprintf("%s-%s", strings.ToLower(functionApp.Name), suffix)
					}
					if !contentShareConnectionString {
						if contentOverVnetEnabled && contentSharePresent {
<<<<<<< HEAD
							return fmt.Errorf("WEBSITE_CONTENTAZUREFILECONNECTIONSTRING must be set when WEBSITE_CONTENTSHARE and WEBSITE_CONTENTOVERVNET is specified")
=======
							return fmt.Errorf("WEBSITE_CONTENTAZUREFILECONNECTIONSTRING must be set when WEBSITE_CONTENTSHARE and WEBSITE_CONTENTOVERVNET are specified")
>>>>>>> b46b75d0
						}
						functionApp.AppSettings["WEBSITE_CONTENTAZUREFILECONNECTIONSTRING"] = storageString
					}
				} else {
					if _, present := functionApp.AppSettings["AzureWebJobsStorage__accountName"]; !present {
						functionApp.AppSettings["AzureWebJobsStorage__accountName"] = storageString
					}
				}
			}

			siteConfig.LinuxFxVersion = helpers.EncodeFunctionAppLinuxFxVersion(functionApp.SiteConfig[0].ApplicationStack)
			siteConfig.AppSettings = helpers.MergeUserAppSettings(siteConfig.AppSettings, functionApp.AppSettings)

			expandedIdentity, err := expandIdentity(metadata.ResourceData.Get("identity").([]interface{}))
			if err != nil {
				return fmt.Errorf("expanding `identity`: %+v", err)
			}

			siteEnvelope := web.Site{
				Location: utils.String(functionApp.Location),
				Tags:     tags.FromTypedObject(functionApp.Tags),
				Kind:     utils.String("functionapp,linux"),
				Identity: expandedIdentity,
				SiteProperties: &web.SiteProperties{
					ServerFarmID:         utils.String(functionApp.ServicePlanId),
					Enabled:              utils.Bool(functionApp.Enabled),
					HTTPSOnly:            utils.Bool(functionApp.HttpsOnly),
					SiteConfig:           siteConfig,
					ClientCertEnabled:    utils.Bool(functionApp.ClientCertEnabled),
					ClientCertMode:       web.ClientCertMode(functionApp.ClientCertMode),
					DailyMemoryTimeQuota: utils.Int32(int32(functionApp.DailyMemoryTimeQuota)), // TODO - Investigate, setting appears silently ignored on Linux Function Apps?
				},
			}

			if functionApp.KeyVaultReferenceIdentityID != "" {
				siteEnvelope.SiteProperties.KeyVaultReferenceIdentity = utils.String(functionApp.KeyVaultReferenceIdentityID)
			}

			if functionApp.VirtualNetworkSubnetID != "" {
				siteEnvelope.SiteProperties.VirtualNetworkSubnetID = utils.String(functionApp.VirtualNetworkSubnetID)
			}

			if functionApp.ClientCertExclusionPaths != "" {
				siteEnvelope.ClientCertExclusionPaths = utils.String(functionApp.ClientCertExclusionPaths)
			}

			future, err := client.CreateOrUpdate(ctx, id.ResourceGroup, id.SiteName, siteEnvelope)
			if err != nil {
				return fmt.Errorf("creating Linux %s: %+v", id, err)
			}

			if err := future.WaitForCompletionRef(ctx, client.Client); err != nil {
				return fmt.Errorf("waiting for creation of Linux %s: %+v", id, err)
			}

			updateFuture, err := client.CreateOrUpdate(ctx, id.ResourceGroup, id.SiteName, siteEnvelope)
			if err != nil {
				return fmt.Errorf("updating properties of Linux %s: %+v", id, err)
			}
			if err := updateFuture.WaitForCompletionRef(ctx, client.Client); err != nil {
				return fmt.Errorf("waiting for creation of Linux %s: %+v", id, err)
			}

			stickySettings := helpers.ExpandStickySettings(functionApp.StickySettings)

			if stickySettings != nil {
				stickySettingsUpdate := web.SlotConfigNamesResource{
					SlotConfigNames: stickySettings,
				}
				if _, err := client.UpdateSlotConfigurationNames(ctx, id.ResourceGroup, id.SiteName, stickySettingsUpdate); err != nil {
					return fmt.Errorf("updating Sticky Settings for Linux %s: %+v", id, err)
				}
			}

			backupConfig, err := helpers.ExpandBackupConfig(functionApp.Backup)
			if err != nil {
				return fmt.Errorf("expanding backup configuration for Linux %s: %+v", id, err)
			}
			if backupConfig.BackupRequestProperties != nil {
				if _, err := client.UpdateBackupConfiguration(ctx, id.ResourceGroup, id.SiteName, *backupConfig); err != nil {
					return fmt.Errorf("adding Backup Settings for Linux %s: %+v", id, err)
				}
			}

			auth := helpers.ExpandAuthSettings(functionApp.AuthSettings)
			if auth.SiteAuthSettingsProperties != nil {
				if _, err := client.UpdateAuthSettings(ctx, id.ResourceGroup, id.SiteName, *auth); err != nil {
					return fmt.Errorf("setting Authorisation Settings for Linux %s: %+v", id, err)
				}
			}

			authv2 := helpers.ExpandAuthV2Settings(functionApp.AuthV2Settings)
			if authv2.SiteAuthSettingsV2Properties != nil {
				if _, err = client.UpdateAuthSettingsV2(ctx, id.ResourceGroup, id.SiteName, *authv2); err != nil {
					return fmt.Errorf("updating AuthV2 settings for Linux %s: %+v", id, err)
				}
			}

			storageConfig := helpers.ExpandStorageConfig(functionApp.StorageAccounts)
			if storageConfig.Properties != nil {
				if _, err := client.UpdateAzureStorageAccounts(ctx, id.ResourceGroup, id.SiteName, *storageConfig); err != nil {
					if err != nil {
						return fmt.Errorf("setting Storage Accounts for Linux %s: %+v", id, err)
					}
				}
			}

			connectionStrings := helpers.ExpandConnectionStrings(functionApp.ConnectionStrings)
			if connectionStrings.Properties != nil {
				if _, err := client.UpdateConnectionStrings(ctx, id.ResourceGroup, id.SiteName, *connectionStrings); err != nil {
					return fmt.Errorf("setting Connection Strings for Linux %s: %+v", id, err)
				}
			}

			if _, ok := metadata.ResourceData.GetOk("site_config.0.app_service_logs"); ok {
				appServiceLogs := helpers.ExpandFunctionAppAppServiceLogs(functionApp.SiteConfig[0].AppServiceLogs)
				if _, err := client.UpdateDiagnosticLogsConfig(ctx, id.ResourceGroup, id.SiteName, appServiceLogs); err != nil {
					return fmt.Errorf("updating App Service Log Settings for %s: %+v", id, err)
				}
			}

			metadata.SetID(id)
			return nil
		},
	}
}

func (r LinuxFunctionAppResource) Read() sdk.ResourceFunc {
	return sdk.ResourceFunc{
		Timeout: 5 * time.Minute,
		Func: func(ctx context.Context, metadata sdk.ResourceMetaData) error {
			client := metadata.Client.AppService.WebAppsClient
			id, err := parse.FunctionAppID(metadata.ResourceData.Id())
			if err != nil {
				return err
			}
			functionApp, err := client.Get(ctx, id.ResourceGroup, id.SiteName)
			if err != nil {
				if utils.ResponseWasNotFound(functionApp.Response) {
					return metadata.MarkAsGone(id)
				}
				return fmt.Errorf("reading Linux %s: %+v", id, err)
			}

			if functionApp.SiteProperties == nil {
				return fmt.Errorf("reading properties of Linux %s", id)
			}
			props := *functionApp.SiteProperties

			appSettingsResp, err := client.ListApplicationSettings(ctx, id.ResourceGroup, id.SiteName)
			if err != nil {
				return fmt.Errorf("reading App Settings for Linux %s: %+v", id, err)
			}

			connectionStrings, err := client.ListConnectionStrings(ctx, id.ResourceGroup, id.SiteName)
			if err != nil {
				return fmt.Errorf("reading Connection String information for Linux %s: %+v", id, err)
			}

			stickySettings, err := client.ListSlotConfigurationNames(ctx, id.ResourceGroup, id.SiteName)
			if err != nil {
				return fmt.Errorf("reading Sticky Settings for Linux %s: %+v", id, err)
			}

			storageAccounts, err := client.ListAzureStorageAccounts(ctx, id.ResourceGroup, id.SiteName)
			if err != nil {
				return fmt.Errorf("reading Storage Account information for Linux %s: %+v", id, err)
			}

			siteCredentialsFuture, err := client.ListPublishingCredentials(ctx, id.ResourceGroup, id.SiteName)
			if err != nil {
				return fmt.Errorf("listing Site Publishing Credential information for Linux %s: %+v", id, err)
			}

			if err := siteCredentialsFuture.WaitForCompletionRef(ctx, client.Client); err != nil {
				return fmt.Errorf("waiting for Site Publishing Credential information for Linux %s: %+v", id, err)
			}
			siteCredentials, err := siteCredentialsFuture.Result(*client)
			if err != nil {
				return fmt.Errorf("reading Site Publishing Credential information for Linux %s: %+v", id, err)
			}

			auth, err := client.GetAuthSettings(ctx, id.ResourceGroup, id.SiteName)
			if err != nil {
				return fmt.Errorf("reading Auth Settings for Linux %s: %+v", id, err)
			}

			var authV2 web.SiteAuthSettingsV2
			if strings.EqualFold(pointer.From(auth.ConfigVersion), "v2") {
				authV2, err = client.GetAuthSettingsV2(ctx, id.ResourceGroup, id.SiteName)
				if err != nil {
					return fmt.Errorf("reading authV2 settings for Linux %s: %+v", *id, err)
				}
			}

			backup, err := client.GetBackupConfiguration(ctx, id.ResourceGroup, id.SiteName)
			if err != nil {
				if !utils.ResponseWasNotFound(backup.Response) {
					return fmt.Errorf("reading Backup Settings for Linux %s: %+v", id, err)
				}
			}

			logs, err := client.GetDiagnosticLogsConfiguration(ctx, id.ResourceGroup, id.SiteName)
			if err != nil {
				return fmt.Errorf("reading logs configuration for Linux %s: %+v", id, err)
			}

			state := LinuxFunctionAppModel{
				Name:                        id.SiteName,
				ResourceGroup:               id.ResourceGroup,
				ServicePlanId:               utils.NormalizeNilableString(props.ServerFarmID),
				Location:                    location.NormalizeNilable(functionApp.Location),
				Enabled:                     utils.NormaliseNilableBool(functionApp.Enabled),
				ClientCertMode:              string(functionApp.ClientCertMode),
				ClientCertExclusionPaths:    utils.NormalizeNilableString(functionApp.ClientCertExclusionPaths),
				DailyMemoryTimeQuota:        int(utils.NormaliseNilableInt32(props.DailyMemoryTimeQuota)),
				StickySettings:              helpers.FlattenStickySettings(stickySettings.SlotConfigNames),
				Tags:                        tags.ToTypedObject(functionApp.Tags),
				Kind:                        utils.NormalizeNilableString(functionApp.Kind),
				KeyVaultReferenceIdentityID: utils.NormalizeNilableString(props.KeyVaultReferenceIdentity),
				CustomDomainVerificationId:  utils.NormalizeNilableString(props.CustomDomainVerificationID),
				DefaultHostname:             utils.NormalizeNilableString(props.DefaultHostName),
			}

			if v := props.OutboundIPAddresses; v != nil {
				state.OutboundIPAddresses = *v
				state.OutboundIPAddressList = strings.Split(*v, ",")
			}

			if v := props.PossibleOutboundIPAddresses; v != nil {
				state.PossibleOutboundIPAddresses = *v
				state.PossibleOutboundIPAddressList = strings.Split(*v, ",")
			}

			configResp, err := client.GetConfiguration(ctx, id.ResourceGroup, id.SiteName)
			if err != nil {
				return fmt.Errorf("making Read request on AzureRM Function App Configuration %q: %+v", id.SiteName, err)
			}

			siteConfig, err := helpers.FlattenSiteConfigLinuxFunctionApp(configResp.SiteConfig)
			if err != nil {
				return fmt.Errorf("reading Site Config for Linux %s: %+v", id, err)
			}
			state.SiteConfig = []helpers.SiteConfigLinuxFunctionApp{*siteConfig}

			state.unpackLinuxFunctionAppSettings(appSettingsResp, metadata)

			state.ConnectionStrings = helpers.FlattenConnectionStrings(connectionStrings)

			state.SiteCredentials = helpers.FlattenSiteCredentials(siteCredentials)

			state.AuthSettings = helpers.FlattenAuthSettings(auth)

			state.AuthV2Settings = helpers.FlattenAuthV2Settings(authV2)

			state.Backup = helpers.FlattenBackupConfig(backup)

			state.SiteConfig[0].AppServiceLogs = helpers.FlattenFunctionAppAppServiceLogs(logs)

			state.StorageAccounts = helpers.FlattenStorageAccounts(storageAccounts)

			state.HttpsOnly = utils.NormaliseNilableBool(functionApp.HTTPSOnly)
			state.ClientCertEnabled = utils.NormaliseNilableBool(functionApp.ClientCertEnabled)

			if subnetId := utils.NormalizeNilableString(props.VirtualNetworkSubnetID); subnetId != "" {
				state.VirtualNetworkSubnetID = subnetId
			}

			if err := metadata.Encode(&state); err != nil {
				return fmt.Errorf("encoding: %+v", err)
			}

			flattenedIdentity, err := flattenIdentity(functionApp.Identity)
			if err != nil {
				return fmt.Errorf("flattening `identity`: %+v", err)
			}
			if err := metadata.ResourceData.Set("identity", flattenedIdentity); err != nil {
				return fmt.Errorf("setting `identity`: %+v", err)
			}

			return nil
		},
	}
}

func (r LinuxFunctionAppResource) Delete() sdk.ResourceFunc {
	return sdk.ResourceFunc{
		Timeout: 30 * time.Minute,
		Func: func(ctx context.Context, metadata sdk.ResourceMetaData) error {
			client := metadata.Client.AppService.WebAppsClient
			id, err := parse.FunctionAppID(metadata.ResourceData.Id())
			if err != nil {
				return err
			}

			metadata.Logger.Infof("deleting Linux %s", *id)

			deleteMetrics := true
			deleteEmptyServerFarm := false
			if _, err := client.Delete(ctx, id.ResourceGroup, id.SiteName, &deleteMetrics, &deleteEmptyServerFarm); err != nil {
				return fmt.Errorf("deleting Linux %s: %+v", id, err)
			}
			return nil
		},
	}
}

func (r LinuxFunctionAppResource) Update() sdk.ResourceFunc {
	return sdk.ResourceFunc{
		Timeout: 30 * time.Minute,
		Func: func(ctx context.Context, metadata sdk.ResourceMetaData) error {
<<<<<<< HEAD
=======
			storageDomainSuffix, ok := metadata.Client.Account.Environment.Storage.DomainSuffix()
			if !ok {
				return fmt.Errorf("could not determine Storage domain suffix for environment %q", metadata.Client.Account.Environment.Name)
			}

>>>>>>> b46b75d0
			client := metadata.Client.AppService.WebAppsClient
			id, err := parse.FunctionAppID(metadata.ResourceData.Id())
			if err != nil {
				return err
			}

			var state LinuxFunctionAppModel
			if err := metadata.Decode(&state); err != nil {
				return fmt.Errorf("decoding: %+v", err)
			}

			existing, err := client.Get(ctx, id.ResourceGroup, id.SiteName)
			if err != nil {
				return fmt.Errorf("reading Linux %s: %v", id, err)
			}

			// Some service plan updates are allowed - see customiseDiff for exceptions
			var serviceFarmId string
			if metadata.ResourceData.HasChange("service_plan_id") {
				serviceFarmId = state.ServicePlanId
				existing.SiteProperties.ServerFarmID = utils.String(serviceFarmId)
			}

			_, planSKU, err := helpers.GetServicePlanSku(ctx, metadata, *id, serviceFarmId)
			if err != nil {
				return err
			}

<<<<<<< HEAD
			if planSKU == nil {
				_, planSKU, err = helpers.ServicePlanInfoForApp(ctx, metadata, *id)
				if err != nil {
					return err
				}
=======
			// Some service plan updates are allowed - see customiseDiff for exceptions
			if metadata.ResourceData.HasChange("service_plan_id") {
				existing.SiteProperties.ServerFarmID = utils.String(state.ServicePlanId)
				servicePlanId, err := parse.ServicePlanID(state.ServicePlanId)
				if err != nil {
					return err
				}

				servicePlanClient := metadata.Client.AppService.ServicePlanClient
				servicePlan, err := servicePlanClient.Get(ctx, servicePlanId.ResourceGroup, servicePlanId.ServerfarmName)
				if err != nil {
					return fmt.Errorf("reading new service plan (%s) for Linux %s: %+v", servicePlanId, id, err)
				}

				if sku := servicePlan.Sku; sku != nil && sku.Name != nil {
					planSKU = sku.Name
				}
>>>>>>> b46b75d0
			}
			// Only send for ElasticPremium and consumption plan
			sendContentSettings := (helpers.PlanIsConsumption(planSKU) || helpers.PlanIsElastic(planSKU)) && !state.ForceDisableContentShare

			// Only send for ElasticPremium and consumption plan
			sendContentSettings := (helpers.PlanIsConsumption(planSKU) || helpers.PlanIsElastic(planSKU)) && !state.ForceDisableContentShare

			if metadata.ResourceData.HasChange("enabled") {
				existing.SiteProperties.Enabled = utils.Bool(state.Enabled)
			}

			if metadata.ResourceData.HasChange("https_only") {
				existing.SiteProperties.HTTPSOnly = utils.Bool(state.HttpsOnly)
			}

			if metadata.ResourceData.HasChange("virtual_network_subnet_id") {
				subnetId := metadata.ResourceData.Get("virtual_network_subnet_id").(string)
				if subnetId == "" {
					if _, err := client.DeleteSwiftVirtualNetwork(ctx, id.ResourceGroup, id.SiteName); err != nil {
						return fmt.Errorf("removing `virtual_network_subnet_id` association for %s: %+v", *id, err)
					}
					var empty *string
					existing.SiteProperties.VirtualNetworkSubnetID = empty
				} else {
					existing.SiteProperties.VirtualNetworkSubnetID = utils.String(subnetId)
				}
			}

			if metadata.ResourceData.HasChange("client_certificate_enabled") {
				existing.SiteProperties.ClientCertEnabled = utils.Bool(state.ClientCertEnabled)
			}

			if metadata.ResourceData.HasChange("client_certificate_mode") {
				existing.SiteProperties.ClientCertMode = web.ClientCertMode(state.ClientCertMode)
			}

			if metadata.ResourceData.HasChange("client_certificate_exclusion_paths") {
				existing.SiteProperties.ClientCertExclusionPaths = utils.String(state.ClientCertExclusionPaths)
			}

			if metadata.ResourceData.HasChange("identity") {
				expandedIdentity, err := expandIdentity(metadata.ResourceData.Get("identity").([]interface{}))
				if err != nil {
					return fmt.Errorf("expanding `identity`: %+v", err)
				}
				existing.Identity = expandedIdentity
			}

			if metadata.ResourceData.HasChange("key_vault_reference_identity_id") {
				existing.KeyVaultReferenceIdentity = utils.String(state.KeyVaultReferenceIdentityID)
			}

			if metadata.ResourceData.HasChange("tags") {
				existing.Tags = tags.FromTypedObject(state.Tags)
			}

			if metadata.ResourceData.HasChange("storage_account") {
				storageAccountUpdate := helpers.ExpandStorageConfig(state.StorageAccounts)
				if _, err := client.UpdateAzureStorageAccounts(ctx, id.ResourceGroup, id.SiteName, *storageAccountUpdate); err != nil {
					return fmt.Errorf("updating Storage Accounts for Linux %s: %+v", id, err)
				}
			}

			storageString := state.StorageAccountName
			if !state.StorageUsesMSI {
				if state.StorageKeyVaultSecretID != "" {
					storageString = fmt.Sprintf(helpers.StorageStringFmtKV, state.StorageKeyVaultSecretID)
				} else {
					storageString = fmt.Sprintf(helpers.StorageStringFmt, state.StorageAccountName, state.StorageAccountKey, *storageDomainSuffix)
				}
			}

			if sendContentSettings {
				appSettingsResp, err := client.ListApplicationSettings(ctx, id.ResourceGroup, id.SiteName)
				if err != nil {
					return fmt.Errorf("reading App Settings for Linux %s: %+v", id, err)
				}
				if state.AppSettings == nil {
					state.AppSettings = make(map[string]string)
				}
				state.AppSettings = helpers.ParseContentSettings(appSettingsResp, state.AppSettings)

				if !state.StorageUsesMSI {
					suffix := uuid.New().String()[0:4]
					_, contentOverVnetEnabled := state.AppSettings["WEBSITE_CONTENTOVERVNET"]
					_, contentSharePresent := state.AppSettings["WEBSITE_CONTENTSHARE"]
					_, contentShareConnectionString := state.AppSettings["WEBSITE_CONTENTAZUREFILECONNECTIONSTRING"]

					if !contentSharePresent {
						if contentOverVnetEnabled {
							return fmt.Errorf("the value of WEBSITE_CONTENTSHARE must be set to a predefined share when the storage account is restricted to a virtual network")
						}
						state.AppSettings["WEBSITE_CONTENTSHARE"] = fmt.Sprintf("%s-%s", strings.ToLower(state.Name), suffix)
					}
					if !contentShareConnectionString {
						if contentOverVnetEnabled && contentSharePresent {
							return fmt.Errorf("WEBSITE_CONTENTAZUREFILECONNECTIONSTRING must be set when WEBSITE_CONTENTSHARE and WEBSITE_CONTENTOVERVNET is specified")
						}
						state.AppSettings["WEBSITE_CONTENTAZUREFILECONNECTIONSTRING"] = storageString
					}
				} else {
					if _, present := state.AppSettings["AzureWebJobsStorage__accountName"]; !present {
						state.AppSettings["AzureWebJobsStorage__accountName"] = storageString
					}
				}
			}

			// Note: We process this regardless to give us a "clean" view of service-side app_settings, so we can reconcile the user-defined entries later
			siteConfig, err := helpers.ExpandSiteConfigLinuxFunctionApp(state.SiteConfig, existing.SiteConfig, metadata, state.FunctionExtensionsVersion, storageString, state.StorageUsesMSI)
			if err != nil {
				return fmt.Errorf("expanding Site Config for Linux %s: %+v", id, err)
			}

			if state.BuiltinLogging {
				if state.AppSettings == nil && !state.StorageUsesMSI {
					state.AppSettings = make(map[string]string)
				}
				if !state.StorageUsesMSI {
					state.AppSettings["AzureWebJobsDashboard"] = storageString
				} else {
					state.AppSettings["AzureWebJobsDashboard__accountName"] = state.StorageAccountName
				}
			}

			if metadata.ResourceData.HasChange("site_config") {
				existing.SiteConfig = siteConfig
			}

			if metadata.ResourceData.HasChange("site_config.0.application_stack") {
				existing.SiteConfig.LinuxFxVersion = helpers.EncodeFunctionAppLinuxFxVersion(state.SiteConfig[0].ApplicationStack)
			}

			existing.SiteConfig.AppSettings = helpers.MergeUserAppSettings(siteConfig.AppSettings, state.AppSettings)

			updateFuture, err := client.CreateOrUpdate(ctx, id.ResourceGroup, id.SiteName, existing)
			if err != nil {
				return fmt.Errorf("updating Linux %s: %+v", id, err)
			}
			if err := updateFuture.WaitForCompletionRef(ctx, client.Client); err != nil {
				return fmt.Errorf("waiting to update %s: %+v", id, err)
			}

			if _, err := client.UpdateConfiguration(ctx, id.ResourceGroup, id.SiteName, web.SiteConfigResource{SiteConfig: existing.SiteConfig}); err != nil {
				return fmt.Errorf("updating Site Config for Linux %s: %+v", id, err)
			}

			if metadata.ResourceData.HasChange("connection_string") {
				connectionStringUpdate := helpers.ExpandConnectionStrings(state.ConnectionStrings)
				if connectionStringUpdate.Properties == nil {
					connectionStringUpdate.Properties = map[string]*web.ConnStringValueTypePair{}
				}
				if _, err := client.UpdateConnectionStrings(ctx, id.ResourceGroup, id.SiteName, *connectionStringUpdate); err != nil {
					return fmt.Errorf("updating Connection Strings for Linux %s: %+v", id, err)
				}
			}

			if metadata.ResourceData.HasChange("sticky_settings") {
				emptySlice := make([]string, 0)
				stickySettings := helpers.ExpandStickySettings(state.StickySettings)
				stickySettingsUpdate := web.SlotConfigNamesResource{
					SlotConfigNames: &web.SlotConfigNames{
						AppSettingNames:       &emptySlice,
						ConnectionStringNames: &emptySlice,
					},
				}

				if stickySettings != nil {
					if stickySettings.AppSettingNames != nil {
						stickySettingsUpdate.SlotConfigNames.AppSettingNames = stickySettings.AppSettingNames
					}
					if stickySettings.ConnectionStringNames != nil {
						stickySettingsUpdate.SlotConfigNames.ConnectionStringNames = stickySettings.ConnectionStringNames
					}
				}

				if _, err := client.UpdateSlotConfigurationNames(ctx, id.ResourceGroup, id.SiteName, stickySettingsUpdate); err != nil {
					return fmt.Errorf("updating Sticky Settings for Linux %s: %+v", id, err)
				}
			}

			if metadata.ResourceData.HasChange("auth_settings") {
				authUpdate := helpers.ExpandAuthSettings(state.AuthSettings)
				// (@jackofallops) - in the case of a removal of this block, we need to zero these settings
				if authUpdate.SiteAuthSettingsProperties == nil {
					authUpdate.SiteAuthSettingsProperties = &web.SiteAuthSettingsProperties{
						Enabled:                           pointer.To(false),
						ClientSecret:                      pointer.To(""),
						ClientSecretSettingName:           pointer.To(""),
						ClientSecretCertificateThumbprint: pointer.To(""),
						GoogleClientSecret:                pointer.To(""),
						FacebookAppSecret:                 pointer.To(""),
						GitHubClientSecret:                pointer.To(""),
						TwitterConsumerSecret:             pointer.To(""),
						MicrosoftAccountClientSecret:      pointer.To(""),
					}
				}
				if _, err := client.UpdateAuthSettings(ctx, id.ResourceGroup, id.SiteName, *authUpdate); err != nil {
					return fmt.Errorf("updating Auth Settings for Linux %s: %+v", id, err)
				}
			}

			if metadata.ResourceData.HasChange("auth_settings_v2") {
				authV2Update := helpers.ExpandAuthV2Settings(state.AuthV2Settings)
				if _, err := client.UpdateAuthSettingsV2(ctx, id.ResourceGroup, id.SiteName, *authV2Update); err != nil {
					return fmt.Errorf("updating AuthV2 Settings for Linux %s: %+v", id, err)
				}
			}

			if metadata.ResourceData.HasChange("backup") {
				backupUpdate, err := helpers.ExpandBackupConfig(state.Backup)
				if err != nil {
					return fmt.Errorf("expanding backup configuration for Linux %s: %+v", *id, err)
				}

				if backupUpdate.BackupRequestProperties == nil {
					if _, err := client.DeleteBackupConfiguration(ctx, id.ResourceGroup, id.SiteName); err != nil {
						return fmt.Errorf("removing Backup Settings for Linux %s: %+v", id, err)
					}
				} else {
					if _, err := client.UpdateBackupConfiguration(ctx, id.ResourceGroup, id.SiteName, *backupUpdate); err != nil {
						return fmt.Errorf("updating Backup Settings for Linux %s: %+v", id, err)
					}
				}
			}

			if metadata.ResourceData.HasChange("site_config.0.app_service_logs") {
				appServiceLogs := helpers.ExpandFunctionAppAppServiceLogs(state.SiteConfig[0].AppServiceLogs)
				if _, err := client.UpdateDiagnosticLogsConfig(ctx, id.ResourceGroup, id.SiteName, appServiceLogs); err != nil {
					return fmt.Errorf("updating App Service Log Settings for %s: %+v", id, err)
				}
			}

			return nil
		},
	}
}

func (r LinuxFunctionAppResource) CustomImporter() sdk.ResourceRunFunc {
	return func(ctx context.Context, metadata sdk.ResourceMetaData) error {
		client := metadata.Client.AppService.WebAppsClient
		servicePlanClient := metadata.Client.AppService.ServicePlanClient

		id, err := parse.FunctionAppID(metadata.ResourceData.Id())
		if err != nil {
			return err
		}
		site, err := client.Get(ctx, id.ResourceGroup, id.SiteName)
		if err != nil || site.SiteProperties == nil {
			return fmt.Errorf("reading Linux %s: %+v", id, err)
		}
		props := site.SiteProperties
		if props.ServerFarmID == nil {
			return fmt.Errorf("determining Service Plan ID for Linux %s: %+v", id, err)
		}
		servicePlanId, err := parse.ServicePlanID(*props.ServerFarmID)
		if err != nil {
			return err
		}

		sp, err := servicePlanClient.Get(ctx, servicePlanId.ResourceGroup, servicePlanId.ServerfarmName)
		if err != nil || sp.Kind == nil {
			return fmt.Errorf("reading Service Plan for Linux %s: %+v", id, err)
		}
		if !strings.Contains(strings.ToLower(*sp.Kind), "linux") && !strings.Contains(strings.ToLower(*sp.Kind), "elastic") && !strings.Contains(strings.ToLower(*sp.Kind), "functionapp") {
			return fmt.Errorf("specified Service Plan is not a Linux Functionapp plan")
		}

		return nil
	}
}

func (r LinuxFunctionAppResource) CustomizeDiff() sdk.ResourceFunc {
	return sdk.ResourceFunc{
		Timeout: 5 * time.Minute,
		Func: func(ctx context.Context, metadata sdk.ResourceMetaData) error {
			client := metadata.Client.AppService.ServicePlanClient
			rd := metadata.ResourceDiff

			if rd.HasChange("service_plan_id") {
				currentPlanIdRaw, newPlanIdRaw := rd.GetChange("service_plan_id")
				if newPlanIdRaw.(string) == "" {
					// Plans creating a new service_plan inline will be empty as `Computed` known after apply
					return nil
				}
				newPlanId, err := parse.ServicePlanID(newPlanIdRaw.(string))
				if err != nil {
					return fmt.Errorf("reading new plan id %+v", err)
				}

				var currentTierIsDynamic, newTierIsDynamic, newTierIsBasic bool

				newPlan, err := client.Get(ctx, newPlanId.ResourceGroup, newPlanId.ServerfarmName)
				if err != nil {
					return fmt.Errorf("could not read new Service Plan to check tier %s: %+v", newPlanId, err)
				}
				if planSku := newPlan.Sku; planSku != nil {
					if tier := planSku.Tier; tier != nil {
						newTierIsDynamic = strings.EqualFold(*tier, "dynamic")
						newTierIsBasic = strings.EqualFold(*tier, "basic")
					}
				}

				// Service Plans can only be updated in place when both New and Existing are not Dynamic
				if currentPlanIdRaw.(string) != "" {
					currentPlanId, err := parse.ServicePlanID(currentPlanIdRaw.(string))
					if err != nil {
						return fmt.Errorf("reading existing plan id %+v", err)
					}

					currentPlan, err := client.Get(ctx, currentPlanId.ResourceGroup, currentPlanId.ServerfarmName)
					if err != nil {
						return fmt.Errorf("could not read old Service Plan to check tier %s: %+v", currentPlanId, err)
					}

					if planSku := currentPlan.Sku; planSku != nil {
						if tier := planSku.Tier; tier != nil {
							currentTierIsDynamic = strings.EqualFold(*tier, "dynamic")
						}
					}

					if currentTierIsDynamic || newTierIsDynamic {
						if err := rd.ForceNew("service_plan_id"); err != nil {
							return err
						}
					}
				}
				if _, ok := rd.GetOk("backup"); ok && newTierIsDynamic {
					return fmt.Errorf("cannot specify backup configuration for Dynamic tier Service Plans, Standard or higher is required")
				}
				if _, ok := rd.GetOk("backup"); ok && newTierIsBasic {
					return fmt.Errorf("cannot specify backup configuration for Basic tier Service Plans, Standard or higher is required")
				}
			}
			return nil
		},
	}
}

func (m *LinuxFunctionAppModel) unpackLinuxFunctionAppSettings(input web.StringDictionary, metadata sdk.ResourceMetaData) {
	if input.Properties == nil {
		return
	}

	appSettings := make(map[string]string)
	var dockerSettings helpers.ApplicationStackDocker
	m.BuiltinLogging = false

	for k, v := range input.Properties {
		switch k {
		case "FUNCTIONS_EXTENSION_VERSION":
			m.FunctionExtensionsVersion = utils.NormalizeNilableString(v)

		case "WEBSITE_NODE_DEFAULT_VERSION": // Note - This is only set if it's not the default of 12, but we collect it from LinuxFxVersion so can discard it here
		case "WEBSITE_CONTENTAZUREFILECONNECTIONSTRING":
			if _, ok := metadata.ResourceData.GetOk("app_settings.WEBSITE_CONTENTAZUREFILECONNECTIONSTRING"); ok {
				appSettings[k] = utils.NormalizeNilableString(v)
			}
		case "WEBSITE_CONTENTSHARE":
			if _, ok := metadata.ResourceData.GetOk("app_settings.WEBSITE_CONTENTSHARE"); ok {
				appSettings[k] = utils.NormalizeNilableString(v)
			}
		case "WEBSITE_HTTPLOGGING_RETENTION_DAYS":
		case "FUNCTIONS_WORKER_RUNTIME":
			if len(m.SiteConfig) > 0 && len(m.SiteConfig[0].ApplicationStack) == 0 {
				if *v == "custom" {
					m.SiteConfig[0].ApplicationStack = []helpers.ApplicationStackLinuxFunctionApp{{CustomHandler: true}}
				}
			}
			if _, ok := metadata.ResourceData.GetOk("app_settings.FUNCTIONS_WORKER_RUNTIME"); ok {
				appSettings[k] = utils.NormalizeNilableString(v)
			}

		case "DOCKER_REGISTRY_SERVER_URL":
			dockerSettings.RegistryURL = utils.NormalizeNilableString(v)

		case "DOCKER_REGISTRY_SERVER_USERNAME":
			dockerSettings.RegistryUsername = utils.NormalizeNilableString(v)

		case "DOCKER_REGISTRY_SERVER_PASSWORD":
			dockerSettings.RegistryPassword = utils.NormalizeNilableString(v)

		// case "WEBSITES_ENABLE_APP_SERVICE_STORAGE": // TODO - Support this as a configurable bool, default `false` - Ref: https://docs.microsoft.com/en-us/azure/app-service/faq-app-service-linux#i-m-using-my-own-custom-container--i-want-the-platform-to-mount-an-smb-share-to-the---home---directory-

		case "APPINSIGHTS_INSTRUMENTATIONKEY":
			m.SiteConfig[0].AppInsightsInstrumentationKey = utils.NormalizeNilableString(v)

		case "APPLICATIONINSIGHTS_CONNECTION_STRING":
			m.SiteConfig[0].AppInsightsConnectionString = utils.NormalizeNilableString(v)

		case "AzureWebJobsStorage":
			if v != nil && strings.HasPrefix(*v, "@Microsoft.KeyVault") {
				trimmed := strings.TrimPrefix(strings.TrimSuffix(*v, ")"), "@Microsoft.KeyVault(SecretUri=")
				m.StorageKeyVaultSecretID = trimmed
			} else {
				m.StorageAccountName, m.StorageAccountKey = helpers.ParseWebJobsStorageString(v)
			}

		case "AzureWebJobsDashboard":
			m.BuiltinLogging = true

		case "WEBSITE_HEALTHCHECK_MAXPINGFAILURES":
			i, _ := strconv.Atoi(utils.NormalizeNilableString(v))
			m.SiteConfig[0].HealthCheckEvictionTime = utils.NormaliseNilableInt(&i)

		case "AzureWebJobsStorage__accountName":
			m.StorageUsesMSI = true
			m.StorageAccountName = utils.NormalizeNilableString(v)

		case "AzureWebJobsDashboard__accountName":
			m.BuiltinLogging = true

		case "WEBSITE_RUN_FROM_PACKAGE":
			// Keep if user explicitly set, otherwise filter out as will have been added by ADO et al
			if _, ok := metadata.ResourceData.GetOk("app_settings.WEBSITE_RUN_FROM_PACKAGE"); ok {
				appSettings[k] = utils.NormalizeNilableString(v)
			}

		case "WEBSITE_VNET_ROUTE_ALL":
			// Filter out - handled by site_config setting `vnet_route_all_enabled`
		default:
			appSettings[k] = utils.NormalizeNilableString(v)
		}
	}

	if dockerSettings.RegistryURL != "" {
		appStack := make([]helpers.ApplicationStackLinuxFunctionApp, 0)
		docker, _ := helpers.DecodeFunctionAppDockerFxString(m.SiteConfig[0].LinuxFxVersion, dockerSettings)
		appStack = append(appStack, helpers.ApplicationStackLinuxFunctionApp{Docker: docker})
		m.SiteConfig[0].ApplicationStack = appStack
	}

	m.AppSettings = appSettings
}<|MERGE_RESOLUTION|>--- conflicted
+++ resolved
@@ -439,21 +439,13 @@
 
 					if !contentSharePresent {
 						if contentOverVnetEnabled {
-<<<<<<< HEAD
-							return fmt.Errorf("the value of WEBSITE_CONTENTSHARE must be set to a predefined share when the storage account is restricted to a virtual network")
-=======
 							return fmt.Errorf("the app_setting WEBSITE_CONTENTSHARE must be specified and set to a valid share when WEBSITE_CONTENTOVERVNET is specified")
->>>>>>> b46b75d0
 						}
 						functionApp.AppSettings["WEBSITE_CONTENTSHARE"] = fmt.Sprintf("%s-%s", strings.ToLower(functionApp.Name), suffix)
 					}
 					if !contentShareConnectionString {
 						if contentOverVnetEnabled && contentSharePresent {
-<<<<<<< HEAD
-							return fmt.Errorf("WEBSITE_CONTENTAZUREFILECONNECTIONSTRING must be set when WEBSITE_CONTENTSHARE and WEBSITE_CONTENTOVERVNET is specified")
-=======
 							return fmt.Errorf("WEBSITE_CONTENTAZUREFILECONNECTIONSTRING must be set when WEBSITE_CONTENTSHARE and WEBSITE_CONTENTOVERVNET are specified")
->>>>>>> b46b75d0
 						}
 						functionApp.AppSettings["WEBSITE_CONTENTAZUREFILECONNECTIONSTRING"] = storageString
 					}
@@ -765,14 +757,11 @@
 	return sdk.ResourceFunc{
 		Timeout: 30 * time.Minute,
 		Func: func(ctx context.Context, metadata sdk.ResourceMetaData) error {
-<<<<<<< HEAD
-=======
 			storageDomainSuffix, ok := metadata.Client.Account.Environment.Storage.DomainSuffix()
 			if !ok {
 				return fmt.Errorf("could not determine Storage domain suffix for environment %q", metadata.Client.Account.Environment.Name)
 			}
 
->>>>>>> b46b75d0
 			client := metadata.Client.AppService.WebAppsClient
 			id, err := parse.FunctionAppID(metadata.ResourceData.Id())
 			if err != nil {
@@ -801,13 +790,6 @@
 				return err
 			}
 
-<<<<<<< HEAD
-			if planSKU == nil {
-				_, planSKU, err = helpers.ServicePlanInfoForApp(ctx, metadata, *id)
-				if err != nil {
-					return err
-				}
-=======
 			// Some service plan updates are allowed - see customiseDiff for exceptions
 			if metadata.ResourceData.HasChange("service_plan_id") {
 				existing.SiteProperties.ServerFarmID = utils.String(state.ServicePlanId)
@@ -825,10 +807,7 @@
 				if sku := servicePlan.Sku; sku != nil && sku.Name != nil {
 					planSKU = sku.Name
 				}
->>>>>>> b46b75d0
-			}
-			// Only send for ElasticPremium and consumption plan
-			sendContentSettings := (helpers.PlanIsConsumption(planSKU) || helpers.PlanIsElastic(planSKU)) && !state.ForceDisableContentShare
+			}
 
 			// Only send for ElasticPremium and consumption plan
 			sendContentSettings := (helpers.PlanIsConsumption(planSKU) || helpers.PlanIsElastic(planSKU)) && !state.ForceDisableContentShare
