package appservice_test

import (
	"context"
	"fmt"
	"regexp"
	"testing"

	"github.com/hashicorp/terraform-provider-azurerm/internal/acceptance"
	"github.com/hashicorp/terraform-provider-azurerm/internal/acceptance/check"
	"github.com/hashicorp/terraform-provider-azurerm/internal/clients"
	"github.com/hashicorp/terraform-provider-azurerm/internal/services/appservice/parse"
	"github.com/hashicorp/terraform-provider-azurerm/internal/tf/pluginsdk"
	"github.com/hashicorp/terraform-provider-azurerm/utils"
)

type LinuxWebAppResource struct{}

func TestAccLinuxWebApp_basic(t *testing.T) {
	data := acceptance.BuildTestData(t, "azurerm_linux_web_app", "test")
	r := LinuxWebAppResource{}

	data.ResourceTest(t, r, []acceptance.TestStep{
		{
			Config: r.basic(data),
			Check: acceptance.ComposeTestCheckFunc(
				check.That(data.ResourceName).ExistsInAzure(r),
				check.That(data.ResourceName).Key("kind").HasValue("app,linux"),
			),
		},
		data.ImportStep(),
	})
}

func TestAccLinuxWebApp_freeSkuAlwaysOnShouldFail(t *testing.T) {
	data := acceptance.BuildTestData(t, "azurerm_linux_web_app", "test")
	r := LinuxWebAppResource{}

	data.ResourceTest(t, r, []acceptance.TestStep{
		{
			Config:      r.linuxFreeSku(data),
			ExpectError: regexp.MustCompile("always_on cannot be set to true when using Free, F1, D1 Sku"),
		},
	})
}

func TestAccLinuxWebApp_complete(t *testing.T) {
	data := acceptance.BuildTestData(t, "azurerm_linux_web_app", "test")
	r := LinuxWebAppResource{}

	data.ResourceTest(t, r, []acceptance.TestStep{
		{
			Config: r.complete(data),
			Check: acceptance.ComposeTestCheckFunc(
				check.That(data.ResourceName).ExistsInAzure(r),
			),
		},
		data.ImportStep(),
	})
}

func TestAccLinuxWebApp_completeUpdated(t *testing.T) {
	data := acceptance.BuildTestData(t, "azurerm_linux_web_app", "test")
	r := LinuxWebAppResource{}

	data.ResourceTest(t, r, []acceptance.TestStep{
		{
			Config: r.basicWithStorage(data),
			Check: acceptance.ComposeTestCheckFunc(
				check.That(data.ResourceName).ExistsInAzure(r),
				check.That(data.ResourceName).Key("kind").HasValue("app,linux"),
			),
		},
		data.ImportStep(),
		{
			Config: r.complete(data),
			Check: acceptance.ComposeTestCheckFunc(
				check.That(data.ResourceName).ExistsInAzure(r),
			),
		},
		data.ImportStep(),
		{
			Config: r.completeUpdate(data),
			Check: acceptance.ComposeTestCheckFunc(
				check.That(data.ResourceName).ExistsInAzure(r),
			),
		},
		data.ImportStep(),
		{
			Config: r.basicWithStorage(data),
			Check: acceptance.ComposeTestCheckFunc(
				check.That(data.ResourceName).ExistsInAzure(r),
				check.That(data.ResourceName).Key("kind").HasValue("app,linux"),
			),
		},
		data.ImportStep(),
	})
}

func TestAccLinuxWebApp_backup(t *testing.T) {
	data := acceptance.BuildTestData(t, "azurerm_linux_web_app", "test")
	r := LinuxWebAppResource{}

	data.ResourceTest(t, r, []acceptance.TestStep{
		{
			Config: r.withBackup(data),
			Check: acceptance.ComposeTestCheckFunc(
				check.That(data.ResourceName).ExistsInAzure(r),
			),
		},
		data.ImportStep(),
	})
}

func TestAccLinuxWebApp_backupUpdate(t *testing.T) {
	data := acceptance.BuildTestData(t, "azurerm_linux_web_app", "test")
	r := LinuxWebAppResource{}

	data.ResourceTest(t, r, []acceptance.TestStep{
		{
			Config: r.basic(data),
			Check: acceptance.ComposeTestCheckFunc(
				check.That(data.ResourceName).ExistsInAzure(r),
			),
		},
		data.ImportStep(),
		{
			Config: r.withBackup(data),
			Check: acceptance.ComposeTestCheckFunc(
				check.That(data.ResourceName).ExistsInAzure(r),
			),
		},
		data.ImportStep(),
		{
			Config: r.withBackupRemoved(data),
			Check: acceptance.ComposeTestCheckFunc(
				check.That(data.ResourceName).ExistsInAzure(r),
			),
		},
		data.ImportStep(),
	})
}

func TestAccLinuxWebApp_withConnectionStrings(t *testing.T) {
	data := acceptance.BuildTestData(t, "azurerm_linux_web_app", "test")
	r := LinuxWebAppResource{}

	data.ResourceTest(t, r, []acceptance.TestStep{
		{
			Config: r.withConnectionStrings(data),
			Check: acceptance.ComposeTestCheckFunc(
				check.That(data.ResourceName).ExistsInAzure(r),
				check.That(data.ResourceName).Key("kind").HasValue("app,linux"),
			),
		},
		data.ImportStep(),
	})
}

func TestAccLinuxWebApp_withConnectionStringsUpdate(t *testing.T) {
	data := acceptance.BuildTestData(t, "azurerm_linux_web_app", "test")
	r := LinuxWebAppResource{}

	data.ResourceTest(t, r, []acceptance.TestStep{
		{
			Config: r.basic(data),
			Check: acceptance.ComposeTestCheckFunc(
				check.That(data.ResourceName).ExistsInAzure(r),
				check.That(data.ResourceName).Key("kind").HasValue("app,linux"),
			),
		},
		data.ImportStep(),
		{
			Config: r.withConnectionStrings(data),
			Check: acceptance.ComposeTestCheckFunc(
				check.That(data.ResourceName).ExistsInAzure(r),
				check.That(data.ResourceName).Key("kind").HasValue("app,linux"),
			),
		},
		data.ImportStep(),
		{
			Config: r.withConnectionStringsUpdate(data),
			Check: acceptance.ComposeTestCheckFunc(
				check.That(data.ResourceName).ExistsInAzure(r),
				check.That(data.ResourceName).Key("kind").HasValue("app,linux"),
			),
		},
		data.ImportStep(),
		{
			Config: r.withConnectionStrings(data),
			Check: acceptance.ComposeTestCheckFunc(
				check.That(data.ResourceName).ExistsInAzure(r),
				check.That(data.ResourceName).Key("kind").HasValue("app,linux"),
			),
		},
		data.ImportStep(),
		{
			Config: r.basic(data),
			Check: acceptance.ComposeTestCheckFunc(
				check.That(data.ResourceName).ExistsInAzure(r),
				check.That(data.ResourceName).Key("kind").HasValue("app,linux"),
			),
		},
		data.ImportStep(),
	})
}

func TestAccLinuxWebApp_withLogging(t *testing.T) {
	data := acceptance.BuildTestData(t, "azurerm_linux_web_app", "test")
	r := LinuxWebAppResource{}

	data.ResourceTest(t, r, []acceptance.TestStep{
		{
			Config: r.withLoggingComplete(data),
			Check: acceptance.ComposeTestCheckFunc(
				check.That(data.ResourceName).ExistsInAzure(r),
				check.That(data.ResourceName).Key("site_config.0.detailed_error_logging_enabled").HasValue("true"),
				check.That(data.ResourceName).Key("logs.0.detailed_error_messages").HasValue("true"),
			),
		},
		data.ImportStep(),
	})
}

func TestAccLinuxWebApp_removeLogging(t *testing.T) {
	data := acceptance.BuildTestData(t, "azurerm_linux_web_app", "test")
	r := LinuxWebAppResource{}

	data.ResourceTest(t, r, []acceptance.TestStep{
		{
			Config: r.withLoggingComplete(data),
			Check: acceptance.ComposeTestCheckFunc(
				check.That(data.ResourceName).ExistsInAzure(r),
				check.That(data.ResourceName).Key("site_config.0.detailed_error_logging_enabled").HasValue("true"),
				check.That(data.ResourceName).Key("logs.0.detailed_error_messages").HasValue("true"),
			),
		},
		data.ImportStep(),
		{
			Config: r.basic(data),
			Check: acceptance.ComposeTestCheckFunc(
				check.That(data.ResourceName).ExistsInAzure(r),
			),
		},
		data.ImportStep(),
	})
}

func TestAccLinuxWebApp_withLoggingUpdate(t *testing.T) {
	data := acceptance.BuildTestData(t, "azurerm_linux_web_app", "test")
	r := LinuxWebAppResource{}

	data.ResourceTest(t, r, []acceptance.TestStep{
		{
			Config: r.basic(data),
			Check: acceptance.ComposeTestCheckFunc(
				check.That(data.ResourceName).ExistsInAzure(r),
			),
		},
		data.ImportStep(),
		{
			Config: r.withDetailedLogging(data, true),
			Check: acceptance.ComposeTestCheckFunc(
				check.That(data.ResourceName).ExistsInAzure(r),
				check.That(data.ResourceName).Key("site_config.0.detailed_error_logging_enabled").HasValue("true"),
				check.That(data.ResourceName).Key("logs.0.detailed_error_messages").HasValue("true"),
			),
		},
		data.ImportStep(),
		{
			Config: r.withLogsHttpBlob(data),
			Check: acceptance.ComposeTestCheckFunc(
				check.That(data.ResourceName).ExistsInAzure(r),
				check.That(data.ResourceName).Key("site_config.0.detailed_error_logging_enabled").HasValue("false"),
				check.That(data.ResourceName).Key("logs.0.detailed_error_messages").HasValue("false"),
			),
		},
		data.ImportStep(),
		{
			Config: r.withLoggingComplete(data),
			Check: acceptance.ComposeTestCheckFunc(
				check.That(data.ResourceName).ExistsInAzure(r),
				check.That(data.ResourceName).Key("site_config.0.detailed_error_logging_enabled").HasValue("true"),
				check.That(data.ResourceName).Key("logs.0.detailed_error_messages").HasValue("true"),
			),
		},
		data.ImportStep(),
		{
			Config: r.basic(data),
			Check: acceptance.ComposeTestCheckFunc(
				check.That(data.ResourceName).ExistsInAzure(r),
			),
		},
		data.ImportStep(),
	})
}

func TestAccLinuxWebApp_requiresImport(t *testing.T) {
	data := acceptance.BuildTestData(t, "azurerm_linux_web_app", "test")
	r := LinuxWebAppResource{}

	data.ResourceTest(t, r, []acceptance.TestStep{
		{
			Config: r.basic(data),
			Check: acceptance.ComposeTestCheckFunc(
				check.That(data.ResourceName).ExistsInAzure(r),
			),
		},
		data.RequiresImportErrorStep(r.requiresImport),
	})
}

func TestAccLinuxWebApp_updateServicePlan(t *testing.T) {
	data := acceptance.BuildTestData(t, "azurerm_linux_web_app", "test")
	r := LinuxWebAppResource{}

	data.ResourceTest(t, r, []acceptance.TestStep{
		{
			Config: r.basic(data),
			Check: acceptance.ComposeTestCheckFunc(
				check.That(data.ResourceName).ExistsInAzure(r),
			),
		},
		data.ImportStep(),
		{
			Config: r.secondServicePlan(data),
			Check: acceptance.ComposeTestCheckFunc(
				check.That(data.ResourceName).ExistsInAzure(r),
			),
		},
		data.ImportStep(),
	})
}

func TestAccLinuxWebApp_loadBalancing(t *testing.T) {
	data := acceptance.BuildTestData(t, "azurerm_linux_web_app", "test")
	r := LinuxWebAppResource{}

	data.ResourceTest(t, r, []acceptance.TestStep{
		{
			Config: r.loadBalancing(data, "WeightedRoundRobin"),
			Check: acceptance.ComposeTestCheckFunc(
				check.That(data.ResourceName).ExistsInAzure(r),
				check.That(data.ResourceName).Key("kind").HasValue("app,linux"),
			),
		},
		data.ImportStep(),
	})
}

func TestAccLinuxWebApp_withIPRestrictions(t *testing.T) {
	data := acceptance.BuildTestData(t, "azurerm_linux_web_app", "test")
	r := LinuxWebAppResource{}

	data.ResourceTest(t, r, []acceptance.TestStep{
		{
			Config: r.withIPRestrictions(data),
			Check: acceptance.ComposeTestCheckFunc(
				check.That(data.ResourceName).ExistsInAzure(r),
			),
		},
		data.ImportStep(),
	})
}

func TestAccLinuxWebApp_withIPRestrictionsUpdate(t *testing.T) {
	data := acceptance.BuildTestData(t, "azurerm_linux_web_app", "test")
	r := LinuxWebAppResource{}

	data.ResourceTest(t, r, []acceptance.TestStep{
		{
			Config: r.withIPRestrictions(data),
			Check: acceptance.ComposeTestCheckFunc(
				check.That(data.ResourceName).ExistsInAzure(r),
			),
		},
		data.ImportStep(),
		{
			Config: r.withIPRestrictionsUpdate(data),
			Check: acceptance.ComposeTestCheckFunc(
				check.That(data.ResourceName).ExistsInAzure(r),
			),
		},
		data.ImportStep(),
		{
			Config: r.withIPRestrictions(data),
			Check: acceptance.ComposeTestCheckFunc(
				check.That(data.ResourceName).ExistsInAzure(r),
			),
		},
		data.ImportStep(),
	})
}

func TestAccLinuxWebApp_withAuthSettings(t *testing.T) {
	data := acceptance.BuildTestData(t, "azurerm_linux_web_app", "test")
	r := LinuxWebAppResource{}

	data.ResourceTest(t, r, []acceptance.TestStep{
		{
			Config: r.withAuthSettings(data),
			Check: acceptance.ComposeTestCheckFunc(
				check.That(data.ResourceName).ExistsInAzure(r),
			),
		},
		data.ImportStep(),
	})
}

func TestAccLinuxWebApp_withAuthSettingsUpdate(t *testing.T) {
	data := acceptance.BuildTestData(t, "azurerm_linux_web_app", "test")
	r := LinuxWebAppResource{}

	data.ResourceTest(t, r, []acceptance.TestStep{
		{
			Config: r.basic(data),
			Check: acceptance.ComposeTestCheckFunc(
				check.That(data.ResourceName).ExistsInAzure(r),
			),
		},
		data.ImportStep(),
		{
			Config: r.withAuthSettings(data),
			Check: acceptance.ComposeTestCheckFunc(
				check.That(data.ResourceName).ExistsInAzure(r),
			),
		},
		data.ImportStep(),
		{
			Config: r.withAuthSettingsUpdate(data),
			Check: acceptance.ComposeTestCheckFunc(
				check.That(data.ResourceName).ExistsInAzure(r),
			),
		},
		data.ImportStep(),
		{
			Config: r.withAuthSettings(data),
			Check: acceptance.ComposeTestCheckFunc(
				check.That(data.ResourceName).ExistsInAzure(r),
			),
		},
		data.ImportStep(),
		{
			Config: r.basic(data),
			Check: acceptance.ComposeTestCheckFunc(
				check.That(data.ResourceName).ExistsInAzure(r),
			),
		},
		data.ImportStep(),
	})
}

func TestAccLinuxWebApp_withStorageAccount(t *testing.T) {
	data := acceptance.BuildTestData(t, "azurerm_linux_web_app", "test")
	r := LinuxWebAppResource{}

	data.ResourceTest(t, r, []acceptance.TestStep{
		{
			Config: r.withStorageAccount(data),
			Check: acceptance.ComposeTestCheckFunc(
				check.That(data.ResourceName).ExistsInAzure(r),
			),
		},
		data.ImportStep(),
	})
}

func TestAccLinuxWebApp_withStorageAccountUpdate(t *testing.T) {
	data := acceptance.BuildTestData(t, "azurerm_linux_web_app", "test")
	r := LinuxWebAppResource{}

	data.ResourceTest(t, r, []acceptance.TestStep{
		{
			Config: r.basic(data),
			Check: acceptance.ComposeTestCheckFunc(
				check.That(data.ResourceName).ExistsInAzure(r),
			),
		},
		data.ImportStep(),
		{
			Config: r.withStorageAccount(data),
			Check: acceptance.ComposeTestCheckFunc(
				check.That(data.ResourceName).ExistsInAzure(r),
			),
		},
		data.ImportStep(),
		{
			Config: r.withStorageAccountUpdate(data),
			Check: acceptance.ComposeTestCheckFunc(
				check.That(data.ResourceName).ExistsInAzure(r),
			),
		},
		data.ImportStep(),
		{
			Config: r.basic(data),
			Check: acceptance.ComposeTestCheckFunc(
				check.That(data.ResourceName).ExistsInAzure(r),
			),
		},
		data.ImportStep(),
	})
}

func TestAccLinuxWebApp_identity(t *testing.T) {
	data := acceptance.BuildTestData(t, "azurerm_linux_web_app", "test")
	r := LinuxWebAppResource{}

	data.ResourceTest(t, r, []acceptance.TestStep{
		{
			Config: r.identitySystemAssigned(data),
			Check: acceptance.ComposeTestCheckFunc(
				check.That(data.ResourceName).ExistsInAzure(r),
			),
		},
		data.ImportStep(),
		{
			Config: r.identityUserAssigned(data),
			Check: acceptance.ComposeTestCheckFunc(
				check.That(data.ResourceName).ExistsInAzure(r),
			),
		},
		data.ImportStep(),
		{
			Config: r.identitySystemAssignedUserAssigned(data),
			Check: acceptance.ComposeTestCheckFunc(
				check.That(data.ResourceName).ExistsInAzure(r),
			),
		},
		data.ImportStep(),
		{
			Config: r.basic(data),
			Check: acceptance.ComposeTestCheckFunc(
				check.That(data.ResourceName).ExistsInAzure(r),
			),
		},
		data.ImportStep(),
	})
}

func TestAccLinuxWebApp_identityKeyVaultIdentity(t *testing.T) {
	data := acceptance.BuildTestData(t, "azurerm_linux_web_app", "test")
	r := LinuxWebAppResource{}

	data.ResourceTest(t, r, []acceptance.TestStep{
		{
			Config: r.identityUserAssignedKeyVaultIdentity(data),
			Check: acceptance.ComposeTestCheckFunc(
				check.That(data.ResourceName).ExistsInAzure(r),
			),
		},
		data.ImportStep(),
	})
}

// App stacks...
func TestAccLinuxWebApp_withDotNet31(t *testing.T) {
	data := acceptance.BuildTestData(t, "azurerm_linux_web_app", "test")
	r := LinuxWebAppResource{}

	data.ResourceTest(t, r, []acceptance.TestStep{
		{
			Config: r.dotNet(data, "3.1"),
			Check: acceptance.ComposeTestCheckFunc(
				check.That(data.ResourceName).ExistsInAzure(r),
			),
		},
		data.ImportStep(),
	})
}

func TestAccLinuxWebApp_withDotNet50(t *testing.T) {
	data := acceptance.BuildTestData(t, "azurerm_linux_web_app", "test")
	r := LinuxWebAppResource{}

	data.ResourceTest(t, r, []acceptance.TestStep{
		{
			Config: r.dotNet(data, "5.0"),
			Check: acceptance.ComposeTestCheckFunc(
				check.That(data.ResourceName).ExistsInAzure(r),
			),
		},
		data.ImportStep(),
	})
}

func TestAccLinuxWebApp_withDotNet60(t *testing.T) {
	data := acceptance.BuildTestData(t, "azurerm_linux_web_app", "test")
	r := LinuxWebAppResource{}

	data.ResourceTest(t, r, []acceptance.TestStep{
		{
			Config: r.dotNet(data, "6.0"),
			Check: acceptance.ComposeTestCheckFunc(
				check.That(data.ResourceName).ExistsInAzure(r),
			),
		},
		data.ImportStep(),
	})
}

func TestAccLinuxWebApp_withPhp74(t *testing.T) {
	data := acceptance.BuildTestData(t, "azurerm_linux_web_app", "test")
	r := LinuxWebAppResource{}

	data.ResourceTest(t, r, []acceptance.TestStep{
		{
			Config: r.php(data, "7.4"),
			Check: acceptance.ComposeTestCheckFunc(
				check.That(data.ResourceName).ExistsInAzure(r),
			),
		},
		data.ImportStep(),
	})
}

func TestAccLinuxWebApp_withPhp80(t *testing.T) {
	data := acceptance.BuildTestData(t, "azurerm_linux_web_app", "test")
	r := LinuxWebAppResource{}

	data.ResourceTest(t, r, []acceptance.TestStep{
		{
			Config: r.php(data, "8.0"),
			Check: acceptance.ComposeTestCheckFunc(
				check.That(data.ResourceName).ExistsInAzure(r),
			),
		},
		data.ImportStep(),
	})
}

func TestAccLinuxWebApp_withPython37(t *testing.T) {
	data := acceptance.BuildTestData(t, "azurerm_linux_web_app", "test")
	r := LinuxWebAppResource{}

	data.ResourceTest(t, r, []acceptance.TestStep{
		{
			Config: r.python(data, "3.7"),
			Check: acceptance.ComposeTestCheckFunc(
				check.That(data.ResourceName).ExistsInAzure(r),
			),
		},
		data.ImportStep(),
	})
}

func TestAccLinuxWebApp_withPython38(t *testing.T) {
	data := acceptance.BuildTestData(t, "azurerm_linux_web_app", "test")
	r := LinuxWebAppResource{}

	data.ResourceTest(t, r, []acceptance.TestStep{
		{
			Config: r.python(data, "3.8"),
			Check: acceptance.ComposeTestCheckFunc(
				check.That(data.ResourceName).ExistsInAzure(r),
			),
		},
		data.ImportStep(),
	})
}

func TestAccLinuxWebApp_withPython39(t *testing.T) {
	data := acceptance.BuildTestData(t, "azurerm_linux_web_app", "test")
	r := LinuxWebAppResource{}

	data.ResourceTest(t, r, []acceptance.TestStep{
		{
			Config: r.python(data, "3.9"),
			Check: acceptance.ComposeTestCheckFunc(
				check.That(data.ResourceName).ExistsInAzure(r),
			),
		},
		data.ImportStep(),
	})
}

func TestAccLinuxWebApp_withPython310(t *testing.T) {
	data := acceptance.BuildTestData(t, "azurerm_linux_web_app", "test")
	r := LinuxWebAppResource{}

	data.ResourceTest(t, r, []acceptance.TestStep{
		{
			Config: r.python(data, "3.10"),
			Check: acceptance.ComposeTestCheckFunc(
				check.That(data.ResourceName).ExistsInAzure(r),
			),
		},
		data.ImportStep(),
	})
}

func TestAccLinuxWebApp_withRuby26(t *testing.T) {
	data := acceptance.BuildTestData(t, "azurerm_linux_web_app", "test")
	r := LinuxWebAppResource{}

	data.ResourceTest(t, r, []acceptance.TestStep{
		{
			Config: r.ruby(data, "2.6"),
			Check: acceptance.ComposeTestCheckFunc(
				check.That(data.ResourceName).ExistsInAzure(r),
			),
		},
		data.ImportStep(),
	})
}

func TestAccLinuxWebApp_withRuby27(t *testing.T) {
	data := acceptance.BuildTestData(t, "azurerm_linux_web_app", "test")
	r := LinuxWebAppResource{}

	data.ResourceTest(t, r, []acceptance.TestStep{
		{
			Config: r.ruby(data, "2.7"),
			Check: acceptance.ComposeTestCheckFunc(
				check.That(data.ResourceName).ExistsInAzure(r),
			),
		},
		data.ImportStep(),
	})
}

func TestAccLinuxWebApp_withNode12LTS(t *testing.T) {
	data := acceptance.BuildTestData(t, "azurerm_linux_web_app", "test")
	r := LinuxWebAppResource{}

	data.ResourceTest(t, r, []acceptance.TestStep{
		{
			Config: r.node(data, "12-lts"),
			Check: acceptance.ComposeTestCheckFunc(
				check.That(data.ResourceName).ExistsInAzure(r),
			),
		},
		data.ImportStep(),
	})
}

func TestAccLinuxWebApp_withNode14LTS(t *testing.T) {
	data := acceptance.BuildTestData(t, "azurerm_linux_web_app", "test")
	r := LinuxWebAppResource{}

	data.ResourceTest(t, r, []acceptance.TestStep{
		{
			Config: r.node(data, "14-lts"),
			Check: acceptance.ComposeTestCheckFunc(
				check.That(data.ResourceName).ExistsInAzure(r),
			),
		},
		data.ImportStep(),
	})
}

func TestAccLinuxWebApp_withJre8Java(t *testing.T) {
	data := acceptance.BuildTestData(t, "azurerm_linux_web_app", "test")
	r := LinuxWebAppResource{}

	data.ResourceTest(t, r, []acceptance.TestStep{
		{
			Config: r.java(data, "8", "JAVA", "8-AUTO-UPDATE"),
			Check: acceptance.ComposeTestCheckFunc(
				check.That(data.ResourceName).ExistsInAzure(r),
			),
		},
		data.ImportStep(),
	})
}

func TestAccLinuxWebApp_withJre11Java(t *testing.T) {
	data := acceptance.BuildTestData(t, "azurerm_linux_web_app", "test")
	r := LinuxWebAppResource{}

	data.ResourceTest(t, r, []acceptance.TestStep{
		{
			Config: r.java(data, "11", "JAVA", "11-AUTO-UPDATE"),
			Check: acceptance.ComposeTestCheckFunc(
				check.That(data.ResourceName).ExistsInAzure(r),
				check.That(data.ResourceName).Key("site_config.0.linux_fx_version").HasValue("JAVA|11-java11"),
			),
		},
		data.ImportStep(),
	})
}

func TestAccLinuxWebApp_withJava1109(t *testing.T) {
	data := acceptance.BuildTestData(t, "azurerm_linux_web_app", "test")
	r := LinuxWebAppResource{}

	data.ResourceTest(t, r, []acceptance.TestStep{
		{
			Config: r.java(data, "11", "JAVA", "11.0.9"),
			Check: acceptance.ComposeTestCheckFunc(
				check.That(data.ResourceName).ExistsInAzure(r),
				check.That(data.ResourceName).Key("site_config.0.linux_fx_version").HasValue("JAVA|11.0.9"),
			),
		},
		data.ImportStep(),
	})
}

func TestAccLinuxWebApp_withJava8u242(t *testing.T) {
	data := acceptance.BuildTestData(t, "azurerm_linux_web_app", "test")
	r := LinuxWebAppResource{}

	data.ResourceTest(t, r, []acceptance.TestStep{
		{
			Config: r.java(data, "8", "JAVA", "8u242"),
			Check: acceptance.ComposeTestCheckFunc(
				check.That(data.ResourceName).ExistsInAzure(r),
				check.That(data.ResourceName).Key("site_config.0.linux_fx_version").HasValue("JAVA|8u242"),
			),
		},
		data.ImportStep(),
	})
}

func TestAccLinuxWebApp_withJava17AutoUpdate(t *testing.T) {
	data := acceptance.BuildTestData(t, "azurerm_linux_web_app", "test")
	r := LinuxWebAppResource{}

	data.ResourceTest(t, r, []acceptance.TestStep{
		{
			Config: r.java(data, "17", "JAVA", "17-AUTO-UPDATE"),
			Check: acceptance.ComposeTestCheckFunc(
				check.That(data.ResourceName).ExistsInAzure(r),
				check.That(data.ResourceName).Key("site_config.0.linux_fx_version").HasValue("JAVA|17-java17"),
			),
		},
		data.ImportStep(),
	})
}

func TestAccLinuxWebApp_withJava11Tomcat9(t *testing.T) {
	data := acceptance.BuildTestData(t, "azurerm_linux_web_app", "test")
	r := LinuxWebAppResource{}

	data.ResourceTest(t, r, []acceptance.TestStep{
		{
			Config: r.java(data, "11", "TOMCAT", "9.0-AUTO-UPDATE"),
			Check: acceptance.ComposeTestCheckFunc(
				check.That(data.ResourceName).ExistsInAzure(r),
				check.That(data.ResourceName).Key("site_config.0.linux_fx_version").HasValue("TOMCAT|9.0-java11"),
			),
		},
		data.ImportStep(),
	})
}

func TestAccLinuxWebApp_withJava11Tomcat9041(t *testing.T) {
	data := acceptance.BuildTestData(t, "azurerm_linux_web_app", "test")
	r := LinuxWebAppResource{}

	data.ResourceTest(t, r, []acceptance.TestStep{
		{
			Config: r.java(data, "11", "TOMCAT", "9.0.41"),
			Check: acceptance.ComposeTestCheckFunc(
				check.That(data.ResourceName).ExistsInAzure(r),
				check.That(data.ResourceName).Key("site_config.0.linux_fx_version").HasValue("TOMCAT|9.0.41-java11"),
			),
		},
		data.ImportStep(),
	})
}

func TestAccLinuxWebApp_withJava11Tomcat85(t *testing.T) {
	data := acceptance.BuildTestData(t, "azurerm_linux_web_app", "test")
	r := LinuxWebAppResource{}

	data.ResourceTest(t, r, []acceptance.TestStep{
		{
			Config: r.java(data, "11", "TOMCAT", "8.5-AUTO-UPDATE"),
			Check: acceptance.ComposeTestCheckFunc(
				check.That(data.ResourceName).ExistsInAzure(r),
				check.That(data.ResourceName).Key("site_config.0.linux_fx_version").HasValue("TOMCAT|8.5-java11"),
			),
		},
		data.ImportStep(),
	})
}

func TestAccLinuxWebApp_withJava11Tomcat8561(t *testing.T) {
	data := acceptance.BuildTestData(t, "azurerm_linux_web_app", "test")
	r := LinuxWebAppResource{}

	data.ResourceTest(t, r, []acceptance.TestStep{
		{
			Config: r.java(data, "11", "TOMCAT", "8.5.61"),
			Check: acceptance.ComposeTestCheckFunc(
				check.That(data.ResourceName).ExistsInAzure(r),
				check.That(data.ResourceName).Key("site_config.0.linux_fx_version").HasValue("TOMCAT|8.5.61-java11"),
			),
		},
		data.ImportStep(),
	})
}

func TestAccLinuxWebApp_withJava8JBOSSEAP73(t *testing.T) {
	data := acceptance.BuildTestData(t, "azurerm_linux_web_app", "test")
	r := LinuxWebAppResource{}

	data.ResourceTest(t, r, []acceptance.TestStep{
		{
			Config: r.javaPremiumV3Plan(data, "8", "JBOSSEAP", "7.3.9"),
			Check: acceptance.ComposeTestCheckFunc(
				check.That(data.ResourceName).ExistsInAzure(r),
				check.That(data.ResourceName).Key("site_config.0.linux_fx_version").HasValue("JBOSSEAP|7.3.9-java8"),
			),
		},
		data.ImportStep(),
	})
}

// TODO - finish known Java matrix combination tests...?

func TestAccLinuxWebApp_withDocker(t *testing.T) {
	data := acceptance.BuildTestData(t, "azurerm_linux_web_app", "test")
	r := LinuxWebAppResource{}

	data.ResourceTest(t, r, []acceptance.TestStep{
		{
			Config: r.docker(data, "mcr.microsoft.com/appsvc/staticsite", "latest"),
			Check: acceptance.ComposeTestCheckFunc(
				check.That(data.ResourceName).ExistsInAzure(r),
				check.That(data.ResourceName).Key("site_config.0.linux_fx_version").HasValue("DOCKER|mcr.microsoft.com/appsvc/staticsite:latest"),
			),
		},
		data.ImportStep(),
	})
}

// Change Application stack of an app?

func TestAccLinuxWebApp_updateAppStack(t *testing.T) {
	data := acceptance.BuildTestData(t, "azurerm_linux_web_app", "test")
	r := LinuxWebAppResource{}

	data.ResourceTest(t, r, []acceptance.TestStep{
		{
			Config: r.node(data, "14-lts"),
			Check: acceptance.ComposeTestCheckFunc(
				check.That(data.ResourceName).ExistsInAzure(r),
			),
		},
		data.ImportStep(),
		{
			Config: r.java(data, "11", "TOMCAT", "9.0-AUTO-UPDATE"),
			Check: acceptance.ComposeTestCheckFunc(
				check.That(data.ResourceName).ExistsInAzure(r),
				check.That(data.ResourceName).Key("site_config.0.linux_fx_version").HasValue("TOMCAT|9.0-java11"),
			),
		},
		data.ImportStep(),
	})
}

// TODO - Needs more property tests for autoheal
func TestAccLinuxWebApp_withAutoHealRules(t *testing.T) {
	data := acceptance.BuildTestData(t, "azurerm_linux_web_app", "test")
	r := LinuxWebAppResource{}

	data.ResourceTest(t, r, []acceptance.TestStep{
		{
			Config: r.autoHealRules(data),
			Check: acceptance.ComposeTestCheckFunc(
				check.That(data.ResourceName).ExistsInAzure(r),
			),
		},
	})
}

func TestAccLinuxWebApp_withAutoHealRulesUpdate(t *testing.T) {
	data := acceptance.BuildTestData(t, "azurerm_linux_web_app", "test")
	r := LinuxWebAppResource{}

	data.ResourceTest(t, r, []acceptance.TestStep{
		{
			Config: r.basic(data),
			Check: acceptance.ComposeTestCheckFunc(
				check.That(data.ResourceName).ExistsInAzure(r),
			),
		},
		data.ImportStep(),
		{
			Config: r.autoHealRules(data),
			Check: acceptance.ComposeTestCheckFunc(
				check.That(data.ResourceName).ExistsInAzure(r),
			),
		},
		data.ImportStep(),
		{
			Config: r.autoHealRulesUpdate(data),
			Check: acceptance.ComposeTestCheckFunc(
				check.That(data.ResourceName).ExistsInAzure(r),
			),
		},
		data.ImportStep(),
		{
			Config: r.basic(data),
			Check: acceptance.ComposeTestCheckFunc(
				check.That(data.ResourceName).ExistsInAzure(r),
			),
		},
		data.ImportStep(),
	})
}

func TestAccLinuxWebApp_withAutoHealRulesStatusCodeRange(t *testing.T) {
	data := acceptance.BuildTestData(t, "azurerm_linux_web_app", "test")
	r := LinuxWebAppResource{}

	data.ResourceTest(t, r, []acceptance.TestStep{
		{
			Config: r.autoHealRulesStatusCodeRange(data),
			Check: acceptance.ComposeTestCheckFunc(
				check.That(data.ResourceName).ExistsInAzure(r),
			),
		},
		data.ImportStep(),
	})
}

func TestAccLinuxWebApp_withAutoHealRulesSlowRequest(t *testing.T) {
	data := acceptance.BuildTestData(t, "azurerm_linux_web_app", "test")
	r := LinuxWebAppResource{}

	data.ResourceTest(t, r, []acceptance.TestStep{
		{
			Config: r.autoHealRulesSlowRequest(data),
			Check: acceptance.ComposeTestCheckFunc(
				check.That(data.ResourceName).ExistsInAzure(r),
			),
		},
		data.ImportStep(),
	})
}

func TestAccLinuxWebApp_appSettings(t *testing.T) {
	data := acceptance.BuildTestData(t, "azurerm_linux_web_app", "test")
	r := LinuxWebAppResource{}

	data.ResourceTest(t, r, []acceptance.TestStep{
		{
			Config: r.appSettings(data),
			Check: acceptance.ComposeTestCheckFunc(
				check.That(data.ResourceName).ExistsInAzure(r),
				check.That(data.ResourceName).Key("app_settings.foo").HasValue("bar"),
				check.That(data.ResourceName).Key("app_settings.secret").HasValue("sauce"),
			),
		},
		data.ImportStep(),
	})
}

func TestAccLinuxWebApp_stickySettings(t *testing.T) {
	data := acceptance.BuildTestData(t, "azurerm_linux_web_app", "test")
	r := LinuxWebAppResource{}

	data.ResourceTest(t, r, []acceptance.TestStep{
		{
			Config: r.stickySettings(data),
			Check: acceptance.ComposeTestCheckFunc(
				check.That(data.ResourceName).ExistsInAzure(r),
			),
		},
		data.ImportStep(),
	})
}

func TestAccLinuxWebApp_stickySettingsUpdate(t *testing.T) {
	data := acceptance.BuildTestData(t, "azurerm_linux_web_app", "test")
	r := LinuxWebAppResource{}

	data.ResourceTest(t, r, []acceptance.TestStep{
		{
			Config: r.basic(data),
			Check: acceptance.ComposeTestCheckFunc(
				check.That(data.ResourceName).ExistsInAzure(r),
<<<<<<< HEAD
=======
				check.That(data.ResourceName).Key("app_settings").DoesNotExist(),
				check.That(data.ResourceName).Key("sticky_settings.#").HasValue("0"),
>>>>>>> 51c95924
			),
		},
		data.ImportStep(),
		{
			Config: r.stickySettings(data),
			Check: acceptance.ComposeTestCheckFunc(
				check.That(data.ResourceName).ExistsInAzure(r),
			),
		},
		data.ImportStep(),
		{
			Config: r.stickySettingsUpdate(data),
			Check: acceptance.ComposeTestCheckFunc(
				check.That(data.ResourceName).ExistsInAzure(r),
			),
		},
		data.ImportStep(),
		{
			Config: r.stickySettings(data),
			Check: acceptance.ComposeTestCheckFunc(
				check.That(data.ResourceName).ExistsInAzure(r),
			),
		},
		data.ImportStep(),
		{
			Config: r.stickySettingsRemoved(data),
			Check: acceptance.ComposeTestCheckFunc(
				check.That(data.ResourceName).ExistsInAzure(r),
<<<<<<< HEAD
=======
				check.That(data.ResourceName).Key("app_settings.foo").HasValue("bar"),
				check.That(data.ResourceName).Key("sticky_settings.#").HasValue("0"),
>>>>>>> 51c95924
			),
		},
		data.ImportStep(),
	})
}

// Deployments

func TestAccLinuxWebApp_zipDeploy(t *testing.T) {
	data := acceptance.BuildTestData(t, "azurerm_linux_web_app", "test")
	r := LinuxWebAppResource{}

	data.ResourceTest(t, r, []acceptance.TestStep{
		{
			Config: r.zipDeploy(data),
			Check: acceptance.ComposeTestCheckFunc(
				check.That(data.ResourceName).ExistsInAzure(r),
			),
		},
		data.ImportStep("zip_deploy_file"),
	})
}

// Network tests

func TestAccLinuxWebApp_vNetIntegration(t *testing.T) {
	data := acceptance.BuildTestData(t, "azurerm_linux_web_app", "test")
	r := LinuxWebAppResource{}

	data.ResourceTest(t, r, []acceptance.TestStep{
		{
			Config: r.vNetIntegrationWebApp_subnet1(data),
			Check: acceptance.ComposeTestCheckFunc(
				check.That(data.ResourceName).ExistsInAzure(r),
				check.That(data.ResourceName).Key("virtual_network_subnet_id").MatchesOtherKey(
					check.That("azurerm_subnet.test1").Key("id"),
				),
			),
		},
		data.ImportStep(),
	})
}

func TestAccLinuxWebApp_vNetIntegrationUpdate(t *testing.T) {
	data := acceptance.BuildTestData(t, "azurerm_linux_web_app", "test")
	r := LinuxWebAppResource{}

	data.ResourceTest(t, r, []acceptance.TestStep{
		{
			Config: r.vNetIntegrationWebApp_basic(data),
			Check: acceptance.ComposeTestCheckFunc(
				check.That(data.ResourceName).ExistsInAzure(r),
			),
		},
		data.ImportStep(),
		{
			Config: r.vNetIntegrationWebApp_subnet1(data),
			Check: acceptance.ComposeTestCheckFunc(
				check.That(data.ResourceName).ExistsInAzure(r),
				check.That(data.ResourceName).Key("virtual_network_subnet_id").MatchesOtherKey(
					check.That("azurerm_subnet.test1").Key("id"),
				),
			),
		},
		data.ImportStep(),
		{
			Config: r.vNetIntegrationWebApp_subnet2(data),
			Check: acceptance.ComposeTestCheckFunc(
				check.That(data.ResourceName).ExistsInAzure(r),
				check.That(data.ResourceName).Key("virtual_network_subnet_id").MatchesOtherKey(
					check.That("azurerm_subnet.test2").Key("id"),
				),
			),
		},
		data.ImportStep(),
		{
			Config: r.vNetIntegrationWebApp_basic(data),
			Check: acceptance.ComposeTestCheckFunc(
				check.That(data.ResourceName).ExistsInAzure(r),
			),
		},
		data.ImportStep(),
	})
}

// Exists func

func (r LinuxWebAppResource) Exists(ctx context.Context, client *clients.Client, state *pluginsdk.InstanceState) (*bool, error) {
	id, err := parse.WebAppID(state.ID)
	if err != nil {
		return nil, err
	}

	resp, err := client.AppService.WebAppsClient.Get(ctx, id.ResourceGroup, id.SiteName)
	if err != nil {
		if utils.ResponseWasNotFound(resp.Response) {
			return utils.Bool(false), nil
		}
		return nil, fmt.Errorf("retrieving Linux Web App %s: %+v", id, err)
	}
	if utils.ResponseWasNotFound(resp.Response) {
		return utils.Bool(false), nil
	}
	return utils.Bool(true), nil
}

// Configs

func (r LinuxWebAppResource) basic(data acceptance.TestData) string {
	return fmt.Sprintf(`
provider "azurerm" {
  features {}
}

%s

resource "azurerm_linux_web_app" "test" {
  name                = "acctestWA-%d"
  location            = azurerm_resource_group.test.location
  resource_group_name = azurerm_resource_group.test.name
  service_plan_id     = azurerm_service_plan.test.id

  site_config {}
}
`, r.baseTemplate(data), data.RandomInteger)
}

func (r LinuxWebAppResource) linuxFreeSku(data acceptance.TestData) string {
	return fmt.Sprintf(`
provider "azurerm" {
  features {}
}

%s

resource "azurerm_linux_web_app" "test" {
  name                = "acctestWA-%d"
  location            = azurerm_resource_group.test.location
  resource_group_name = azurerm_resource_group.test.name
  service_plan_id     = azurerm_service_plan.test.id

  site_config {}
}
`, r.linuxFreeSkuTemplate(data), data.RandomInteger)
}

func (r LinuxWebAppResource) basicWithStorage(data acceptance.TestData) string {
	return fmt.Sprintf(`
provider "azurerm" {
  features {}
}

%s

resource "azurerm_linux_web_app" "test" {
  name                = "acctestWA-%d"
  location            = azurerm_resource_group.test.location
  resource_group_name = azurerm_resource_group.test.name
  service_plan_id     = azurerm_service_plan.test.id

  site_config {}
}
`, r.templateWithStorageAccount(data), data.RandomInteger)
}

func (r LinuxWebAppResource) complete(data acceptance.TestData) string {
	return fmt.Sprintf(`
provider "azurerm" {
  features {}
}

%s

resource "azurerm_linux_web_app" "test" {
  name                = "acctestWA-%d"
  location            = azurerm_resource_group.test.location
  resource_group_name = azurerm_resource_group.test.name
  service_plan_id     = azurerm_service_plan.test.id

  app_settings = {
    foo = "bar"
  }

  auth_settings {
    enabled = true
    issuer  = "https://sts.windows.net/%s"

    additional_login_parameters = {
      test_key = "test_value"
    }

    active_directory {
      client_id     = "aadclientid"
      client_secret = "aadsecret"

      allowed_audiences = [
        "activedirectorytokenaudiences",
      ]
    }

    facebook {
      app_id     = "facebookappid"
      app_secret = "facebookappsecret"

      oauth_scopes = [
        "facebookscope",
      ]
    }
  }

  backup {
    name                = "acctest"
    storage_account_url = "https://${azurerm_storage_account.test.name}.blob.core.windows.net/${azurerm_storage_container.test.name}${data.azurerm_storage_account_sas.test.sas}&sr=b"
    schedule {
      frequency_interval = 1
      frequency_unit     = "Day"
    }
  }

  logs {
    application_logs {
      file_system_level = "Warning"
      azure_blob_storage {
        level             = "Information"
        sas_url           = "http://x.com/"
        retention_in_days = 2
      }
    }

    http_logs {
      azure_blob_storage {
        sas_url           = "https://${azurerm_storage_account.test.name}.blob.core.windows.net/${azurerm_storage_container.test.name}${data.azurerm_storage_account_sas.test.sas}&sr=b"
        retention_in_days = 3
      }
    }
  }

  client_affinity_enabled            = true
  client_certificate_enabled         = true
  client_certificate_mode            = "Optional"
  client_certificate_exclusion_paths = "/foo;/bar;/hello;/world"

  connection_string {
    name  = "First"
    value = "first-connection-string"
    type  = "Custom"
  }

  connection_string {
    name  = "Second"
    value = "some-postgresql-connection-string"
    type  = "PostgreSQL"
  }

  enabled    = false
  https_only = true

  identity {
    type         = "UserAssigned"
    identity_ids = [azurerm_user_assigned_identity.test.id]
  }

  site_config {
    always_on = true
    // api_management_config_id = // TODO
    app_command_line = "/sbin/myserver -b 0.0.0.0"
    default_documents = [
      "first.html",
      "second.jsp",
      "third.aspx",
      "hostingstart.html",
    ]
    http2_enabled               = true
    scm_use_main_ip_restriction = true
    local_mysql_enabled         = true
    managed_pipeline_mode       = "Integrated"
    remote_debugging_enabled    = true
    remote_debugging_version    = "VS2019"
    use_32_bit_worker           = false
    websockets_enabled          = true
    ftps_state                  = "FtpsOnly"
    health_check_path           = "/health"
    worker_count                = 1
    minimum_tls_version         = "1.1"
    scm_minimum_tls_version     = "1.1"
    cors {
      allowed_origins = [
        "http://www.contoso.com",
        "www.contoso.com",
      ]

      support_credentials = true
    }

    container_registry_use_managed_identity       = true
    container_registry_managed_identity_client_id = azurerm_user_assigned_identity.test.client_id

    // auto_swap_slot_name = // TODO
    auto_heal_enabled = true

    auto_heal_setting {
      trigger {
        status_code {
          status_code_range = "500"
          interval          = "00:01:00"
          count             = 10
        }
      }

      action {
        action_type                    = "Recycle"
        minimum_process_execution_time = "00:05:00"
      }
    }
  }

  sticky_settings {
    app_setting_names       = ["foo"]
    connection_string_names = ["First", "Third"]
  }

  storage_account {
    name         = "files"
    type         = "AzureFiles"
    account_name = azurerm_storage_account.test.name
    share_name   = azurerm_storage_share.test.name
    access_key   = azurerm_storage_account.test.primary_access_key
    mount_path   = "/storage/files"
  }

  tags = {
    Environment = "AccTest"
    foo         = "bar"
  }
}
`, r.templateWithStorageAccount(data), data.RandomInteger, data.Client().TenantID)
}

func (r LinuxWebAppResource) completeUpdate(data acceptance.TestData) string {
	return fmt.Sprintf(`
provider "azurerm" {
  features {}
}

%s

resource "azurerm_linux_web_app" "test" {
  name                = "acctestWA-%d"
  location            = azurerm_resource_group.test.location
  resource_group_name = azurerm_resource_group.test.name
  service_plan_id     = azurerm_service_plan.test.id

  app_settings = {
    foo    = "bar"
    SECRET = "sauce"
  }

  auth_settings {
    enabled = true
    issuer  = "https://sts.windows.net/%s"

    additional_login_parameters = {
      test_key = "test_value_new"
    }

    active_directory {
      client_id     = "aadclientid"
      client_secret = "aadsecretNew"

      allowed_audiences = [
        "activedirectorytokenaudiences",
      ]
    }

    facebook {
      app_id     = "updatedfacebookappid"
      app_secret = "updatedfacebookappsecret"

      oauth_scopes = [
        "facebookscope",
        "facebookscope2"
      ]
    }
  }

  backup {
    name                = "acctest"
    storage_account_url = "https://${azurerm_storage_account.test.name}.blob.core.windows.net/${azurerm_storage_container.test.name}${data.azurerm_storage_account_sas.test.sas}&sr=b"
    schedule {
      frequency_interval = 12
      frequency_unit     = "Hour"
    }
  }

  logs {
    application_logs {
      file_system_level = "Warning"
      azure_blob_storage {
        level             = "Warning"
        sas_url           = "http://x.com/"
        retention_in_days = 7
      }
    }

    http_logs {
      azure_blob_storage {
        sas_url           = "https://${azurerm_storage_account.test.name}.blob.core.windows.net/${azurerm_storage_container.test.name}${data.azurerm_storage_account_sas.test.sas}&sr=b"
        retention_in_days = 5
      }
    }
  }

  client_affinity_enabled            = true
  client_certificate_enabled         = true
  client_certificate_mode            = "Optional"
  client_certificate_exclusion_paths = "/foo;/bar;/hello;/world"

  connection_string {
    name  = "First"
    value = "first-connection-string"
    type  = "Custom"
  }

  enabled    = true
  https_only = true

  identity {
    type         = "SystemAssigned, UserAssigned"
    identity_ids = [azurerm_user_assigned_identity.test.id]
  }

  site_config {
    always_on = true
    // api_management_config_id = // TODO
    app_command_line = "/sbin/myserver -b 0.0.0.0"
    default_documents = [
      "first.html",
      "second.jsp",
      "third.aspx",
      "hostingstart.html",
    ]
    http2_enabled                     = false
    scm_use_main_ip_restriction       = false
    local_mysql_enabled               = false
    managed_pipeline_mode             = "Integrated"
    remote_debugging_enabled          = true
    remote_debugging_version          = "VS2017"
    websockets_enabled                = true
    ftps_state                        = "FtpsOnly"
    health_check_path                 = "/health2"
    health_check_eviction_time_in_min = 7
    worker_count                      = 2
    minimum_tls_version               = "1.2"
    scm_minimum_tls_version           = "1.2"
    cors {
      allowed_origins = [
        "http://www.contoso.com",
        "www.contoso.com",
        "contoso.com",
      ]

      support_credentials = true
    }

    container_registry_use_managed_identity = true

    auto_heal_enabled = true

    auto_heal_setting {
      trigger {
        status_code {
          status_code_range = "500"
          interval          = "00:05:00"
          count             = 10
        }
      }

      action {
        action_type                    = "Recycle"
        minimum_process_execution_time = "00:05:00"
      }
    }

    vnet_route_all_enabled = true
  }

  storage_account {
    name         = "files"
    type         = "AzureFiles"
    account_name = azurerm_storage_account.test.name
    share_name   = azurerm_storage_share.test.name
    access_key   = azurerm_storage_account.test.primary_access_key
    mount_path   = "/storage/updatedfiles"
  }

  tags = {
    foo = "bar"
  }
}
`, r.templateWithStorageAccount(data), data.RandomInteger, data.Client().TenantID)
}

func (r LinuxWebAppResource) withBackup(data acceptance.TestData) string {
	return fmt.Sprintf(`
provider "azurerm" {
  features {}
}

%s

resource "azurerm_linux_web_app" "test" {
  name                = "acctestWA-%d"
  location            = azurerm_resource_group.test.location
  resource_group_name = azurerm_resource_group.test.name
  service_plan_id     = azurerm_service_plan.test.id

  site_config {}

  backup {
    name                = "acctest"
    storage_account_url = "https://${azurerm_storage_account.test.name}.blob.core.windows.net/${azurerm_storage_container.test.name}${data.azurerm_storage_account_sas.test.sas}&sr=b"
    schedule {
      frequency_interval = 7
      frequency_unit     = "Day"
    }
  }
}
`, r.templateWithStorageAccount(data), data.RandomInteger)
}

func (r LinuxWebAppResource) withBackupRemoved(data acceptance.TestData) string {
	return fmt.Sprintf(`
provider "azurerm" {
  features {}
}

%s

resource "azurerm_linux_web_app" "test" {
  name                = "acctestWA-%d"
  location            = azurerm_resource_group.test.location
  resource_group_name = azurerm_resource_group.test.name
  service_plan_id     = azurerm_service_plan.test.id

  site_config {}
}
`, r.templateWithStorageAccount(data), data.RandomInteger)
}

func (r LinuxWebAppResource) withConnectionStrings(data acceptance.TestData) string {
	return fmt.Sprintf(`
provider "azurerm" {
  features {}
}

%s

resource "azurerm_linux_web_app" "test" {
  name                = "acctestWA-%d"
  location            = azurerm_resource_group.test.location
  resource_group_name = azurerm_resource_group.test.name
  service_plan_id     = azurerm_service_plan.test.id

  connection_string {
    name  = "First"
    value = "first-connection-string"
    type  = "Custom"
  }

  site_config {}
}
`, r.baseTemplate(data), data.RandomInteger)
}

func (r LinuxWebAppResource) withConnectionStringsUpdate(data acceptance.TestData) string {
	return fmt.Sprintf(`
provider "azurerm" {
  features {}
}

%s

resource "azurerm_linux_web_app" "test" {
  name                = "acctestWA-%d"
  location            = azurerm_resource_group.test.location
  resource_group_name = azurerm_resource_group.test.name
  service_plan_id     = azurerm_service_plan.test.id

  connection_string {
    name  = "First"
    value = "first-connection-string"
    type  = "Custom"
  }

  connection_string {
    name  = "Second"
    value = "some-postgresql-connection-string"
    type  = "PostgreSQL"
  }

  site_config {}
}
`, r.baseTemplate(data), data.RandomInteger)
}

func (r LinuxWebAppResource) appSettings(data acceptance.TestData) string {
	return fmt.Sprintf(`
provider "azurerm" {
  features {}
}

%s

resource "azurerm_linux_web_app" "test" {
  name                = "acctestWA-%d"
  location            = azurerm_resource_group.test.location
  resource_group_name = azurerm_resource_group.test.name
  service_plan_id     = azurerm_service_plan.test.id

  site_config {}

  app_settings = {
    foo    = "bar"
    secret = "sauce"
  }
}
`, r.baseTemplate(data), data.RandomInteger)
}

func (r LinuxWebAppResource) stickySettings(data acceptance.TestData) string {
	return fmt.Sprintf(`
provider "azurerm" {
  features {}
}

%s

resource "azurerm_linux_web_app" "test" {
  name                = "acctestWA-%d"
  location            = azurerm_resource_group.test.location
  resource_group_name = azurerm_resource_group.test.name
  service_plan_id     = azurerm_service_plan.test.id

  site_config {}

  app_settings = {
    foo    = "bar"
    secret = "sauce"
    third  = "degree"
  }

  connection_string {
    name  = "First"
    value = "first-connection-string"
    type  = "Custom"
  }

  connection_string {
    name  = "Second"
    value = "some-postgresql-connection-string"
    type  = "PostgreSQL"
  }

  connection_string {
    name  = "Third"
    value = "some-postgresql-connection-string"
    type  = "PostgreSQL"
  }

  sticky_settings {
    app_setting_names       = ["foo", "secret"]
    connection_string_names = ["First", "Third"]
  }
}
`, r.baseTemplate(data), data.RandomInteger)
}

func (r LinuxWebAppResource) stickySettingsRemoved(data acceptance.TestData) string {
	return fmt.Sprintf(`
provider "azurerm" {
  features {}
}

%s

resource "azurerm_linux_web_app" "test" {
  name                = "acctestWA-%d"
  location            = azurerm_resource_group.test.location
  resource_group_name = azurerm_resource_group.test.name
  service_plan_id     = azurerm_service_plan.test.id

  site_config {}

  app_settings = {
    foo    = "bar"
    secret = "sauce"
    third  = "degree"
  }

  connection_string {
    name  = "First"
    value = "first-connection-string"
    type  = "Custom"
  }

  connection_string {
    name  = "Second"
    value = "some-postgresql-connection-string"
    type  = "PostgreSQL"
  }

  connection_string {
    name  = "Third"
    value = "some-postgresql-connection-string"
    type  = "PostgreSQL"
  }
}
`, r.baseTemplate(data), data.RandomInteger)
}

func (r LinuxWebAppResource) stickySettingsUpdate(data acceptance.TestData) string {
	return fmt.Sprintf(`
provider "azurerm" {
  features {}
}

%s

resource "azurerm_linux_web_app" "test" {
  name                = "acctestWA-%d"
  location            = azurerm_resource_group.test.location
  resource_group_name = azurerm_resource_group.test.name
  service_plan_id     = azurerm_service_plan.test.id

  site_config {}

  app_settings = {
    foo    = "bar"
    secret = "sauce"
    third  = "degree"
  }

  connection_string {
    name  = "First"
    value = "first-connection-string"
    type  = "Custom"
  }

  connection_string {
    name  = "Second"
    value = "some-postgresql-connection-string"
    type  = "PostgreSQL"
  }

  connection_string {
    name  = "Third"
    value = "some-postgresql-connection-string"
    type  = "PostgreSQL"
  }

  sticky_settings {
    app_setting_names = ["foo", "secret", "third"]
  }
}
`, r.baseTemplate(data), data.RandomInteger)
}

func (r LinuxWebAppResource) secondServicePlan(data acceptance.TestData) string {
	return fmt.Sprintf(`
provider "azurerm" {
  features {}
}

%s

resource "azurerm_service_plan" "test2" {
  name                = "acctestASP2-%[2]d"
  location            = azurerm_resource_group.test.location
  resource_group_name = azurerm_resource_group.test.name
  os_type             = "Linux"
  sku_name            = "B1"
}

resource "azurerm_linux_web_app" "test" {
  name                = "acctestWA-%[2]d"
  location            = azurerm_resource_group.test.location
  resource_group_name = azurerm_resource_group.test.name
  service_plan_id     = azurerm_service_plan.test2.id

  site_config {}

}
`, r.baseTemplate(data), data.RandomInteger)
}

func (r LinuxWebAppResource) requiresImport(data acceptance.TestData) string {
	return fmt.Sprintf(`

%s

resource "azurerm_linux_web_app" "import" {
  name                = azurerm_linux_web_app.test.name
  location            = azurerm_linux_web_app.test.location
  resource_group_name = azurerm_linux_web_app.test.resource_group_name
  service_plan_id     = azurerm_linux_web_app.test.service_plan_id

  site_config {}

}
`, r.basic(data))
}

func (r LinuxWebAppResource) loadBalancing(data acceptance.TestData, loadBalancingMode string) string {
	return fmt.Sprintf(`
provider "azurerm" {
  features {}
}

%s

resource "azurerm_linux_web_app" "test" {
  name                = "acctestWA-%d"
  location            = azurerm_resource_group.test.location
  resource_group_name = azurerm_resource_group.test.name
  service_plan_id     = azurerm_service_plan.test.id

  site_config {
    load_balancing_mode = "%s"
  }
}
`, r.baseTemplate(data), data.RandomInteger, loadBalancingMode)
}

func (r LinuxWebAppResource) withDetailedLogging(data acceptance.TestData, detailedErrorLogging bool) string {
	return fmt.Sprintf(`
provider "azurerm" {
  features {}
}

%s

resource "azurerm_linux_web_app" "test" {
  name                = "acctestWA-%d"
  location            = azurerm_resource_group.test.location
  resource_group_name = azurerm_resource_group.test.name
  service_plan_id     = azurerm_service_plan.test.id

  site_config {}

  logs {
    detailed_error_messages = %t
  }
}
`, r.baseTemplate(data), data.RandomInteger, detailedErrorLogging)
}

func (r LinuxWebAppResource) withLoggingComplete(data acceptance.TestData) string {
	return fmt.Sprintf(`
provider "azurerm" {
  features {}
}

%s

resource "azurerm_linux_web_app" "test" {
  name                = "acctestWA-%d"
  location            = azurerm_resource_group.test.location
  resource_group_name = azurerm_resource_group.test.name
  service_plan_id     = azurerm_service_plan.test.id

  site_config {}

  logs {
    detailed_error_messages = true
    failed_request_tracing  = true

    application_logs {
      file_system_level = "Warning"

      azure_blob_storage {
        level             = "Information"
        sas_url           = "http://x.com/"
        retention_in_days = 7
      }
    }

    http_logs {
      file_system {
        retention_in_days = 4
        retention_in_mb   = 25
      }
    }
  }
}
`, r.baseTemplate(data), data.RandomInteger)
}

func (r LinuxWebAppResource) withLogsHttpBlob(data acceptance.TestData) string {
	return fmt.Sprintf(`
provider "azurerm" {
  features {}
}

%s

resource "azurerm_linux_web_app" "test" {
  name                = "acctestWA-%d"
  location            = azurerm_resource_group.test.location
  resource_group_name = azurerm_resource_group.test.name
  service_plan_id     = azurerm_service_plan.test.id

  site_config {}

  logs {
    application_logs {
      file_system_level = "Warning"
      azure_blob_storage {
        level             = "Information"
        sas_url           = "http://x.com/"
        retention_in_days = 2
      }
    }

    http_logs {
      azure_blob_storage {
        sas_url           = "https://${azurerm_storage_account.test.name}.blob.core.windows.net/${azurerm_storage_container.test.name}${data.azurerm_storage_account_sas.test.sas}&sr=b"
        retention_in_days = 3
      }
    }
  }
}
`, r.templateWithStorageAccount(data), data.RandomInteger)
}

func (r LinuxWebAppResource) withIPRestrictions(data acceptance.TestData) string {
	return fmt.Sprintf(`
provider "azurerm" {
  features {}
}

%s

resource "azurerm_linux_web_app" "test" {
  name                = "acctestWA-%d"
  location            = azurerm_resource_group.test.location
  resource_group_name = azurerm_resource_group.test.name
  service_plan_id     = azurerm_service_plan.test.id

  site_config {
    ip_restriction {
      ip_address = "10.10.10.10/32"
      name       = "test-restriction"
      priority   = 123
      action     = "Allow"
      headers {
        x_azure_fdid      = ["55ce4ed1-4b06-4bf1-b40e-4638452104da"]
        x_fd_health_probe = ["1"]
        x_forwarded_for   = ["9.9.9.9/32", "2002::1234:abcd:ffff:c0a8:101/64"]
        x_forwarded_host  = ["example.com"]
      }
    }
  }
}
`, r.baseTemplate(data), data.RandomInteger)
}

func (r LinuxWebAppResource) withIPRestrictionsUpdate(data acceptance.TestData) string {
	return fmt.Sprintf(`
provider "azurerm" {
  features {}
}

%s

resource "azurerm_linux_web_app" "test" {
  name                = "acctestWA-%d"
  location            = azurerm_resource_group.test.location
  resource_group_name = azurerm_resource_group.test.name
  service_plan_id     = azurerm_service_plan.test.id

  site_config {
    ip_restriction {
      ip_address = "10.10.10.10/32"
      name       = "test-restriction"
      priority   = 123
      action     = "Allow"
      headers {
        x_azure_fdid      = ["55ce4ed1-4b06-4bf1-b40e-4638452104da", "6bde7211-57bc-4476-866a-c9676e22b9d7"]
        x_fd_health_probe = ["1"]
        x_forwarded_for   = ["9.9.9.9/32", "2002::1234:abcd:ffff:c0a8:101/64", "9.9.9.8/32"]
        x_forwarded_host  = ["example.com", "anotherexample.com"]
      }
    }
    ip_restriction {
      ip_address = "fe80::/64"
      name       = "test-restriction-v6"
      priority   = 124
      action     = "Allow"
      headers {
        x_azure_fdid      = ["55ce4ed1-4b06-4bf1-b40e-4638452104da", "6bde7211-57bc-4476-866a-c9676e22b9d7"]
        x_fd_health_probe = ["1"]
        x_forwarded_for   = ["9.9.9.9/32", "2002::1234:abcd:ffff:c0a8:101/64", "9.9.9.8/32"]
        x_forwarded_host  = ["example.com", "anotherexample.com"]
      }
    }
  }
}
`, r.baseTemplate(data), data.RandomInteger)
}

func (r LinuxWebAppResource) withAuthSettings(data acceptance.TestData) string {
	return fmt.Sprintf(`
provider "azurerm" {
  features {}
}

%s

resource "azurerm_linux_web_app" "test" {
  name                = "acctestWA-%d"
  location            = azurerm_resource_group.test.location
  resource_group_name = azurerm_resource_group.test.name
  service_plan_id     = azurerm_service_plan.test.id

  site_config {}

  auth_settings {
    enabled = true
    issuer  = "https://sts.windows.net/%s"

    additional_login_parameters = {
      test_key = "test_value"
    }

    allowed_external_redirect_urls = ["https://example.com"]

    active_directory {
      client_id     = "aadclientid"
      client_secret = "aadsecret"

      allowed_audiences = [
        "activedirectorytokenaudiences",
      ]
    }
  }
}
`, r.baseTemplate(data), data.RandomInteger, data.Client().TenantID)
}

func (r LinuxWebAppResource) withAuthSettingsUpdate(data acceptance.TestData) string {
	return fmt.Sprintf(`
provider "azurerm" {
  features {}
}

%s

resource "azurerm_linux_web_app" "test" {
  name                = "acctestWA-%d"
  location            = azurerm_resource_group.test.location
  resource_group_name = azurerm_resource_group.test.name
  service_plan_id     = azurerm_service_plan.test.id

  site_config {}

  auth_settings {
    enabled = true
    issuer  = "https://sts.windows.net/%s"

    additional_login_parameters = {
      test_key = "test_value"
    }

    allowed_external_redirect_urls = ["https://example.com"]

    default_provider              = "AzureActiveDirectory"
    token_refresh_extension_hours = 24
    token_store_enabled           = true
    unauthenticated_client_action = "RedirectToLoginPage"

    active_directory {
      client_id     = "aadclientid"
      client_secret = "aadsecret"

      allowed_audiences = [
        "activedirectorytokenaudiences",
      ]
    }

    facebook {
      app_id     = "facebookappid"
      app_secret = "facebookappsecret"

      oauth_scopes = [
        "facebookscope",
      ]
    }

    google {
      client_id     = "googleclientid"
      client_secret = "googleclientsecret"

      oauth_scopes = [
        "googlescope",
      ]
    }

    microsoft {
      client_id     = "microsoftclientid"
      client_secret = "microsoftclientsecret"

      oauth_scopes = [
        "microsoftscope",
      ]
    }

    twitter {
      consumer_key    = "twitterconsumerkey"
      consumer_secret = "twitterconsumersecret"
    }
  }
}
`, r.baseTemplate(data), data.RandomInteger, data.Client().TenantID)
}

func (r LinuxWebAppResource) withStorageAccount(data acceptance.TestData) string {
	return fmt.Sprintf(`
provider "azurerm" {
  features {}
}

%s

resource "azurerm_linux_web_app" "test" {
  name                = "acctestWA-%d"
  location            = azurerm_resource_group.test.location
  resource_group_name = azurerm_resource_group.test.name
  service_plan_id     = azurerm_service_plan.test.id

  site_config {}

  storage_account {
    name         = "files"
    type         = "AzureFiles"
    account_name = azurerm_storage_account.test.name
    share_name   = azurerm_storage_share.test.name
    access_key   = azurerm_storage_account.test.primary_access_key
    mount_path   = "/files"
  }

}
`, r.templateWithStorageAccount(data), data.RandomInteger)
}

func (r LinuxWebAppResource) withStorageAccountUpdate(data acceptance.TestData) string {
	return fmt.Sprintf(`
provider "azurerm" {
  features {}
}

%s

resource "azurerm_linux_web_app" "test" {
  name                = "acctestWA-%d"
  location            = azurerm_resource_group.test.location
  resource_group_name = azurerm_resource_group.test.name
  service_plan_id     = azurerm_service_plan.test.id

  site_config {}

  storage_account {
    name         = "updatedfiles"
    type         = "AzureBlob"
    account_name = azurerm_storage_account.test.name
    share_name   = azurerm_storage_share.test.name
    access_key   = azurerm_storage_account.test.primary_access_key
    mount_path   = "/blob"
  }

}
`, r.templateWithStorageAccount(data), data.RandomInteger)
}

func (r LinuxWebAppResource) dotNet(data acceptance.TestData, dotNetVersion string) string {
	return fmt.Sprintf(`
provider "azurerm" {
  features {}
}

%s

resource "azurerm_linux_web_app" "test" {
  name                = "acctestWA-%d"
  location            = azurerm_resource_group.test.location
  resource_group_name = azurerm_resource_group.test.name
  service_plan_id     = azurerm_service_plan.test.id

  site_config {
    application_stack {
      dotnet_version = "%s"
    }
  }
}
`, r.baseTemplate(data), data.RandomInteger, dotNetVersion)
}

func (r LinuxWebAppResource) php(data acceptance.TestData, phpVersion string) string {
	return fmt.Sprintf(`
provider "azurerm" {
  features {}
}

%s

resource "azurerm_linux_web_app" "test" {
  name                = "acctestWA-%d"
  location            = azurerm_resource_group.test.location
  resource_group_name = azurerm_resource_group.test.name
  service_plan_id     = azurerm_service_plan.test.id

  site_config {
    application_stack {
      php_version = "%s"
    }
  }
}
`, r.baseTemplate(data), data.RandomInteger, phpVersion)
}

func (r LinuxWebAppResource) python(data acceptance.TestData, pythonVersion string) string {
	return fmt.Sprintf(`
provider "azurerm" {
  features {}
}

%s

resource "azurerm_linux_web_app" "test" {
  name                = "acctestWA-%d"
  location            = azurerm_resource_group.test.location
  resource_group_name = azurerm_resource_group.test.name
  service_plan_id     = azurerm_service_plan.test.id

  site_config {
    application_stack {
      python_version = "%s"
    }
  }
}
`, r.baseTemplate(data), data.RandomInteger, pythonVersion)
}

func (r LinuxWebAppResource) ruby(data acceptance.TestData, rubyVersion string) string {
	return fmt.Sprintf(`
provider "azurerm" {
  features {}
}

%s

resource "azurerm_linux_web_app" "test" {
  name                = "acctestWA-%d"
  location            = azurerm_resource_group.test.location
  resource_group_name = azurerm_resource_group.test.name
  service_plan_id     = azurerm_service_plan.test.id

  site_config {
    application_stack {
      ruby_version = "%s"
    }
  }
}
`, r.baseTemplate(data), data.RandomInteger, rubyVersion)
}

func (r LinuxWebAppResource) node(data acceptance.TestData, nodeVersion string) string {
	return fmt.Sprintf(`
provider "azurerm" {
  features {}
}

%s

resource "azurerm_linux_web_app" "test" {
  name                = "acctestWA-%d"
  location            = azurerm_resource_group.test.location
  resource_group_name = azurerm_resource_group.test.name
  service_plan_id     = azurerm_service_plan.test.id

  site_config {
    application_stack {
      node_version = "%s"
    }
  }
}
`, r.baseTemplate(data), data.RandomInteger, nodeVersion)
}

func (r LinuxWebAppResource) java(data acceptance.TestData, javaVersion, javaServer, javaServerVersion string) string {
	return fmt.Sprintf(`
provider "azurerm" {
  features {}
}

%s

resource "azurerm_linux_web_app" "test" {
  name                = "acctestWA-%d"
  location            = azurerm_resource_group.test.location
  resource_group_name = azurerm_resource_group.test.name
  service_plan_id     = azurerm_service_plan.test.id

  site_config {
    application_stack {
      java_version        = "%s"
      java_server         = "%s"
      java_server_version = "%s"
    }
  }
}
`, r.baseTemplate(data), data.RandomInteger, javaVersion, javaServer, javaServerVersion)
}

func (r LinuxWebAppResource) javaPremiumV3Plan(data acceptance.TestData, javaVersion, javaServer, javaServerVersion string) string {
	return fmt.Sprintf(`
provider "azurerm" {
  features {}
}

%s

resource "azurerm_linux_web_app" "test" {
  name                = "acctestWA-%d"
  location            = azurerm_resource_group.test.location
  resource_group_name = azurerm_resource_group.test.name
  service_plan_id     = azurerm_service_plan.test.id

  site_config {
    application_stack {
      java_version        = "%s"
      java_server         = "%s"
      java_server_version = "%s"
    }
  }
}
`, r.premiumV3PlanTemplate(data), data.RandomInteger, javaVersion, javaServer, javaServerVersion)
}

func (r LinuxWebAppResource) docker(data acceptance.TestData, containerImage, containerTag string) string {
	return fmt.Sprintf(`
provider "azurerm" {
  features {}
}

%s

resource "azurerm_linux_web_app" "test" {
  name                = "acctestWA-%d"
  location            = azurerm_resource_group.test.location
  resource_group_name = azurerm_resource_group.test.name
  service_plan_id     = azurerm_service_plan.test.id

  app_settings = {
    "DOCKER_REGISTRY_SERVER_URL"          = "https://mcr.microsoft.com"
    "DOCKER_REGISTRY_SERVER_USERNAME"     = ""
    "DOCKER_REGISTRY_SERVER_PASSWORD"     = ""
    "WEBSITES_ENABLE_APP_SERVICE_STORAGE" = "false"

  }

  site_config {
    application_stack {
      docker_image     = "%s"
      docker_image_tag = "%s"
    }
  }
}
`, r.baseTemplate(data), data.RandomInteger, containerImage, containerTag)
}

func (r LinuxWebAppResource) autoHealRules(data acceptance.TestData) string {
	return fmt.Sprintf(`
provider "azurerm" {
  features {}
}

%s

resource "azurerm_linux_web_app" "test" {
  name                = "acctestWA-%d"
  location            = azurerm_resource_group.test.location
  resource_group_name = azurerm_resource_group.test.name
  service_plan_id     = azurerm_service_plan.test.id

  site_config {
    auto_heal_enabled = true

    auto_heal_setting {
      trigger {
        status_code {
          status_code_range = "500"
          interval          = "00:01:00"
          count             = 10
        }
      }

      action {
        action_type                    = "Recycle"
        minimum_process_execution_time = "00:05:00"
      }
    }
  }
}
`, r.baseTemplate(data), data.RandomInteger)
}

func (r LinuxWebAppResource) autoHealRulesUpdate(data acceptance.TestData) string {
	return fmt.Sprintf(`
provider "azurerm" {
  features {}
}

%s

resource "azurerm_linux_web_app" "test" {
  name                = "acctestWA-%d"
  location            = azurerm_resource_group.test.location
  resource_group_name = azurerm_resource_group.test.name
  service_plan_id     = azurerm_service_plan.test.id

  site_config {
    auto_heal_enabled = true

    auto_heal_setting {
      trigger {
        status_code {
          status_code_range = "500"
          interval          = "00:01:00"
          count             = 10
        }
        status_code {
          status_code_range = "400-404"
          interval          = "00:10:00"
          count             = 10
        }
      }

      action {
        action_type                    = "Recycle"
        minimum_process_execution_time = "00:10:00"
      }
    }
  }
}
`, r.baseTemplate(data), data.RandomInteger)
}

func (r LinuxWebAppResource) autoHealRulesStatusCodeRange(data acceptance.TestData) string {
	return fmt.Sprintf(`
provider "azurerm" {
  features {}
}

%s

resource "azurerm_linux_web_app" "test" {
  name                = "acctestWA-%d"
  location            = azurerm_resource_group.test.location
  resource_group_name = azurerm_resource_group.test.name
  service_plan_id     = azurerm_service_plan.test.id

  site_config {
    auto_heal_enabled = true

    auto_heal_setting {
      trigger {
        status_code {
          status_code_range = "500-599"
          interval          = "00:01:00"
          count             = 10
        }
      }

      action {
        action_type                    = "Recycle"
        minimum_process_execution_time = "00:05:00"
      }
    }
  }
}
`, r.baseTemplate(data), data.RandomInteger)
}

func (r LinuxWebAppResource) autoHealRulesSlowRequest(data acceptance.TestData) string {
	return fmt.Sprintf(`
provider "azurerm" {
  features {}
}

%s

resource "azurerm_linux_web_app" "test" {
  name                = "acctestWA-%d"
  location            = azurerm_resource_group.test.location
  resource_group_name = azurerm_resource_group.test.name
  service_plan_id     = azurerm_service_plan.test.id

  site_config {
    auto_heal_enabled = true

    auto_heal_setting {
      trigger {
        slow_request {
          count      = "10"
          interval   = "00:10:00"
          time_taken = "00:00:10"
          path       = null
        }
      }

      action {
        action_type                    = "Recycle"
        minimum_process_execution_time = "00:05:00"
      }
    }
  }
}
`, r.baseTemplate(data), data.RandomInteger)
}

func (r LinuxWebAppResource) identitySystemAssigned(data acceptance.TestData) string {
	return fmt.Sprintf(`
provider "azurerm" {
  features {}
}

%[1]s

resource "azurerm_linux_web_app" "test" {
  name                = "acctestWA-%[2]d"
  location            = azurerm_resource_group.test.location
  resource_group_name = azurerm_resource_group.test.name
  service_plan_id     = azurerm_service_plan.test.id

  site_config {}

  identity {
    type = "SystemAssigned"
  }
}
`, r.baseTemplate(data), data.RandomInteger)
}

func (r LinuxWebAppResource) identitySystemAssignedUserAssigned(data acceptance.TestData) string {
	return fmt.Sprintf(`
provider "azurerm" {
  features {}
}

%[1]s

resource "azurerm_user_assigned_identity" "test" {
  name                = "acctestUAI-%[2]d"
  resource_group_name = azurerm_resource_group.test.name
  location            = azurerm_resource_group.test.location
}

resource "azurerm_linux_web_app" "test" {
  name                = "acctestWA-%[2]d"
  location            = azurerm_resource_group.test.location
  resource_group_name = azurerm_resource_group.test.name
  service_plan_id     = azurerm_service_plan.test.id

  site_config {}

  identity {
    type         = "SystemAssigned, UserAssigned"
    identity_ids = [azurerm_user_assigned_identity.test.id]
  }
}
`, r.baseTemplate(data), data.RandomInteger)
}

func (r LinuxWebAppResource) identityUserAssigned(data acceptance.TestData) string {
	return fmt.Sprintf(`
provider "azurerm" {
  features {}
}

%[1]s

resource "azurerm_user_assigned_identity" "test" {
  name                = "acctestUAI-%[2]d"
  resource_group_name = azurerm_resource_group.test.name
  location            = azurerm_resource_group.test.location
}

resource "azurerm_linux_web_app" "test" {
  name                = "acctestWA-%[2]d"
  location            = azurerm_resource_group.test.location
  resource_group_name = azurerm_resource_group.test.name
  service_plan_id     = azurerm_service_plan.test.id

  site_config {}

  identity {
    type         = "UserAssigned"
    identity_ids = [azurerm_user_assigned_identity.test.id]
  }
}
`, r.baseTemplate(data), data.RandomInteger)
}

func (r LinuxWebAppResource) identityUserAssignedKeyVaultIdentity(data acceptance.TestData) string {
	return fmt.Sprintf(`
provider "azurerm" {
  features {}
}

%[1]s

resource "azurerm_user_assigned_identity" "test" {
  name                = "acctestUAI-%[2]d"
  resource_group_name = azurerm_resource_group.test.name
  location            = azurerm_resource_group.test.location
}

resource "azurerm_user_assigned_identity" "kv" {
  name                = "acctestUAI-kv-%[2]d"
  resource_group_name = azurerm_resource_group.test.name
  location            = azurerm_resource_group.test.location
}

resource "azurerm_linux_web_app" "test" {
  name                = "acctestWA-%[2]d"
  location            = azurerm_resource_group.test.location
  resource_group_name = azurerm_resource_group.test.name
  service_plan_id     = azurerm_service_plan.test.id

  site_config {}

  identity {
    type         = "UserAssigned"
    identity_ids = [azurerm_user_assigned_identity.test.id, azurerm_user_assigned_identity.kv.id]
  }

  key_vault_reference_identity_id = azurerm_user_assigned_identity.kv.id
}
`, r.baseTemplate(data), data.RandomInteger)
}

func (r LinuxWebAppResource) zipDeploy(data acceptance.TestData) string {
	return fmt.Sprintf(`
provider "azurerm" {
  features {}
}

%s

resource "azurerm_linux_web_app" "test" {
  name                = "acctestWA-%d"
  location            = azurerm_resource_group.test.location
  resource_group_name = azurerm_resource_group.test.name
  service_plan_id     = azurerm_service_plan.test.id

  app_settings = {
    WEBSITE_RUN_FROM_PACKAGE       = "1"
    SCM_DO_BUILD_DURING_DEPLOYMENT = "true"
  }

  site_config {
    application_stack {
      python_version = "3.9"
    }
  }

  zip_deploy_file = "./testdata/msdocs-python-flask-webapp-quickstart-main.zip"
}
`, r.baseTemplate(data), data.RandomInteger)
}

// TODO - Test for new acr creds?

// Templates

func (LinuxWebAppResource) baseTemplate(data acceptance.TestData) string {
	return fmt.Sprintf(`

resource "azurerm_resource_group" "test" {
  name     = "acctestRG-%d"
  location = "%s"
}

resource "azurerm_service_plan" "test" {
  name                = "acctestASP-%d"
  location            = azurerm_resource_group.test.location
  resource_group_name = azurerm_resource_group.test.name
  os_type             = "Linux"
  sku_name            = "B1"
}
`, data.RandomInteger, data.Locations.Primary, data.RandomInteger)
}

func (LinuxWebAppResource) linuxFreeSkuTemplate(data acceptance.TestData) string {
	return fmt.Sprintf(`

resource "azurerm_resource_group" "test" {
  name     = "acctestRG-%d"
  location = "%s"
}

resource "azurerm_service_plan" "test" {
  name                = "acctestASP-%d"
  location            = azurerm_resource_group.test.location
  resource_group_name = azurerm_resource_group.test.name
  os_type             = "Linux"
  sku_name            = "F1"
}
`, data.RandomInteger, data.Locations.Primary, data.RandomInteger)
}

func (LinuxWebAppResource) standardPlanTemplate(data acceptance.TestData) string {
	return fmt.Sprintf(`

resource "azurerm_resource_group" "test" {
  name     = "acctestRG-%d"
  location = "%s"
}

resource "azurerm_service_plan" "test" {
  name                = "acctestASP-%d"
  location            = azurerm_resource_group.test.location
  resource_group_name = azurerm_resource_group.test.name
  os_type             = "Linux"
  sku_name            = "S1"
}
`, data.RandomInteger, data.Locations.Primary, data.RandomInteger)
}

func (LinuxWebAppResource) premiumV3PlanTemplate(data acceptance.TestData) string {
	return fmt.Sprintf(`

resource "azurerm_resource_group" "test" {
  name     = "acctestRG-%d"
  location = "%s"
}

resource "azurerm_service_plan" "test" {
  name                = "acctestASP-%d"
  location            = azurerm_resource_group.test.location
  resource_group_name = azurerm_resource_group.test.name
  os_type             = "Linux"
  sku_name            = "P1v3"
}
`, data.RandomInteger, data.Locations.Primary, data.RandomInteger)
}

// nolint: unused
func (r LinuxWebAppResource) templateWithStorageAccount(data acceptance.TestData) string {
	return fmt.Sprintf(`

%s

resource "azurerm_user_assigned_identity" "test" {
  name                = "acct-%d"
  resource_group_name = azurerm_resource_group.test.name
  location            = azurerm_resource_group.test.location
}

resource "azurerm_storage_account" "test" {
  name                     = "acctestsa%s"
  resource_group_name      = azurerm_resource_group.test.name
  location                 = azurerm_resource_group.test.location
  account_tier             = "Standard"
  account_replication_type = "LRS"
}

resource "azurerm_storage_container" "test" {
  name                  = "test"
  storage_account_name  = azurerm_storage_account.test.name
  container_access_type = "private"
}

resource "azurerm_storage_share" "test" {
  name                 = "test"
  storage_account_name = azurerm_storage_account.test.name
  quota                = 1
}

data "azurerm_storage_account_sas" "test" {
  connection_string = azurerm_storage_account.test.primary_connection_string
  https_only        = true

  resource_types {
    service   = false
    container = false
    object    = true
  }

  services {
    blob  = true
    queue = false
    table = false
    file  = false
  }

  start  = "2021-04-01"
  expiry = "2024-03-30"

  permissions {
    read    = false
    write   = true
    delete  = false
    list    = false
    add     = false
    create  = false
    update  = false
    process = false
    tag     = false
    filter  = false
  }
}
`, r.standardPlanTemplate(data), data.RandomInteger, data.RandomString)
}

func (r LinuxWebAppResource) vNetIntegrationWebApp_basic(data acceptance.TestData) string {
	return fmt.Sprintf(`
provider "azurerm" {
  features {}
}

%s

resource "azurerm_virtual_network" "test" {
  name                = "vnet-%d"
  address_space       = ["10.0.0.0/16"]
  location            = azurerm_resource_group.test.location
  resource_group_name = azurerm_resource_group.test.name
}

resource "azurerm_subnet" "test1" {
  name                 = "subnet1"
  resource_group_name  = azurerm_resource_group.test.name
  virtual_network_name = azurerm_virtual_network.test.name
  address_prefixes     = ["10.0.1.0/24"]

  delegation {
    name = "delegation"

    service_delegation {
      name    = "Microsoft.Web/serverFarms"
      actions = ["Microsoft.Network/virtualNetworks/subnets/action"]
    }
  }
}

resource "azurerm_subnet" "test2" {
  name                 = "subnet2"
  resource_group_name  = azurerm_resource_group.test.name
  virtual_network_name = azurerm_virtual_network.test.name
  address_prefixes     = ["10.0.2.0/24"]

  delegation {
    name = "delegation"

    service_delegation {
      name    = "Microsoft.Web/serverFarms"
      actions = ["Microsoft.Network/virtualNetworks/subnets/action"]
    }
  }
}

resource "azurerm_linux_web_app" "test" {
  name                = "acctestWA-%d"
  location            = azurerm_resource_group.test.location
  resource_group_name = azurerm_resource_group.test.name
  service_plan_id     = azurerm_service_plan.test.id

  site_config {}
}
`, r.baseTemplate(data), data.RandomInteger, data.RandomInteger)
}

func (r LinuxWebAppResource) vNetIntegrationWebApp_subnet1(data acceptance.TestData) string {
	return fmt.Sprintf(`
provider "azurerm" {
  features {}
}

%s

resource "azurerm_virtual_network" "test" {
  name                = "vnet-%d"
  address_space       = ["10.0.0.0/16"]
  location            = azurerm_resource_group.test.location
  resource_group_name = azurerm_resource_group.test.name
}

resource "azurerm_subnet" "test1" {
  name                 = "subnet1"
  resource_group_name  = azurerm_resource_group.test.name
  virtual_network_name = azurerm_virtual_network.test.name
  address_prefixes     = ["10.0.1.0/24"]

  delegation {
    name = "delegation"

    service_delegation {
      name    = "Microsoft.Web/serverFarms"
      actions = ["Microsoft.Network/virtualNetworks/subnets/action"]
    }
  }
}

resource "azurerm_subnet" "test2" {
  name                 = "subnet2"
  resource_group_name  = azurerm_resource_group.test.name
  virtual_network_name = azurerm_virtual_network.test.name
  address_prefixes     = ["10.0.2.0/24"]

  delegation {
    name = "delegation"

    service_delegation {
      name    = "Microsoft.Web/serverFarms"
      actions = ["Microsoft.Network/virtualNetworks/subnets/action"]
    }
  }
}

resource "azurerm_linux_web_app" "test" {
  name                      = "acctestWA-%d"
  location                  = azurerm_resource_group.test.location
  resource_group_name       = azurerm_resource_group.test.name
  service_plan_id           = azurerm_service_plan.test.id
  virtual_network_subnet_id = azurerm_subnet.test1.id

  site_config {}
}
`, r.baseTemplate(data), data.RandomInteger, data.RandomInteger)
}

func (r LinuxWebAppResource) vNetIntegrationWebApp_subnet2(data acceptance.TestData) string {
	return fmt.Sprintf(`
provider "azurerm" {
  features {}
}

%s

resource "azurerm_virtual_network" "test" {
  name                = "vnet-%d"
  address_space       = ["10.0.0.0/16"]
  location            = azurerm_resource_group.test.location
  resource_group_name = azurerm_resource_group.test.name
}

resource "azurerm_subnet" "test1" {
  name                 = "subnet1"
  resource_group_name  = azurerm_resource_group.test.name
  virtual_network_name = azurerm_virtual_network.test.name
  address_prefixes     = ["10.0.1.0/24"]

  delegation {
    name = "delegation"

    service_delegation {
      name    = "Microsoft.Web/serverFarms"
      actions = ["Microsoft.Network/virtualNetworks/subnets/action"]
    }
  }
}

resource "azurerm_subnet" "test2" {
  name                 = "subnet2"
  resource_group_name  = azurerm_resource_group.test.name
  virtual_network_name = azurerm_virtual_network.test.name
  address_prefixes     = ["10.0.2.0/24"]

  delegation {
    name = "delegation"

    service_delegation {
      name    = "Microsoft.Web/serverFarms"
      actions = ["Microsoft.Network/virtualNetworks/subnets/action"]
    }
  }
}

resource "azurerm_linux_web_app" "test" {
  name                      = "acctestWA-%d"
  location                  = azurerm_resource_group.test.location
  resource_group_name       = azurerm_resource_group.test.name
  service_plan_id           = azurerm_service_plan.test.id
  virtual_network_subnet_id = azurerm_subnet.test2.id

  site_config {}
}
`, r.baseTemplate(data), data.RandomInteger, data.RandomInteger)
}<|MERGE_RESOLUTION|>--- conflicted
+++ resolved
@@ -1072,11 +1072,6 @@
 			Config: r.basic(data),
 			Check: acceptance.ComposeTestCheckFunc(
 				check.That(data.ResourceName).ExistsInAzure(r),
-<<<<<<< HEAD
-=======
-				check.That(data.ResourceName).Key("app_settings").DoesNotExist(),
-				check.That(data.ResourceName).Key("sticky_settings.#").HasValue("0"),
->>>>>>> 51c95924
 			),
 		},
 		data.ImportStep(),
@@ -1105,11 +1100,6 @@
 			Config: r.stickySettingsRemoved(data),
 			Check: acceptance.ComposeTestCheckFunc(
 				check.That(data.ResourceName).ExistsInAzure(r),
-<<<<<<< HEAD
-=======
-				check.That(data.ResourceName).Key("app_settings.foo").HasValue("bar"),
-				check.That(data.ResourceName).Key("sticky_settings.#").HasValue("0"),
->>>>>>> 51c95924
 			),
 		},
 		data.ImportStep(),
