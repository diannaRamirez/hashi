package appservice_test

import (
	"context"
	"fmt"
	"regexp"
	"testing"

	"github.com/hashicorp/terraform-provider-azurerm/internal/acceptance"
	"github.com/hashicorp/terraform-provider-azurerm/internal/acceptance/check"
	"github.com/hashicorp/terraform-provider-azurerm/internal/clients"
	"github.com/hashicorp/terraform-provider-azurerm/internal/services/appservice/parse"
	"github.com/hashicorp/terraform-provider-azurerm/internal/tf/pluginsdk"
	"github.com/hashicorp/terraform-provider-azurerm/utils"
)

type LinuxWebAppResource struct{}

func TestAccLinuxWebApp_basic(t *testing.T) {
	data := acceptance.BuildTestData(t, "azurerm_linux_web_app", "test")
	r := LinuxWebAppResource{}

	data.ResourceTest(t, r, []acceptance.TestStep{
		{
			Config: r.basic(data),
			Check: acceptance.ComposeTestCheckFunc(
				check.That(data.ResourceName).ExistsInAzure(r),
				check.That(data.ResourceName).Key("kind").HasValue("app,linux"),
			),
		},
		data.ImportStep(),
	})
}

func TestAccLinuxWebApp_freeSkuAlwaysOnShouldFail(t *testing.T) {
	data := acceptance.BuildTestData(t, "azurerm_linux_web_app", "test")
	r := LinuxWebAppResource{}

	data.ResourceTest(t, r, []acceptance.TestStep{
		{
			Config:      r.linuxFreeSku(data),
			ExpectError: regexp.MustCompile("always_on cannot be set to true when using Free, F1, D1 Sku"),
		},
	})
}

func TestAccLinuxWebApp_complete(t *testing.T) {
	data := acceptance.BuildTestData(t, "azurerm_linux_web_app", "test")
	r := LinuxWebAppResource{}

	data.ResourceTest(t, r, []acceptance.TestStep{
		{
			Config: r.complete(data),
			Check: acceptance.ComposeTestCheckFunc(
				check.That(data.ResourceName).ExistsInAzure(r),
			),
		},
		data.ImportStep(),
	})
}

func TestAccLinuxWebApp_completeUpdated(t *testing.T) {
	data := acceptance.BuildTestData(t, "azurerm_linux_web_app", "test")
	r := LinuxWebAppResource{}

	data.ResourceTest(t, r, []acceptance.TestStep{
		{
			Config: r.basicWithStorage(data),
			Check: acceptance.ComposeTestCheckFunc(
				check.That(data.ResourceName).ExistsInAzure(r),
				check.That(data.ResourceName).Key("kind").HasValue("app,linux"),
			),
		},
		data.ImportStep(),
		{
			Config: r.complete(data),
			Check: acceptance.ComposeTestCheckFunc(
				check.That(data.ResourceName).ExistsInAzure(r),
			),
		},
		data.ImportStep(),
		{
			Config: r.completeUpdate(data),
			Check: acceptance.ComposeTestCheckFunc(
				check.That(data.ResourceName).ExistsInAzure(r),
			),
		},
		data.ImportStep(),
		{
			Config: r.basicWithStorage(data),
			Check: acceptance.ComposeTestCheckFunc(
				check.That(data.ResourceName).ExistsInAzure(r),
				check.That(data.ResourceName).Key("kind").HasValue("app,linux"),
			),
		},
		data.ImportStep(),
	})
}

func TestAccLinuxWebApp_backup(t *testing.T) {
	data := acceptance.BuildTestData(t, "azurerm_linux_web_app", "test")
	r := LinuxWebAppResource{}

	data.ResourceTest(t, r, []acceptance.TestStep{
		{
			Config: r.withBackup(data),
			Check: acceptance.ComposeTestCheckFunc(
				check.That(data.ResourceName).ExistsInAzure(r),
			),
		},
		data.ImportStep(),
	})
}

func TestAccLinuxWebApp_backupUpdate(t *testing.T) {
	data := acceptance.BuildTestData(t, "azurerm_linux_web_app", "test")
	r := LinuxWebAppResource{}

	data.ResourceTest(t, r, []acceptance.TestStep{
		{
			Config: r.basic(data),
			Check: acceptance.ComposeTestCheckFunc(
				check.That(data.ResourceName).ExistsInAzure(r),
			),
		},
		data.ImportStep(),
		{
			Config: r.withBackup(data),
			Check: acceptance.ComposeTestCheckFunc(
				check.That(data.ResourceName).ExistsInAzure(r),
			),
		},
		data.ImportStep(),
		{
			Config: r.withBackupRemoved(data),
			Check: acceptance.ComposeTestCheckFunc(
				check.That(data.ResourceName).ExistsInAzure(r),
			),
		},
		data.ImportStep(),
	})
}

func TestAccLinuxWebApp_withConnectionStrings(t *testing.T) {
	data := acceptance.BuildTestData(t, "azurerm_linux_web_app", "test")
	r := LinuxWebAppResource{}

	data.ResourceTest(t, r, []acceptance.TestStep{
		{
			Config: r.withConnectionStrings(data),
			Check: acceptance.ComposeTestCheckFunc(
				check.That(data.ResourceName).ExistsInAzure(r),
				check.That(data.ResourceName).Key("kind").HasValue("app,linux"),
			),
		},
		data.ImportStep(),
	})
}

func TestAccLinuxWebApp_withConnectionStringsUpdate(t *testing.T) {
	data := acceptance.BuildTestData(t, "azurerm_linux_web_app", "test")
	r := LinuxWebAppResource{}

	data.ResourceTest(t, r, []acceptance.TestStep{
		{
			Config: r.basic(data),
			Check: acceptance.ComposeTestCheckFunc(
				check.That(data.ResourceName).ExistsInAzure(r),
				check.That(data.ResourceName).Key("kind").HasValue("app,linux"),
			),
		},
		data.ImportStep(),
		{
			Config: r.withConnectionStrings(data),
			Check: acceptance.ComposeTestCheckFunc(
				check.That(data.ResourceName).ExistsInAzure(r),
				check.That(data.ResourceName).Key("kind").HasValue("app,linux"),
			),
		},
		data.ImportStep(),
		{
			Config: r.withConnectionStringsUpdate(data),
			Check: acceptance.ComposeTestCheckFunc(
				check.That(data.ResourceName).ExistsInAzure(r),
				check.That(data.ResourceName).Key("kind").HasValue("app,linux"),
			),
		},
		data.ImportStep(),
		{
			Config: r.withConnectionStrings(data),
			Check: acceptance.ComposeTestCheckFunc(
				check.That(data.ResourceName).ExistsInAzure(r),
				check.That(data.ResourceName).Key("kind").HasValue("app,linux"),
			),
		},
		data.ImportStep(),
		{
			Config: r.basic(data),
			Check: acceptance.ComposeTestCheckFunc(
				check.That(data.ResourceName).ExistsInAzure(r),
				check.That(data.ResourceName).Key("kind").HasValue("app,linux"),
			),
		},
		data.ImportStep(),
	})
}

func TestAccLinuxWebApp_withLogging(t *testing.T) {
	data := acceptance.BuildTestData(t, "azurerm_linux_web_app", "test")
	r := LinuxWebAppResource{}

	data.ResourceTest(t, r, []acceptance.TestStep{
		{
			Config: r.withLoggingComplete(data),
			Check: acceptance.ComposeTestCheckFunc(
				check.That(data.ResourceName).ExistsInAzure(r),
				check.That(data.ResourceName).Key("site_config.0.detailed_error_logging_enabled").HasValue("true"),
				check.That(data.ResourceName).Key("logs.0.detailed_error_messages").HasValue("true"),
			),
		},
		data.ImportStep(),
	})
}

func TestAccLinuxWebApp_removeLogging(t *testing.T) {
	data := acceptance.BuildTestData(t, "azurerm_linux_web_app", "test")
	r := LinuxWebAppResource{}

	data.ResourceTest(t, r, []acceptance.TestStep{
		{
			Config: r.withLoggingComplete(data),
			Check: acceptance.ComposeTestCheckFunc(
				check.That(data.ResourceName).ExistsInAzure(r),
				check.That(data.ResourceName).Key("site_config.0.detailed_error_logging_enabled").HasValue("true"),
				check.That(data.ResourceName).Key("logs.0.detailed_error_messages").HasValue("true"),
			),
		},
		data.ImportStep(),
		{
			Config: r.basic(data),
			Check: acceptance.ComposeTestCheckFunc(
				check.That(data.ResourceName).ExistsInAzure(r),
			),
		},
		data.ImportStep(),
	})
}

func TestAccLinuxWebApp_withLoggingUpdate(t *testing.T) {
	data := acceptance.BuildTestData(t, "azurerm_linux_web_app", "test")
	r := LinuxWebAppResource{}

	data.ResourceTest(t, r, []acceptance.TestStep{
		{
			Config: r.basic(data),
			Check: acceptance.ComposeTestCheckFunc(
				check.That(data.ResourceName).ExistsInAzure(r),
			),
		},
		data.ImportStep(),
		{
			Config: r.withDetailedLogging(data, true),
			Check: acceptance.ComposeTestCheckFunc(
				check.That(data.ResourceName).ExistsInAzure(r),
				check.That(data.ResourceName).Key("site_config.0.detailed_error_logging_enabled").HasValue("true"),
				check.That(data.ResourceName).Key("logs.0.detailed_error_messages").HasValue("true"),
			),
		},
		data.ImportStep(),
		{
			Config: r.withLogsHttpBlob(data),
			Check: acceptance.ComposeTestCheckFunc(
				check.That(data.ResourceName).ExistsInAzure(r),
				check.That(data.ResourceName).Key("site_config.0.detailed_error_logging_enabled").HasValue("false"),
				check.That(data.ResourceName).Key("logs.0.detailed_error_messages").HasValue("false"),
			),
		},
		data.ImportStep(),
		{
			Config: r.withLoggingComplete(data),
			Check: acceptance.ComposeTestCheckFunc(
				check.That(data.ResourceName).ExistsInAzure(r),
				check.That(data.ResourceName).Key("site_config.0.detailed_error_logging_enabled").HasValue("true"),
				check.That(data.ResourceName).Key("logs.0.detailed_error_messages").HasValue("true"),
			),
		},
		data.ImportStep(),
		{
			Config: r.basic(data),
			Check: acceptance.ComposeTestCheckFunc(
				check.That(data.ResourceName).ExistsInAzure(r),
			),
		},
		data.ImportStep(),
	})
}

func TestAccLinuxWebApp_requiresImport(t *testing.T) {
	data := acceptance.BuildTestData(t, "azurerm_linux_web_app", "test")
	r := LinuxWebAppResource{}

	data.ResourceTest(t, r, []acceptance.TestStep{
		{
			Config: r.basic(data),
			Check: acceptance.ComposeTestCheckFunc(
				check.That(data.ResourceName).ExistsInAzure(r),
			),
		},
		data.RequiresImportErrorStep(r.requiresImport),
	})
}

func TestAccLinuxWebApp_updateServicePlan(t *testing.T) {
	data := acceptance.BuildTestData(t, "azurerm_linux_web_app", "test")
	r := LinuxWebAppResource{}

	data.ResourceTest(t, r, []acceptance.TestStep{
		{
			Config: r.basic(data),
			Check: acceptance.ComposeTestCheckFunc(
				check.That(data.ResourceName).ExistsInAzure(r),
			),
		},
		data.ImportStep(),
		{
			Config: r.secondServicePlan(data),
			Check: acceptance.ComposeTestCheckFunc(
				check.That(data.ResourceName).ExistsInAzure(r),
			),
		},
		data.ImportStep(),
	})
}

func TestAccLinuxWebApp_loadBalancing(t *testing.T) {
	data := acceptance.BuildTestData(t, "azurerm_linux_web_app", "test")
	r := LinuxWebAppResource{}

	data.ResourceTest(t, r, []acceptance.TestStep{
		{
			Config: r.loadBalancing(data, "WeightedRoundRobin"),
			Check: acceptance.ComposeTestCheckFunc(
				check.That(data.ResourceName).ExistsInAzure(r),
				check.That(data.ResourceName).Key("kind").HasValue("app,linux"),
			),
		},
		data.ImportStep(),
	})
}

func TestAccLinuxWebApp_withIPRestrictions(t *testing.T) {
	data := acceptance.BuildTestData(t, "azurerm_linux_web_app", "test")
	r := LinuxWebAppResource{}

	data.ResourceTest(t, r, []acceptance.TestStep{
		{
			Config: r.withIPRestrictions(data),
			Check: acceptance.ComposeTestCheckFunc(
				check.That(data.ResourceName).ExistsInAzure(r),
			),
		},
		data.ImportStep(),
	})
}

func TestAccLinuxWebApp_withIPRestrictionsUpdate(t *testing.T) {
	data := acceptance.BuildTestData(t, "azurerm_linux_web_app", "test")
	r := LinuxWebAppResource{}

	data.ResourceTest(t, r, []acceptance.TestStep{
		{
			Config: r.withIPRestrictions(data),
			Check: acceptance.ComposeTestCheckFunc(
				check.That(data.ResourceName).ExistsInAzure(r),
			),
		},
		data.ImportStep(),
		{
			Config: r.withIPRestrictionsUpdate(data),
			Check: acceptance.ComposeTestCheckFunc(
				check.That(data.ResourceName).ExistsInAzure(r),
			),
		},
		data.ImportStep(),
		{
			Config: r.withIPRestrictions(data),
			Check: acceptance.ComposeTestCheckFunc(
				check.That(data.ResourceName).ExistsInAzure(r),
			),
		},
		data.ImportStep(),
	})
}

func TestAccLinuxWebApp_withAuthSettings(t *testing.T) {
	data := acceptance.BuildTestData(t, "azurerm_linux_web_app", "test")
	r := LinuxWebAppResource{}

	data.ResourceTest(t, r, []acceptance.TestStep{
		{
			Config: r.withAuthSettings(data),
			Check: acceptance.ComposeTestCheckFunc(
				check.That(data.ResourceName).ExistsInAzure(r),
			),
		},
		data.ImportStep(),
	})
}

func TestAccLinuxWebApp_withAuthSettingsUpdate(t *testing.T) {
	data := acceptance.BuildTestData(t, "azurerm_linux_web_app", "test")
	r := LinuxWebAppResource{}

	data.ResourceTest(t, r, []acceptance.TestStep{
		{
			Config: r.basic(data),
			Check: acceptance.ComposeTestCheckFunc(
				check.That(data.ResourceName).ExistsInAzure(r),
			),
		},
		data.ImportStep(),
		{
			Config: r.withAuthSettings(data),
			Check: acceptance.ComposeTestCheckFunc(
				check.That(data.ResourceName).ExistsInAzure(r),
			),
		},
		data.ImportStep(),
		{
			Config: r.withAuthSettingsUpdate(data),
			Check: acceptance.ComposeTestCheckFunc(
				check.That(data.ResourceName).ExistsInAzure(r),
			),
		},
		data.ImportStep(),
		{
			Config: r.withAuthSettings(data),
			Check: acceptance.ComposeTestCheckFunc(
				check.That(data.ResourceName).ExistsInAzure(r),
			),
		},
		data.ImportStep(),
		{
			Config: r.basic(data),
			Check: acceptance.ComposeTestCheckFunc(
				check.That(data.ResourceName).ExistsInAzure(r),
			),
		},
		data.ImportStep(),
	})
}

func TestAccLinuxWebApp_withStorageAccount(t *testing.T) {
	data := acceptance.BuildTestData(t, "azurerm_linux_web_app", "test")
	r := LinuxWebAppResource{}

	data.ResourceTest(t, r, []acceptance.TestStep{
		{
			Config: r.withStorageAccount(data),
			Check: acceptance.ComposeTestCheckFunc(
				check.That(data.ResourceName).ExistsInAzure(r),
			),
		},
		data.ImportStep(),
	})
}

func TestAccLinuxWebApp_withStorageAccountUpdate(t *testing.T) {
	data := acceptance.BuildTestData(t, "azurerm_linux_web_app", "test")
	r := LinuxWebAppResource{}

	data.ResourceTest(t, r, []acceptance.TestStep{
		{
			Config: r.basic(data),
			Check: acceptance.ComposeTestCheckFunc(
				check.That(data.ResourceName).ExistsInAzure(r),
			),
		},
		data.ImportStep(),
		{
			Config: r.withStorageAccount(data),
			Check: acceptance.ComposeTestCheckFunc(
				check.That(data.ResourceName).ExistsInAzure(r),
			),
		},
		data.ImportStep(),
		{
			Config: r.withStorageAccountUpdate(data),
			Check: acceptance.ComposeTestCheckFunc(
				check.That(data.ResourceName).ExistsInAzure(r),
			),
		},
		data.ImportStep(),
		{
			Config: r.basic(data),
			Check: acceptance.ComposeTestCheckFunc(
				check.That(data.ResourceName).ExistsInAzure(r),
			),
		},
		data.ImportStep(),
	})
}

func TestAccLinuxWebApp_identity(t *testing.T) {
	data := acceptance.BuildTestData(t, "azurerm_linux_web_app", "test")
	r := LinuxWebAppResource{}

	data.ResourceTest(t, r, []acceptance.TestStep{
		{
			Config: r.identitySystemAssigned(data),
			Check: acceptance.ComposeTestCheckFunc(
				check.That(data.ResourceName).ExistsInAzure(r),
			),
		},
		data.ImportStep(),
		{
			Config: r.identityUserAssigned(data),
			Check: acceptance.ComposeTestCheckFunc(
				check.That(data.ResourceName).ExistsInAzure(r),
			),
		},
		data.ImportStep(),
		{
			Config: r.identitySystemAssignedUserAssigned(data),
			Check: acceptance.ComposeTestCheckFunc(
				check.That(data.ResourceName).ExistsInAzure(r),
			),
		},
		data.ImportStep(),
		{
			Config: r.basic(data),
			Check: acceptance.ComposeTestCheckFunc(
				check.That(data.ResourceName).ExistsInAzure(r),
			),
		},
		data.ImportStep(),
	})
}

func TestAccLinuxWebApp_identityKeyVaultIdentity(t *testing.T) {
	data := acceptance.BuildTestData(t, "azurerm_linux_web_app", "test")
	r := LinuxWebAppResource{}

	data.ResourceTest(t, r, []acceptance.TestStep{
		{
			Config: r.identityUserAssignedKeyVaultIdentity(data),
			Check: acceptance.ComposeTestCheckFunc(
				check.That(data.ResourceName).ExistsInAzure(r),
			),
		},
		data.ImportStep(),
	})
}

// App stacks...
func TestAccLinuxWebApp_withDotNet31(t *testing.T) {
	data := acceptance.BuildTestData(t, "azurerm_linux_web_app", "test")
	r := LinuxWebAppResource{}

	data.ResourceTest(t, r, []acceptance.TestStep{
		{
			Config: r.dotNet(data, "3.1"),
			Check: acceptance.ComposeTestCheckFunc(
				check.That(data.ResourceName).ExistsInAzure(r),
			),
		},
		data.ImportStep(),
	})
}

func TestAccLinuxWebApp_withDotNet50(t *testing.T) {
	data := acceptance.BuildTestData(t, "azurerm_linux_web_app", "test")
	r := LinuxWebAppResource{}

	data.ResourceTest(t, r, []acceptance.TestStep{
		{
			Config: r.dotNet(data, "5.0"),
			Check: acceptance.ComposeTestCheckFunc(
				check.That(data.ResourceName).ExistsInAzure(r),
			),
		},
		data.ImportStep(),
	})
}

func TestAccLinuxWebApp_withDotNet60(t *testing.T) {
	data := acceptance.BuildTestData(t, "azurerm_linux_web_app", "test")
	r := LinuxWebAppResource{}

	data.ResourceTest(t, r, []acceptance.TestStep{
		{
			Config: r.dotNet(data, "6.0"),
			Check: acceptance.ComposeTestCheckFunc(
				check.That(data.ResourceName).ExistsInAzure(r),
			),
		},
		data.ImportStep(),
	})
}

func TestAccLinuxWebApp_withDotNet70(t *testing.T) {
	data := acceptance.BuildTestData(t, "azurerm_linux_web_app", "test")
	r := LinuxWebAppResource{}

	data.ResourceTest(t, r, []acceptance.TestStep{
		{
			Config: r.dotNet(data, "7.0"),
			Check: acceptance.ComposeTestCheckFunc(
				check.That(data.ResourceName).ExistsInAzure(r),
			),
		},
		data.ImportStep(),
	})
}

func TestAccLinuxWebApp_withPhp74(t *testing.T) {
	data := acceptance.BuildTestData(t, "azurerm_linux_web_app", "test")
	r := LinuxWebAppResource{}

	data.ResourceTest(t, r, []acceptance.TestStep{
		{
			Config: r.php(data, "7.4"),
			Check: acceptance.ComposeTestCheckFunc(
				check.That(data.ResourceName).ExistsInAzure(r),
			),
		},
		data.ImportStep(),
	})
}

func TestAccLinuxWebApp_withPhp80(t *testing.T) {
	data := acceptance.BuildTestData(t, "azurerm_linux_web_app", "test")
	r := LinuxWebAppResource{}

	data.ResourceTest(t, r, []acceptance.TestStep{
		{
			Config: r.php(data, "8.0"),
			Check: acceptance.ComposeTestCheckFunc(
				check.That(data.ResourceName).ExistsInAzure(r),
			),
		},
		data.ImportStep(),
	})
}

func TestAccLinuxWebApp_withPython37(t *testing.T) {
	data := acceptance.BuildTestData(t, "azurerm_linux_web_app", "test")
	r := LinuxWebAppResource{}

	data.ResourceTest(t, r, []acceptance.TestStep{
		{
			Config: r.python(data, "3.7"),
			Check: acceptance.ComposeTestCheckFunc(
				check.That(data.ResourceName).ExistsInAzure(r),
			),
		},
		data.ImportStep(),
	})
}

func TestAccLinuxWebApp_withPython38(t *testing.T) {
	data := acceptance.BuildTestData(t, "azurerm_linux_web_app", "test")
	r := LinuxWebAppResource{}

	data.ResourceTest(t, r, []acceptance.TestStep{
		{
			Config: r.python(data, "3.8"),
			Check: acceptance.ComposeTestCheckFunc(
				check.That(data.ResourceName).ExistsInAzure(r),
			),
		},
		data.ImportStep(),
	})
}

func TestAccLinuxWebApp_withPython39(t *testing.T) {
	data := acceptance.BuildTestData(t, "azurerm_linux_web_app", "test")
	r := LinuxWebAppResource{}

	data.ResourceTest(t, r, []acceptance.TestStep{
		{
			Config: r.python(data, "3.9"),
			Check: acceptance.ComposeTestCheckFunc(
				check.That(data.ResourceName).ExistsInAzure(r),
			),
		},
		data.ImportStep(),
	})
}

func TestAccLinuxWebApp_withPython310(t *testing.T) {
	data := acceptance.BuildTestData(t, "azurerm_linux_web_app", "test")
	r := LinuxWebAppResource{}

	data.ResourceTest(t, r, []acceptance.TestStep{
		{
			Config: r.python(data, "3.10"),
			Check: acceptance.ComposeTestCheckFunc(
				check.That(data.ResourceName).ExistsInAzure(r),
			),
		},
		data.ImportStep(),
	})
}

func TestAccLinuxWebApp_withRuby26(t *testing.T) {
	data := acceptance.BuildTestData(t, "azurerm_linux_web_app", "test")
	r := LinuxWebAppResource{}

	data.ResourceTest(t, r, []acceptance.TestStep{
		{
			Config: r.ruby(data, "2.6"),
			Check: acceptance.ComposeTestCheckFunc(
				check.That(data.ResourceName).ExistsInAzure(r),
			),
		},
		data.ImportStep(),
	})
}

func TestAccLinuxWebApp_withRuby27(t *testing.T) {
	data := acceptance.BuildTestData(t, "azurerm_linux_web_app", "test")
	r := LinuxWebAppResource{}

	data.ResourceTest(t, r, []acceptance.TestStep{
		{
			Config: r.ruby(data, "2.7"),
			Check: acceptance.ComposeTestCheckFunc(
				check.That(data.ResourceName).ExistsInAzure(r),
			),
		},
		data.ImportStep(),
	})
}

func TestAccLinuxWebApp_withNode12LTS(t *testing.T) {
	data := acceptance.BuildTestData(t, "azurerm_linux_web_app", "test")
	r := LinuxWebAppResource{}

	data.ResourceTest(t, r, []acceptance.TestStep{
		{
			Config: r.node(data, "12-lts"),
			Check: acceptance.ComposeTestCheckFunc(
				check.That(data.ResourceName).ExistsInAzure(r),
			),
		},
		data.ImportStep(),
	})
}

func TestAccLinuxWebApp_withNode14LTS(t *testing.T) {
	data := acceptance.BuildTestData(t, "azurerm_linux_web_app", "test")
	r := LinuxWebAppResource{}

	data.ResourceTest(t, r, []acceptance.TestStep{
		{
			Config: r.node(data, "14-lts"),
			Check: acceptance.ComposeTestCheckFunc(
				check.That(data.ResourceName).ExistsInAzure(r),
			),
		},
		data.ImportStep(),
	})
}

func TestAccLinuxWebApp_withJre8Java(t *testing.T) {
	data := acceptance.BuildTestData(t, "azurerm_linux_web_app", "test")
	r := LinuxWebAppResource{}

	data.ResourceTest(t, r, []acceptance.TestStep{
		{
			Config: r.java(data, "jre8", "JAVA", "8"),
			Check: acceptance.ComposeTestCheckFunc(
				check.That(data.ResourceName).ExistsInAzure(r),
			),
		},
		data.ImportStep(),
	})
}

func TestAccLinuxWebApp_withJre11Java(t *testing.T) {
	data := acceptance.BuildTestData(t, "azurerm_linux_web_app", "test")
	r := LinuxWebAppResource{}

	data.ResourceTest(t, r, []acceptance.TestStep{
		{
			Config: r.java(data, "java11", "JAVA", "11"),
			Check: acceptance.ComposeTestCheckFunc(
				check.That(data.ResourceName).ExistsInAzure(r),
				check.That(data.ResourceName).Key("site_config.0.linux_fx_version").HasValue("JAVA|11-java11"),
			),
		},
		data.ImportStep(),
	})
}

func TestAccLinuxWebApp_withJava1109(t *testing.T) {
	data := acceptance.BuildTestData(t, "azurerm_linux_web_app", "test")
	r := LinuxWebAppResource{}

	data.ResourceTest(t, r, []acceptance.TestStep{
		{
			Config: r.java(data, "11.0.9", "JAVA", ""),
			Check: acceptance.ComposeTestCheckFunc(
				check.That(data.ResourceName).ExistsInAzure(r),
				check.That(data.ResourceName).Key("site_config.0.linux_fx_version").HasValue("JAVA|11.0.9"),
			),
		},
		data.ImportStep(),
	})
}

func TestAccLinuxWebApp_withJava8u242(t *testing.T) {
	data := acceptance.BuildTestData(t, "azurerm_linux_web_app", "test")
	r := LinuxWebAppResource{}

	data.ResourceTest(t, r, []acceptance.TestStep{
		{
			Config: r.java(data, "8u242", "JAVA", ""),
			Check: acceptance.ComposeTestCheckFunc(
				check.That(data.ResourceName).ExistsInAzure(r),
				check.That(data.ResourceName).Key("site_config.0.linux_fx_version").HasValue("JAVA|8u242"),
			),
		},
		data.ImportStep(),
	})
}

func TestAccLinuxWebApp_withJava11Tomcat9(t *testing.T) {
	data := acceptance.BuildTestData(t, "azurerm_linux_web_app", "test")
	r := LinuxWebAppResource{}

	data.ResourceTest(t, r, []acceptance.TestStep{
		{
			Config: r.java(data, "java11", "TOMCAT", "9.0"),
			Check: acceptance.ComposeTestCheckFunc(
				check.That(data.ResourceName).ExistsInAzure(r),
				check.That(data.ResourceName).Key("site_config.0.linux_fx_version").HasValue("TOMCAT|9.0-java11"),
			),
		},
		data.ImportStep(),
	})
}

func TestAccLinuxWebApp_withJava11Tomcat9041(t *testing.T) {
	data := acceptance.BuildTestData(t, "azurerm_linux_web_app", "test")
	r := LinuxWebAppResource{}

	data.ResourceTest(t, r, []acceptance.TestStep{
		{
			Config: r.java(data, "java11", "TOMCAT", "9.0.41"),
			Check: acceptance.ComposeTestCheckFunc(
				check.That(data.ResourceName).ExistsInAzure(r),
				check.That(data.ResourceName).Key("site_config.0.linux_fx_version").HasValue("TOMCAT|9.0.41-java11"),
			),
		},
		data.ImportStep(),
	})
}

func TestAccLinuxWebApp_withJava11Tomcat85(t *testing.T) {
	data := acceptance.BuildTestData(t, "azurerm_linux_web_app", "test")
	r := LinuxWebAppResource{}

	data.ResourceTest(t, r, []acceptance.TestStep{
		{
			Config: r.java(data, "java11", "TOMCAT", "8.5"),
			Check: acceptance.ComposeTestCheckFunc(
				check.That(data.ResourceName).ExistsInAzure(r),
				check.That(data.ResourceName).Key("site_config.0.linux_fx_version").HasValue("TOMCAT|8.5-java11"),
			),
		},
		data.ImportStep(),
	})
}

func TestAccLinuxWebApp_withJava11Tomcat8561(t *testing.T) {
	data := acceptance.BuildTestData(t, "azurerm_linux_web_app", "test")
	r := LinuxWebAppResource{}

	data.ResourceTest(t, r, []acceptance.TestStep{
		{
			Config: r.java(data, "java11", "TOMCAT", "8.5.61"),
			Check: acceptance.ComposeTestCheckFunc(
				check.That(data.ResourceName).ExistsInAzure(r),
				check.That(data.ResourceName).Key("site_config.0.linux_fx_version").HasValue("TOMCAT|8.5.61-java11"),
			),
		},
		data.ImportStep(),
	})
}

func TestAccLinuxWebApp_withJava8JBOSSEAP73(t *testing.T) {
	data := acceptance.BuildTestData(t, "azurerm_linux_web_app", "test")
	r := LinuxWebAppResource{}

	data.ResourceTest(t, r, []acceptance.TestStep{
		{
			Config: r.javaPremiumV3Plan(data, "java8", "JBOSSEAP", "7.3"),
			Check: acceptance.ComposeTestCheckFunc(
				check.That(data.ResourceName).ExistsInAzure(r),
				check.That(data.ResourceName).Key("site_config.0.linux_fx_version").HasValue("JBOSSEAP|7.3-java8"),
			),
		},
		data.ImportStep(),
	})
}

// TODO - finish known Java matrix combination tests...?

func TestAccLinuxWebApp_withDocker(t *testing.T) {
	data := acceptance.BuildTestData(t, "azurerm_linux_web_app", "test")
	r := LinuxWebAppResource{}

	data.ResourceTest(t, r, []acceptance.TestStep{
		{
			Config: r.docker(data, "mcr.microsoft.com/appsvc/staticsite", "latest"),
			Check: acceptance.ComposeTestCheckFunc(
				check.That(data.ResourceName).ExistsInAzure(r),
				check.That(data.ResourceName).Key("site_config.0.linux_fx_version").HasValue("DOCKER|mcr.microsoft.com/appsvc/staticsite:latest"),
			),
		},
		data.ImportStep(),
	})
}

// Change Application stack of an app?

func TestAccLinuxWebApp_updateAppStack(t *testing.T) {
	data := acceptance.BuildTestData(t, "azurerm_linux_web_app", "test")
	r := LinuxWebAppResource{}

	data.ResourceTest(t, r, []acceptance.TestStep{
		{
			Config: r.node(data, "14-lts"),
			Check: acceptance.ComposeTestCheckFunc(
				check.That(data.ResourceName).ExistsInAzure(r),
			),
		},
		data.ImportStep(),
		{
			Config: r.java(data, "java11", "TOMCAT", "9.0"),
			Check: acceptance.ComposeTestCheckFunc(
				check.That(data.ResourceName).ExistsInAzure(r),
				check.That(data.ResourceName).Key("site_config.0.linux_fx_version").HasValue("TOMCAT|9.0-java11"),
			),
		},
		data.ImportStep(),
	})
}

// TODO - Needs more property tests for autoheal
func TestAccLinuxWebApp_withAutoHealRules(t *testing.T) {
	data := acceptance.BuildTestData(t, "azurerm_linux_web_app", "test")
	r := LinuxWebAppResource{}

	data.ResourceTest(t, r, []acceptance.TestStep{
		{
			Config: r.autoHealRules(data),
			Check: acceptance.ComposeTestCheckFunc(
				check.That(data.ResourceName).ExistsInAzure(r),
			),
		},
	})
}

func TestAccLinuxWebApp_withAutoHealRulesUpdate(t *testing.T) {
	data := acceptance.BuildTestData(t, "azurerm_linux_web_app", "test")
	r := LinuxWebAppResource{}

	data.ResourceTest(t, r, []acceptance.TestStep{
		{
			Config: r.basic(data),
			Check: acceptance.ComposeTestCheckFunc(
				check.That(data.ResourceName).ExistsInAzure(r),
			),
		},
		data.ImportStep(),
		{
			Config: r.autoHealRules(data),
			Check: acceptance.ComposeTestCheckFunc(
				check.That(data.ResourceName).ExistsInAzure(r),
			),
		},
		data.ImportStep(),
		{
			Config: r.autoHealRulesUpdate(data),
			Check: acceptance.ComposeTestCheckFunc(
				check.That(data.ResourceName).ExistsInAzure(r),
			),
		},
		data.ImportStep(),
		{
			Config: r.basic(data),
			Check: acceptance.ComposeTestCheckFunc(
				check.That(data.ResourceName).ExistsInAzure(r),
			),
		},
		data.ImportStep(),
	})
}

func TestAccLinuxWebApp_withAutoHealRulesStatusCodeRange(t *testing.T) {
	data := acceptance.BuildTestData(t, "azurerm_linux_web_app", "test")
	r := LinuxWebAppResource{}

	data.ResourceTest(t, r, []acceptance.TestStep{
		{
			Config: r.autoHealRulesStatusCodeRange(data),
			Check: acceptance.ComposeTestCheckFunc(
				check.That(data.ResourceName).ExistsInAzure(r),
			),
		},
		data.ImportStep(),
	})
}

func TestAccLinuxWebApp_withAutoHealRulesSlowRequest(t *testing.T) {
	data := acceptance.BuildTestData(t, "azurerm_linux_web_app", "test")
	r := LinuxWebAppResource{}

	data.ResourceTest(t, r, []acceptance.TestStep{
		{
			Config: r.autoHealRulesSlowRequest(data),
			Check: acceptance.ComposeTestCheckFunc(
				check.That(data.ResourceName).ExistsInAzure(r),
			),
		},
		data.ImportStep(),
	})
}

func TestAccLinuxWebApp_appSettings(t *testing.T) {
	data := acceptance.BuildTestData(t, "azurerm_linux_web_app", "test")
	r := LinuxWebAppResource{}

	data.ResourceTest(t, r, []acceptance.TestStep{
		{
			Config: r.appSettings(data),
			Check: acceptance.ComposeTestCheckFunc(
				check.That(data.ResourceName).ExistsInAzure(r),
				check.That(data.ResourceName).Key("app_settings.foo").HasValue("bar"),
				check.That(data.ResourceName).Key("app_settings.secret").HasValue("sauce"),
			),
		},
		data.ImportStep(),
	})
}

func TestAccLinuxWebApp_stickySettings(t *testing.T) {
	data := acceptance.BuildTestData(t, "azurerm_linux_web_app", "test")
	r := LinuxWebAppResource{}

	data.ResourceTest(t, r, []acceptance.TestStep{
		{
			Config: r.stickySettings(data),
			Check: acceptance.ComposeTestCheckFunc(
				check.That(data.ResourceName).ExistsInAzure(r),
			),
		},
		data.ImportStep(),
	})
}

func TestAccLinuxWebApp_stickySettingsUpdate(t *testing.T) {
	data := acceptance.BuildTestData(t, "azurerm_linux_web_app", "test")
	r := LinuxWebAppResource{}

	data.ResourceTest(t, r, []acceptance.TestStep{
		{
			Config: r.basic(data),
			Check: acceptance.ComposeTestCheckFunc(
				check.That(data.ResourceName).ExistsInAzure(r),
<<<<<<< HEAD
=======
				check.That(data.ResourceName).Key("app_settings").DoesNotExist(),
				check.That(data.ResourceName).Key("sticky_settings.#").HasValue("0"),
>>>>>>> edaa524a
			),
		},
		data.ImportStep(),
		{
			Config: r.stickySettings(data),
			Check: acceptance.ComposeTestCheckFunc(
				check.That(data.ResourceName).ExistsInAzure(r),
			),
		},
		data.ImportStep(),
		{
			Config: r.stickySettingsUpdate(data),
			Check: acceptance.ComposeTestCheckFunc(
				check.That(data.ResourceName).ExistsInAzure(r),
			),
		},
		data.ImportStep(),
		{
			Config: r.stickySettings(data),
			Check: acceptance.ComposeTestCheckFunc(
				check.That(data.ResourceName).ExistsInAzure(r),
			),
		},
		data.ImportStep(),
		{
			Config: r.stickySettingsRemoved(data),
			Check: acceptance.ComposeTestCheckFunc(
				check.That(data.ResourceName).ExistsInAzure(r),
<<<<<<< HEAD
=======
				check.That(data.ResourceName).Key("app_settings.foo").HasValue("bar"),
				check.That(data.ResourceName).Key("sticky_settings.#").HasValue("0"),
>>>>>>> edaa524a
			),
		},
		data.ImportStep(),
	})
}

// Deployments

func TestAccLinuxWebApp_zipDeploy(t *testing.T) {
	data := acceptance.BuildTestData(t, "azurerm_linux_web_app", "test")
	r := LinuxWebAppResource{}

	data.ResourceTest(t, r, []acceptance.TestStep{
		{
			Config: r.zipDeploy(data),
			Check: acceptance.ComposeTestCheckFunc(
				check.That(data.ResourceName).ExistsInAzure(r),
			),
		},
		data.ImportStep("zip_deploy_file"),
	})
}

// Network tests

func TestAccLinuxWebApp_vNetIntegration(t *testing.T) {
	data := acceptance.BuildTestData(t, "azurerm_linux_web_app", "test")
	r := LinuxWebAppResource{}

	data.ResourceTest(t, r, []acceptance.TestStep{
		{
			Config: r.vNetIntegrationWebApp_subnet1(data),
			Check: acceptance.ComposeTestCheckFunc(
				check.That(data.ResourceName).ExistsInAzure(r),
				check.That(data.ResourceName).Key("virtual_network_subnet_id").MatchesOtherKey(
					check.That("azurerm_subnet.test1").Key("id"),
				),
			),
		},
		data.ImportStep(),
	})
}

func TestAccLinuxWebApp_vNetIntegrationUpdate(t *testing.T) {
	data := acceptance.BuildTestData(t, "azurerm_linux_web_app", "test")
	r := LinuxWebAppResource{}

	data.ResourceTest(t, r, []acceptance.TestStep{
		{
			Config: r.vNetIntegrationWebApp_basic(data),
			Check: acceptance.ComposeTestCheckFunc(
				check.That(data.ResourceName).ExistsInAzure(r),
			),
		},
		data.ImportStep(),
		{
			Config: r.vNetIntegrationWebApp_subnet1(data),
			Check: acceptance.ComposeTestCheckFunc(
				check.That(data.ResourceName).ExistsInAzure(r),
				check.That(data.ResourceName).Key("virtual_network_subnet_id").MatchesOtherKey(
					check.That("azurerm_subnet.test1").Key("id"),
				),
			),
		},
		data.ImportStep(),
		{
			Config: r.vNetIntegrationWebApp_subnet2(data),
			Check: acceptance.ComposeTestCheckFunc(
				check.That(data.ResourceName).ExistsInAzure(r),
				check.That(data.ResourceName).Key("virtual_network_subnet_id").MatchesOtherKey(
					check.That("azurerm_subnet.test2").Key("id"),
				),
			),
		},
		data.ImportStep(),
		{
			Config: r.vNetIntegrationWebApp_basic(data),
			Check: acceptance.ComposeTestCheckFunc(
				check.That(data.ResourceName).ExistsInAzure(r),
			),
		},
		data.ImportStep(),
	})
}

// Exists func

func (r LinuxWebAppResource) Exists(ctx context.Context, client *clients.Client, state *pluginsdk.InstanceState) (*bool, error) {
	id, err := parse.WebAppID(state.ID)
	if err != nil {
		return nil, err
	}

	resp, err := client.AppService.WebAppsClient.Get(ctx, id.ResourceGroup, id.SiteName)
	if err != nil {
		if utils.ResponseWasNotFound(resp.Response) {
			return utils.Bool(false), nil
		}
		return nil, fmt.Errorf("retrieving Linux Web App %s: %+v", id, err)
	}
	if utils.ResponseWasNotFound(resp.Response) {
		return utils.Bool(false), nil
	}
	return utils.Bool(true), nil
}

// Configs

func (r LinuxWebAppResource) basic(data acceptance.TestData) string {
	return fmt.Sprintf(`
provider "azurerm" {
  features {}
}

%s

resource "azurerm_linux_web_app" "test" {
  name                = "acctestWA-%d"
  location            = azurerm_resource_group.test.location
  resource_group_name = azurerm_resource_group.test.name
  service_plan_id     = azurerm_service_plan.test.id

  site_config {}
}
`, r.baseTemplate(data), data.RandomInteger)
}

func (r LinuxWebAppResource) linuxFreeSku(data acceptance.TestData) string {
	return fmt.Sprintf(`
provider "azurerm" {
  features {}
}

%s

resource "azurerm_linux_web_app" "test" {
  name                = "acctestWA-%d"
  location            = azurerm_resource_group.test.location
  resource_group_name = azurerm_resource_group.test.name
  service_plan_id     = azurerm_service_plan.test.id

  site_config {}
}
`, r.linuxFreeSkuTemplate(data), data.RandomInteger)
}

func (r LinuxWebAppResource) basicWithStorage(data acceptance.TestData) string {
	return fmt.Sprintf(`
provider "azurerm" {
  features {}
}

%s

resource "azurerm_linux_web_app" "test" {
  name                = "acctestWA-%d"
  location            = azurerm_resource_group.test.location
  resource_group_name = azurerm_resource_group.test.name
  service_plan_id     = azurerm_service_plan.test.id

  site_config {}
}
`, r.templateWithStorageAccount(data), data.RandomInteger)
}

func (r LinuxWebAppResource) complete(data acceptance.TestData) string {
	return fmt.Sprintf(`
provider "azurerm" {
  features {}
}

%s

resource "azurerm_linux_web_app" "test" {
  name                = "acctestWA-%d"
  location            = azurerm_resource_group.test.location
  resource_group_name = azurerm_resource_group.test.name
  service_plan_id     = azurerm_service_plan.test.id

  app_settings = {
    foo = "bar"
  }

  auth_settings {
    enabled = true
    issuer  = "https://sts.windows.net/%s"

    additional_login_parameters = {
      test_key = "test_value"
    }

    active_directory {
      client_id     = "aadclientid"
      client_secret = "aadsecret"

      allowed_audiences = [
        "activedirectorytokenaudiences",
      ]
    }

    facebook {
      app_id     = "facebookappid"
      app_secret = "facebookappsecret"

      oauth_scopes = [
        "facebookscope",
      ]
    }
  }

  backup {
    name                = "acctest"
    storage_account_url = "https://${azurerm_storage_account.test.name}.blob.core.windows.net/${azurerm_storage_container.test.name}${data.azurerm_storage_account_sas.test.sas}&sr=b"
    schedule {
      frequency_interval = 1
      frequency_unit     = "Day"
    }
  }

  logs {
    application_logs {
      file_system_level = "Warning"
      azure_blob_storage {
        level             = "Information"
        sas_url           = "http://x.com/"
        retention_in_days = 2
      }
    }

    http_logs {
      azure_blob_storage {
        sas_url           = "https://${azurerm_storage_account.test.name}.blob.core.windows.net/${azurerm_storage_container.test.name}${data.azurerm_storage_account_sas.test.sas}&sr=b"
        retention_in_days = 3
      }
    }
  }

  client_affinity_enabled            = true
  client_certificate_enabled         = true
  client_certificate_mode            = "Optional"
  client_certificate_exclusion_paths = "/foo;/bar;/hello;/world"

  connection_string {
    name  = "First"
    value = "first-connection-string"
    type  = "Custom"
  }

  connection_string {
    name  = "Second"
    value = "some-postgresql-connection-string"
    type  = "PostgreSQL"
  }

  enabled    = false
  https_only = true

  identity {
    type         = "UserAssigned"
    identity_ids = [azurerm_user_assigned_identity.test.id]
  }

  site_config {
    always_on = true
    // api_management_config_id = // TODO
    app_command_line = "/sbin/myserver -b 0.0.0.0"
    default_documents = [
      "first.html",
      "second.jsp",
      "third.aspx",
      "hostingstart.html",
    ]
    http2_enabled               = true
    scm_use_main_ip_restriction = true
    local_mysql_enabled         = true
    managed_pipeline_mode       = "Integrated"
    remote_debugging_enabled    = true
    remote_debugging_version    = "VS2019"
    use_32_bit_worker           = false
    websockets_enabled          = true
    ftps_state                  = "FtpsOnly"
    health_check_path           = "/health"
    worker_count                = 1
    minimum_tls_version         = "1.1"
    scm_minimum_tls_version     = "1.1"
    cors {
      allowed_origins = [
        "http://www.contoso.com",
        "www.contoso.com",
      ]

      support_credentials = true
    }

    container_registry_use_managed_identity       = true
    container_registry_managed_identity_client_id = azurerm_user_assigned_identity.test.client_id

    // auto_swap_slot_name = // TODO
    auto_heal_enabled = true

    auto_heal_setting {
      trigger {
        status_code {
          status_code_range = "500"
          interval          = "00:01:00"
          count             = 10
        }
      }

      action {
        action_type                    = "Recycle"
        minimum_process_execution_time = "00:05:00"
      }
    }
  }

  sticky_settings {
    app_setting_names       = ["foo"]
    connection_string_names = ["First", "Third"]
  }

  storage_account {
    name         = "files"
    type         = "AzureFiles"
    account_name = azurerm_storage_account.test.name
    share_name   = azurerm_storage_share.test.name
    access_key   = azurerm_storage_account.test.primary_access_key
    mount_path   = "/storage/files"
  }

  tags = {
    Environment = "AccTest"
    foo         = "bar"
  }
}
`, r.templateWithStorageAccount(data), data.RandomInteger, data.Client().TenantID)
}

func (r LinuxWebAppResource) completeUpdate(data acceptance.TestData) string {
	return fmt.Sprintf(`
provider "azurerm" {
  features {}
}

%s

resource "azurerm_linux_web_app" "test" {
  name                = "acctestWA-%d"
  location            = azurerm_resource_group.test.location
  resource_group_name = azurerm_resource_group.test.name
  service_plan_id     = azurerm_service_plan.test.id

  app_settings = {
    foo    = "bar"
    SECRET = "sauce"
  }

  auth_settings {
    enabled = true
    issuer  = "https://sts.windows.net/%s"

    additional_login_parameters = {
      test_key = "test_value_new"
    }

    active_directory {
      client_id     = "aadclientid"
      client_secret = "aadsecretNew"

      allowed_audiences = [
        "activedirectorytokenaudiences",
      ]
    }

    facebook {
      app_id     = "updatedfacebookappid"
      app_secret = "updatedfacebookappsecret"

      oauth_scopes = [
        "facebookscope",
        "facebookscope2"
      ]
    }
  }

  backup {
    name                = "acctest"
    storage_account_url = "https://${azurerm_storage_account.test.name}.blob.core.windows.net/${azurerm_storage_container.test.name}${data.azurerm_storage_account_sas.test.sas}&sr=b"
    schedule {
      frequency_interval = 12
      frequency_unit     = "Hour"
    }
  }

  logs {
    application_logs {
      file_system_level = "Warning"
      azure_blob_storage {
        level             = "Warning"
        sas_url           = "http://x.com/"
        retention_in_days = 7
      }
    }

    http_logs {
      azure_blob_storage {
        sas_url           = "https://${azurerm_storage_account.test.name}.blob.core.windows.net/${azurerm_storage_container.test.name}${data.azurerm_storage_account_sas.test.sas}&sr=b"
        retention_in_days = 5
      }
    }
  }

  client_affinity_enabled            = true
  client_certificate_enabled         = true
  client_certificate_mode            = "Optional"
  client_certificate_exclusion_paths = "/foo;/bar;/hello;/world"

  connection_string {
    name  = "First"
    value = "first-connection-string"
    type  = "Custom"
  }

  enabled    = true
  https_only = true

  identity {
    type         = "SystemAssigned, UserAssigned"
    identity_ids = [azurerm_user_assigned_identity.test.id]
  }

  site_config {
    always_on = true
    // api_management_config_id = // TODO
    app_command_line = "/sbin/myserver -b 0.0.0.0"
    default_documents = [
      "first.html",
      "second.jsp",
      "third.aspx",
      "hostingstart.html",
    ]
    http2_enabled                     = false
    scm_use_main_ip_restriction       = false
    local_mysql_enabled               = false
    managed_pipeline_mode             = "Integrated"
    remote_debugging_enabled          = true
    remote_debugging_version          = "VS2017"
    websockets_enabled                = true
    ftps_state                        = "FtpsOnly"
    health_check_path                 = "/health2"
    health_check_eviction_time_in_min = 7
    worker_count                      = 2
    minimum_tls_version               = "1.2"
    scm_minimum_tls_version           = "1.2"
    cors {
      allowed_origins = [
        "http://www.contoso.com",
        "www.contoso.com",
        "contoso.com",
      ]

      support_credentials = true
    }

    container_registry_use_managed_identity = true

    auto_heal_enabled = true

    auto_heal_setting {
      trigger {
        status_code {
          status_code_range = "500"
          interval          = "00:05:00"
          count             = 10
        }
      }

      action {
        action_type                    = "Recycle"
        minimum_process_execution_time = "00:05:00"
      }
    }

    vnet_route_all_enabled = true
  }

  storage_account {
    name         = "files"
    type         = "AzureFiles"
    account_name = azurerm_storage_account.test.name
    share_name   = azurerm_storage_share.test.name
    access_key   = azurerm_storage_account.test.primary_access_key
    mount_path   = "/storage/updatedfiles"
  }

  tags = {
    foo = "bar"
  }
}
`, r.templateWithStorageAccount(data), data.RandomInteger, data.Client().TenantID)
}

func (r LinuxWebAppResource) withBackup(data acceptance.TestData) string {
	return fmt.Sprintf(`
provider "azurerm" {
  features {}
}

%s

resource "azurerm_linux_web_app" "test" {
  name                = "acctestWA-%d"
  location            = azurerm_resource_group.test.location
  resource_group_name = azurerm_resource_group.test.name
  service_plan_id     = azurerm_service_plan.test.id

  site_config {}

  backup {
    name                = "acctest"
    storage_account_url = "https://${azurerm_storage_account.test.name}.blob.core.windows.net/${azurerm_storage_container.test.name}${data.azurerm_storage_account_sas.test.sas}&sr=b"
    schedule {
      frequency_interval = 7
      frequency_unit     = "Day"
    }
  }
}
`, r.templateWithStorageAccount(data), data.RandomInteger)
}

func (r LinuxWebAppResource) withBackupRemoved(data acceptance.TestData) string {
	return fmt.Sprintf(`
provider "azurerm" {
  features {}
}

%s

resource "azurerm_linux_web_app" "test" {
  name                = "acctestWA-%d"
  location            = azurerm_resource_group.test.location
  resource_group_name = azurerm_resource_group.test.name
  service_plan_id     = azurerm_service_plan.test.id

  site_config {}
}
`, r.templateWithStorageAccount(data), data.RandomInteger)
}

func (r LinuxWebAppResource) withConnectionStrings(data acceptance.TestData) string {
	return fmt.Sprintf(`
provider "azurerm" {
  features {}
}

%s

resource "azurerm_linux_web_app" "test" {
  name                = "acctestWA-%d"
  location            = azurerm_resource_group.test.location
  resource_group_name = azurerm_resource_group.test.name
  service_plan_id     = azurerm_service_plan.test.id

  connection_string {
    name  = "First"
    value = "first-connection-string"
    type  = "Custom"
  }

  site_config {}
}
`, r.baseTemplate(data), data.RandomInteger)
}

func (r LinuxWebAppResource) withConnectionStringsUpdate(data acceptance.TestData) string {
	return fmt.Sprintf(`
provider "azurerm" {
  features {}
}

%s

resource "azurerm_linux_web_app" "test" {
  name                = "acctestWA-%d"
  location            = azurerm_resource_group.test.location
  resource_group_name = azurerm_resource_group.test.name
  service_plan_id     = azurerm_service_plan.test.id

  connection_string {
    name  = "First"
    value = "first-connection-string"
    type  = "Custom"
  }

  connection_string {
    name  = "Second"
    value = "some-postgresql-connection-string"
    type  = "PostgreSQL"
  }

  site_config {}
}
`, r.baseTemplate(data), data.RandomInteger)
}

func (r LinuxWebAppResource) appSettings(data acceptance.TestData) string {
	return fmt.Sprintf(`
provider "azurerm" {
  features {}
}

%s

resource "azurerm_linux_web_app" "test" {
  name                = "acctestWA-%d"
  location            = azurerm_resource_group.test.location
  resource_group_name = azurerm_resource_group.test.name
  service_plan_id     = azurerm_service_plan.test.id

  site_config {}

  app_settings = {
    foo    = "bar"
    secret = "sauce"
  }
}
`, r.baseTemplate(data), data.RandomInteger)
}

func (r LinuxWebAppResource) stickySettings(data acceptance.TestData) string {
	return fmt.Sprintf(`
provider "azurerm" {
  features {}
}

%s

resource "azurerm_linux_web_app" "test" {
  name                = "acctestWA-%d"
  location            = azurerm_resource_group.test.location
  resource_group_name = azurerm_resource_group.test.name
  service_plan_id     = azurerm_service_plan.test.id

  site_config {}

  app_settings = {
    foo    = "bar"
    secret = "sauce"
    third  = "degree"
  }

  connection_string {
    name  = "First"
    value = "first-connection-string"
    type  = "Custom"
  }

  connection_string {
    name  = "Second"
    value = "some-postgresql-connection-string"
    type  = "PostgreSQL"
  }

  connection_string {
    name  = "Third"
    value = "some-postgresql-connection-string"
    type  = "PostgreSQL"
  }

  sticky_settings {
    app_setting_names       = ["foo", "secret"]
    connection_string_names = ["First", "Third"]
  }
}
`, r.baseTemplate(data), data.RandomInteger)
}

func (r LinuxWebAppResource) stickySettingsRemoved(data acceptance.TestData) string {
	return fmt.Sprintf(`
provider "azurerm" {
  features {}
}

%s

resource "azurerm_linux_web_app" "test" {
  name                = "acctestWA-%d"
  location            = azurerm_resource_group.test.location
  resource_group_name = azurerm_resource_group.test.name
  service_plan_id     = azurerm_service_plan.test.id

  site_config {}

  app_settings = {
    foo    = "bar"
    secret = "sauce"
    third  = "degree"
  }

  connection_string {
    name  = "First"
    value = "first-connection-string"
    type  = "Custom"
  }

  connection_string {
    name  = "Second"
    value = "some-postgresql-connection-string"
    type  = "PostgreSQL"
  }

  connection_string {
    name  = "Third"
    value = "some-postgresql-connection-string"
    type  = "PostgreSQL"
  }
}
`, r.baseTemplate(data), data.RandomInteger)
}

func (r LinuxWebAppResource) stickySettingsUpdate(data acceptance.TestData) string {
	return fmt.Sprintf(`
provider "azurerm" {
  features {}
}

%s

resource "azurerm_linux_web_app" "test" {
  name                = "acctestWA-%d"
  location            = azurerm_resource_group.test.location
  resource_group_name = azurerm_resource_group.test.name
  service_plan_id     = azurerm_service_plan.test.id

  site_config {}

  app_settings = {
    foo    = "bar"
    secret = "sauce"
    third  = "degree"
  }

  connection_string {
    name  = "First"
    value = "first-connection-string"
    type  = "Custom"
  }

  connection_string {
    name  = "Second"
    value = "some-postgresql-connection-string"
    type  = "PostgreSQL"
  }

  connection_string {
    name  = "Third"
    value = "some-postgresql-connection-string"
    type  = "PostgreSQL"
  }

  sticky_settings {
    app_setting_names = ["foo", "secret", "third"]
  }
}
`, r.baseTemplate(data), data.RandomInteger)
}

func (r LinuxWebAppResource) secondServicePlan(data acceptance.TestData) string {
	return fmt.Sprintf(`
provider "azurerm" {
  features {}
}

%s

resource "azurerm_service_plan" "test2" {
  name                = "acctestASP2-%[2]d"
  location            = azurerm_resource_group.test.location
  resource_group_name = azurerm_resource_group.test.name
  os_type             = "Linux"
  sku_name            = "B1"
}

resource "azurerm_linux_web_app" "test" {
  name                = "acctestWA-%[2]d"
  location            = azurerm_resource_group.test.location
  resource_group_name = azurerm_resource_group.test.name
  service_plan_id     = azurerm_service_plan.test2.id

  site_config {}

}
`, r.baseTemplate(data), data.RandomInteger)
}

func (r LinuxWebAppResource) requiresImport(data acceptance.TestData) string {
	return fmt.Sprintf(`

%s

resource "azurerm_linux_web_app" "import" {
  name                = azurerm_linux_web_app.test.name
  location            = azurerm_linux_web_app.test.location
  resource_group_name = azurerm_linux_web_app.test.resource_group_name
  service_plan_id     = azurerm_linux_web_app.test.service_plan_id

  site_config {}

}
`, r.basic(data))
}

func (r LinuxWebAppResource) loadBalancing(data acceptance.TestData, loadBalancingMode string) string {
	return fmt.Sprintf(`
provider "azurerm" {
  features {}
}

%s

resource "azurerm_linux_web_app" "test" {
  name                = "acctestWA-%d"
  location            = azurerm_resource_group.test.location
  resource_group_name = azurerm_resource_group.test.name
  service_plan_id     = azurerm_service_plan.test.id

  site_config {
    load_balancing_mode = "%s"
  }
}
`, r.baseTemplate(data), data.RandomInteger, loadBalancingMode)
}

func (r LinuxWebAppResource) withDetailedLogging(data acceptance.TestData, detailedErrorLogging bool) string {
	return fmt.Sprintf(`
provider "azurerm" {
  features {}
}

%s

resource "azurerm_linux_web_app" "test" {
  name                = "acctestWA-%d"
  location            = azurerm_resource_group.test.location
  resource_group_name = azurerm_resource_group.test.name
  service_plan_id     = azurerm_service_plan.test.id

  site_config {}

  logs {
    detailed_error_messages = %t
  }
}
`, r.baseTemplate(data), data.RandomInteger, detailedErrorLogging)
}

func (r LinuxWebAppResource) withLoggingComplete(data acceptance.TestData) string {
	return fmt.Sprintf(`
provider "azurerm" {
  features {}
}

%s

resource "azurerm_linux_web_app" "test" {
  name                = "acctestWA-%d"
  location            = azurerm_resource_group.test.location
  resource_group_name = azurerm_resource_group.test.name
  service_plan_id     = azurerm_service_plan.test.id

  site_config {}

  logs {
    detailed_error_messages = true
    failed_request_tracing  = true

    application_logs {
      file_system_level = "Warning"

      azure_blob_storage {
        level             = "Information"
        sas_url           = "http://x.com/"
        retention_in_days = 7
      }
    }

    http_logs {
      file_system {
        retention_in_days = 4
        retention_in_mb   = 25
      }
    }
  }
}
`, r.baseTemplate(data), data.RandomInteger)
}

func (r LinuxWebAppResource) withLogsHttpBlob(data acceptance.TestData) string {
	return fmt.Sprintf(`
provider "azurerm" {
  features {}
}

%s

resource "azurerm_linux_web_app" "test" {
  name                = "acctestWA-%d"
  location            = azurerm_resource_group.test.location
  resource_group_name = azurerm_resource_group.test.name
  service_plan_id     = azurerm_service_plan.test.id

  site_config {}

  logs {
    application_logs {
      file_system_level = "Warning"
      azure_blob_storage {
        level             = "Information"
        sas_url           = "http://x.com/"
        retention_in_days = 2
      }
    }

    http_logs {
      azure_blob_storage {
        sas_url           = "https://${azurerm_storage_account.test.name}.blob.core.windows.net/${azurerm_storage_container.test.name}${data.azurerm_storage_account_sas.test.sas}&sr=b"
        retention_in_days = 3
      }
    }
  }
}
`, r.templateWithStorageAccount(data), data.RandomInteger)
}

func (r LinuxWebAppResource) withIPRestrictions(data acceptance.TestData) string {
	return fmt.Sprintf(`
provider "azurerm" {
  features {}
}

%s

resource "azurerm_linux_web_app" "test" {
  name                = "acctestWA-%d"
  location            = azurerm_resource_group.test.location
  resource_group_name = azurerm_resource_group.test.name
  service_plan_id     = azurerm_service_plan.test.id

  site_config {
    ip_restriction {
      ip_address = "10.10.10.10/32"
      name       = "test-restriction"
      priority   = 123
      action     = "Allow"
      headers {
        x_azure_fdid      = ["55ce4ed1-4b06-4bf1-b40e-4638452104da"]
        x_fd_health_probe = ["1"]
        x_forwarded_for   = ["9.9.9.9/32", "2002::1234:abcd:ffff:c0a8:101/64"]
        x_forwarded_host  = ["example.com"]
      }
    }
  }
}
`, r.baseTemplate(data), data.RandomInteger)
}

func (r LinuxWebAppResource) withIPRestrictionsUpdate(data acceptance.TestData) string {
	return fmt.Sprintf(`
provider "azurerm" {
  features {}
}

%s

resource "azurerm_linux_web_app" "test" {
  name                = "acctestWA-%d"
  location            = azurerm_resource_group.test.location
  resource_group_name = azurerm_resource_group.test.name
  service_plan_id     = azurerm_service_plan.test.id

  site_config {
    ip_restriction {
      ip_address = "10.10.10.10/32"
      name       = "test-restriction"
      priority   = 123
      action     = "Allow"
      headers {
        x_azure_fdid      = ["55ce4ed1-4b06-4bf1-b40e-4638452104da", "6bde7211-57bc-4476-866a-c9676e22b9d7"]
        x_fd_health_probe = ["1"]
        x_forwarded_for   = ["9.9.9.9/32", "2002::1234:abcd:ffff:c0a8:101/64", "9.9.9.8/32"]
        x_forwarded_host  = ["example.com", "anotherexample.com"]
      }
    }
    ip_restriction {
      ip_address = "fe80::/64"
      name       = "test-restriction-v6"
      priority   = 124
      action     = "Allow"
      headers {
        x_azure_fdid      = ["55ce4ed1-4b06-4bf1-b40e-4638452104da", "6bde7211-57bc-4476-866a-c9676e22b9d7"]
        x_fd_health_probe = ["1"]
        x_forwarded_for   = ["9.9.9.9/32", "2002::1234:abcd:ffff:c0a8:101/64", "9.9.9.8/32"]
        x_forwarded_host  = ["example.com", "anotherexample.com"]
      }
    }
  }
}
`, r.baseTemplate(data), data.RandomInteger)
}

func (r LinuxWebAppResource) withAuthSettings(data acceptance.TestData) string {
	return fmt.Sprintf(`
provider "azurerm" {
  features {}
}

%s

resource "azurerm_linux_web_app" "test" {
  name                = "acctestWA-%d"
  location            = azurerm_resource_group.test.location
  resource_group_name = azurerm_resource_group.test.name
  service_plan_id     = azurerm_service_plan.test.id

  site_config {}

  auth_settings {
    enabled = true
    issuer  = "https://sts.windows.net/%s"

    additional_login_parameters = {
      test_key = "test_value"
    }

    allowed_external_redirect_urls = ["https://example.com"]

    active_directory {
      client_id     = "aadclientid"
      client_secret = "aadsecret"

      allowed_audiences = [
        "activedirectorytokenaudiences",
      ]
    }
  }
}
`, r.baseTemplate(data), data.RandomInteger, data.Client().TenantID)
}

func (r LinuxWebAppResource) withAuthSettingsUpdate(data acceptance.TestData) string {
	return fmt.Sprintf(`
provider "azurerm" {
  features {}
}

%s

resource "azurerm_linux_web_app" "test" {
  name                = "acctestWA-%d"
  location            = azurerm_resource_group.test.location
  resource_group_name = azurerm_resource_group.test.name
  service_plan_id     = azurerm_service_plan.test.id

  site_config {}

  auth_settings {
    enabled = true
    issuer  = "https://sts.windows.net/%s"

    additional_login_parameters = {
      test_key = "test_value"
    }

    allowed_external_redirect_urls = ["https://example.com"]

    default_provider              = "AzureActiveDirectory"
    token_refresh_extension_hours = 24
    token_store_enabled           = true
    unauthenticated_client_action = "RedirectToLoginPage"

    active_directory {
      client_id     = "aadclientid"
      client_secret = "aadsecret"

      allowed_audiences = [
        "activedirectorytokenaudiences",
      ]
    }

    facebook {
      app_id     = "facebookappid"
      app_secret = "facebookappsecret"

      oauth_scopes = [
        "facebookscope",
      ]
    }

    google {
      client_id     = "googleclientid"
      client_secret = "googleclientsecret"

      oauth_scopes = [
        "googlescope",
      ]
    }

    microsoft {
      client_id     = "microsoftclientid"
      client_secret = "microsoftclientsecret"

      oauth_scopes = [
        "microsoftscope",
      ]
    }

    twitter {
      consumer_key    = "twitterconsumerkey"
      consumer_secret = "twitterconsumersecret"
    }
  }
}
`, r.baseTemplate(data), data.RandomInteger, data.Client().TenantID)
}

func (r LinuxWebAppResource) withStorageAccount(data acceptance.TestData) string {
	return fmt.Sprintf(`
provider "azurerm" {
  features {}
}

%s

resource "azurerm_linux_web_app" "test" {
  name                = "acctestWA-%d"
  location            = azurerm_resource_group.test.location
  resource_group_name = azurerm_resource_group.test.name
  service_plan_id     = azurerm_service_plan.test.id

  site_config {}

  storage_account {
    name         = "files"
    type         = "AzureFiles"
    account_name = azurerm_storage_account.test.name
    share_name   = azurerm_storage_share.test.name
    access_key   = azurerm_storage_account.test.primary_access_key
    mount_path   = "/files"
  }

}
`, r.templateWithStorageAccount(data), data.RandomInteger)
}

func (r LinuxWebAppResource) withStorageAccountUpdate(data acceptance.TestData) string {
	return fmt.Sprintf(`
provider "azurerm" {
  features {}
}

%s

resource "azurerm_linux_web_app" "test" {
  name                = "acctestWA-%d"
  location            = azurerm_resource_group.test.location
  resource_group_name = azurerm_resource_group.test.name
  service_plan_id     = azurerm_service_plan.test.id

  site_config {}

  storage_account {
    name         = "updatedfiles"
    type         = "AzureBlob"
    account_name = azurerm_storage_account.test.name
    share_name   = azurerm_storage_share.test.name
    access_key   = azurerm_storage_account.test.primary_access_key
    mount_path   = "/blob"
  }

}
`, r.templateWithStorageAccount(data), data.RandomInteger)
}

func (r LinuxWebAppResource) dotNet(data acceptance.TestData, dotNetVersion string) string {
	return fmt.Sprintf(`
provider "azurerm" {
  features {}
}

%s

resource "azurerm_linux_web_app" "test" {
  name                = "acctestWA-%d"
  location            = azurerm_resource_group.test.location
  resource_group_name = azurerm_resource_group.test.name
  service_plan_id     = azurerm_service_plan.test.id

  site_config {
    application_stack {
      dotnet_version = "%s"
    }
  }
}
`, r.baseTemplate(data), data.RandomInteger, dotNetVersion)
}

func (r LinuxWebAppResource) php(data acceptance.TestData, phpVersion string) string {
	return fmt.Sprintf(`
provider "azurerm" {
  features {}
}

%s

resource "azurerm_linux_web_app" "test" {
  name                = "acctestWA-%d"
  location            = azurerm_resource_group.test.location
  resource_group_name = azurerm_resource_group.test.name
  service_plan_id     = azurerm_service_plan.test.id

  site_config {
    application_stack {
      php_version = "%s"
    }
  }
}
`, r.baseTemplate(data), data.RandomInteger, phpVersion)
}

func (r LinuxWebAppResource) python(data acceptance.TestData, pythonVersion string) string {
	return fmt.Sprintf(`
provider "azurerm" {
  features {}
}

%s

resource "azurerm_linux_web_app" "test" {
  name                = "acctestWA-%d"
  location            = azurerm_resource_group.test.location
  resource_group_name = azurerm_resource_group.test.name
  service_plan_id     = azurerm_service_plan.test.id

  site_config {
    application_stack {
      python_version = "%s"
    }
  }
}
`, r.baseTemplate(data), data.RandomInteger, pythonVersion)
}

func (r LinuxWebAppResource) ruby(data acceptance.TestData, rubyVersion string) string {
	return fmt.Sprintf(`
provider "azurerm" {
  features {}
}

%s

resource "azurerm_linux_web_app" "test" {
  name                = "acctestWA-%d"
  location            = azurerm_resource_group.test.location
  resource_group_name = azurerm_resource_group.test.name
  service_plan_id     = azurerm_service_plan.test.id

  site_config {
    application_stack {
      ruby_version = "%s"
    }
  }
}
`, r.baseTemplate(data), data.RandomInteger, rubyVersion)
}

func (r LinuxWebAppResource) node(data acceptance.TestData, nodeVersion string) string {
	return fmt.Sprintf(`
provider "azurerm" {
  features {}
}

%s

resource "azurerm_linux_web_app" "test" {
  name                = "acctestWA-%d"
  location            = azurerm_resource_group.test.location
  resource_group_name = azurerm_resource_group.test.name
  service_plan_id     = azurerm_service_plan.test.id

  site_config {
    application_stack {
      node_version = "%s"
    }
  }
}
`, r.baseTemplate(data), data.RandomInteger, nodeVersion)
}

func (r LinuxWebAppResource) java(data acceptance.TestData, javaVersion, javaServer, javaServerVersion string) string {
	return fmt.Sprintf(`
provider "azurerm" {
  features {}
}

%s

resource "azurerm_linux_web_app" "test" {
  name                = "acctestWA-%d"
  location            = azurerm_resource_group.test.location
  resource_group_name = azurerm_resource_group.test.name
  service_plan_id     = azurerm_service_plan.test.id

  site_config {
    application_stack {
      java_version        = "%s"
      java_server         = "%s"
      java_server_version = "%s"
    }
  }
}
`, r.baseTemplate(data), data.RandomInteger, javaVersion, javaServer, javaServerVersion)
}

func (r LinuxWebAppResource) javaPremiumV3Plan(data acceptance.TestData, javaVersion, javaServer, javaServerVersion string) string {
	return fmt.Sprintf(`
provider "azurerm" {
  features {}
}

%s

resource "azurerm_linux_web_app" "test" {
  name                = "acctestWA-%d"
  location            = azurerm_resource_group.test.location
  resource_group_name = azurerm_resource_group.test.name
  service_plan_id     = azurerm_service_plan.test.id

  site_config {
    application_stack {
      java_version        = "%s"
      java_server         = "%s"
      java_server_version = "%s"
    }
  }
}
`, r.premiumV3PlanTemplate(data), data.RandomInteger, javaVersion, javaServer, javaServerVersion)
}

func (r LinuxWebAppResource) docker(data acceptance.TestData, containerImage, containerTag string) string {
	return fmt.Sprintf(`
provider "azurerm" {
  features {}
}

%s

resource "azurerm_linux_web_app" "test" {
  name                = "acctestWA-%d"
  location            = azurerm_resource_group.test.location
  resource_group_name = azurerm_resource_group.test.name
  service_plan_id     = azurerm_service_plan.test.id

  app_settings = {
    "DOCKER_REGISTRY_SERVER_URL"          = "https://mcr.microsoft.com"
    "DOCKER_REGISTRY_SERVER_USERNAME"     = ""
    "DOCKER_REGISTRY_SERVER_PASSWORD"     = ""
    "WEBSITES_ENABLE_APP_SERVICE_STORAGE" = "false"

  }

  site_config {
    application_stack {
      docker_image     = "%s"
      docker_image_tag = "%s"
    }
  }
}
`, r.baseTemplate(data), data.RandomInteger, containerImage, containerTag)
}

func (r LinuxWebAppResource) autoHealRules(data acceptance.TestData) string {
	return fmt.Sprintf(`
provider "azurerm" {
  features {}
}

%s

resource "azurerm_linux_web_app" "test" {
  name                = "acctestWA-%d"
  location            = azurerm_resource_group.test.location
  resource_group_name = azurerm_resource_group.test.name
  service_plan_id     = azurerm_service_plan.test.id

  site_config {
    auto_heal_enabled = true

    auto_heal_setting {
      trigger {
        status_code {
          status_code_range = "500"
          interval          = "00:01:00"
          count             = 10
        }
      }

      action {
        action_type                    = "Recycle"
        minimum_process_execution_time = "00:05:00"
      }
    }
  }
}
`, r.baseTemplate(data), data.RandomInteger)
}

func (r LinuxWebAppResource) autoHealRulesUpdate(data acceptance.TestData) string {
	return fmt.Sprintf(`
provider "azurerm" {
  features {}
}

%s

resource "azurerm_linux_web_app" "test" {
  name                = "acctestWA-%d"
  location            = azurerm_resource_group.test.location
  resource_group_name = azurerm_resource_group.test.name
  service_plan_id     = azurerm_service_plan.test.id

  site_config {
    auto_heal_enabled = true

    auto_heal_setting {
      trigger {
        status_code {
          status_code_range = "500"
          interval          = "00:01:00"
          count             = 10
        }
        status_code {
          status_code_range = "400-404"
          interval          = "00:10:00"
          count             = 10
        }
      }

      action {
        action_type                    = "Recycle"
        minimum_process_execution_time = "00:10:00"
      }
    }
  }
}
`, r.baseTemplate(data), data.RandomInteger)
}

func (r LinuxWebAppResource) autoHealRulesStatusCodeRange(data acceptance.TestData) string {
	return fmt.Sprintf(`
provider "azurerm" {
  features {}
}

%s

resource "azurerm_linux_web_app" "test" {
  name                = "acctestWA-%d"
  location            = azurerm_resource_group.test.location
  resource_group_name = azurerm_resource_group.test.name
  service_plan_id     = azurerm_service_plan.test.id

  site_config {
    auto_heal_enabled = true

    auto_heal_setting {
      trigger {
        status_code {
          status_code_range = "500-599"
          interval          = "00:01:00"
          count             = 10
        }
      }

      action {
        action_type                    = "Recycle"
        minimum_process_execution_time = "00:05:00"
      }
    }
  }
}
`, r.baseTemplate(data), data.RandomInteger)
}

func (r LinuxWebAppResource) autoHealRulesSlowRequest(data acceptance.TestData) string {
	return fmt.Sprintf(`
provider "azurerm" {
  features {}
}

%s

resource "azurerm_linux_web_app" "test" {
  name                = "acctestWA-%d"
  location            = azurerm_resource_group.test.location
  resource_group_name = azurerm_resource_group.test.name
  service_plan_id     = azurerm_service_plan.test.id

  site_config {
    auto_heal_enabled = true

    auto_heal_setting {
      trigger {
        slow_request {
          count      = "10"
          interval   = "00:10:00"
          time_taken = "00:00:10"
          path       = null
        }
      }

      action {
        action_type                    = "Recycle"
        minimum_process_execution_time = "00:05:00"
      }
    }
  }
}
`, r.baseTemplate(data), data.RandomInteger)
}

func (r LinuxWebAppResource) identitySystemAssigned(data acceptance.TestData) string {
	return fmt.Sprintf(`
provider "azurerm" {
  features {}
}

%[1]s

resource "azurerm_linux_web_app" "test" {
  name                = "acctestWA-%[2]d"
  location            = azurerm_resource_group.test.location
  resource_group_name = azurerm_resource_group.test.name
  service_plan_id     = azurerm_service_plan.test.id

  site_config {}

  identity {
    type = "SystemAssigned"
  }
}
`, r.baseTemplate(data), data.RandomInteger)
}

func (r LinuxWebAppResource) identitySystemAssignedUserAssigned(data acceptance.TestData) string {
	return fmt.Sprintf(`
provider "azurerm" {
  features {}
}

%[1]s

resource "azurerm_user_assigned_identity" "test" {
  name                = "acctestUAI-%[2]d"
  resource_group_name = azurerm_resource_group.test.name
  location            = azurerm_resource_group.test.location
}

resource "azurerm_linux_web_app" "test" {
  name                = "acctestWA-%[2]d"
  location            = azurerm_resource_group.test.location
  resource_group_name = azurerm_resource_group.test.name
  service_plan_id     = azurerm_service_plan.test.id

  site_config {}

  identity {
    type         = "SystemAssigned, UserAssigned"
    identity_ids = [azurerm_user_assigned_identity.test.id]
  }
}
`, r.baseTemplate(data), data.RandomInteger)
}

func (r LinuxWebAppResource) identityUserAssigned(data acceptance.TestData) string {
	return fmt.Sprintf(`
provider "azurerm" {
  features {}
}

%[1]s

resource "azurerm_user_assigned_identity" "test" {
  name                = "acctestUAI-%[2]d"
  resource_group_name = azurerm_resource_group.test.name
  location            = azurerm_resource_group.test.location
}

resource "azurerm_linux_web_app" "test" {
  name                = "acctestWA-%[2]d"
  location            = azurerm_resource_group.test.location
  resource_group_name = azurerm_resource_group.test.name
  service_plan_id     = azurerm_service_plan.test.id

  site_config {}

  identity {
    type         = "UserAssigned"
    identity_ids = [azurerm_user_assigned_identity.test.id]
  }
}
`, r.baseTemplate(data), data.RandomInteger)
}

func (r LinuxWebAppResource) identityUserAssignedKeyVaultIdentity(data acceptance.TestData) string {
	return fmt.Sprintf(`
provider "azurerm" {
  features {}
}

%[1]s

resource "azurerm_user_assigned_identity" "test" {
  name                = "acctestUAI-%[2]d"
  resource_group_name = azurerm_resource_group.test.name
  location            = azurerm_resource_group.test.location
}

resource "azurerm_user_assigned_identity" "kv" {
  name                = "acctestUAI-kv-%[2]d"
  resource_group_name = azurerm_resource_group.test.name
  location            = azurerm_resource_group.test.location
}

resource "azurerm_linux_web_app" "test" {
  name                = "acctestWA-%[2]d"
  location            = azurerm_resource_group.test.location
  resource_group_name = azurerm_resource_group.test.name
  service_plan_id     = azurerm_service_plan.test.id

  site_config {}

  identity {
    type         = "UserAssigned"
    identity_ids = [azurerm_user_assigned_identity.test.id, azurerm_user_assigned_identity.kv.id]
  }

  key_vault_reference_identity_id = azurerm_user_assigned_identity.kv.id
}
`, r.baseTemplate(data), data.RandomInteger)
}

func (r LinuxWebAppResource) zipDeploy(data acceptance.TestData) string {
	return fmt.Sprintf(`
provider "azurerm" {
  features {}
}

%s

resource "azurerm_linux_web_app" "test" {
  name                = "acctestWA-%d"
  location            = azurerm_resource_group.test.location
  resource_group_name = azurerm_resource_group.test.name
  service_plan_id     = azurerm_service_plan.test.id

  app_settings = {
    WEBSITE_RUN_FROM_PACKAGE       = "1"
    SCM_DO_BUILD_DURING_DEPLOYMENT = "true"
  }

  site_config {
    application_stack {
      python_version = "3.9"
    }
  }

  zip_deploy_file = "./testdata/msdocs-python-flask-webapp-quickstart-main.zip"
}
`, r.baseTemplate(data), data.RandomInteger)
}

// TODO - Test for new acr creds?

// Templates

func (LinuxWebAppResource) baseTemplate(data acceptance.TestData) string {
	return fmt.Sprintf(`

resource "azurerm_resource_group" "test" {
  name     = "acctestRG-%d"
  location = "%s"
}

resource "azurerm_service_plan" "test" {
  name                = "acctestASP-%d"
  location            = azurerm_resource_group.test.location
  resource_group_name = azurerm_resource_group.test.name
  os_type             = "Linux"
  sku_name            = "B1"
}
`, data.RandomInteger, data.Locations.Primary, data.RandomInteger)
}

func (LinuxWebAppResource) linuxFreeSkuTemplate(data acceptance.TestData) string {
	return fmt.Sprintf(`

resource "azurerm_resource_group" "test" {
  name     = "acctestRG-%d"
  location = "%s"
}

resource "azurerm_service_plan" "test" {
  name                = "acctestASP-%d"
  location            = azurerm_resource_group.test.location
  resource_group_name = azurerm_resource_group.test.name
  os_type             = "Linux"
  sku_name            = "F1"
}
`, data.RandomInteger, data.Locations.Primary, data.RandomInteger)
}

func (LinuxWebAppResource) standardPlanTemplate(data acceptance.TestData) string {
	return fmt.Sprintf(`

resource "azurerm_resource_group" "test" {
  name     = "acctestRG-%d"
  location = "%s"
}

resource "azurerm_service_plan" "test" {
  name                = "acctestASP-%d"
  location            = azurerm_resource_group.test.location
  resource_group_name = azurerm_resource_group.test.name
  os_type             = "Linux"
  sku_name            = "S1"
}
`, data.RandomInteger, data.Locations.Primary, data.RandomInteger)
}

func (LinuxWebAppResource) premiumV3PlanTemplate(data acceptance.TestData) string {
	return fmt.Sprintf(`

resource "azurerm_resource_group" "test" {
  name     = "acctestRG-%d"
  location = "%s"
}

resource "azurerm_service_plan" "test" {
  name                = "acctestASP-%d"
  location            = azurerm_resource_group.test.location
  resource_group_name = azurerm_resource_group.test.name
  os_type             = "Linux"
  sku_name            = "P1v3"
}
`, data.RandomInteger, data.Locations.Primary, data.RandomInteger)
}

// nolint: unused
func (r LinuxWebAppResource) templateWithStorageAccount(data acceptance.TestData) string {
	return fmt.Sprintf(`

%s

resource "azurerm_user_assigned_identity" "test" {
  name                = "acct-%d"
  resource_group_name = azurerm_resource_group.test.name
  location            = azurerm_resource_group.test.location
}

resource "azurerm_storage_account" "test" {
  name                     = "acctestsa%s"
  resource_group_name      = azurerm_resource_group.test.name
  location                 = azurerm_resource_group.test.location
  account_tier             = "Standard"
  account_replication_type = "LRS"
}

resource "azurerm_storage_container" "test" {
  name                  = "test"
  storage_account_name  = azurerm_storage_account.test.name
  container_access_type = "private"
}

resource "azurerm_storage_share" "test" {
  name                 = "test"
  storage_account_name = azurerm_storage_account.test.name
  quota                = 1
}

data "azurerm_storage_account_sas" "test" {
  connection_string = azurerm_storage_account.test.primary_connection_string
  https_only        = true

  resource_types {
    service   = false
    container = false
    object    = true
  }

  services {
    blob  = true
    queue = false
    table = false
    file  = false
  }

  start  = "2021-04-01"
  expiry = "2024-03-30"

  permissions {
    read    = false
    write   = true
    delete  = false
    list    = false
    add     = false
    create  = false
    update  = false
    process = false
    tag     = false
    filter  = false
  }
}
`, r.standardPlanTemplate(data), data.RandomInteger, data.RandomString)
}

func (r LinuxWebAppResource) vNetIntegrationWebApp_basic(data acceptance.TestData) string {
	return fmt.Sprintf(`
provider "azurerm" {
  features {}
}

%s

resource "azurerm_virtual_network" "test" {
  name                = "vnet-%d"
  address_space       = ["10.0.0.0/16"]
  location            = azurerm_resource_group.test.location
  resource_group_name = azurerm_resource_group.test.name
}

resource "azurerm_subnet" "test1" {
  name                 = "subnet1"
  resource_group_name  = azurerm_resource_group.test.name
  virtual_network_name = azurerm_virtual_network.test.name
  address_prefixes     = ["10.0.1.0/24"]

  delegation {
    name = "delegation"

    service_delegation {
      name    = "Microsoft.Web/serverFarms"
      actions = ["Microsoft.Network/virtualNetworks/subnets/action"]
    }
  }
}

resource "azurerm_subnet" "test2" {
  name                 = "subnet2"
  resource_group_name  = azurerm_resource_group.test.name
  virtual_network_name = azurerm_virtual_network.test.name
  address_prefixes     = ["10.0.2.0/24"]

  delegation {
    name = "delegation"

    service_delegation {
      name    = "Microsoft.Web/serverFarms"
      actions = ["Microsoft.Network/virtualNetworks/subnets/action"]
    }
  }
}

resource "azurerm_linux_web_app" "test" {
  name                = "acctestWA-%d"
  location            = azurerm_resource_group.test.location
  resource_group_name = azurerm_resource_group.test.name
  service_plan_id     = azurerm_service_plan.test.id

  site_config {}
}
`, r.baseTemplate(data), data.RandomInteger, data.RandomInteger)
}

func (r LinuxWebAppResource) vNetIntegrationWebApp_subnet1(data acceptance.TestData) string {
	return fmt.Sprintf(`
provider "azurerm" {
  features {}
}

%s

resource "azurerm_virtual_network" "test" {
  name                = "vnet-%d"
  address_space       = ["10.0.0.0/16"]
  location            = azurerm_resource_group.test.location
  resource_group_name = azurerm_resource_group.test.name
}

resource "azurerm_subnet" "test1" {
  name                 = "subnet1"
  resource_group_name  = azurerm_resource_group.test.name
  virtual_network_name = azurerm_virtual_network.test.name
  address_prefixes     = ["10.0.1.0/24"]

  delegation {
    name = "delegation"

    service_delegation {
      name    = "Microsoft.Web/serverFarms"
      actions = ["Microsoft.Network/virtualNetworks/subnets/action"]
    }
  }
}

resource "azurerm_subnet" "test2" {
  name                 = "subnet2"
  resource_group_name  = azurerm_resource_group.test.name
  virtual_network_name = azurerm_virtual_network.test.name
  address_prefixes     = ["10.0.2.0/24"]

  delegation {
    name = "delegation"

    service_delegation {
      name    = "Microsoft.Web/serverFarms"
      actions = ["Microsoft.Network/virtualNetworks/subnets/action"]
    }
  }
}

resource "azurerm_linux_web_app" "test" {
  name                      = "acctestWA-%d"
  location                  = azurerm_resource_group.test.location
  resource_group_name       = azurerm_resource_group.test.name
  service_plan_id           = azurerm_service_plan.test.id
  virtual_network_subnet_id = azurerm_subnet.test1.id

  site_config {}
}
`, r.baseTemplate(data), data.RandomInteger, data.RandomInteger)
}

func (r LinuxWebAppResource) vNetIntegrationWebApp_subnet2(data acceptance.TestData) string {
	return fmt.Sprintf(`
provider "azurerm" {
  features {}
}

%s

resource "azurerm_virtual_network" "test" {
  name                = "vnet-%d"
  address_space       = ["10.0.0.0/16"]
  location            = azurerm_resource_group.test.location
  resource_group_name = azurerm_resource_group.test.name
}

resource "azurerm_subnet" "test1" {
  name                 = "subnet1"
  resource_group_name  = azurerm_resource_group.test.name
  virtual_network_name = azurerm_virtual_network.test.name
  address_prefixes     = ["10.0.1.0/24"]

  delegation {
    name = "delegation"

    service_delegation {
      name    = "Microsoft.Web/serverFarms"
      actions = ["Microsoft.Network/virtualNetworks/subnets/action"]
    }
  }
}

resource "azurerm_subnet" "test2" {
  name                 = "subnet2"
  resource_group_name  = azurerm_resource_group.test.name
  virtual_network_name = azurerm_virtual_network.test.name
  address_prefixes     = ["10.0.2.0/24"]

  delegation {
    name = "delegation"

    service_delegation {
      name    = "Microsoft.Web/serverFarms"
      actions = ["Microsoft.Network/virtualNetworks/subnets/action"]
    }
  }
}

resource "azurerm_linux_web_app" "test" {
  name                      = "acctestWA-%d"
  location                  = azurerm_resource_group.test.location
  resource_group_name       = azurerm_resource_group.test.name
  service_plan_id           = azurerm_service_plan.test.id
  virtual_network_subnet_id = azurerm_subnet.test2.id

  site_config {}
}
`, r.baseTemplate(data), data.RandomInteger, data.RandomInteger)
}<|MERGE_RESOLUTION|>--- conflicted
+++ resolved
@@ -1071,11 +1071,6 @@
 			Config: r.basic(data),
 			Check: acceptance.ComposeTestCheckFunc(
 				check.That(data.ResourceName).ExistsInAzure(r),
-<<<<<<< HEAD
-=======
-				check.That(data.ResourceName).Key("app_settings").DoesNotExist(),
-				check.That(data.ResourceName).Key("sticky_settings.#").HasValue("0"),
->>>>>>> edaa524a
 			),
 		},
 		data.ImportStep(),
@@ -1104,11 +1099,6 @@
 			Config: r.stickySettingsRemoved(data),
 			Check: acceptance.ComposeTestCheckFunc(
 				check.That(data.ResourceName).ExistsInAzure(r),
-<<<<<<< HEAD
-=======
-				check.That(data.ResourceName).Key("app_settings.foo").HasValue("bar"),
-				check.That(data.ResourceName).Key("sticky_settings.#").HasValue("0"),
->>>>>>> edaa524a
 			),
 		},
 		data.ImportStep(),
