// Copyright (c) HashiCorp, Inc.
// SPDX-License-Identifier: MPL-2.0

package appservice

import (
	"context"
	"fmt"
	"strconv"
	"strings"
	"time"

	"github.com/google/uuid"
	"github.com/hashicorp/go-azure-helpers/lang/pointer"
	"github.com/hashicorp/go-azure-helpers/lang/response"
	"github.com/hashicorp/go-azure-helpers/resourcemanager/commonids"
	"github.com/hashicorp/go-azure-helpers/resourcemanager/commonschema"
	"github.com/hashicorp/go-azure-helpers/resourcemanager/identity"
	"github.com/hashicorp/go-azure-helpers/resourcemanager/location"
	"github.com/hashicorp/go-azure-sdk/resource-manager/web/2023-01-01/resourceproviders"
	"github.com/hashicorp/go-azure-sdk/resource-manager/web/2023-01-01/webapps"
	"github.com/hashicorp/terraform-provider-azurerm/internal/locks"
	"github.com/hashicorp/terraform-provider-azurerm/internal/sdk"
	"github.com/hashicorp/terraform-provider-azurerm/internal/services/appservice/helpers"
	"github.com/hashicorp/terraform-provider-azurerm/internal/services/appservice/migration"
	"github.com/hashicorp/terraform-provider-azurerm/internal/services/appservice/validate"
	kvValidate "github.com/hashicorp/terraform-provider-azurerm/internal/services/keyvault/validate"
	storageValidate "github.com/hashicorp/terraform-provider-azurerm/internal/services/storage/validate"
	"github.com/hashicorp/terraform-provider-azurerm/internal/tags"
	"github.com/hashicorp/terraform-provider-azurerm/internal/tf/pluginsdk"
	"github.com/hashicorp/terraform-provider-azurerm/internal/tf/validation"
)

type WindowsFunctionAppSlotResource struct{}

type WindowsFunctionAppSlotModel struct {
	Name                             string                                     `tfschema:"name"`
	FunctionAppID                    string                                     `tfschema:"function_app_id"`
	ServicePlanID                    string                                     `tfschema:"service_plan_id"`
	StorageAccountName               string                                     `tfschema:"storage_account_name"`
	StorageAccountKey                string                                     `tfschema:"storage_account_access_key"`
	StorageUsesMSI                   bool                                       `tfschema:"storage_uses_managed_identity"` // Storage uses MSI not account key
	StorageKeyVaultSecretID          string                                     `tfschema:"storage_key_vault_secret_id"`
	AppSettings                      map[string]string                          `tfschema:"app_settings"`
	AuthSettings                     []helpers.AuthSettings                     `tfschema:"auth_settings"`
	AuthV2Settings                   []helpers.AuthV2Settings                   `tfschema:"auth_settings_v2"`
	Backup                           []helpers.Backup                           `tfschema:"backup"` // Not supported on Dynamic or Basic plans
	BuiltinLogging                   bool                                       `tfschema:"builtin_logging_enabled"`
	ClientCertEnabled                bool                                       `tfschema:"client_certificate_enabled"`
	ClientCertMode                   string                                     `tfschema:"client_certificate_mode"`
	ClientCertExclusionPaths         string                                     `tfschema:"client_certificate_exclusion_paths"`
	ConnectionStrings                []helpers.ConnectionString                 `tfschema:"connection_string"`
	DailyMemoryTimeQuota             int64                                      `tfschema:"daily_memory_time_quota"`
	Enabled                          bool                                       `tfschema:"enabled"`
	FunctionExtensionsVersion        string                                     `tfschema:"functions_extension_version"`
	ForceDisableContentShare         bool                                       `tfschema:"content_share_force_disabled"`
	HttpsOnly                        bool                                       `tfschema:"https_only"`
	KeyVaultReferenceIdentityID      string                                     `tfschema:"key_vault_reference_identity_id"`
	PublicNetworkAccess              bool                                       `tfschema:"public_network_access_enabled"`
	PublishingDeployBasicAuthEnabled bool                                       `tfschema:"webdeploy_publish_basic_authentication_enabled"`
	PublishingFTPBasicAuthEnabled    bool                                       `tfschema:"ftp_publish_basic_authentication_enabled"`
	Identity                         []identity.ModelSystemAssignedUserAssigned `tfschema:"identity"`
	SiteConfig                       []helpers.SiteConfigWindowsFunctionAppSlot `tfschema:"site_config"`
	Tags                             map[string]string                          `tfschema:"tags"`
	CustomDomainVerificationId       string                                     `tfschema:"custom_domain_verification_id"`
	HostingEnvId                     string                                     `tfschema:"hosting_environment_id"`
	DefaultHostname                  string                                     `tfschema:"default_hostname"`
	Kind                             string                                     `tfschema:"kind"`
	OutboundIPAddresses              string                                     `tfschema:"outbound_ip_addresses"`
	OutboundIPAddressList            []string                                   `tfschema:"outbound_ip_address_list"`
	PossibleOutboundIPAddresses      string                                     `tfschema:"possible_outbound_ip_addresses"`
	PossibleOutboundIPAddressList    []string                                   `tfschema:"possible_outbound_ip_address_list"`
	SiteCredentials                  []helpers.SiteCredential                   `tfschema:"site_credential"`
	StorageAccounts                  []helpers.StorageAccount                   `tfschema:"storage_account"`
	VirtualNetworkSubnetID           string                                     `tfschema:"virtual_network_subnet_id"`
}

var _ sdk.ResourceWithUpdate = WindowsFunctionAppSlotResource{}

var _ sdk.ResourceWithStateMigration = WindowsFunctionAppSlotResource{}

func (r WindowsFunctionAppSlotResource) ModelObject() interface{} {
	return &WindowsFunctionAppSlotModel{}
}

func (r WindowsFunctionAppSlotResource) ResourceType() string {
	return "azurerm_windows_function_app_slot"
}

func (r WindowsFunctionAppSlotResource) IDValidationFunc() pluginsdk.SchemaValidateFunc {
	return webapps.ValidateSlotID
}

func (r WindowsFunctionAppSlotResource) Arguments() map[string]*pluginsdk.Schema {
	return map[string]*pluginsdk.Schema{
		"name": {
			Type:         pluginsdk.TypeString,
			Required:     true,
			ForceNew:     true,
			ValidateFunc: validate.WebAppName,
			Description:  "Specifies the name of the Windows Function App Slot.",
		},

		"function_app_id": {
			Type:         pluginsdk.TypeString,
			Required:     true,
			ForceNew:     true,
			ValidateFunc: commonids.ValidateFunctionAppID,
			Description:  "The ID of the Windows Function App this Slot is a member of.",
		},

		"service_plan_id": {
			Type:         pluginsdk.TypeString,
			Optional:     true,
			ValidateFunc: commonids.ValidateAppServicePlanID,
		},

		"storage_account_name": {
			Type:         pluginsdk.TypeString,
			Optional:     true,
			ValidateFunc: storageValidate.StorageAccountName,
			Description:  "The backend storage account name which will be used by this Function App Slot.",
			ExactlyOneOf: []string{
				"storage_account_name",
				"storage_key_vault_secret_id",
			},
		},

		"storage_account_access_key": {
			Type:         pluginsdk.TypeString,
			Optional:     true,
			Sensitive:    true,
			ValidateFunc: validation.NoZeroValues,
			ConflictsWith: []string{
				"storage_uses_managed_identity",
				"storage_key_vault_secret_id",
			},
			Description: "The access key which will be used to access the storage account for the Function App Slot.",
		},

		"storage_uses_managed_identity": {
			Type:     pluginsdk.TypeBool,
			Optional: true,
			Default:  false,
			ConflictsWith: []string{
				"storage_account_access_key",
				"storage_key_vault_secret_id",
			},
			Description: "Should the Function App Slot use its Managed Identity to access storage?",
		},

		"storage_key_vault_secret_id": {
			Type:         pluginsdk.TypeString,
			Optional:     true,
			ValidateFunc: kvValidate.NestedItemIdWithOptionalVersion,
			ExactlyOneOf: []string{
				"storage_account_name",
				"storage_key_vault_secret_id",
			},
			Description: "The Key Vault Secret ID, including version, that contains the Connection String to connect to the storage account for this Function App.",
		},

		"app_settings": {
			Type:     pluginsdk.TypeMap,
			Optional: true,
			Elem: &pluginsdk.Schema{
				Type: pluginsdk.TypeString,
			},
			Description: "A map of key-value pairs for [App Settings](https://docs.microsoft.com/en-us/azure/azure-functions/functions-app-settings) and custom values.",
		},

		"auth_settings": helpers.AuthSettingsSchema(),

		"auth_settings_v2": helpers.AuthV2SettingsSchema(),

		"backup": helpers.BackupSchema(),

		"builtin_logging_enabled": {
			Type:        pluginsdk.TypeBool,
			Optional:    true,
			Default:     true,
			Description: "Should built in logging be enabled. Configures `AzureWebJobsDashboard` app setting based on the configured storage setting.",
		},

		"client_certificate_enabled": {
			Type:        pluginsdk.TypeBool,
			Optional:    true,
			Default:     false,
			Description: "Should the Function App Slot use Client Certificates.",
		},

		"client_certificate_mode": {
			Type:         pluginsdk.TypeString,
			Optional:     true,
			Default:      webapps.ClientCertModeOptional,
			ValidateFunc: validation.StringInSlice(webapps.PossibleValuesForClientCertMode(), false),
			Description:  "The mode of the Function App Slot's client certificates requirement for incoming requests. Possible values are `Required`, `Optional`, and `OptionalInteractiveUser`.",
		},

		"client_certificate_exclusion_paths": {
			Type:        pluginsdk.TypeString,
			Optional:    true,
			Description: "Paths to exclude when using client certificates, separated by ;",
		},

		"connection_string": helpers.ConnectionStringSchema(),

		"daily_memory_time_quota": {
			Type:         pluginsdk.TypeInt,
			Optional:     true,
			Default:      0,
			ValidateFunc: validation.IntAtLeast(0),
			Description:  "The amount of memory in gigabyte-seconds that your application is allowed to consume per day. Setting this value only affects function apps in Consumption Plans.",
		},

		"enabled": {
			Type:        pluginsdk.TypeBool,
			Optional:    true,
			Default:     true,
			Description: "Is the Windows Function App Slot enabled.",
		},

		"content_share_force_disabled": {
			Type:        pluginsdk.TypeBool,
			Optional:    true,
			Default:     false,
			Description: "Force disable the content share settings.",
		},

		"functions_extension_version": {
			Type:        pluginsdk.TypeString,
			Optional:    true,
			Default:     "~4",
			Description: "The runtime version associated with the Function App Slot.",
		},

		"https_only": {
			Type:        pluginsdk.TypeBool,
			Optional:    true,
			Default:     false,
			Description: "Can the Function App Slot only be accessed via HTTPS?",
		},

		"identity": commonschema.SystemAssignedUserAssignedIdentityOptional(),

		"key_vault_reference_identity_id": {
			Type:         pluginsdk.TypeString,
			Optional:     true,
			Computed:     true,
			ValidateFunc: commonids.ValidateUserAssignedIdentityID,
			Description:  "The User Assigned Identity to use for Key Vault access.",
		},

		"public_network_access_enabled": {
			Type:     pluginsdk.TypeBool,
			Optional: true,
			Default:  true,
		},

		"webdeploy_publish_basic_authentication_enabled": {
			Type:     pluginsdk.TypeBool,
			Optional: true,
			Default:  true,
		},

		"ftp_publish_basic_authentication_enabled": {
			Type:     pluginsdk.TypeBool,
			Optional: true,
			Default:  true,
		},

		"site_config": helpers.SiteConfigSchemaWindowsFunctionAppSlot(),

		"storage_account": helpers.StorageAccountSchemaWindows(),

		"tags": tags.Schema(),

		"virtual_network_subnet_id": {
			Type:         pluginsdk.TypeString,
			Optional:     true,
			ValidateFunc: commonids.ValidateSubnetID,
		},
	}
}

func (r WindowsFunctionAppSlotResource) Attributes() map[string]*pluginsdk.Schema {
	return map[string]*pluginsdk.Schema{
		"custom_domain_verification_id": {
			Type:        pluginsdk.TypeString,
			Computed:    true,
			Sensitive:   true,
			Description: "The identifier used by App Service to perform domain ownership verification via DNS TXT record.",
		},

		"default_hostname": {
			Type:        pluginsdk.TypeString,
			Computed:    true,
			Description: "The default hostname of the Windows Function App Slot.",
		},

		"hosting_environment_id": {
			Type:     pluginsdk.TypeString,
			Computed: true,
		},

		"kind": {
			Type:        pluginsdk.TypeString,
			Computed:    true,
			Description: "The Kind value for this Windows Function App Slot.",
		},

		"outbound_ip_addresses": {
			Type:        pluginsdk.TypeString,
			Computed:    true,
			Description: "A comma separated list of outbound IP addresses as a string. For example `52.23.25.3,52.143.43.12`.",
		},

		"outbound_ip_address_list": {
			Type:     pluginsdk.TypeList,
			Computed: true,
			Elem: &pluginsdk.Schema{
				Type: pluginsdk.TypeString,
			},
			Description: "A list of outbound IP addresses. For example `[\"52.23.25.3\", \"52.143.43.12\"]`.",
		},

		"possible_outbound_ip_addresses": {
			Type:        pluginsdk.TypeString,
			Computed:    true,
			Description: "A comma separated list of possible outbound IP addresses as a string. For example `52.23.25.3,52.143.43.12,52.143.43.17`. This is a superset of `outbound_ip_addresses`. For example `[\"52.23.25.3\", \"52.143.43.12\",\"52.143.43.17\"]`.",
		},

		"possible_outbound_ip_address_list": {
			Type:     pluginsdk.TypeList,
			Computed: true,
			Elem: &pluginsdk.Schema{
				Type: pluginsdk.TypeString,
			},
			Description: "A list of possible outbound IP addresses, not all of which are necessarily in use. This is a superset of `outbound_ip_address_list`. For example `[\"52.23.25.3\", \"52.143.43.12\"]`.",
		},

		"site_credential": helpers.SiteCredentialSchema(),
	}
}

func (r WindowsFunctionAppSlotResource) Create() sdk.ResourceFunc {
	return sdk.ResourceFunc{
		Timeout: 30 * time.Minute,
		Func: func(ctx context.Context, metadata sdk.ResourceMetaData) error {
			storageDomainSuffix, ok := metadata.Client.Account.Environment.Storage.DomainSuffix()
			if !ok {
				return fmt.Errorf("could not determine Storage domain suffix for environment %q", metadata.Client.Account.Environment.Name)
			}

			var functionAppSlot WindowsFunctionAppSlotModel

			if err := metadata.Decode(&functionAppSlot); err != nil {
				return err
			}

			client := metadata.Client.AppService.WebAppsClient
			resourceProvidersClient := metadata.Client.AppService.ResourceProvidersClient
			functionAppId, err := commonids.ParseFunctionAppID(functionAppSlot.FunctionAppID)
			if err != nil {
				return err
			}

			aseClient := metadata.Client.AppService.AppServiceEnvironmentClient
			servicePlanClient := metadata.Client.AppService.ServicePlanClient
			subscriptionId := metadata.Client.Account.SubscriptionId

			id := webapps.NewSlotID(subscriptionId, functionAppId.ResourceGroupName, functionAppId.SiteName, functionAppSlot.Name)

			functionApp, err := client.Get(ctx, *functionAppId)
			if err != nil || functionApp.Model == nil {
				return fmt.Errorf("retrieving parent Windows %s: %+v", *functionAppId, err)
			}

			var servicePlanId *commonids.AppServicePlanId
			differentServicePlanToParent := false
			if functionApp.Model.Properties == nil || functionApp.Model.Properties.ServerFarmId == nil {
				return fmt.Errorf("could not determine Service Plan ID for %s: %+v", id, err)
			}

			servicePlanId, err = commonids.ParseAppServicePlanIDInsensitively(*functionApp.Model.Properties.ServerFarmId)
			if err != nil {
				return err
			}

			if functionAppSlot.ServicePlanID != "" {
				newServicePlanId, err := commonids.ParseAppServicePlanID(functionAppSlot.ServicePlanID)
				if err != nil {
					return err
				}
				// we only set `service_plan_id` when it differs from the parent `service_plan_id` which is causing issues
				// https://github.com/hashicorp/terraform-provider-azurerm/issues/21024
				// we'll error here if the `service_plan_id` equals the parent `service_plan_id`
				if strings.EqualFold(newServicePlanId.ID(), servicePlanId.ID()) {
					return fmt.Errorf("`service_plan_id` should only be specified when it differs from the `service_plan_id` of the associated Web App")
				}

				servicePlanId = newServicePlanId
				differentServicePlanToParent = true
			}

			servicePlan, err := servicePlanClient.Get(ctx, *servicePlanId)
			if err != nil {
				return fmt.Errorf("reading %s: %+v", servicePlanId, err)
			}

			availabilityRequest := resourceproviders.ResourceNameAvailabilityRequest{
				Name: fmt.Sprintf("%s-%s", id.SiteName, id.SlotName),
				Type: resourceproviders.CheckNameResourceTypesMicrosoftPointWebSites,
			}

			var planSKU *string
			if model := servicePlan.Model; model != nil {
				if sku := model.Sku; sku != nil && sku.Name != nil {
					planSKU = sku.Name
				} else {
					return fmt.Errorf("could not determine Service Plan SKU type")
				}

				if model.Properties != nil {
					if ase := model.Properties.HostingEnvironmentProfile; ase != nil {
						// Attempt to check the ASE for the appropriate suffix for the name availability request.
						// This varies between internal and external ASE Types, and potentially has other names in other clouds
						// We use the "internal" as the fallback here, if we can read the ASE, we'll get the full one
						nameSuffix := "appserviceenvironment.net"
						if ase.Id != nil {
							aseId, err := commonids.ParseAppServiceEnvironmentIDInsensitively(*ase.Id)
							nameSuffix = fmt.Sprintf("%s.%s", aseId.HostingEnvironmentName, nameSuffix)
							if err != nil {
								metadata.Logger.Warnf("could not parse App Service Environment ID determine FQDN for name availability check, defaulting to `%s.%s.appserviceenvironment.net`", functionAppSlot.Name, servicePlanId)
							} else {
								existingASE, err := aseClient.Get(ctx, *aseId)
								if err != nil || existingASE.Model == nil {
									metadata.Logger.Warnf("could not read App Service Environment to determine FQDN for name availability check, defaulting to `%s.%s.appserviceenvironment.net`", functionAppSlot.Name, servicePlanId)
								} else if props := existingASE.Model.Properties; props != nil && props.DnsSuffix != nil && *props.DnsSuffix != "" {
									nameSuffix = *props.DnsSuffix
								}
							}
						}

						availabilityRequest.Name = fmt.Sprintf("%s.%s", functionAppSlot.Name, nameSuffix)
						availabilityRequest.IsFqdn = pointer.To(true)
					}
				}
			}
			// Only send for Dynamic and ElasticPremium
			sendContentSettings := (helpers.PlanIsConsumption(planSKU) || helpers.PlanIsElastic(planSKU)) && !functionAppSlot.ForceDisableContentShare

			existing, err := client.GetSlot(ctx, id)
			if err != nil && !response.WasNotFound(existing.HttpResponse) {
				return fmt.Errorf("checking for presence of existing Windows %s: %+v", id, err)
			}

			if !response.WasNotFound(existing.HttpResponse) {
				return metadata.ResourceRequiresImport(r.ResourceType(), id)
			}

			subscriptionID := commonids.NewSubscriptionID(subscriptionId)
			checkName, err := resourceProvidersClient.CheckNameAvailability(ctx, subscriptionID, availabilityRequest)
			if err != nil || checkName.Model == nil {
				return fmt.Errorf("checking name availability for Windows %s: %+v", id, err)
			}
			if checkName.Model.NameAvailable != nil && !*checkName.Model.NameAvailable {
				return fmt.Errorf("the Site Name %q failed the availability check: %+v", id.SiteName, *checkName.Model.Message)
			}

			storageString := functionAppSlot.StorageAccountName
			if !functionAppSlot.StorageUsesMSI {
				if functionAppSlot.StorageKeyVaultSecretID != "" {
					storageString = fmt.Sprintf(helpers.StorageStringFmtKV, functionAppSlot.StorageKeyVaultSecretID)
				} else {
					storageString = fmt.Sprintf(helpers.StorageStringFmt, functionAppSlot.StorageAccountName, functionAppSlot.StorageAccountKey, *storageDomainSuffix)
				}
			}
			siteConfig, err := helpers.ExpandSiteConfigWindowsFunctionAppSlot(functionAppSlot.SiteConfig, nil, metadata, functionAppSlot.FunctionExtensionsVersion, storageString, functionAppSlot.StorageUsesMSI)
			if err != nil {
				return fmt.Errorf("expanding site_config for Windows %s: %+v", id, err)
			}

			if functionAppSlot.BuiltinLogging {
				if functionAppSlot.AppSettings == nil {
					functionAppSlot.AppSettings = make(map[string]string)
				}
				if !functionAppSlot.StorageUsesMSI {
					functionAppSlot.AppSettings["AzureWebJobsDashboard"] = storageString
				} else {
					functionAppSlot.AppSettings["AzureWebJobsDashboard__accountName"] = functionAppSlot.StorageAccountName
				}
			}

			if sendContentSettings {
				if functionAppSlot.AppSettings == nil {
					functionAppSlot.AppSettings = make(map[string]string)
				}
				if !functionAppSlot.StorageUsesMSI {
					suffix := uuid.New().String()[0:4]
					if _, present := functionAppSlot.AppSettings["WEBSITE_CONTENTSHARE"]; !present {
						functionAppSlot.AppSettings["WEBSITE_CONTENTSHARE"] = fmt.Sprintf("%s-%s", strings.ToLower(functionAppSlot.Name), suffix)
					}
					if _, present := functionAppSlot.AppSettings["WEBSITE_CONTENTAZUREFILECONNECTIONSTRING"]; !present {
						functionAppSlot.AppSettings["WEBSITE_CONTENTAZUREFILECONNECTIONSTRING"] = storageString
					}
				} else {
					if _, present := functionAppSlot.AppSettings["AzureWebJobsStorage__accountName"]; !present {
						functionAppSlot.AppSettings["AzureWebJobsStorage__accountName"] = storageString
					}
				}
			}

			siteConfig.AppSettings = helpers.MergeUserAppSettings(siteConfig.AppSettings, functionAppSlot.AppSettings)

			expandedIdentity, err := identity.ExpandSystemAndUserAssignedMapFromModel(functionAppSlot.Identity)
			if err != nil {
				return fmt.Errorf("expanding `identity`: %+v", err)
			}

			siteEnvelope := webapps.Site{
				Location: location.Normalize(functionApp.Model.Location),
				Tags:     pointer.To(functionAppSlot.Tags),
				Kind:     pointer.To("functionapp"),
				Identity: expandedIdentity,
				Properties: &webapps.SiteProperties{
					Enabled:              pointer.To(functionAppSlot.Enabled),
					HTTPSOnly:            pointer.To(functionAppSlot.HttpsOnly),
					SiteConfig:           siteConfig,
					ClientCertEnabled:    pointer.To(functionAppSlot.ClientCertEnabled),
					ClientCertMode:       pointer.To(webapps.ClientCertMode(functionAppSlot.ClientCertMode)),
					DailyMemoryTimeQuota: pointer.To(functionAppSlot.DailyMemoryTimeQuota),
					VnetRouteAllEnabled:  siteConfig.VnetRouteAllEnabled,
				},
			}
			if differentServicePlanToParent {
				siteEnvelope.Properties.ServerFarmId = pointer.To(servicePlanId.ID())
			}

			pna := helpers.PublicNetworkAccessEnabled
			if !functionAppSlot.PublicNetworkAccess {
				pna = helpers.PublicNetworkAccessDisabled
			}

			// (@jackofallops) - Values appear to need to be set in both SiteProperties and SiteConfig for now? https://github.com/Azure/azure-rest-api-specs/issues/24681
			siteEnvelope.Properties.PublicNetworkAccess = pointer.To(pna)
			siteEnvelope.Properties.SiteConfig.PublicNetworkAccess = siteEnvelope.Properties.PublicNetworkAccess

			if functionAppSlot.VirtualNetworkSubnetID != "" {
				siteEnvelope.Properties.VirtualNetworkSubnetId = pointer.To(functionAppSlot.VirtualNetworkSubnetID)
			}

			if functionAppSlot.KeyVaultReferenceIdentityID != "" {
				siteEnvelope.Properties.KeyVaultReferenceIdentity = pointer.To(functionAppSlot.KeyVaultReferenceIdentityID)
			}

			if functionAppSlot.ClientCertExclusionPaths != "" {
				siteEnvelope.Properties.ClientCertExclusionPaths = pointer.To(functionAppSlot.ClientCertExclusionPaths)
			}

			if err = client.CreateOrUpdateSlotThenPoll(ctx, id, siteEnvelope); err != nil {
				return fmt.Errorf("creating Windows %s: %+v", id, err)
			}

			if !functionAppSlot.PublishingDeployBasicAuthEnabled {
				sitePolicy := webapps.CsmPublishingCredentialsPoliciesEntity{
					Properties: &webapps.CsmPublishingCredentialsPoliciesEntityProperties{
						Allow: false,
					},
				}
				if _, err = client.UpdateScmAllowedSlot(ctx, id, sitePolicy); err != nil {
					return fmt.Errorf("setting basic auth for deploy publishing credentials for %s: %+v", id, err)
				}
			}

			if !functionAppSlot.PublishingFTPBasicAuthEnabled {
				sitePolicy := webapps.CsmPublishingCredentialsPoliciesEntity{
					Properties: &webapps.CsmPublishingCredentialsPoliciesEntityProperties{
						Allow: false,
					},
				}
				if _, err = client.UpdateFtpAllowedSlot(ctx, id, sitePolicy); err != nil {
					return fmt.Errorf("setting basic auth for ftp publishing credentials for %s: %+v", id, err)
				}
			}

			if err = client.CreateOrUpdateSlotThenPoll(ctx, id, siteEnvelope); err != nil {
				return fmt.Errorf("updating properties of Windows %s: %+v", id, err)
			}

			backupConfig, err := helpers.ExpandBackupConfig(functionAppSlot.Backup)
			if err != nil {
				return fmt.Errorf("expanding backup configuration for Windows %s: %+v", id, err)
			}

			if backupConfig.Properties != nil {
				if _, err := client.UpdateBackupConfigurationSlot(ctx, id, *backupConfig); err != nil {
					return fmt.Errorf("adding Backup Settings for Windows %s: %+v", id, err)
				}
			}

			auth := helpers.ExpandAuthSettings(functionAppSlot.AuthSettings)
			if auth.Properties != nil {
				if _, err := client.UpdateAuthSettingsSlot(ctx, id, *auth); err != nil {
					return fmt.Errorf("setting Authorisation Settings for Windows %s: %+v", id, err)
				}
			}

			authv2 := helpers.ExpandAuthV2Settings(functionAppSlot.AuthV2Settings)
			if authv2.Properties != nil {
				if _, err = client.UpdateAuthSettingsV2Slot(ctx, id, *authv2); err != nil {
					return fmt.Errorf("updating AuthV2 settings for Windows %s: %+v", id, err)
				}
			}

			storageConfig := helpers.ExpandStorageConfig(functionAppSlot.StorageAccounts)
			if storageConfig.Properties != nil {
				if _, err := client.UpdateAzureStorageAccountsSlot(ctx, id, *storageConfig); err != nil {
					if err != nil {
						return fmt.Errorf("setting Storage Accounts for Windows %s: %+v", id, err)
					}
				}
			}

			connectionStrings := helpers.ExpandConnectionStrings(functionAppSlot.ConnectionStrings)
			if connectionStrings.Properties != nil {
				if _, err := client.UpdateConnectionStringsSlot(ctx, id, *connectionStrings); err != nil {
					return fmt.Errorf("setting Connection Strings for Windows %s: %+v", id, err)
				}
			}

			if _, ok := metadata.ResourceData.GetOk("site_config.0.app_service_logs"); ok {
				appServiceLogs := helpers.ExpandFunctionAppAppServiceLogs(functionAppSlot.SiteConfig[0].AppServiceLogs)
				if _, err := client.UpdateDiagnosticLogsConfigSlot(ctx, id, appServiceLogs); err != nil {
					return fmt.Errorf("updating App Service Log Settings for %s: %+v", id, err)
				}
			}

			metadata.SetID(id)
			return nil
		},
	}
}

func (r WindowsFunctionAppSlotResource) Read() sdk.ResourceFunc {
	return sdk.ResourceFunc{
		Timeout: 5 * time.Minute,
		Func: func(ctx context.Context, metadata sdk.ResourceMetaData) error {
			client := metadata.Client.AppService.WebAppsClient
			id, err := webapps.ParseSlotID(metadata.ResourceData.Id())
			if err != nil {
				return err
			}

			functionAppSlot, err := client.GetSlot(ctx, *id)
			if err != nil {
				if response.WasNotFound(functionAppSlot.HttpResponse) {
					return metadata.MarkAsGone(id)
				}
				return fmt.Errorf("reading Windows %s: %+v", id, err)
			}

			functionAppId := commonids.NewAppServiceID(id.SubscriptionId, id.ResourceGroupName, id.SiteName)

			appSettingsResp, err := client.ListApplicationSettingsSlot(ctx, *id)
			if err != nil {
				return fmt.Errorf("reading App Settings for Windows %s: %+v", id, err)
			}

			connectionStrings, err := client.ListConnectionStringsSlot(ctx, *id)
			if err != nil {
				return fmt.Errorf("reading Connection String information for Windows %s: %+v", id, err)
			}

			storageAccounts, err := client.ListAzureStorageAccountsSlot(ctx, *id)
			if err != nil {
				return fmt.Errorf("reading Storage Account information for Windows %s: %+v", id, err)
			}

			siteCredentials, err := helpers.ListPublishingCredentialsSlot(ctx, client, *id)
			if err != nil {
				return fmt.Errorf("listing Site Publishing Credential information for %s: %+v", *id, err)
			}

			auth, err := client.GetAuthSettingsSlot(ctx, *id)
			if err != nil {
				return fmt.Errorf("reading Auth Settings for Windows %s: %+v", id, err)
			}

			var authV2 webapps.SiteAuthSettingsV2
			if auth.Model != nil && auth.Model.Properties != nil && strings.EqualFold(pointer.From(auth.Model.Properties.ConfigVersion), "v2") {
				authV2Resp, err := client.GetAuthSettingsV2Slot(ctx, *id)
				if err != nil {
					return fmt.Errorf("reading authV2 settings for Linux %s: %+v", *id, err)
				}
				authV2 = *authV2Resp.Model
			}

			backup, err := client.GetBackupConfigurationSlot(ctx, *id)
			if err != nil {
				if !response.WasNotFound(backup.HttpResponse) {
					return fmt.Errorf("reading Backup Settings for Windows %s: %+v", id, err)
				}
			}

			logs, err := client.GetDiagnosticLogsConfigurationSlot(ctx, *id)
			if err != nil {
				return fmt.Errorf("reading logs configuration for Windows %s: %+v", id, err)
			}

			basicAuthFTP := true
			if basicAuthFTPResp, err := client.GetFtpAllowedSlot(ctx, *id); err != nil || basicAuthFTPResp.Model == nil {
				return fmt.Errorf("retrieving state of FTP Basic Auth for %s: %+v", id, err)
			} else if csmProps := basicAuthFTPResp.Model.Properties; csmProps != nil {
				basicAuthFTP = csmProps.Allow
			}

			basicAuthWebDeploy := true
			if basicAuthWebDeployResp, err := client.GetScmAllowedSlot(ctx, *id); err != nil || basicAuthWebDeployResp.Model == nil {
				return fmt.Errorf("retrieving state of WebDeploy Basic Auth for %s: %+v", id, err)
			} else if csmProps := basicAuthWebDeployResp.Model.Properties; csmProps != nil {
				basicAuthWebDeploy = csmProps.Allow
			}
			state := WindowsFunctionAppSlotModel{
				Name:                             id.SlotName,
				FunctionAppID:                    functionAppId.ID(),
				PublishingFTPBasicAuthEnabled:    basicAuthFTP,
				PublishingDeployBasicAuthEnabled: basicAuthWebDeploy,
				ConnectionStrings:                helpers.FlattenConnectionStrings(connectionStrings.Model),
				SiteCredentials:                  helpers.FlattenSiteCredentials(siteCredentials),
				AuthSettings:                     helpers.FlattenAuthSettings(auth.Model),
				AuthV2Settings:                   helpers.FlattenAuthV2Settings(authV2),
				Backup:                           helpers.FlattenBackupConfig(backup.Model),
				StorageAccounts:                  helpers.FlattenStorageAccounts(storageAccounts.Model),
			}
			if model := functionAppSlot.Model; model != nil {
				state.Tags = pointer.From(model.Tags)
				state.Kind = pointer.From(model.Kind)
				flattenedIdentity, err := identity.FlattenSystemAndUserAssignedMapToModel(model.Identity)
				if err != nil {
					return fmt.Errorf("flattening `identity`: %+v", err)
				}

				state.Identity = pointer.From(flattenedIdentity)

				if props := model.Properties; props != nil {
					state.Enabled = pointer.From(props.Enabled)
					state.ClientCertMode = string(pointer.From(props.ClientCertMode))
					state.ClientCertExclusionPaths = pointer.From(props.ClientCertExclusionPaths)
					state.DailyMemoryTimeQuota = pointer.From(props.DailyMemoryTimeQuota)
					state.KeyVaultReferenceIdentityID = pointer.From(props.KeyVaultReferenceIdentity)
					state.CustomDomainVerificationId = pointer.From(props.CustomDomainVerificationId)
					state.DefaultHostname = pointer.From(props.DefaultHostName)
					state.PublicNetworkAccess = !strings.EqualFold(pointer.From(props.PublicNetworkAccess), helpers.PublicNetworkAccessDisabled)

					if hostingEnv := props.HostingEnvironmentProfile; hostingEnv != nil {
						state.HostingEnvId = pointer.From(hostingEnv.Id)
					}

					functionApp, err := client.Get(ctx, functionAppId)
					if err != nil {
						return fmt.Errorf("reading parent Function App for Windows %s: %+v", *id, err)
					}
					if functionApp.Model == nil || functionApp.Model.Properties == nil || functionApp.Model.Properties.ServerFarmId == nil {
						return fmt.Errorf("reading parent Function App Service Plan information for Windows %s: %+v", *id, err)
					}
					parentAppFarmId, err := commonids.ParseAppServicePlanIDInsensitively(*functionApp.Model.Properties.ServerFarmId)
					if err != nil {
						return fmt.Errorf("parsing parent Service Plan ID for %s: %+v", *id, err)
					}

<<<<<<< HEAD
			userSetDefault := false
			if len(metadata.ResourceData.Get("auth_settings").([]interface{})) > 0 {
				userSetDefault = true
			}
			state.AuthSettings = helpers.FlattenAuthSettings(auth, userSetDefault)
=======
					if slotPlanIdRaw := props.ServerFarmId; slotPlanIdRaw != nil && !strings.EqualFold(parentAppFarmId.ID(), *slotPlanIdRaw) {
						slotPlanId, err := commonids.ParseAppServicePlanIDInsensitively(*slotPlanIdRaw)
						if err != nil {
							return fmt.Errorf("parsing Service Plan ID for %s: %+v", *id, err)
						}
						state.ServicePlanID = slotPlanId.ID()
					}
>>>>>>> c1367b13

					state.HttpsOnly = pointer.From(props.HTTPSOnly)
					state.ClientCertEnabled = pointer.From(props.ClientCertEnabled)

					if subnetId := pointer.From(props.VirtualNetworkSubnetId); subnetId != "" {
						state.VirtualNetworkSubnetID = subnetId
					}

				}

				configResp, err := client.GetConfigurationSlot(ctx, *id)
				if err != nil {
					return fmt.Errorf("making Read request on AzureRM Function App Configuration %q: %+v", id.SiteName, err)
				}

				siteConfig, err := helpers.FlattenSiteConfigWindowsFunctionAppSlot(configResp.Model.Properties)
				if err != nil {
					return fmt.Errorf("reading Site Config for Windows %s: %+v", id, err)
				}
				state.SiteConfig = []helpers.SiteConfigWindowsFunctionAppSlot{*siteConfig}

				state.unpackWindowsFunctionAppSettings(appSettingsResp.Model, metadata)

				state.SiteConfig[0].AppServiceLogs = helpers.FlattenFunctionAppAppServiceLogs(logs.Model)

				if err := metadata.Encode(&state); err != nil {
					return fmt.Errorf("encoding: %+v", err)
				}
			}

			return nil
		},
	}
}

func (r WindowsFunctionAppSlotResource) Delete() sdk.ResourceFunc {
	return sdk.ResourceFunc{
		Timeout: 30 * time.Minute,
		Func: func(ctx context.Context, metadata sdk.ResourceMetaData) error {
			client := metadata.Client.AppService.WebAppsClient
			id, err := webapps.ParseSlotID(metadata.ResourceData.Id())
			if err != nil {
				return err
			}

			metadata.Logger.Infof("deleting Windows %s", *id)

			delOpts := webapps.DeleteSlotOperationOptions{
				DeleteEmptyServerFarm: pointer.To(false),
				DeleteMetrics:         pointer.To(false),
			}

			if _, err := client.DeleteSlot(ctx, *id, delOpts); err != nil {
				return fmt.Errorf("deleting Windows %s: %+v", id, err)
			}
			return nil
		},
	}
}

func (r WindowsFunctionAppSlotResource) Update() sdk.ResourceFunc {
	return sdk.ResourceFunc{
		Timeout: 30 * time.Minute,
		Func: func(ctx context.Context, metadata sdk.ResourceMetaData) error {
			client := metadata.Client.AppService.WebAppsClient

			storageDomainSuffix, ok := metadata.Client.Account.Environment.Storage.DomainSuffix()
			if !ok {
				return fmt.Errorf("could not determine Storage domain suffix for environment %q", metadata.Client.Account.Environment.Name)
			}

			id, err := webapps.ParseSlotID(metadata.ResourceData.Id())
			if err != nil {
				return err
			}

			var state WindowsFunctionAppSlotModel
			if err := metadata.Decode(&state); err != nil {
				return fmt.Errorf("decoding: %+v", err)
			}

			existing, err := client.GetSlot(ctx, *id)
			if err != nil || existing.Model == nil {
				return fmt.Errorf("reading Windows %s: %v", id, err)
			}

			model := *existing.Model

			_, planSKU, err := helpers.ServicePlanInfoForAppSlot(ctx, metadata, *id)
			if err != nil {
				return err
			}

			if metadata.ResourceData.HasChange("service_plan_id") {
				o, n := metadata.ResourceData.GetChange("service_plan_id")
				oldPlan, err := commonids.ParseAppServicePlanID(o.(string))
				if err != nil {
					return err
				}

				newPlan, err := commonids.ParseAppServicePlanID(n.(string))
				if err != nil {
					return err
				}
				locks.ByID(oldPlan.ID())
				defer locks.UnlockByID(oldPlan.ID())
				locks.ByID(newPlan.ID())
				defer locks.UnlockByID(newPlan.ID())
				if model.Properties == nil {
					return fmt.Errorf("updating Service Plan for Windows %s: Slot SiteProperties was nil", *id)
				}
				model.Properties.ServerFarmId = pointer.To(newPlan.ID())
			}

			// Only send for Dynamic and ElasticPremium
			sendContentSettings := (helpers.PlanIsConsumption(planSKU) || helpers.PlanIsElastic(planSKU)) && !state.ForceDisableContentShare

			// Some service plan updates are allowed - see customiseDiff for exceptions
			if metadata.ResourceData.HasChange("enabled") {
				model.Properties.Enabled = pointer.To(state.Enabled)
			}

			if metadata.ResourceData.HasChange("https_only") {
				model.Properties.HTTPSOnly = pointer.To(state.HttpsOnly)
			}

			if metadata.ResourceData.HasChange("client_certificate_enabled") {
				model.Properties.ClientCertEnabled = pointer.To(state.ClientCertEnabled)
			}

			if metadata.ResourceData.HasChange("client_certificate_mode") {
				model.Properties.ClientCertMode = pointer.To(webapps.ClientCertMode(state.ClientCertMode))
			}

			if metadata.ResourceData.HasChange("client_certificate_exclusion_paths") {
				model.Properties.ClientCertExclusionPaths = pointer.To(state.ClientCertExclusionPaths)
			}

			if metadata.ResourceData.HasChange("identity") {
				expandedIdentity, err := identity.ExpandSystemAndUserAssignedMapFromModel(state.Identity)
				if err != nil {
					return fmt.Errorf("expanding `identity`: %+v", err)
				}
				model.Identity = expandedIdentity
			}

			if metadata.ResourceData.HasChange("key_vault_reference_identity_id") {
				model.Properties.KeyVaultReferenceIdentity = pointer.To(state.KeyVaultReferenceIdentityID)
			}

			if metadata.ResourceData.HasChange("tags") {
				model.Tags = pointer.To(state.Tags)
			}

			if metadata.ResourceData.HasChange("virtual_network_subnet_id") {
				subnetId := metadata.ResourceData.Get("virtual_network_subnet_id").(string)
				if subnetId == "" {
					if _, err = client.DeleteSwiftVirtualNetworkSlot(ctx, *id); err != nil {
						return fmt.Errorf("removing `virtual_network_subnet_id` association for %s: %+v", *id, err)
					}
					var empty *string
					model.Properties.VirtualNetworkSubnetId = empty
				} else {
					model.Properties.VirtualNetworkSubnetId = pointer.To(subnetId)
				}
			}

			if metadata.ResourceData.HasChange("storage_account") {
				storageAccountUpdate := helpers.ExpandStorageConfig(state.StorageAccounts)
				if _, err = client.UpdateAzureStorageAccountsSlot(ctx, *id, *storageAccountUpdate); err != nil {
					return fmt.Errorf("updating Storage Accounts for Windows %s: %+v", id, err)
				}
			}

			storageString := state.StorageAccountName
			if !state.StorageUsesMSI {
				if state.StorageKeyVaultSecretID != "" {
					storageString = fmt.Sprintf(helpers.StorageStringFmtKV, state.StorageKeyVaultSecretID)
				} else {
					storageString = fmt.Sprintf(helpers.StorageStringFmt, state.StorageAccountName, state.StorageAccountKey, *storageDomainSuffix)
				}
			}

			if sendContentSettings {
				appSettingsResp, err := client.ListApplicationSettingsSlot(ctx, *id)
				if err != nil {
					return fmt.Errorf("reading App Settings for Windows %s: %+v", id, err)
				}
				if state.AppSettings == nil {
					state.AppSettings = make(map[string]string)
				}
				state.AppSettings = helpers.ParseContentSettings(appSettingsResp.Model, state.AppSettings)
			}

			// Note: We process this regardless to give us a "clean" view of service-side app_settings, so we can reconcile the user-defined entries later
			siteConfig, err := helpers.ExpandSiteConfigWindowsFunctionAppSlot(state.SiteConfig, model.Properties.SiteConfig, metadata, state.FunctionExtensionsVersion, storageString, state.StorageUsesMSI)
			if state.BuiltinLogging {
				if state.AppSettings == nil && !state.StorageUsesMSI {
					state.AppSettings = make(map[string]string)
				}
				if !state.StorageUsesMSI {
					state.AppSettings["AzureWebJobsDashboard"] = storageString
				} else {
					state.AppSettings["AzureWebJobsDashboard__accountName"] = state.StorageAccountName
				}
			}

			if metadata.ResourceData.HasChange("site_config") {
				if err != nil {
					return fmt.Errorf("expanding Site Config for Windows %s: %+v", id, err)
				}
				model.Properties.SiteConfig = siteConfig
				model.Properties.VnetRouteAllEnabled = model.Properties.SiteConfig.VnetRouteAllEnabled
			}

			model.Properties.SiteConfig.AppSettings = helpers.MergeUserAppSettings(siteConfig.AppSettings, state.AppSettings)

			if metadata.ResourceData.HasChange("public_network_access_enabled") {
				pna := helpers.PublicNetworkAccessEnabled
				if !state.PublicNetworkAccess {
					pna = helpers.PublicNetworkAccessDisabled
				}

				// (@jackofallops) - Values appear to need to be set in both SiteProperties and SiteConfig for now? https://github.com/Azure/azure-rest-api-specs/issues/24681
				model.Properties.PublicNetworkAccess = pointer.To(pna)
				model.Properties.SiteConfig.PublicNetworkAccess = model.Properties.PublicNetworkAccess
			}

			if err = client.CreateOrUpdateSlotThenPoll(ctx, *id, model); err != nil {
				return fmt.Errorf("updating Windows %s: %+v", id, err)
			}

			if metadata.ResourceData.HasChange("ftp_publish_basic_authentication_enabled") {
				sitePolicy := webapps.CsmPublishingCredentialsPoliciesEntity{
					Properties: &webapps.CsmPublishingCredentialsPoliciesEntityProperties{
						Allow: state.PublishingFTPBasicAuthEnabled,
					},
				}
				if _, err = client.UpdateFtpAllowedSlot(ctx, *id, sitePolicy); err != nil {
					return fmt.Errorf("setting basic auth for ftp publishing credentials for %s: %+v", id, err)
				}
			}

			if metadata.ResourceData.HasChange("webdeploy_publish_basic_authentication_enabled") {
				sitePolicy := webapps.CsmPublishingCredentialsPoliciesEntity{
					Properties: &webapps.CsmPublishingCredentialsPoliciesEntityProperties{
						Allow: state.PublishingDeployBasicAuthEnabled,
					},
				}
				if _, err = client.UpdateScmAllowedSlot(ctx, *id, sitePolicy); err != nil {
					return fmt.Errorf("setting basic auth for deploy publishing credentials for %s: %+v", id, err)
				}
			}

			if _, err = client.UpdateConfigurationSlot(ctx, *id, webapps.SiteConfigResource{Properties: siteConfig}); err != nil {
				return fmt.Errorf("updating Site Config for Windows %s: %+v", id, err)
			}

			if metadata.ResourceData.HasChange("connection_string") {
				connectionStringUpdate := helpers.ExpandConnectionStrings(state.ConnectionStrings)
				if connectionStringUpdate.Properties == nil {
					connectionStringUpdate.Properties = &map[string]webapps.ConnStringValueTypePair{}
				}
				if _, err = client.UpdateConnectionStringsSlot(ctx, *id, *connectionStringUpdate); err != nil {
					return fmt.Errorf("updating Connection Strings for Windows %s: %+v", id, err)
				}
			}

			if metadata.ResourceData.HasChange("auth_settings") {
				authUpdate := helpers.ExpandAuthSettings(state.AuthSettings)
				// (@jackofallops) - in the case of a removal of this block, we need to zero these settings
				if authUpdate.Properties == nil {
					authUpdate.Properties = &webapps.SiteAuthSettingsProperties{
						Enabled:                           pointer.To(false),
						ClientSecret:                      pointer.To(""),
						ClientSecretSettingName:           pointer.To(""),
						ClientSecretCertificateThumbprint: pointer.To(""),
						GoogleClientSecret:                pointer.To(""),
						FacebookAppSecret:                 pointer.To(""),
						GitHubClientSecret:                pointer.To(""),
						TwitterConsumerSecret:             pointer.To(""),
						MicrosoftAccountClientSecret:      pointer.To(""),
					}
				}
				if _, err = client.UpdateAuthSettingsSlot(ctx, *id, *authUpdate); err != nil {
					return fmt.Errorf("updating Auth Settings for Windows %s: %+v", id, err)
				}
			}

			if metadata.ResourceData.HasChange("auth_settings_v2") {
				authV2Update := helpers.ExpandAuthV2Settings(state.AuthV2Settings)
				if _, err := client.UpdateAuthSettingsV2Slot(ctx, *id, *authV2Update); err != nil {
					return fmt.Errorf("updating AuthV2 Settings for Windows %s: %+v", id, err)
				}
			}

			if metadata.ResourceData.HasChange("backup") {
				backupUpdate, err := helpers.ExpandBackupConfig(state.Backup)
				if err != nil {
					return fmt.Errorf("expanding backup configuration for Windows %s: %+v", *id, err)
				}

				if backupUpdate.Properties == nil {
					if _, err = client.DeleteBackupConfigurationSlot(ctx, *id); err != nil {
						return fmt.Errorf("removing Backup Settings for Windows %s: %+v", id, err)
					}
				} else {
					if _, err = client.UpdateBackupConfigurationSlot(ctx, *id, *backupUpdate); err != nil {
						return fmt.Errorf("updating Backup Settings for Windows %s: %+v", id, err)
					}
				}
			}

			if metadata.ResourceData.HasChange("site_config.0.app_service_logs") {
				appServiceLogs := helpers.ExpandFunctionAppAppServiceLogs(state.SiteConfig[0].AppServiceLogs)
				if _, err = client.UpdateDiagnosticLogsConfigSlot(ctx, *id, appServiceLogs); err != nil {
					return fmt.Errorf("updating App Service Log Settings for %s: %+v", id, err)
				}
			}

			return nil
		},
	}
}

func (m *WindowsFunctionAppSlotModel) unpackWindowsFunctionAppSettings(input *webapps.StringDictionary, metadata sdk.ResourceMetaData) {
	if input == nil || input.Properties == nil {
		return
	}

	appSettings := make(map[string]string)
	var dockerSettings helpers.ApplicationStackDocker
	m.BuiltinLogging = false

	for k, v := range *input.Properties {
		switch k {
		case "FUNCTIONS_EXTENSION_VERSION":
			m.FunctionExtensionsVersion = v

		case "WEBSITE_NODE_DEFAULT_VERSION":
			if len(m.SiteConfig[0].ApplicationStack) == 0 {
				m.SiteConfig[0].ApplicationStack = []helpers.ApplicationStackWindowsFunctionApp{{}}
			}
			m.SiteConfig[0].ApplicationStack[0].NodeVersion = v

		case "WEBSITE_CONTENTAZUREFILECONNECTIONSTRING":
			if _, ok := metadata.ResourceData.GetOk("app_settings.WEBSITE_CONTENTAZUREFILECONNECTIONSTRING"); ok {
				appSettings[k] = v
			}

		case "WEBSITE_CONTENTSHARE":
			if _, ok := metadata.ResourceData.GetOk("app_settings.WEBSITE_CONTENTSHARE"); ok {
				appSettings[k] = v
			}

		case "WEBSITE_HTTPLOGGING_RETENTION_DAYS":
		case "FUNCTIONS_WORKER_RUNTIME":
			if _, ok := metadata.ResourceData.GetOk("app_settings.FUNCTIONS_WORKER_RUNTIME"); ok {
				appSettings[k] = v
			}
			switch v {
			case "dotnet-isolated":
				m.SiteConfig[0].ApplicationStack[0].DotNetIsolated = true
			case "custom":
				m.SiteConfig[0].ApplicationStack[0].CustomHandler = true
			}
		case "DOCKER_REGISTRY_SERVER_URL":
			dockerSettings.RegistryURL = v

		case "DOCKER_REGISTRY_SERVER_USERNAME":
			dockerSettings.RegistryUsername = v

		case "DOCKER_REGISTRY_SERVER_PASSWORD":
			dockerSettings.RegistryPassword = v

		case "APPINSIGHTS_INSTRUMENTATIONKEY":
			m.SiteConfig[0].AppInsightsInstrumentationKey = v

		case "APPLICATIONINSIGHTS_CONNECTION_STRING":
			m.SiteConfig[0].AppInsightsConnectionString = v

		case "AzureWebJobsStorage":
			if strings.HasPrefix(v, "@Microsoft.KeyVault") {
				trimmed := strings.TrimPrefix(strings.TrimSuffix(v, ")"), "@Microsoft.KeyVault(SecretUri=")
				m.StorageKeyVaultSecretID = trimmed
			} else {
				m.StorageAccountName, m.StorageAccountKey = helpers.ParseWebJobsStorageString(v)
			}
		case "AzureWebJobsDashboard":
			m.BuiltinLogging = true

		case "WEBSITE_HEALTHCHECK_MAXPINGFAILURES":
			i, _ := strconv.Atoi(v)
			m.SiteConfig[0].HealthCheckEvictionTime = int64(i)

		case "AzureWebJobsStorage__accountName":
			m.StorageUsesMSI = true
			m.StorageAccountName = v

		case "AzureWebJobsDashboard__accountName":
			m.BuiltinLogging = true

		case "WEBSITE_VNET_ROUTE_ALL":
			// Filter out - handled by site_config setting `vnet_route_all_enabled`

		default:
			appSettings[k] = v
		}
	}

	m.AppSettings = appSettings
}

func (r WindowsFunctionAppSlotResource) StateUpgraders() sdk.StateUpgradeData {
	return sdk.StateUpgradeData{
		SchemaVersion: 1,
		Upgraders: map[int]pluginsdk.StateUpgrade{
			0: migration.WindowsFunctionAppSlotV0toV1{},
		},
	}
}<|MERGE_RESOLUTION|>--- conflicted
+++ resolved
@@ -769,13 +769,6 @@
 						return fmt.Errorf("parsing parent Service Plan ID for %s: %+v", *id, err)
 					}
 
-<<<<<<< HEAD
-			userSetDefault := false
-			if len(metadata.ResourceData.Get("auth_settings").([]interface{})) > 0 {
-				userSetDefault = true
-			}
-			state.AuthSettings = helpers.FlattenAuthSettings(auth, userSetDefault)
-=======
 					if slotPlanIdRaw := props.ServerFarmId; slotPlanIdRaw != nil && !strings.EqualFold(parentAppFarmId.ID(), *slotPlanIdRaw) {
 						slotPlanId, err := commonids.ParseAppServicePlanIDInsensitively(*slotPlanIdRaw)
 						if err != nil {
@@ -783,7 +776,6 @@
 						}
 						state.ServicePlanID = slotPlanId.ID()
 					}
->>>>>>> c1367b13
 
 					state.HttpsOnly = pointer.From(props.HTTPSOnly)
 					state.ClientCertEnabled = pointer.From(props.ClientCertEnabled)
@@ -806,6 +798,24 @@
 				state.SiteConfig = []helpers.SiteConfigWindowsFunctionAppSlot{*siteConfig}
 
 				state.unpackWindowsFunctionAppSettings(appSettingsResp.Model, metadata)
+
+				state.ConnectionStrings = helpers.FlattenConnectionStrings(connectionStrings)
+
+				state.SiteCredentials = helpers.FlattenSiteCredentials(siteCredentials)
+
+				userSetDefault := false
+				if len(metadata.ResourceData.Get("auth_settings").([]interface{})) > 0 {
+					userSetDefault = true
+				}
+				state.AuthSettings = helpers.FlattenAuthSettings(auth, userSetDefault)
+
+				state.AuthV2Settings = helpers.FlattenAuthV2Settings(authV2)
+
+				state.Backup = helpers.FlattenBackupConfig(backup)
+
+				state.SiteConfig[0].AppServiceLogs = helpers.FlattenFunctionAppAppServiceLogs(logs)
+
+				state.StorageAccounts = helpers.FlattenStorageAccounts(storageAccounts)
 
 				state.SiteConfig[0].AppServiceLogs = helpers.FlattenFunctionAppAppServiceLogs(logs.Model)
 
