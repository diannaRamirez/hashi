// Copyright (c) HashiCorp, Inc.
// SPDX-License-Identifier: MPL-2.0

package appservice_test

import (
	"context"
	"fmt"
	"strings"
	"testing"

	"github.com/hashicorp/go-azure-helpers/lang/response"
	"github.com/hashicorp/go-azure-sdk/resource-manager/web/2023-01-01/webapps"
	"github.com/hashicorp/terraform-provider-azurerm/internal/acceptance"
	"github.com/hashicorp/terraform-provider-azurerm/internal/acceptance/check"
	"github.com/hashicorp/terraform-provider-azurerm/internal/clients"
	"github.com/hashicorp/terraform-provider-azurerm/internal/tf/pluginsdk"
	"github.com/hashicorp/terraform-provider-azurerm/utils"
)

type WindowsFunctionAppSlotResource struct{}

func TestAccWindowsFunctionAppSlot_withIPRestrictions(t *testing.T) {
	data := acceptance.BuildTestData(t, "azurerm_windows_function_app_slot", "test")
	r := WindowsFunctionAppSlotResource{}

	data.ResourceTest(t, r, []acceptance.TestStep{
		{
			Config: r.withIPRestrictions(data),
			Check: acceptance.ComposeTestCheckFunc(
				check.That(data.ResourceName).ExistsInAzure(r),
				check.That(data.ResourceName).Key("kind").HasValue("functionapp"),
			),
		},
		data.ImportStep("site_credential.0.password"),
	})
}

// Plan types

func TestAccWindowsFunctionAppSlot_basicConsumptionPlan(t *testing.T) {
	data := acceptance.BuildTestData(t, "azurerm_windows_function_app_slot", "test")
	r := WindowsFunctionAppSlotResource{}

	data.ResourceTest(t, r, []acceptance.TestStep{
		{
			Config: r.basic(data, SkuConsumptionPlan),
			Check: acceptance.ComposeTestCheckFunc(
				check.That(data.ResourceName).ExistsInAzure(r),
				check.That(data.ResourceName).Key("kind").HasValue("functionapp"),
			),
		},
		data.ImportStep("site_credential.0.password"),
	})
}

func TestAccWindowsFunctionAppSlot_basicElasticPremiumPlan(t *testing.T) {
	data := acceptance.BuildTestData(t, "azurerm_windows_function_app_slot", "test")
	r := WindowsFunctionAppSlotResource{}

	data.ResourceTest(t, r, []acceptance.TestStep{
		{
			Config: r.basic(data, SkuElasticPremiumPlan),
			Check: acceptance.ComposeTestCheckFunc(
				check.That(data.ResourceName).ExistsInAzure(r),
				check.That(data.ResourceName).Key("kind").HasValue("functionapp"),
			),
		},
		data.ImportStep("site_credential.0.password"),
	})
}

func TestAccWindowsFunctionAppSlot_basicPremiumAppServicePlan(t *testing.T) {
	data := acceptance.BuildTestData(t, "azurerm_windows_function_app_slot", "test")
	r := WindowsFunctionAppSlotResource{}

	data.ResourceTest(t, r, []acceptance.TestStep{
		{
			Config: r.basic(data, SkuPremiumPlan),
			Check: acceptance.ComposeTestCheckFunc(
				check.That(data.ResourceName).ExistsInAzure(r),
				check.That(data.ResourceName).Key("kind").HasValue("functionapp"),
			),
		},
		data.ImportStep("site_credential.0.password"),
	})
}

func TestAccWindowsFunctionAppSlot_basicStandardPlan(t *testing.T) {
	data := acceptance.BuildTestData(t, "azurerm_windows_function_app_slot", "test")
	r := WindowsFunctionAppSlotResource{}

	data.ResourceTest(t, r, []acceptance.TestStep{
		{
			Config: r.basic(data, SkuStandardPlan),
			Check: acceptance.ComposeTestCheckFunc(
				check.That(data.ResourceName).ExistsInAzure(r),
				check.That(data.ResourceName).Key("kind").HasValue("functionapp"),
			),
		},
		data.ImportStep("site_credential.0.password"),
	})
}

func TestAccWindowsFunctionAppSlot_withAppSettingsConsumption(t *testing.T) {
	data := acceptance.BuildTestData(t, "azurerm_windows_function_app_slot", "test")
	r := WindowsFunctionAppSlotResource{}

	data.ResourceTest(t, r, []acceptance.TestStep{
		{
			Config: r.appSettings(data, SkuConsumptionPlan),
			Check: acceptance.ComposeTestCheckFunc(
				check.That(data.ResourceName).ExistsInAzure(r),
				check.That(data.ResourceName).Key("kind").HasValue("functionapp"),
				check.That(data.ResourceName).Key("app_settings.%").HasValue("2"),
			),
		},
		data.ImportStep("site_credential.0.password"),
	})
}

// App Settings by Plan Type

func TestAccWindowsFunctionAppSlot_withAppSettingsElasticPremiumPlan(t *testing.T) {
	data := acceptance.BuildTestData(t, "azurerm_windows_function_app_slot", "test")
	r := WindowsFunctionAppSlotResource{}

	data.ResourceTest(t, r, []acceptance.TestStep{
		{
			Config: r.appSettings(data, SkuElasticPremiumPlan),
			Check: acceptance.ComposeTestCheckFunc(
				check.That(data.ResourceName).ExistsInAzure(r),
				check.That(data.ResourceName).Key("kind").HasValue("functionapp"),
				check.That(data.ResourceName).Key("app_settings.%").HasValue("2"),
			),
		},
		data.ImportStep("site_credential.0.password"),
	})
}

func TestAccWindowsFunctionAppSlot_withAppSettingsPremiumPlan(t *testing.T) {
	data := acceptance.BuildTestData(t, "azurerm_windows_function_app_slot", "test")
	r := WindowsFunctionAppSlotResource{}

	data.ResourceTest(t, r, []acceptance.TestStep{
		{
			Config: r.appSettings(data, SkuPremiumPlan),
			Check: acceptance.ComposeTestCheckFunc(
				check.That(data.ResourceName).ExistsInAzure(r),
				check.That(data.ResourceName).Key("kind").HasValue("functionapp"),
				check.That(data.ResourceName).Key("app_settings.%").HasValue("2"),
			),
		},
		data.ImportStep("site_credential.0.password"),
	})
}

func TestAccWindowsFunctionAppSlot_withAppSettingsStandardPlan(t *testing.T) {
	data := acceptance.BuildTestData(t, "azurerm_windows_function_app_slot", "test")
	r := WindowsFunctionAppSlotResource{}

	data.ResourceTest(t, r, []acceptance.TestStep{
		{
			Config: r.appSettings(data, SkuStandardPlan),
			Check: acceptance.ComposeTestCheckFunc(
				check.That(data.ResourceName).ExistsInAzure(r),
				check.That(data.ResourceName).Key("kind").HasValue("functionapp"),
				check.That(data.ResourceName).Key("app_settings.%").HasValue("2"),
			),
		},
		data.ImportStep("site_credential.0.password"),
	})
}

func TestAccWindowsFunctionAppSlot_withCustomContentShareElasticPremiumPlan(t *testing.T) {
	data := acceptance.BuildTestData(t, "azurerm_windows_function_app_slot", "test")
	r := WindowsFunctionAppSlotResource{}

	data.ResourceTest(t, r, []acceptance.TestStep{
		{
			Config: r.appSettingsCustomContentShare(data, SkuElasticPremiumPlan),
			Check: acceptance.ComposeTestCheckFunc(
				check.That(data.ResourceName).ExistsInAzure(r),
				check.That(data.ResourceName).Key("kind").HasValue("functionapp"),
				check.That(data.ResourceName).Key("app_settings.%").HasValue("3"),
				check.That(data.ResourceName).Key("app_settings.WEBSITE_CONTENTSHARE").HasValue("test-acc-custom-content-share"),
			),
		},
		data.ImportStep("app_settings.WEBSITE_CONTENTSHARE", "app_settings.%", "site_credential.0.password"),
	})
}

func TestAccWindowsFunctionAppSlot_separateStandardPlan(t *testing.T) {
	data := acceptance.BuildTestData(t, "azurerm_windows_function_app_slot", "test")
	r := WindowsFunctionAppSlotResource{}

	data.ResourceTest(t, r, []acceptance.TestStep{
		{
			Config: r.separatePlan(data, SkuStandardPlan),
			Check: acceptance.ComposeTestCheckFunc(
				check.That(data.ResourceName).ExistsInAzure(r),
				check.That(data.ResourceName).Key("kind").HasValue("functionapp"),
			),
		},
		data.ImportStep("site_credential.0.password"),
	})
}

func TestAccWindowsFunctionAppSlot_separateStandardPlanUpdate(t *testing.T) {
	data := acceptance.BuildTestData(t, "azurerm_windows_function_app_slot", "test")
	r := WindowsFunctionAppSlotResource{}

	data.ResourceTest(t, r, []acceptance.TestStep{
		{
			Config: r.separatePlan(data, SkuStandardPlan),
			Check: acceptance.ComposeTestCheckFunc(
				check.That(data.ResourceName).ExistsInAzure(r),
				check.That(data.ResourceName).Key("kind").HasValue("functionapp"),
			),
		},
		data.ImportStep("site_credential.0.password"),
		{
			Config: r.separatePlanUpdate(data, SkuStandardPlan),
			Check: acceptance.ComposeTestCheckFunc(
				check.That(data.ResourceName).ExistsInAzure(r),
				check.That(data.ResourceName).Key("kind").HasValue("functionapp"),
			),
		},
		data.ImportStep("site_credential.0.password"),
	})
}

func TestAccWindowsFunctionAppSlot_withAppSettingsUserSettingUpdate(t *testing.T) {
	data := acceptance.BuildTestData(t, "azurerm_windows_function_app_slot", "test")
	r := WindowsFunctionAppSlotResource{}

	data.ResourceTest(t, r, []acceptance.TestStep{
		{
			Config: r.appSettingsUserSettings(data, SkuConsumptionPlan),
			Check: acceptance.ComposeTestCheckFunc(
				check.That(data.ResourceName).ExistsInAzure(r),
				check.That(data.ResourceName).Key("kind").HasValue("functionapp"),
				check.That(data.ResourceName).Key("app_settings.%").DoesNotExist(),
			),
		},
		data.ImportStep("site_credential.0.password"),
		{
			Config: r.appSettingsUserSettingsUpdate(data, SkuConsumptionPlan),
			Check: acceptance.ComposeTestCheckFunc(
				check.That(data.ResourceName).ExistsInAzure(r),
				check.That(data.ResourceName).Key("kind").HasValue("functionapp"),
				check.That(data.ResourceName).Key("app_settings.%").HasValue("2"),
			),
		},
		data.ImportStep("site_credential.0.password"),
	})
}

// backup by plan type

func TestAccWindowsFunctionAppSlot_withBackupElasticPremiumPlan(t *testing.T) {
	data := acceptance.BuildTestData(t, "azurerm_windows_function_app_slot", "test")
	r := WindowsFunctionAppSlotResource{}

	data.ResourceTest(t, r, []acceptance.TestStep{
		{
			Config: r.backup(data, SkuElasticPremiumPlan),
			Check: acceptance.ComposeTestCheckFunc(
				check.That(data.ResourceName).ExistsInAzure(r),
				check.That(data.ResourceName).Key("kind").HasValue("functionapp"),
			),
		},
		data.ImportStep("site_credential.0.password"),
	})
}

func TestAccWindowsFunctionAppSlot_withBackupPremiumPlan(t *testing.T) {
	data := acceptance.BuildTestData(t, "azurerm_windows_function_app_slot", "test")
	r := WindowsFunctionAppSlotResource{}

	data.ResourceTest(t, r, []acceptance.TestStep{
		{
			Config: r.backup(data, SkuPremiumPlan),
			Check: acceptance.ComposeTestCheckFunc(
				check.That(data.ResourceName).ExistsInAzure(r),
				check.That(data.ResourceName).Key("kind").HasValue("functionapp"),
			),
		},
		data.ImportStep("site_credential.0.password"),
	})
}

func TestAccWindowsFunctionAppSlot_withBackupStandardPlan(t *testing.T) {
	data := acceptance.BuildTestData(t, "azurerm_windows_function_app_slot", "test")
	r := WindowsFunctionAppSlotResource{}

	data.ResourceTest(t, r, []acceptance.TestStep{
		{
			Config: r.backup(data, SkuStandardPlan),
			Check: acceptance.ComposeTestCheckFunc(
				check.That(data.ResourceName).ExistsInAzure(r),
				check.That(data.ResourceName).Key("kind").HasValue("functionapp"),
			),
		},
		data.ImportStep("site_credential.0.password"),
	})
}

// Completes by plan type

func TestAccWindowsFunctionAppSlot_consumptionComplete(t *testing.T) {
	data := acceptance.BuildTestData(t, "azurerm_windows_function_app_slot", "test")
	r := WindowsFunctionAppSlotResource{}

	data.ResourceTest(t, r, []acceptance.TestStep{
		{
			Config: r.consumptionComplete(data),
			Check: acceptance.ComposeTestCheckFunc(
				check.That(data.ResourceName).ExistsInAzure(r),
			),
		},
		data.ImportStep("site_credential.0.password"),
	})
}

func TestAccWindowsFunctionAppSlot_consumptionCompleteUpdate(t *testing.T) {
	data := acceptance.BuildTestData(t, "azurerm_windows_function_app_slot", "test")
	r := WindowsFunctionAppSlotResource{}

	data.ResourceTest(t, r, []acceptance.TestStep{
		{
			Config: r.basic(data, SkuConsumptionPlan),
			Check: acceptance.ComposeTestCheckFunc(
				check.That(data.ResourceName).ExistsInAzure(r),
				check.That(data.ResourceName).Key("kind").HasValue("functionapp"),
			),
		},
		data.ImportStep("site_credential.0.password"),
		{
			Config: r.consumptionComplete(data),
			Check: acceptance.ComposeTestCheckFunc(
				check.That(data.ResourceName).ExistsInAzure(r),
			),
		},
		data.ImportStep("site_credential.0.password"),
		{
			Config: r.basic(data, SkuConsumptionPlan),
			Check: acceptance.ComposeTestCheckFunc(
				check.That(data.ResourceName).ExistsInAzure(r),
				check.That(data.ResourceName).Key("kind").HasValue("functionapp"),
			),
		},
	})
}

func TestAccWindowsFunctionAppSlot_elasticPremiumComplete(t *testing.T) {
	data := acceptance.BuildTestData(t, "azurerm_windows_function_app_slot", "test")
	r := WindowsFunctionAppSlotResource{}

	data.ResourceTest(t, r, []acceptance.TestStep{
		{
			Config: r.elasticComplete(data),
			Check: acceptance.ComposeTestCheckFunc(
				check.That(data.ResourceName).ExistsInAzure(r),
			),
		},
		data.ImportStep("site_credential.0.password"),
	})
}

func TestAccWindowsFunctionAppSlot_standardComplete(t *testing.T) {
	data := acceptance.BuildTestData(t, "azurerm_windows_function_app_slot", "test")
	r := WindowsFunctionAppSlotResource{}

	data.ResourceTest(t, r, []acceptance.TestStep{
		{
			Config: r.standardComplete(data),
			Check: acceptance.ComposeTestCheckFunc(
				check.That(data.ResourceName).ExistsInAzure(r),
			),
		},
		data.ImportStep("site_credential.0.password"),
	})
}

// Individual Settings / Blocks

func TestAccWindowsFunctionAppSlot_withAuthSettingsConsumption(t *testing.T) {
	data := acceptance.BuildTestData(t, "azurerm_windows_function_app_slot", "test")
	r := WindowsFunctionAppSlotResource{}

	data.ResourceTest(t, r, []acceptance.TestStep{
		{
			Config: r.withAuthSettings(data, SkuConsumptionPlan),
			Check: acceptance.ComposeTestCheckFunc(
				check.That(data.ResourceName).ExistsInAzure(r),
				check.That(data.ResourceName).Key("kind").HasValue("functionapp"),
			),
		},
		data.ImportStep("site_credential.0.password"),
	})
}

func TestAccWindowsFunctionAppSlot_withAuthSettingsStandard(t *testing.T) {
	data := acceptance.BuildTestData(t, "azurerm_windows_function_app_slot", "test")
	r := WindowsFunctionAppSlotResource{}

	data.ResourceTest(t, r, []acceptance.TestStep{
		{
			Config: r.withAuthSettings(data, SkuStandardPlan),
			Check: acceptance.ComposeTestCheckFunc(
				check.That(data.ResourceName).ExistsInAzure(r),
				check.That(data.ResourceName).Key("kind").HasValue("functionapp"),
			),
		},
		data.ImportStep("site_credential.0.password"),
	})
}

func TestAccWindowsFunctionAppSlot_builtInLogging(t *testing.T) {
	data := acceptance.BuildTestData(t, "azurerm_windows_function_app_slot", "test")
	r := WindowsFunctionAppSlotResource{}

	data.ResourceTest(t, r, []acceptance.TestStep{
		{
			Config: r.builtInLogging(data, SkuStandardPlan, true),
			Check: acceptance.ComposeTestCheckFunc(
				check.That(data.ResourceName).ExistsInAzure(r),
				check.That(data.ResourceName).Key("kind").HasValue("functionapp"),
			),
		},
		data.ImportStep("site_credential.0.password"),
	})
}

func TestAccWindowsFunctionAppSlot_withConnectionStrings(t *testing.T) {
	data := acceptance.BuildTestData(t, "azurerm_windows_function_app_slot", "test")
	r := WindowsFunctionAppSlotResource{}

	data.ResourceTest(t, r, []acceptance.TestStep{
		{
			Config: r.connectionStrings(data, SkuStandardPlan),
			Check: acceptance.ComposeTestCheckFunc(
				check.That(data.ResourceName).ExistsInAzure(r),
				check.That(data.ResourceName).Key("kind").HasValue("functionapp"),
			),
		},
		data.ImportStep("site_credential.0.password"),
	})
}

func TestAccWindowsFunctionAppSlot_withConnectionStringsUpdate(t *testing.T) {
	data := acceptance.BuildTestData(t, "azurerm_windows_function_app_slot", "test")
	r := WindowsFunctionAppSlotResource{}

	data.ResourceTest(t, r, []acceptance.TestStep{
		{
			Config: r.basic(data, SkuStandardPlan),
			Check: acceptance.ComposeTestCheckFunc(
				check.That(data.ResourceName).ExistsInAzure(r),
				check.That(data.ResourceName).Key("kind").HasValue("functionapp"),
			),
		},
		data.ImportStep("site_credential.0.password"),
		{
			Config: r.connectionStrings(data, SkuStandardPlan),
			Check: acceptance.ComposeTestCheckFunc(
				check.That(data.ResourceName).ExistsInAzure(r),
				check.That(data.ResourceName).Key("kind").HasValue("functionapp"),
			),
		},
		data.ImportStep("site_credential.0.password"),
		{
			Config: r.connectionStringsUpdate(data, SkuStandardPlan),
			Check: acceptance.ComposeTestCheckFunc(
				check.That(data.ResourceName).ExistsInAzure(r),
				check.That(data.ResourceName).Key("kind").HasValue("functionapp"),
			),
		},
		data.ImportStep("site_credential.0.password"),
		{
			Config: r.basic(data, SkuStandardPlan),
			Check: acceptance.ComposeTestCheckFunc(
				check.That(data.ResourceName).ExistsInAzure(r),
				check.That(data.ResourceName).Key("kind").HasValue("functionapp"),
			),
		},
		data.ImportStep("site_credential.0.password"),
	})
}

func TestAccWindowsFunctionAppSlot_dailyTimeQuotaConsumptionPlan(t *testing.T) {
	data := acceptance.BuildTestData(t, "azurerm_windows_function_app_slot", "test")
	r := WindowsFunctionAppSlotResource{}

	data.ResourceTest(t, r, []acceptance.TestStep{
		{
			Config: r.dailyTimeLimitQuota(data, SkuConsumptionPlan, 1000),
			Check: acceptance.ComposeTestCheckFunc(
				check.That(data.ResourceName).ExistsInAzure(r),
				check.That(data.ResourceName).Key("kind").HasValue("functionapp"),
			),
		},
		data.ImportStep("site_credential.0.password"),
	})
}

func TestAccWindowsFunctionAppSlot_dailyTimeQuotaElasticPremiumPlan(t *testing.T) {
	data := acceptance.BuildTestData(t, "azurerm_windows_function_app_slot", "test")
	r := WindowsFunctionAppSlotResource{}

	data.ResourceTest(t, r, []acceptance.TestStep{
		{
			Config: r.dailyTimeLimitQuota(data, SkuElasticPremiumPlan, 2000),
			Check: acceptance.ComposeTestCheckFunc(
				check.That(data.ResourceName).ExistsInAzure(r),
				check.That(data.ResourceName).Key("kind").HasValue("functionapp"),
			),
		},
		data.ImportStep("site_credential.0.password"),
	})
}

func TestAccWindowsFunctionAppSlot_healthCheckPath(t *testing.T) {
	data := acceptance.BuildTestData(t, "azurerm_windows_function_app_slot", "test")
	r := WindowsFunctionAppSlotResource{}

	data.ResourceTest(t, r, []acceptance.TestStep{
		{
			Config: r.healthCheckPath(data, "S1"),
			Check: acceptance.ComposeTestCheckFunc(
				check.That(data.ResourceName).ExistsInAzure(r),
			),
		},
		data.ImportStep("site_credential.0.password"),
	})
}

func TestAccWindowsFunctionAppSlot_basicRuntimeCheck(t *testing.T) {
	data := acceptance.BuildTestData(t, "azurerm_windows_function_app_slot", "test")
	r := WindowsFunctionAppSlotResource{}

	data.ResourceTest(t, r, []acceptance.TestStep{
		{
			Config: r.runtimeScaleCheck(data, SkuElasticPremiumPlan),
			Check: acceptance.ComposeTestCheckFunc(
				check.That(data.ResourceName).ExistsInAzure(r),
				check.That(data.ResourceName).Key("site_config.0.runtime_scale_monitoring_enabled").HasValue("true"),
			),
		},
		data.ImportStep("site_credential.0.password"),
	})
}

func TestAccWindowsFunctionAppSlot_healthCheckPathWithEviction(t *testing.T) {
	data := acceptance.BuildTestData(t, "azurerm_windows_function_app_slot", "test")
	r := WindowsFunctionAppSlotResource{}

	data.ResourceTest(t, r, []acceptance.TestStep{
		{
			Config: r.healthCheckPathWithEviction(data, "S1"),
			Check: acceptance.ComposeTestCheckFunc(
				check.That(data.ResourceName).ExistsInAzure(r),
			),
		},
		data.ImportStep("site_credential.0.password"),
	})
}

func TestAccWindowsFunctionAppSlot_healthCheckPathWithEvictionUpdate(t *testing.T) {
	data := acceptance.BuildTestData(t, "azurerm_windows_function_app_slot", "test")
	r := WindowsFunctionAppSlotResource{}

	data.ResourceTest(t, r, []acceptance.TestStep{
		{
			Config: r.basic(data, "S1"),
			Check: acceptance.ComposeTestCheckFunc(
				check.That(data.ResourceName).ExistsInAzure(r),
			),
		},
		data.ImportStep("site_credential.0.password"),
		{
			Config: r.healthCheckPathWithEviction(data, "S1"),
			Check: acceptance.ComposeTestCheckFunc(
				check.That(data.ResourceName).ExistsInAzure(r),
			),
		},
		data.ImportStep("site_credential.0.password"),
		{
			Config: r.basic(data, "S1"),
			Check: acceptance.ComposeTestCheckFunc(
				check.That(data.ResourceName).ExistsInAzure(r),
			),
		},
		data.ImportStep("site_credential.0.password"),
	})
}

func TestAccWindowsFunctionAppSlot_appServiceLogging(t *testing.T) {
	data := acceptance.BuildTestData(t, "azurerm_windows_function_app_slot", "test")
	r := WindowsFunctionAppSlotResource{}

	data.ResourceTest(t, r, []acceptance.TestStep{
		{
			Config: r.appServiceLogs(data, SkuStandardPlan),
			Check: acceptance.ComposeTestCheckFunc(
				check.That(data.ResourceName).ExistsInAzure(r),
				check.That(data.ResourceName).Key("kind").HasValue("functionapp"),
			),
		},
		data.ImportStep("site_credential.0.password"),
	})
}

func TestAccWindowsFunctionAppSlot_appServiceLoggingUpdate(t *testing.T) {
	data := acceptance.BuildTestData(t, "azurerm_windows_function_app_slot", "test")
	r := WindowsFunctionAppSlotResource{}

	data.ResourceTest(t, r, []acceptance.TestStep{
		{
			Config: r.basic(data, SkuStandardPlan),
			Check: acceptance.ComposeTestCheckFunc(
				check.That(data.ResourceName).ExistsInAzure(r),
				check.That(data.ResourceName).Key("kind").HasValue("functionapp"),
			),
		},
		data.ImportStep("site_credential.0.password"),
		{
			Config: r.appServiceLogs(data, SkuStandardPlan),
			Check: acceptance.ComposeTestCheckFunc(
				check.That(data.ResourceName).ExistsInAzure(r),
				check.That(data.ResourceName).Key("kind").HasValue("functionapp"),
			),
		},
		data.ImportStep("site_credential.0.password"),
		{
			Config: r.basic(data, SkuStandardPlan),
			Check: acceptance.ComposeTestCheckFunc(
				check.That(data.ResourceName).ExistsInAzure(r),
				check.That(data.ResourceName).Key("kind").HasValue("functionapp"),
			),
		},
		data.ImportStep("site_credential.0.password"),
	})
}

// App Stacks

func TestAccWindowsFunctionAppSlot_appStackDotNet31(t *testing.T) {
	data := acceptance.BuildTestData(t, "azurerm_windows_function_app_slot", "test")
	r := WindowsFunctionAppSlotResource{}

	data.ResourceTest(t, r, []acceptance.TestStep{
		{
			Config: r.appStackDotNet(data, SkuStandardPlan, "v3.0"),
			Check: acceptance.ComposeTestCheckFunc(
				check.That(data.ResourceName).ExistsInAzure(r),
				check.That(data.ResourceName).Key("kind").HasValue("functionapp"),
			),
		},
		data.ImportStep("site_credential.0.password"),
	})
}

func TestAccWindowsFunctionAppSlot_appStackDotNet6(t *testing.T) {
	data := acceptance.BuildTestData(t, "azurerm_windows_function_app_slot", "test")
	r := WindowsFunctionAppSlotResource{}

	data.ResourceTest(t, r, []acceptance.TestStep{
		{
			Config: r.appStackDotNet(data, SkuStandardPlan, "v6.0"),
			Check: acceptance.ComposeTestCheckFunc(
				check.That(data.ResourceName).ExistsInAzure(r),
				check.That(data.ResourceName).Key("kind").HasValue("functionapp"),
			),
		},
		data.ImportStep("site_credential.0.password"),
	})
}

func TestAccWindowsFunctionAppSlot_appStackDotNet6Isolated(t *testing.T) {
	data := acceptance.BuildTestData(t, "azurerm_windows_function_app_slot", "test")
	r := WindowsFunctionAppSlotResource{}

	data.ResourceTest(t, r, []acceptance.TestStep{
		{
			Config: r.appStackDotNetIsolated(data, SkuStandardPlan, "v6.0"),
			Check: acceptance.ComposeTestCheckFunc(
				check.That(data.ResourceName).ExistsInAzure(r),
				check.That(data.ResourceName).Key("kind").HasValue("functionapp"),
			),
		},
		data.ImportStep("site_credential.0.password"),
	})
}

func TestAccWindowsFunctionAppSlot_appStackNode(t *testing.T) {
	data := acceptance.BuildTestData(t, "azurerm_windows_function_app_slot", "test")
	r := WindowsFunctionAppSlotResource{}

	data.ResourceTest(t, r, []acceptance.TestStep{
		{
			Config: r.appStackNode(data, SkuStandardPlan, "~18"),
			Check: acceptance.ComposeTestCheckFunc(
				check.That(data.ResourceName).ExistsInAzure(r),
				check.That(data.ResourceName).Key("kind").HasValue("functionapp"),
			),
		},
		data.ImportStep("site_credential.0.password"),
	})
}

func TestAccWindowsFunctionAppSlot_appStackNodeUpdate(t *testing.T) {
	data := acceptance.BuildTestData(t, "azurerm_windows_function_app_slot", "test")
	r := WindowsFunctionAppSlotResource{}

	data.ResourceTest(t, r, []acceptance.TestStep{
		{
			Config: r.appStackNode(data, SkuStandardPlan, "~16"),
			Check: acceptance.ComposeTestCheckFunc(
				check.That(data.ResourceName).ExistsInAzure(r),
				check.That(data.ResourceName).Key("kind").HasValue("functionapp"),
			),
		},
		data.ImportStep("site_credential.0.password"),
		{
			Config: r.appStackNode(data, SkuStandardPlan, "~18"),
			Check: acceptance.ComposeTestCheckFunc(
				check.That(data.ResourceName).ExistsInAzure(r),
				check.That(data.ResourceName).Key("kind").HasValue("functionapp"),
			),
		},
<<<<<<< HEAD
		data.ImportStep(),
		{
			Config: r.appStackNode(data, SkuStandardPlan, "~20"),
			Check: acceptance.ComposeTestCheckFunc(
				check.That(data.ResourceName).ExistsInAzure(r),
				check.That(data.ResourceName).Key("kind").HasValue("functionapp"),
			),
		},
		data.ImportStep(),
=======
		data.ImportStep("site_credential.0.password"),
>>>>>>> 551db2fa
	})
}

func TestAccWindowsFunctionAppSlot_appStackJava(t *testing.T) {
	data := acceptance.BuildTestData(t, "azurerm_windows_function_app_slot", "test")
	r := WindowsFunctionAppSlotResource{}

	data.ResourceTest(t, r, []acceptance.TestStep{
		{
			Config: r.appStackJava(data, SkuStandardPlan, "11"),
			Check: acceptance.ComposeTestCheckFunc(
				check.That(data.ResourceName).ExistsInAzure(r),
				check.That(data.ResourceName).Key("kind").HasValue("functionapp"),
			),
		},
		data.ImportStep("site_credential.0.password"),
	})
}

func TestAccWindowsFunctionAppSlot_appStackJavaUpdate(t *testing.T) {
	data := acceptance.BuildTestData(t, "azurerm_windows_function_app_slot", "test")
	r := WindowsFunctionAppSlotResource{}

	data.ResourceTest(t, r, []acceptance.TestStep{
		{
			Config: r.appStackJava(data, SkuStandardPlan, "1.8"),
			Check: acceptance.ComposeTestCheckFunc(
				check.That(data.ResourceName).ExistsInAzure(r),
				check.That(data.ResourceName).Key("kind").HasValue("functionapp"),
			),
		},
		data.ImportStep("site_credential.0.password"),
		{
			Config: r.appStackJava(data, SkuStandardPlan, "17"),
			Check: acceptance.ComposeTestCheckFunc(
				check.That(data.ResourceName).ExistsInAzure(r),
				check.That(data.ResourceName).Key("kind").HasValue("functionapp"),
			),
		},
		data.ImportStep("site_credential.0.password"),
	})
}

func TestAccWindowsFunctionAppSlot_appStackPowerShellCore7(t *testing.T) {
	data := acceptance.BuildTestData(t, "azurerm_windows_function_app_slot", "test")
	r := WindowsFunctionAppSlotResource{}

	data.ResourceTest(t, r, []acceptance.TestStep{
		{
			Config: r.appStackPowerShellCore(data, SkuStandardPlan, "7"),
			Check: acceptance.ComposeTestCheckFunc(
				check.That(data.ResourceName).ExistsInAzure(r),
				check.That(data.ResourceName).Key("kind").HasValue("functionapp"),
			),
		},
		data.ImportStep("site_credential.0.password"),
	})
}

func TestAccWindowsFunctionAppSlot_appStackPowerShellCore72(t *testing.T) {
	data := acceptance.BuildTestData(t, "azurerm_windows_function_app_slot", "test")
	r := WindowsFunctionAppSlotResource{}

	data.ResourceTest(t, r, []acceptance.TestStep{
		{
			Config: r.appStackPowerShellCore(data, SkuStandardPlan, "7.2"),
			Check: acceptance.ComposeTestCheckFunc(
				check.That(data.ResourceName).ExistsInAzure(r),
				check.That(data.ResourceName).Key("kind").HasValue("functionapp"),
			),
		},
		data.ImportStep("site_credential.0.password"),
	})
}

// Others

func TestAccWindowsFunctionAppSlot_identity(t *testing.T) {
	data := acceptance.BuildTestData(t, "azurerm_windows_function_app_slot", "test")
	r := WindowsFunctionAppSlotResource{}

	data.ResourceTest(t, r, []acceptance.TestStep{
		{
			Config: r.identitySystemAssigned(data, SkuStandardPlan),
			Check: acceptance.ComposeTestCheckFunc(
				check.That(data.ResourceName).ExistsInAzure(r),
			),
		},
		data.ImportStep("site_credential.0.password"),
		{
			Config: r.identityUserAssigned(data, SkuStandardPlan),
			Check: acceptance.ComposeTestCheckFunc(
				check.That(data.ResourceName).ExistsInAzure(r),
			),
		},
		data.ImportStep("site_credential.0.password"),
		{
			Config: r.identitySystemAssignedUserAssigned(data, SkuStandardPlan),
			Check: acceptance.ComposeTestCheckFunc(
				check.That(data.ResourceName).ExistsInAzure(r),
			),
		},
		data.ImportStep("site_credential.0.password"),
		{
			Config: r.basic(data, SkuStandardPlan),
			Check: acceptance.ComposeTestCheckFunc(
				check.That(data.ResourceName).ExistsInAzure(r),
			),
		},
		data.ImportStep("site_credential.0.password"),
	})
}

func TestAccWindowsFunctionAppSlot_identityKeyVaultIdentity(t *testing.T) {
	data := acceptance.BuildTestData(t, "azurerm_windows_function_app_slot", "test")
	r := WindowsFunctionAppSlotResource{}

	data.ResourceTest(t, r, []acceptance.TestStep{
		{
			Config: r.identityUserAssignedKeyVaultIdentity(data, SkuStandardPlan),
			Check: acceptance.ComposeTestCheckFunc(
				check.That(data.ResourceName).ExistsInAzure(r),
			),
		},
		data.ImportStep("site_credential.0.password"),
	})
}

func TestAccWindowsFunctionAppSlot_updateServicePlan(t *testing.T) {
	data := acceptance.BuildTestData(t, "azurerm_windows_function_app_slot", "test")
	r := WindowsFunctionAppSlotResource{}

	data.ResourceTest(t, r, []acceptance.TestStep{
		{
			Config: r.basic(data, SkuStandardPlan),
			Check: acceptance.ComposeTestCheckFunc(
				check.That(data.ResourceName).ExistsInAzure(r),
				check.That(data.ResourceName).Key("kind").HasValue("functionapp"),
			),
		},
		data.ImportStep("site_credential.0.password"),
		{
			Config: r.servicePlanUpdate(data, SkuStandardPlan),
			Check: acceptance.ComposeTestCheckFunc(
				check.That(data.ResourceName).ExistsInAzure(r),
				check.That(data.ResourceName).Key("kind").HasValue("functionapp"),
			),
		},
		data.ImportStep("site_credential.0.password"),
	})
}

func TestAccWindowsFunctionAppSlot_updateStorageAccount(t *testing.T) {
	data := acceptance.BuildTestData(t, "azurerm_windows_function_app_slot", "test")
	r := WindowsFunctionAppSlotResource{}

	data.ResourceTest(t, r, []acceptance.TestStep{
		{
			Config: r.basic(data, SkuStandardPlan),
			Check: acceptance.ComposeTestCheckFunc(
				check.That(data.ResourceName).ExistsInAzure(r),
				check.That(data.ResourceName).Key("kind").HasValue("functionapp"),
			),
		},
		data.ImportStep("site_credential.0.password"),
		{
			Config: r.updateStorageAccount(data, SkuStandardPlan),
			Check: acceptance.ComposeTestCheckFunc(
				check.That(data.ResourceName).ExistsInAzure(r),
				check.That(data.ResourceName).Key("kind").HasValue("functionapp"),
			),
		},
		data.ImportStep("site_credential.0.password"),
	})
}

func TestAccWindowsFunctionAppSlot_msiStorageAccountConsumption(t *testing.T) {
	data := acceptance.BuildTestData(t, "azurerm_windows_function_app_slot", "test")
	r := WindowsFunctionAppSlotResource{}

	data.ResourceTest(t, r, []acceptance.TestStep{
		{
			Config: r.msiStorageAccount(data, SkuConsumptionPlan),
			Check: acceptance.ComposeTestCheckFunc(
				check.That(data.ResourceName).ExistsInAzure(r),
				check.That(data.ResourceName).Key("kind").HasValue("functionapp"),
			),
		},
		data.ImportStep("site_credential.0.password"),
	})
}

func TestAccWindowsFunctionAppSlot_msiStorageAccountElastic(t *testing.T) {
	data := acceptance.BuildTestData(t, "azurerm_windows_function_app_slot", "test")
	r := WindowsFunctionAppSlotResource{}

	data.ResourceTest(t, r, []acceptance.TestStep{
		{
			Config: r.msiStorageAccount(data, SkuElasticPremiumPlan),
			Check: acceptance.ComposeTestCheckFunc(
				check.That(data.ResourceName).ExistsInAzure(r),
				check.That(data.ResourceName).Key("kind").HasValue("functionapp"),
			),
		},
		data.ImportStep("site_credential.0.password"),
	})
}

func TestAccWindowsFunctionAppSlot_msiStorageAccountStandard(t *testing.T) {
	data := acceptance.BuildTestData(t, "azurerm_windows_function_app_slot", "test")
	r := WindowsFunctionAppSlotResource{}

	data.ResourceTest(t, r, []acceptance.TestStep{
		{
			Config: r.msiStorageAccount(data, SkuStandardPlan),
			Check: acceptance.ComposeTestCheckFunc(
				check.That(data.ResourceName).ExistsInAzure(r),
				check.That(data.ResourceName).Key("kind").HasValue("functionapp"),
			),
		},
		data.ImportStep("site_credential.0.password"),
	})
}

func TestAccWindowsFunctionAppSlot_storageAccountKeyVaultSecret(t *testing.T) {
	data := acceptance.BuildTestData(t, "azurerm_windows_function_app_slot", "test")
	r := WindowsFunctionAppSlotResource{}

	data.ResourceTest(t, r, []acceptance.TestStep{
		{
			Config: r.storageAccountKVSecret(data, SkuStandardPlan),
			Check: acceptance.ComposeTestCheckFunc(
				check.That(data.ResourceName).ExistsInAzure(r),
				check.That(data.ResourceName).Key("kind").HasValue("functionapp"),
			),
		},
		data.ImportStep("site_credential.0.password"),
	})
}

func TestAccWindowsFunctionAppSlot_storageAccountKeyVaultSecretVersionless(t *testing.T) {
	data := acceptance.BuildTestData(t, "azurerm_windows_function_app_slot", "test")
	r := WindowsFunctionAppSlotResource{}

	data.ResourceTest(t, r, []acceptance.TestStep{
		{
			Config: r.storageAccountKVSecretVersionless(data, SkuStandardPlan),
			Check: acceptance.ComposeTestCheckFunc(
				check.That(data.ResourceName).ExistsInAzure(r),
				check.That(data.ResourceName).Key("kind").HasValue("functionapp"),
			),
		},
		data.ImportStep("site_credential.0.password"),
	})
}

func TestAccWindowsFunctionAppSlot_vNetIntegration(t *testing.T) {
	data := acceptance.BuildTestData(t, "azurerm_windows_function_app_slot", "test")
	r := WindowsFunctionAppSlotResource{}

	data.ResourceTest(t, r, []acceptance.TestStep{
		{
			Config: r.vNetIntegration_subnet1(data, SkuStandardPlan),
			Check: acceptance.ComposeTestCheckFunc(
				check.That(data.ResourceName).ExistsInAzure(r),
				check.That(data.ResourceName).Key("virtual_network_subnet_id").MatchesOtherKey(
					check.That("azurerm_subnet.test1").Key("id"),
				),
			),
		},
		data.ImportStep("site_credential.0.password"),
	})
}

func TestAccWindowsFunctionAppSlot_vNetIntegrationUpdate(t *testing.T) {
	data := acceptance.BuildTestData(t, "azurerm_windows_function_app_slot", "test")
	r := WindowsFunctionAppSlotResource{}

	data.ResourceTest(t, r, []acceptance.TestStep{
		{
			Config: r.vNetIntegration_basic(data, SkuStandardPlan),
			Check: acceptance.ComposeTestCheckFunc(
				check.That(data.ResourceName).ExistsInAzure(r),
			),
		},
		data.ImportStep("site_credential.0.password"),
		{
			Config: r.vNetIntegration_subnet1(data, SkuStandardPlan),
			Check: acceptance.ComposeTestCheckFunc(
				check.That(data.ResourceName).ExistsInAzure(r),
				check.That(data.ResourceName).Key("virtual_network_subnet_id").MatchesOtherKey(
					check.That("azurerm_subnet.test1").Key("id"),
				),
			),
		},
		data.ImportStep("site_credential.0.password"),
		{
			Config: r.vNetIntegration_subnet2(data, SkuStandardPlan),
			Check: acceptance.ComposeTestCheckFunc(
				check.That(data.ResourceName).ExistsInAzure(r),
				check.That(data.ResourceName).Key("virtual_network_subnet_id").MatchesOtherKey(
					check.That("azurerm_subnet.test2").Key("id"),
				),
			),
		},
		data.ImportStep("site_credential.0.password"),
		{
			Config: r.vNetIntegration_basic(data, SkuStandardPlan),
			Check: acceptance.ComposeTestCheckFunc(
				check.That(data.ResourceName).ExistsInAzure(r),
			),
		},
		data.ImportStep("site_credential.0.password"),
	})
}

func TestAccWindowsFunctionAppSlotASEv3_basic(t *testing.T) {
	data := acceptance.BuildTestData(t, "azurerm_windows_function_app_slot", "test")
	r := WindowsFunctionAppSlotResource{}

	data.ResourceTest(t, r, []acceptance.TestStep{
		{
			Config: r.withASEV3(data),
			Check: acceptance.ComposeTestCheckFunc(
				check.That(data.ResourceName).ExistsInAzure(r),
			),
		},
		data.ImportStep("site_credential.0.password"),
	})
}

func TestAccWindowsFunctionAppSlot_withStorageAccountBlock(t *testing.T) {
	data := acceptance.BuildTestData(t, "azurerm_windows_function_app_slot", "test")
	r := WindowsFunctionAppSlotResource{}

	data.ResourceTest(t, r, []acceptance.TestStep{
		{
			Config: r.withStorageAccountSingle(data, SkuStandardPlan),
			Check: acceptance.ComposeTestCheckFunc(
				check.That(data.ResourceName).ExistsInAzure(r),
			),
		},
		data.ImportStep("site_credential.0.password"),
	})
}

func TestAccWindowsFunctionAppSlot_withStorageAccountBlocks(t *testing.T) {
	data := acceptance.BuildTestData(t, "azurerm_windows_function_app_slot", "test")
	r := WindowsFunctionAppSlotResource{}

	data.ResourceTest(t, r, []acceptance.TestStep{
		{
			Config: r.withStorageAccountMultiple(data, SkuStandardPlan),
			Check: acceptance.ComposeTestCheckFunc(
				check.That(data.ResourceName).ExistsInAzure(r),
			),
		},
		data.ImportStep("site_credential.0.password"),
	})
}

func TestAccWindowsFunctionAppSlot_withStorageAccountBlocksUpdate(t *testing.T) {
	data := acceptance.BuildTestData(t, "azurerm_windows_function_app_slot", "test")
	r := WindowsFunctionAppSlotResource{}

	data.ResourceTest(t, r, []acceptance.TestStep{
		{
			Config: r.basic(data, SkuStandardPlan),
			Check: acceptance.ComposeTestCheckFunc(
				check.That(data.ResourceName).ExistsInAzure(r),
			),
		},
		data.ImportStep("site_credential.0.password"),
		{
			Config: r.withStorageAccountSingle(data, SkuStandardPlan),
			Check: acceptance.ComposeTestCheckFunc(
				check.That(data.ResourceName).ExistsInAzure(r),
			),
		},
		data.ImportStep("site_credential.0.password"),
		{
			Config: r.withStorageAccountMultiple(data, SkuStandardPlan),
			Check: acceptance.ComposeTestCheckFunc(
				check.That(data.ResourceName).ExistsInAzure(r),
			),
		},
		data.ImportStep("site_credential.0.password"),
		{
			Config: r.withStorageAccountSingle(data, SkuStandardPlan),
			Check: acceptance.ComposeTestCheckFunc(
				check.That(data.ResourceName).ExistsInAzure(r),
			),
		},
		data.ImportStep("site_credential.0.password"),
		{
			Config: r.basic(data, SkuStandardPlan),
			Check: acceptance.ComposeTestCheckFunc(
				check.That(data.ResourceName).ExistsInAzure(r),
			),
		},
		data.ImportStep("site_credential.0.password"),
	})
}

func TestAccWindowsFunctionAppSlot_publicNetworkAccessDisabled(t *testing.T) {
	data := acceptance.BuildTestData(t, "azurerm_windows_function_app_slot", "test")
	r := WindowsFunctionAppSlotResource{}

	data.ResourceTest(t, r, []acceptance.TestStep{
		{
			Config: r.publicNetworkAccessDisabled(data, SkuStandardPlan),
			Check: acceptance.ComposeTestCheckFunc(
				check.That(data.ResourceName).ExistsInAzure(r),
				check.That(data.ResourceName).Key("public_network_access_enabled").HasValue("false"),
			),
		},
		data.ImportStep("site_credential.0.password"),
	})
}

func TestAccWindowsFunctionAppSlot_publicNetworkAccessUpdate(t *testing.T) {
	data := acceptance.BuildTestData(t, "azurerm_windows_function_app_slot", "test")
	r := WindowsFunctionAppSlotResource{}

	data.ResourceTest(t, r, []acceptance.TestStep{
		{
			Config: r.basic(data, SkuStandardPlan),
			Check: acceptance.ComposeTestCheckFunc(
				check.That(data.ResourceName).ExistsInAzure(r),
				check.That(data.ResourceName).Key("public_network_access_enabled").HasValue("true"),
			),
		},
		data.ImportStep("site_credential.0.password"),
		{
			Config: r.publicNetworkAccessDisabled(data, SkuStandardPlan),
			Check: acceptance.ComposeTestCheckFunc(
				check.That(data.ResourceName).ExistsInAzure(r),
				check.That(data.ResourceName).Key("public_network_access_enabled").HasValue("false"),
			),
		},
		data.ImportStep("site_credential.0.password"),
		{
			Config: r.basic(data, SkuStandardPlan),
			Check: acceptance.ComposeTestCheckFunc(
				check.That(data.ResourceName).ExistsInAzure(r),
				check.That(data.ResourceName).Key("public_network_access_enabled").HasValue("true"),
			),
		},
		data.ImportStep("site_credential.0.password"),
	})
}

// Exists

func (r WindowsFunctionAppSlotResource) Exists(ctx context.Context, client *clients.Client, state *pluginsdk.InstanceState) (*bool, error) {
	id, err := webapps.ParseSlotID(state.ID)
	if err != nil {
		return nil, err
	}

	resp, err := client.AppService.WebAppsClient.GetSlot(ctx, *id)
	if err != nil {
		if response.WasNotFound(resp.HttpResponse) {
			return utils.Bool(false), nil
		}
		return nil, fmt.Errorf("retrieving Windows %s: %+v", id, err)
	}
	if response.WasNotFound(resp.HttpResponse) {
		return utils.Bool(false), nil
	}
	return utils.Bool(true), nil
}

// Configs

func (r WindowsFunctionAppSlotResource) basic(data acceptance.TestData, planSku string) string {
	return fmt.Sprintf(`
provider "azurerm" {
  features {}
}

%s

resource "azurerm_windows_function_app_slot" "test" {
  name                       = "acctest-WFAS-%d"
  function_app_id            = azurerm_windows_function_app.test.id
  storage_account_name       = azurerm_storage_account.test.name
  storage_account_access_key = azurerm_storage_account.test.primary_access_key

  site_config {}
}
`, r.template(data, planSku), data.RandomInteger)
}

func (r WindowsFunctionAppSlotResource) withIPRestrictions(data acceptance.TestData) string {
	return fmt.Sprintf(`
provider "azurerm" {
  features {}
}

%s

resource "azurerm_windows_function_app_slot" "test" {
  name                       = "acctest-WFAS-%d"
  function_app_id            = azurerm_windows_function_app.test.id
  storage_account_name       = azurerm_storage_account.test.name
  storage_account_access_key = azurerm_storage_account.test.primary_access_key

  site_config {
    ip_restriction {
      ip_address = "13.107.6.152/31,13.107.128.0/22"
      name       = "test-restriction"
      priority   = 123
      action     = "Allow"
      headers {
        x_azure_fdid      = ["55ce4ed1-4b06-4bf1-b40e-4638452104da"]
        x_fd_health_probe = ["1"]
        x_forwarded_for   = ["9.9.9.9/32", "2002::1234:abcd:ffff:c0a8:101/64"]
        x_forwarded_host  = ["example.com"]
      }
    }
  }
}
`, r.template(data, SkuStandardPlan), data.RandomInteger)
}

func (r WindowsFunctionAppSlotResource) appSettings(data acceptance.TestData, planSku string) string {
	return fmt.Sprintf(`
provider "azurerm" {
  features {}
}

%s

resource "azurerm_windows_function_app_slot" "test" {
  name                       = "acctest-WFAS-%d"
  function_app_id            = azurerm_windows_function_app.test.id
  storage_account_name       = azurerm_storage_account.test.name
  storage_account_access_key = azurerm_storage_account.test.primary_access_key

  app_settings = {
    foo    = "bar"
    secret = "sauce"
  }

  site_config {}
}
`, r.template(data, planSku), data.RandomInteger)
}

func (r WindowsFunctionAppSlotResource) appSettingsUserSettings(data acceptance.TestData, planSku string) string {
	return fmt.Sprintf(`
provider "azurerm" {
  features {}
}

%s

resource "azurerm_windows_function_app_slot" "test" {
  name                       = "acctest-WFAS-%d"
  function_app_id            = azurerm_windows_function_app.test.id
  storage_account_name       = azurerm_storage_account.test.name
  storage_account_access_key = azurerm_storage_account.test.primary_access_key

  app_settings = {}

  site_config {}
}
`, r.template(data, planSku), data.RandomInteger)
}

func (r WindowsFunctionAppSlotResource) appSettingsUserSettingsUpdate(data acceptance.TestData, planSku string) string {
	return fmt.Sprintf(`
provider "azurerm" {
  features {}
}

%s

resource "azurerm_windows_function_app_slot" "test" {
  name                       = "acctest-WFAS-%d"
  function_app_id            = azurerm_windows_function_app.test.id
  storage_account_name       = azurerm_storage_account.test.name
  storage_account_access_key = azurerm_storage_account.test.primary_access_key

  app_settings = {
    foo    = "bar"
    secret = "sauce"
  }

  site_config {}
}
`, r.template(data, planSku), data.RandomInteger)
}

func (r WindowsFunctionAppSlotResource) appSettingsCustomContentShare(data acceptance.TestData, planSku string) string {
	return fmt.Sprintf(`
provider "azurerm" {
  features {}
}

%s

resource "azurerm_windows_function_app_slot" "test" {
  name                       = "acctest-WFAS-%d"
  function_app_id            = azurerm_windows_function_app.test.id
  storage_account_name       = azurerm_storage_account.test.name
  storage_account_access_key = azurerm_storage_account.test.primary_access_key

  app_settings = {
    foo                  = "bar"
    secret               = "sauce"
    WEBSITE_CONTENTSHARE = "test-acc-custom-content-share"
  }

  site_config {}
}
`, r.template(data, planSku), data.RandomInteger)
}

func (r WindowsFunctionAppSlotResource) backup(data acceptance.TestData, planSku string) string {
	return fmt.Sprintf(`
provider "azurerm" {
  features {}
}

%s

resource "azurerm_windows_function_app_slot" "test" {
  name                       = "acctest-WFAS-%d"
  function_app_id            = azurerm_windows_function_app.test.id
  storage_account_name       = azurerm_storage_account.test.name
  storage_account_access_key = azurerm_storage_account.test.primary_access_key

  backup {
    name                = "acctest"
    storage_account_url = "https://${azurerm_storage_account.test.name}.blob.core.windows.net/${azurerm_storage_container.test.name}${data.azurerm_storage_account_sas.test.sas}&sr=b"
    schedule {
      frequency_interval = 7
      frequency_unit     = "Day"
    }
  }

  site_config {}
}
`, r.storageContainerTemplate(data, planSku), data.RandomInteger)
}

func (r WindowsFunctionAppSlotResource) consumptionComplete(data acceptance.TestData) string {
	planSku := "Y1"
	return fmt.Sprintf(`
provider "azurerm" {
  features {}
}

%s

resource "azurerm_user_assigned_identity" "test" {
  name                = "acct-%[2]d"
  resource_group_name = azurerm_resource_group.test.name
  location            = azurerm_resource_group.test.location
}

resource "azurerm_application_insights" "test" {
  name                = "acctestappinsights-%[2]d"
  location            = azurerm_resource_group.test.location
  resource_group_name = azurerm_resource_group.test.name
  application_type    = "web"
}

resource "azurerm_windows_function_app_slot" "test" {
  name                       = "acctest-WFAS-%[2]d"
  function_app_id            = azurerm_windows_function_app.test.id
  storage_account_name       = azurerm_storage_account.test.name
  storage_account_access_key = azurerm_storage_account.test.primary_access_key

  app_settings = {
    foo    = "bar"
    secret = "sauce"
  }

  auth_settings {
    enabled = true
    issuer  = "https://sts.windows.net/%[3]s"

    additional_login_parameters = {
      test_key = "test_value"
    }

    active_directory {
      client_id     = "aadclientid"
      client_secret = "aadsecret"

      allowed_audiences = [
        "activedirectorytokenaudiences",
      ]
    }

    facebook {
      app_id     = "facebookappid"
      app_secret = "facebookappsecret"

      oauth_scopes = [
        "facebookscope",
      ]
    }
  }

  builtin_logging_enabled            = false
  client_certificate_enabled         = true
  client_certificate_mode            = "Required"
  client_certificate_exclusion_paths = "/foo;/bar;/hello;/world"

  connection_string {
    name  = "Second"
    value = "some-postgresql-connection-string"
    type  = "PostgreSQL"
  }

  enabled                     = false
  functions_extension_version = "~3"
  https_only                  = true

  identity {
    type         = "UserAssigned"
    identity_ids = [azurerm_user_assigned_identity.test.id]
  }

  site_config {
    app_command_line   = "whoami"
    api_definition_url = "https://example.com/azure_function_app_def.json"
    app_scale_limit    = 3
    // api_management_api_id = ""  // TODO
    application_insights_key               = azurerm_application_insights.test.instrumentation_key
    application_insights_connection_string = azurerm_application_insights.test.connection_string

    default_documents = [
      "first.html",
      "second.jsp",
      "third.aspx",
      "hostingstart.html",
    ]

    http2_enabled = true
    ip_restriction {
      ip_address = "10.10.10.10/32"
      name       = "test-restriction"
      priority   = 123
      action     = "Allow"
      headers {
        x_azure_fdid      = ["55ce4ed1-4b06-4bf1-b40e-4638452104da"]
        x_fd_health_probe = ["1"]
        x_forwarded_for   = ["9.9.9.9/32", "2002::1234:abcd:ffff:c0a8:101/64"]
        x_forwarded_host  = ["example.com"]
      }
    }
    load_balancing_mode      = "LeastResponseTime"
    remote_debugging_enabled = true
    remote_debugging_version = "VS2022"

    scm_ip_restriction {
      ip_address = "10.20.20.20/32"
      name       = "test-scm-restriction"
      priority   = 123
      action     = "Allow"
      headers {
        x_azure_fdid      = ["55ce4ed1-4b06-4bf1-b40e-4638452104da"]
        x_fd_health_probe = ["1"]
        x_forwarded_for   = ["9.9.9.9/32", "2002::1234:abcd:ffff:c0a8:101/64"]
        x_forwarded_host  = ["example.com"]
      }
    }

    scm_ip_restriction {
      ip_address = "fd80::/64"
      name       = "test-scm-restriction-v6"
      priority   = 124
      action     = "Allow"
      headers {
        x_azure_fdid      = ["55ce4ed1-4b06-4bf1-b40e-4638452104da"]
        x_fd_health_probe = ["1"]
        x_forwarded_for   = ["9.9.9.9/32", "2002::1234:abcd:ffff:c0a8:101/64"]
        x_forwarded_host  = ["example.com"]
      }
    }

    use_32_bit_worker  = true
    websockets_enabled = true
    ftps_state         = "FtpsOnly"
    health_check_path  = "/health-check"

    application_stack {
      powershell_core_version = "7"
    }

    minimum_tls_version     = "1.1"
    scm_minimum_tls_version = "1.1"

    cors {
      allowed_origins = [
        "https://www.contoso.com",
        "www.contoso.com",
      ]

      support_credentials = true
    }
  }

  ftp_publish_basic_authentication_enabled       = false
  webdeploy_publish_basic_authentication_enabled = false

  tags = {
    terraform = "true"
    Env       = "AccTest"
  }
}
`, r.template(data, planSku), data.RandomInteger, data.Client().TenantID)
}

func (r WindowsFunctionAppSlotResource) standardComplete(data acceptance.TestData) string {
	planSku := "S1"
	return fmt.Sprintf(`
provider "azurerm" {
  features {}
}

%s

resource "azurerm_user_assigned_identity" "test" {
  name                = "acct-%[2]d"
  resource_group_name = azurerm_resource_group.test.name
  location            = azurerm_resource_group.test.location
}

resource "azurerm_application_insights" "test" {
  name                = "acctestappinsights-%[2]d"
  location            = azurerm_resource_group.test.location
  resource_group_name = azurerm_resource_group.test.name
  application_type    = "web"
}

resource "azurerm_windows_function_app_slot" "test" {
  name                       = "acctest-WFAS-%[2]d"
  function_app_id            = azurerm_windows_function_app.test.id
  storage_account_name       = azurerm_storage_account.test.name
  storage_account_access_key = azurerm_storage_account.test.primary_access_key

  app_settings = {
    foo    = "bar"
    secret = "sauce"
  }

  auth_settings {
    enabled = true
    issuer  = "https://sts.windows.net/%[3]s"

    additional_login_parameters = {
      test_key = "test_value"
    }

    active_directory {
      client_id     = "aadclientid"
      client_secret = "aadsecret"

      allowed_audiences = [
        "activedirectorytokenaudiences",
      ]
    }

    facebook {
      app_id     = "facebookappid"
      app_secret = "facebookappsecret"

      oauth_scopes = [
        "facebookscope",
      ]
    }
  }

  backup {
    name                = "acctest"
    storage_account_url = "https://${azurerm_storage_account.test.name}.blob.core.windows.net/${azurerm_storage_container.test.name}${data.azurerm_storage_account_sas.test.sas}&sr=b"
    schedule {
      frequency_interval = 7
      frequency_unit     = "Day"
    }
  }

  builtin_logging_enabled            = false
  client_certificate_enabled         = true
  client_certificate_mode            = "OptionalInteractiveUser"
  client_certificate_exclusion_paths = "/foo;/bar;/hello;/world"

  connection_string {
    name  = "First"
    value = "some-postgresql-connection-string"
    type  = "PostgreSQL"
  }

  enabled                     = false
  functions_extension_version = "~3"
  https_only                  = true

  identity {
    type         = "UserAssigned"
    identity_ids = [azurerm_user_assigned_identity.test.id]
  }

  site_config {
    always_on          = true
    app_command_line   = "whoami"
    api_definition_url = "https://example.com/azure_function_app_def.json"
    // api_management_api_id = ""  // TODO
    application_insights_key               = azurerm_application_insights.test.instrumentation_key
    application_insights_connection_string = azurerm_application_insights.test.connection_string

    application_stack {
      powershell_core_version = "7"
    }

    default_documents = [
      "first.html",
      "second.jsp",
      "third.aspx",
      "hostingstart.html",
    ]

    http2_enabled = true

    ip_restriction {
      ip_address = "10.10.10.10/32"
      name       = "test-restriction"
      priority   = 123
      action     = "Allow"
      headers {
        x_azure_fdid      = ["55ce4ed1-4b06-4bf1-b40e-4638452104da"]
        x_fd_health_probe = ["1"]
        x_forwarded_for   = ["9.9.9.9/32", "2002::1234:abcd:ffff:c0a8:101/64"]
        x_forwarded_host  = ["example.com"]
      }
    }

    load_balancing_mode       = "LeastResponseTime"
    pre_warmed_instance_count = 2
    remote_debugging_enabled  = true
    remote_debugging_version  = "VS2017"

    scm_ip_restriction {
      ip_address = "10.20.20.20/32"
      name       = "test-scm-restriction"
      priority   = 123
      action     = "Allow"
      headers {
        x_azure_fdid      = ["55ce4ed1-4b06-4bf1-b40e-4638452104da"]
        x_fd_health_probe = ["1"]
        x_forwarded_for   = ["9.9.9.9/32", "2002::1234:abcd:ffff:c0a8:101/64"]
        x_forwarded_host  = ["example.com"]
      }
    }

    scm_ip_restriction {
      ip_address = "fd80::/64"
      name       = "test-scm-restriction-v6"
      priority   = 124
      action     = "Allow"
      headers {
        x_azure_fdid      = ["55ce4ed1-4b06-4bf1-b40e-4638452104da"]
        x_fd_health_probe = ["1"]
        x_forwarded_for   = ["9.9.9.9/32", "2002::1234:abcd:ffff:c0a8:101/64"]
        x_forwarded_host  = ["example.com"]
      }
    }

    use_32_bit_worker  = true
    websockets_enabled = true
    ftps_state         = "FtpsOnly"
    health_check_path  = "/health-check"
    worker_count       = 3

    minimum_tls_version     = "1.1"
    scm_minimum_tls_version = "1.1"

    cors {
      allowed_origins = [
        "https://www.contoso.com",
        "www.contoso.com",
      ]

      support_credentials = true
    }

    vnet_route_all_enabled = true
  }

  tags = {
    terraform = "true"
    Env       = "AccTest"
  }
}
`, r.storageContainerTemplate(data, planSku), data.RandomInteger, data.Client().TenantID)
}

func (r WindowsFunctionAppSlotResource) elasticComplete(data acceptance.TestData) string {
	return fmt.Sprintf(`
provider "azurerm" {
  features {}
}

%s

resource "azurerm_application_insights" "test" {
  name                = "acctestappinsights-%[2]d"
  location            = azurerm_resource_group.test.location
  resource_group_name = azurerm_resource_group.test.name
  application_type    = "web"
}


resource "azurerm_windows_function_app_slot" "test" {
  name                       = "acctest-WFAS-%[2]d"
  function_app_id            = azurerm_windows_function_app.test.id
  storage_account_name       = azurerm_storage_account.test.name
  storage_account_access_key = azurerm_storage_account.test.primary_access_key

  app_settings = {
    foo    = "bar"
    secret = "sauce"
  }

  backup {
    name                = "acctest"
    storage_account_url = "https://${azurerm_storage_account.test.name}.blob.core.windows.net/${azurerm_storage_container.test.name}${data.azurerm_storage_account_sas.test.sas}&sr=b"
    schedule {
      frequency_interval = 7
      frequency_unit     = "Day"
    }
  }

  connection_string {
    name  = "Example"
    value = "some-postgresql-connection-string"
    type  = "PostgreSQL"
  }

  site_config {
    app_command_line                       = "whoami"
    api_definition_url                     = "https://example.com/azure_function_app_def.json"
    application_insights_key               = azurerm_application_insights.test.instrumentation_key
    application_insights_connection_string = azurerm_application_insights.test.connection_string

    application_stack {
      powershell_core_version = "7"
    }

    default_documents = [
      "first.html",
      "second.jsp",
      "third.aspx",
      "hostingstart.html",
    ]

    http2_enabled = true

    ip_restriction {
      ip_address = "10.10.10.10/32"
      name       = "test-restriction"
      priority   = 123
      action     = "Allow"
      headers {
        x_azure_fdid      = ["55ce4ed1-4b06-4bf1-b40e-4638452104da"]
        x_fd_health_probe = ["1"]
        x_forwarded_for   = ["9.9.9.9/32", "2002::1234:abcd:ffff:c0a8:101/64"]
        x_forwarded_host  = ["example.com"]
      }
    }

    load_balancing_mode       = "LeastResponseTime"
    pre_warmed_instance_count = 2
    remote_debugging_enabled  = true
    remote_debugging_version  = "VS2017"

    scm_ip_restriction {
      ip_address = "10.20.20.20/32"
      name       = "test-scm-restriction"
      priority   = 123
      action     = "Allow"
      headers {
        x_azure_fdid      = ["55ce4ed1-4b06-4bf1-b40e-4638452104da"]
        x_fd_health_probe = ["1"]
        x_forwarded_for   = ["9.9.9.9/32", "2002::1234:abcd:ffff:c0a8:101/64"]
        x_forwarded_host  = ["example.com"]
      }
    }

    scm_ip_restriction {
      ip_address = "fd80::/64"
      name       = "test-scm-restriction-v6"
      priority   = 124
      action     = "Allow"
      headers {
        x_azure_fdid      = ["55ce4ed1-4b06-4bf1-b40e-4638452104da"]
        x_fd_health_probe = ["1"]
        x_forwarded_for   = ["9.9.9.9/32", "2002::1234:abcd:ffff:c0a8:101/64"]
        x_forwarded_host  = ["example.com"]
      }
    }

    use_32_bit_worker  = true
    websockets_enabled = true
    ftps_state         = "FtpsOnly"
    health_check_path  = "/health-check"
    worker_count       = 3

    minimum_tls_version     = "1.1"
    scm_minimum_tls_version = "1.1"

    cors {
      allowed_origins = [
        "https://www.contoso.com",
        "www.contoso.com",
      ]

      support_credentials = true
    }

    vnet_route_all_enabled = true
  }
}
`, r.storageContainerTemplate(data, SkuElasticPremiumPlan), data.RandomInteger)
}

func (r WindowsFunctionAppSlotResource) withAuthSettings(data acceptance.TestData, planSku string) string {
	return fmt.Sprintf(`
provider "azurerm" {
  features {}
}

%s

resource "azurerm_windows_function_app_slot" "test" {
  name                       = "acctest-WFAS-%d"
  function_app_id            = azurerm_windows_function_app.test.id
  storage_account_name       = azurerm_storage_account.test.name
  storage_account_access_key = azurerm_storage_account.test.primary_access_key

  auth_settings {
    enabled                       = true
    issuer                        = "https://sts.windows.net/%s"
    runtime_version               = "1.0"
    unauthenticated_client_action = "RedirectToLoginPage"
    token_refresh_extension_hours = 75
    token_store_enabled           = true

    additional_login_parameters = {
      test_key = "test_value"
    }

    allowed_external_redirect_urls = [
      "https://terra.form",
    ]

    active_directory {
      client_id     = "aadclientid"
      client_secret = "aadsecret"

      allowed_audiences = [
        "activedirectorytokenaudiences",
      ]
    }
  }

  site_config {}
}
`, r.template(data, planSku), data.RandomInteger, data.RandomString)
}

func (r WindowsFunctionAppSlotResource) builtInLogging(data acceptance.TestData, planSku string, builtInLogging bool) string {
	return fmt.Sprintf(`
provider "azurerm" {
  features {}
}

%s

resource "azurerm_windows_function_app_slot" "test" {
  name                       = "acctest-WFAS-%d"
  function_app_id            = azurerm_windows_function_app.test.id
  storage_account_name       = azurerm_storage_account.test.name
  storage_account_access_key = azurerm_storage_account.test.primary_access_key

  builtin_logging_enabled = %t

  site_config {}
}
`, r.template(data, planSku), data.RandomInteger, builtInLogging)
}

func (r WindowsFunctionAppSlotResource) connectionStrings(data acceptance.TestData, planSku string) string {
	return fmt.Sprintf(`
provider "azurerm" {
  features {}
}

%s

resource "azurerm_windows_function_app_slot" "test" {
  name                       = "acctest-WFAS-%d"
  function_app_id            = azurerm_windows_function_app.test.id
  storage_account_name       = azurerm_storage_account.test.name
  storage_account_access_key = azurerm_storage_account.test.primary_access_key

  connection_string {
    name  = "Example"
    value = "some-postgresql-connection-string"
    type  = "PostgreSQL"
  }

  site_config {}
}
`, r.template(data, planSku), data.RandomInteger)
}

func (r WindowsFunctionAppSlotResource) connectionStringsUpdate(data acceptance.TestData, planSku string) string {
	return fmt.Sprintf(`
provider "azurerm" {
  features {}
}

%s

resource "azurerm_windows_function_app_slot" "test" {
  name                       = "acctest-WFAS-%d"
  function_app_id            = azurerm_windows_function_app.test.id
  storage_account_name       = azurerm_storage_account.test.name
  storage_account_access_key = azurerm_storage_account.test.primary_access_key

  connection_string {
    name  = "Example"
    value = "some-postgresql-connection-string"
    type  = "PostgreSQL"
  }

  connection_string {
    name  = "AnotherExample"
    value = "some-other-connection-string"
    type  = "Custom"
  }

  site_config {}
}
`, r.template(data, planSku), data.RandomInteger)
}

func (r WindowsFunctionAppSlotResource) dailyTimeLimitQuota(data acceptance.TestData, planSku string, quota int) string {
	return fmt.Sprintf(`
provider "azurerm" {
  features {}
}

%s

resource "azurerm_windows_function_app_slot" "test" {
  name                       = "acctest-WFAS-%d"
  function_app_id            = azurerm_windows_function_app.test.id
  storage_account_name       = azurerm_storage_account.test.name
  storage_account_access_key = azurerm_storage_account.test.primary_access_key

  daily_memory_time_quota = %d

  site_config {}
}
`, r.template(data, planSku), data.RandomInteger, quota)
}

func (r WindowsFunctionAppSlotResource) healthCheckPath(data acceptance.TestData, planSku string) string {
	return fmt.Sprintf(`
provider "azurerm" {
  features {}
}

%s

resource "azurerm_windows_function_app_slot" "test" {
  name                       = "acctest-WFAS-%d"
  function_app_id            = azurerm_windows_function_app.test.id
  storage_account_name       = azurerm_storage_account.test.name
  storage_account_access_key = azurerm_storage_account.test.primary_access_key

  site_config {
    health_check_path = "/health"
  }
}
`, r.template(data, planSku), data.RandomInteger)
}

func (r WindowsFunctionAppSlotResource) runtimeScaleCheck(data acceptance.TestData, planSku string) string {
	return fmt.Sprintf(`
provider "azurerm" {
  features {}
}

%s

resource "azurerm_windows_function_app_slot" "test" {
  name                       = "acctest-WFAS-%d"
  function_app_id            = azurerm_windows_function_app.test.id
  storage_account_name       = azurerm_storage_account.test.name
  storage_account_access_key = azurerm_storage_account.test.primary_access_key

  site_config {
    runtime_scale_monitoring_enabled = true
  }
}
`, r.template(data, planSku), data.RandomInteger)
}

func (r WindowsFunctionAppSlotResource) healthCheckPathWithEviction(data acceptance.TestData, planSku string) string {
	return fmt.Sprintf(`
provider "azurerm" {
  features {}
}

%s

resource "azurerm_windows_function_app_slot" "test" {
  name                       = "acctest-WFAS-%d"
  function_app_id            = azurerm_windows_function_app.test.id
  storage_account_name       = azurerm_storage_account.test.name
  storage_account_access_key = azurerm_storage_account.test.primary_access_key

  site_config {
    health_check_path                 = "/health"
    health_check_eviction_time_in_min = 3
  }
}
`, r.template(data, planSku), data.RandomInteger)
}

func (r WindowsFunctionAppSlotResource) appServiceLogs(data acceptance.TestData, planSku string) string {
	return fmt.Sprintf(`
provider "azurerm" {
  features {}
}

%s

resource "azurerm_windows_function_app_slot" "test" {
  name                       = "acctest-WFAS-%d"
  function_app_id            = azurerm_windows_function_app.test.id
  storage_account_name       = azurerm_storage_account.test.name
  storage_account_access_key = azurerm_storage_account.test.primary_access_key

  site_config {
    app_service_logs {
      disk_quota_mb         = 25
      retention_period_days = 7
    }
  }
}
`, r.template(data, planSku), data.RandomInteger)
}

func (r WindowsFunctionAppSlotResource) appStackDotNet(data acceptance.TestData, planSku string, version string) string {
	return fmt.Sprintf(`
provider "azurerm" {
  features {}
}

%s

resource "azurerm_windows_function_app_slot" "test" {
  name                       = "acctest-WFAS-%d"
  function_app_id            = azurerm_windows_function_app.test.id
  storage_account_name       = azurerm_storage_account.test.name
  storage_account_access_key = azurerm_storage_account.test.primary_access_key

  site_config {
    application_stack {
      dotnet_version = "%s"
    }
  }
}
`, r.template(data, planSku), data.RandomInteger, version)
}

func (r WindowsFunctionAppSlotResource) appStackDotNetIsolated(data acceptance.TestData, planSku string, version string) string {
	return fmt.Sprintf(`
provider "azurerm" {
  features {}
}

%s

resource "azurerm_windows_function_app_slot" "test" {
  name                       = "acctest-WFAS-%d"
  function_app_id            = azurerm_windows_function_app.test.id
  storage_account_name       = azurerm_storage_account.test.name
  storage_account_access_key = azurerm_storage_account.test.primary_access_key

  site_config {
    application_stack {
      dotnet_version              = "%s"
      use_dotnet_isolated_runtime = true
    }
  }
}
`, r.template(data, planSku), data.RandomInteger, version)
}

// nolint: unparam
func (r WindowsFunctionAppSlotResource) appStackNode(data acceptance.TestData, planSku string, nodeVersion string) string {
	return fmt.Sprintf(`
provider "azurerm" {
  features {}
}

%s

resource "azurerm_windows_function_app_slot" "test" {
  name                       = "acctest-WFAS-%d"
  function_app_id            = azurerm_windows_function_app.test.id
  storage_account_name       = azurerm_storage_account.test.name
  storage_account_access_key = azurerm_storage_account.test.primary_access_key

  site_config {
    application_stack {
      node_version = "%s"
    }
  }
}
`, r.template(data, planSku), data.RandomInteger, nodeVersion)
}

// nolint: unparam
func (r WindowsFunctionAppSlotResource) appStackJava(data acceptance.TestData, planSku string, javaVersion string) string {
	return fmt.Sprintf(`
provider "azurerm" {
  features {}
}

%s

resource "azurerm_windows_function_app_slot" "test" {
  name                       = "acctest-WFAS-%d"
  function_app_id            = azurerm_windows_function_app.test.id
  storage_account_name       = azurerm_storage_account.test.name
  storage_account_access_key = azurerm_storage_account.test.primary_access_key

  site_config {
    application_stack {
      java_version = "%s"
    }
  }
}
`, r.template(data, planSku), data.RandomInteger, javaVersion)
}

func (r WindowsFunctionAppSlotResource) appStackPowerShellCore(data acceptance.TestData, planSku string, version string) string {
	return fmt.Sprintf(`
provider "azurerm" {
  features {}
}

%s

resource "azurerm_windows_function_app_slot" "test" {
  name                       = "acctest-WFAS-%d"
  function_app_id            = azurerm_windows_function_app.test.id
  storage_account_name       = azurerm_storage_account.test.name
  storage_account_access_key = azurerm_storage_account.test.primary_access_key

  site_config {
    application_stack {
      powershell_core_version = "%s"
    }
  }
}
`, r.template(data, planSku), data.RandomInteger, version)
}

func (r WindowsFunctionAppSlotResource) servicePlanUpdate(data acceptance.TestData, planSku string) string {
	return fmt.Sprintf(`
provider "azurerm" {
  features {}
}

%s

resource "azurerm_windows_function_app_slot" "test" {
  name                       = "acctest-WFAS-%d"
  function_app_id            = azurerm_windows_function_app.test.id
  storage_account_name       = azurerm_storage_account.test.name
  storage_account_access_key = azurerm_storage_account.test.primary_access_key

  site_config {}

  depends_on = [azurerm_service_plan.update]
}
`, r.templateServicePlanUpdate(data, planSku), data.RandomInteger)
}

func (r WindowsFunctionAppSlotResource) updateStorageAccount(data acceptance.TestData, planSku string) string {
	return fmt.Sprintf(`
provider "azurerm" {
  features {}
}

%s

resource "azurerm_windows_function_app_slot" "test" {
  name                       = "acctest-WFAS-%d"
  function_app_id            = azurerm_windows_function_app.test.id
  storage_account_name       = azurerm_storage_account.update.name
  storage_account_access_key = azurerm_storage_account.update.primary_access_key

  site_config {}
}
`, r.templateExtraStorageAccount(data, planSku), data.RandomInteger)
}

func (r WindowsFunctionAppSlotResource) identitySystemAssigned(data acceptance.TestData, planSku string) string {
	return fmt.Sprintf(`
provider "azurerm" {
  features {}
}

%s

resource "azurerm_windows_function_app_slot" "test" {
  name                       = "acctest-WFAS-%d"
  function_app_id            = azurerm_windows_function_app.test.id
  storage_account_name       = azurerm_storage_account.test.name
  storage_account_access_key = azurerm_storage_account.test.primary_access_key

  site_config {}

  identity {
    type = "SystemAssigned"
  }
}
`, r.identityTemplate(data, planSku), data.RandomInteger)
}

func (r WindowsFunctionAppSlotResource) identitySystemAssignedUserAssigned(data acceptance.TestData, planSku string) string {
	return fmt.Sprintf(`
provider "azurerm" {
  features {}
}

%s

resource "azurerm_windows_function_app_slot" "test" {
  name                       = "acctest-WFAS-%d"
  function_app_id            = azurerm_windows_function_app.test.id
  storage_account_name       = azurerm_storage_account.test.name
  storage_account_access_key = azurerm_storage_account.test.primary_access_key

  site_config {}

  identity {
    type         = "SystemAssigned, UserAssigned"
    identity_ids = [azurerm_user_assigned_identity.test.id]
  }
}
`, r.identityTemplate(data, planSku), data.RandomInteger)
}

func (r WindowsFunctionAppSlotResource) identityUserAssigned(data acceptance.TestData, planSku string) string {
	return fmt.Sprintf(`
provider "azurerm" {
  features {}
}

%s

resource "azurerm_windows_function_app_slot" "test" {
  name                       = "acctest-WFAS-%d"
  function_app_id            = azurerm_windows_function_app.test.id
  storage_account_name       = azurerm_storage_account.test.name
  storage_account_access_key = azurerm_storage_account.test.primary_access_key

  site_config {}

  identity {
    type         = "UserAssigned"
    identity_ids = [azurerm_user_assigned_identity.test.id]
  }
}
`, r.identityTemplate(data, planSku), data.RandomInteger)
}

func (r WindowsFunctionAppSlotResource) identityUserAssignedKeyVaultIdentity(data acceptance.TestData, planSku string) string {
	return fmt.Sprintf(`
provider "azurerm" {
  features {}
}

%s


resource "azurerm_user_assigned_identity" "kv" {
  name                = "acctest-kv-%[2]d"
  resource_group_name = azurerm_resource_group.test.name
  location            = azurerm_resource_group.test.location
}

resource "azurerm_windows_function_app_slot" "test" {
  name                       = "acctest-WFAS-%[2]d"
  function_app_id            = azurerm_windows_function_app.test.id
  storage_account_name       = azurerm_storage_account.test.name
  storage_account_access_key = azurerm_storage_account.test.primary_access_key

  site_config {}

  identity {
    type         = "UserAssigned"
    identity_ids = [azurerm_user_assigned_identity.test.id, azurerm_user_assigned_identity.kv.id]
  }

  key_vault_reference_identity_id = azurerm_user_assigned_identity.kv.id
}
`, r.identityTemplate(data, planSku), data.RandomInteger)
}

func (r WindowsFunctionAppSlotResource) msiStorageAccount(data acceptance.TestData, planSku string) string {
	return fmt.Sprintf(`
provider "azurerm" {
  features {}
}

%s


resource "azurerm_role_assignment" "func_app_access_to_storage" {
  scope                = azurerm_storage_account.test.id
  role_definition_name = "Storage Blob Data Owner"
  principal_id         = azurerm_windows_function_app_slot.test.identity[0].principal_id
}

resource "azurerm_windows_function_app_slot" "test" {
  name            = "acctest-WFAS-%d"
  function_app_id = azurerm_windows_function_app.test.id

  storage_account_name          = azurerm_storage_account.test.name
  storage_uses_managed_identity = true

  identity {
    type = "SystemAssigned"
  }

  site_config {
    application_stack {
      dotnet_version = "v6.0"
    }
  }
}
`, r.template(data, planSku), data.RandomInteger)
}

func (r WindowsFunctionAppSlotResource) storageAccountKVSecret(data acceptance.TestData, planSku string) string {
	return fmt.Sprintf(`
provider "azurerm" {
  features {}
}

%[1]s

data "azurerm_client_config" "current" {}

resource "azurerm_key_vault" "test" {
  name                       = "acctestkv-%[2]s"
  location                   = azurerm_resource_group.test.location
  resource_group_name        = azurerm_resource_group.test.name
  tenant_id                  = data.azurerm_client_config.current.tenant_id
  sku_name                   = "standard"
  soft_delete_retention_days = 7

  access_policy {
    tenant_id = data.azurerm_client_config.current.tenant_id
    object_id = data.azurerm_client_config.current.object_id

    key_permissions = [
      "Get",
    ]

    secret_permissions = [
      "Get",
      "Delete",
      "List",
      "Purge",
      "Recover",
      "Set",
    ]
  }

  access_policy {
    tenant_id = data.azurerm_client_config.current.tenant_id
    object_id = azurerm_user_assigned_identity.test.principal_id

    secret_permissions = [
      "Get",
      "List",
    ]
  }

  tags = {
    environment = "AccTest"
  }
}

resource "azurerm_key_vault_secret" "test" {
  name         = "secret-%[2]s"
  value        = "DefaultEndpointsProtocol=https;AccountName=${azurerm_storage_account.test.name};AccountKey=${azurerm_storage_account.test.primary_access_key};EndpointSuffix=core.windows.net"
  key_vault_id = azurerm_key_vault.test.id
}

resource "azurerm_windows_function_app_slot" "test" {
  name            = "acctest-WFAS-%[3]d"
  function_app_id = azurerm_windows_function_app.test.id

  key_vault_reference_identity_id = azurerm_user_assigned_identity.test.id
  storage_key_vault_secret_id     = azurerm_key_vault_secret.test.id

  site_config {}

  identity {
    type         = "UserAssigned"
    identity_ids = [azurerm_user_assigned_identity.test.id]
  }
}
`, r.identityTemplate(data, planSku), data.RandomString, data.RandomInteger)
}

func (r WindowsFunctionAppSlotResource) storageAccountKVSecretVersionless(data acceptance.TestData, planSku string) string {
	return fmt.Sprintf(`
provider "azurerm" {
  features {}
}

%[1]s

data "azurerm_client_config" "current" {}

resource "azurerm_key_vault" "test" {
  name                       = "acctestkv-%[2]s"
  location                   = azurerm_resource_group.test.location
  resource_group_name        = azurerm_resource_group.test.name
  tenant_id                  = data.azurerm_client_config.current.tenant_id
  sku_name                   = "standard"
  soft_delete_retention_days = 7

  access_policy {
    tenant_id = data.azurerm_client_config.current.tenant_id
    object_id = data.azurerm_client_config.current.object_id

    key_permissions = [
      "Get",
    ]

    secret_permissions = [
      "Get",
      "Delete",
      "List",
      "Purge",
      "Recover",
      "Set",
    ]
  }

  access_policy {
    tenant_id = data.azurerm_client_config.current.tenant_id
    object_id = azurerm_user_assigned_identity.test.principal_id

    secret_permissions = [
      "Get",
      "List",
    ]
  }

  tags = {
    environment = "AccTest"
  }
}

resource "azurerm_key_vault_secret" "test" {
  name         = "secret-%[2]s"
  value        = "DefaultEndpointsProtocol=https;AccountName=${azurerm_storage_account.test.name};AccountKey=${azurerm_storage_account.test.primary_access_key};EndpointSuffix=core.windows.net"
  key_vault_id = azurerm_key_vault.test.id
}

resource "azurerm_windows_function_app_slot" "test" {
  name            = "acctest-WFAS-%[3]d"
  function_app_id = azurerm_windows_function_app.test.id

  key_vault_reference_identity_id = azurerm_user_assigned_identity.test.id
  storage_key_vault_secret_id     = azurerm_key_vault_secret.test.versionless_id

  site_config {}

  identity {
    type         = "UserAssigned"
    identity_ids = [azurerm_user_assigned_identity.test.id]
  }
}
`, r.identityTemplate(data, planSku), data.RandomString, data.RandomInteger)
}

func (r WindowsFunctionAppSlotResource) separatePlan(data acceptance.TestData, planSku string) string {
	return fmt.Sprintf(`
provider "azurerm" {
  features {}
}

%s

resource "azurerm_service_plan" "test2" {
  name                = "acctestASP2-%[2]d"
  location            = azurerm_resource_group.test.location
  resource_group_name = azurerm_resource_group.test.name
  os_type             = "Windows"
  sku_name            = "%[3]s"
}

resource "azurerm_windows_function_app_slot" "test" {
  name                       = "acctest-WFAS-%[2]d"
  function_app_id            = azurerm_windows_function_app.test.id
  storage_account_name       = azurerm_storage_account.test.name
  storage_account_access_key = azurerm_storage_account.test.primary_access_key

  service_plan_id = azurerm_service_plan.test2.id

  site_config {}
}
`, r.template(data, planSku), data.RandomInteger, SkuStandardPlan)
}

func (r WindowsFunctionAppSlotResource) separatePlanUpdate(data acceptance.TestData, planSku string) string {
	return fmt.Sprintf(`
provider "azurerm" {
  features {}
}

%s

resource "azurerm_service_plan" "test2" {
  name                = "acctestASP2-%[2]d"
  location            = azurerm_resource_group.test.location
  resource_group_name = azurerm_resource_group.test.name
  os_type             = "Windows"
  sku_name            = "%[3]s"
}

resource "azurerm_service_plan" "test3" {
  name                = "acctestASP3-%[2]d"
  location            = azurerm_resource_group.test.location
  resource_group_name = azurerm_resource_group.test.name
  os_type             = "Windows"
  sku_name            = "%[4]s"
}

resource "azurerm_windows_function_app_slot" "test" {
  name                       = "acctest-WFAS-%[2]d"
  function_app_id            = azurerm_windows_function_app.test.id
  storage_account_name       = azurerm_storage_account.test.name
  storage_account_access_key = azurerm_storage_account.test.primary_access_key

  service_plan_id = azurerm_service_plan.test3.id

  site_config {}
}
`, r.template(data, planSku), data.RandomInteger, SkuStandardPlan, SkuPremiumPlan)
}

func (r WindowsFunctionAppSlotResource) publicNetworkAccessDisabled(data acceptance.TestData, planSku string) string {
	return fmt.Sprintf(`
provider "azurerm" {
  features {}
}

%s

resource "azurerm_windows_function_app_slot" "test" {
  name                       = "acctest-WFAS-%d"
  function_app_id            = azurerm_windows_function_app.test.id
  storage_account_name       = azurerm_storage_account.test.name
  storage_account_access_key = azurerm_storage_account.test.primary_access_key

  public_network_access_enabled = false

  site_config {}
}
`, r.template(data, planSku), data.RandomInteger)
}

// Config Templates

func (WindowsFunctionAppSlotResource) template(data acceptance.TestData, planSku string) string {
	var additionalConfig string
	if strings.EqualFold(planSku, "EP1") {
		additionalConfig = "maximum_elastic_worker_count = 5"
	}
	return fmt.Sprintf(`
resource "azurerm_resource_group" "test" {
  name     = "acctestRG-WFA-%[1]d"
  location = "%[2]s"
}

resource "azurerm_storage_account" "test" {
  name                     = "acctestsa%[3]s"
  resource_group_name      = azurerm_resource_group.test.name
  location                 = azurerm_resource_group.test.location
  account_tier             = "Standard"
  account_replication_type = "LRS"
}

resource "azurerm_service_plan" "test" {
  name                = "acctestASP-%[1]d"
  location            = azurerm_resource_group.test.location
  resource_group_name = azurerm_resource_group.test.name
  os_type             = "Windows"
  sku_name            = "%[4]s"
  %[5]s
}

resource "azurerm_windows_function_app" "test" {
  name                = "acctest-WFA-%[1]d"
  location            = azurerm_resource_group.test.location
  resource_group_name = azurerm_resource_group.test.name
  service_plan_id     = azurerm_service_plan.test.id

  storage_account_name       = azurerm_storage_account.test.name
  storage_account_access_key = azurerm_storage_account.test.primary_access_key

  site_config {}
}
`, data.RandomInteger, data.Locations.Primary, data.RandomString, planSku, additionalConfig)
}

func (r WindowsFunctionAppSlotResource) storageContainerTemplate(data acceptance.TestData, planSku string) string {
	return fmt.Sprintf(`
%s

resource "azurerm_storage_container" "test" {
  name                  = "test"
  storage_account_name  = azurerm_storage_account.test.name
  container_access_type = "private"
}

data "azurerm_storage_account_sas" "test" {
  connection_string = azurerm_storage_account.test.primary_connection_string
  https_only        = true

  resource_types {
    service   = false
    container = false
    object    = true
  }

  services {
    blob  = true
    queue = false
    table = false
    file  = false
  }

  start  = "2021-04-01"
  expiry = "2024-03-30"

  permissions {
    read    = false
    write   = true
    delete  = false
    list    = false
    add     = false
    create  = false
    update  = false
    process = false
    tag     = false
    filter  = false
  }
}

`, r.template(data, planSku))
}

func (r WindowsFunctionAppSlotResource) identityTemplate(data acceptance.TestData, planSku string) string {
	return fmt.Sprintf(`
%s

resource "azurerm_user_assigned_identity" "test" {
  name                = "acct-%d"
  resource_group_name = azurerm_resource_group.test.name
  location            = azurerm_resource_group.test.location
}

`, r.template(data, planSku), data.RandomInteger)
}

func (r WindowsFunctionAppSlotResource) templateServicePlanUpdate(data acceptance.TestData, planSku string) string {
	return fmt.Sprintf(`
%s

resource "azurerm_service_plan" "update" {
  name                = "acctestASP2-%d"
  location            = azurerm_resource_group.test.location
  resource_group_name = azurerm_resource_group.test.name
  os_type             = "Windows"
  sku_name            = "%s"
}
`, r.template(data, planSku), data.RandomInteger, planSku)
}

func (WindowsFunctionAppSlotResource) templateExtraStorageAccount(data acceptance.TestData, planSku string) string {
	return fmt.Sprintf(`
resource "azurerm_resource_group" "test" {
  name     = "acctestRG-WFA-%[1]d"
  location = "%[2]s"
}

resource "azurerm_storage_account" "test" {
  name                     = "acctestsa%[3]s"
  resource_group_name      = azurerm_resource_group.test.name
  location                 = azurerm_resource_group.test.location
  account_tier             = "Standard"
  account_replication_type = "LRS"
}

resource "azurerm_storage_account" "update" {
  name                     = "acctestsa2%[3]s"
  resource_group_name      = azurerm_resource_group.test.name
  location                 = azurerm_resource_group.test.location
  account_tier             = "Standard"
  account_replication_type = "LRS"
}

resource "azurerm_service_plan" "test" {
  name                = "acctestASP-%[1]d"
  location            = azurerm_resource_group.test.location
  resource_group_name = azurerm_resource_group.test.name
  os_type             = "Windows"
  sku_name            = "%[4]s"
}

resource "azurerm_windows_function_app" "test" {
  name                = "acctest-WFA-%[1]d"
  location            = azurerm_resource_group.test.location
  resource_group_name = azurerm_resource_group.test.name
  service_plan_id     = azurerm_service_plan.test.id

  storage_account_name       = azurerm_storage_account.test.name
  storage_account_access_key = azurerm_storage_account.test.primary_access_key

  site_config {}
}
`, data.RandomInteger, data.Locations.Primary, data.RandomString, planSku)
}

func (r WindowsFunctionAppSlotResource) vNetIntegration_basic(data acceptance.TestData, planSku string) string {
	return fmt.Sprintf(`
provider "azurerm" {
  features {}
}
%s
resource "azurerm_virtual_network" "test" {
  name                = "vnet-%d"
  address_space       = ["10.0.0.0/16"]
  location            = azurerm_resource_group.test.location
  resource_group_name = azurerm_resource_group.test.name
}
resource "azurerm_subnet" "test1" {
  name                 = "subnet1"
  resource_group_name  = azurerm_resource_group.test.name
  virtual_network_name = azurerm_virtual_network.test.name
  address_prefixes     = ["10.0.1.0/24"]
  delegation {
    name = "delegation"
    service_delegation {
      name    = "Microsoft.Web/serverFarms"
      actions = ["Microsoft.Network/virtualNetworks/subnets/action"]
    }
  }
}
resource "azurerm_subnet" "test2" {
  name                 = "subnet2"
  resource_group_name  = azurerm_resource_group.test.name
  virtual_network_name = azurerm_virtual_network.test.name
  address_prefixes     = ["10.0.2.0/24"]
  delegation {
    name = "delegation"
    service_delegation {
      name    = "Microsoft.Web/serverFarms"
      actions = ["Microsoft.Network/virtualNetworks/subnets/action"]
    }
  }
}
resource "azurerm_windows_function_app_slot" "test" {
  name                       = "acctest-WFAS-%d"
  function_app_id            = azurerm_windows_function_app.test.id
  storage_account_name       = azurerm_storage_account.test.name
  storage_account_access_key = azurerm_storage_account.test.primary_access_key
  site_config {}
}
`, r.template(data, planSku), data.RandomInteger, data.RandomInteger)
}

func (r WindowsFunctionAppSlotResource) vNetIntegration_subnet1(data acceptance.TestData, planSku string) string {
	return fmt.Sprintf(`
provider "azurerm" {
  features {}
}
%s
resource "azurerm_virtual_network" "test" {
  name                = "vnet-%d"
  address_space       = ["10.0.0.0/16"]
  location            = azurerm_resource_group.test.location
  resource_group_name = azurerm_resource_group.test.name
}
resource "azurerm_subnet" "test1" {
  name                 = "subnet1"
  resource_group_name  = azurerm_resource_group.test.name
  virtual_network_name = azurerm_virtual_network.test.name
  address_prefixes     = ["10.0.1.0/24"]
  delegation {
    name = "delegation"
    service_delegation {
      name    = "Microsoft.Web/serverFarms"
      actions = ["Microsoft.Network/virtualNetworks/subnets/action"]
    }
  }
}
resource "azurerm_subnet" "test2" {
  name                 = "subnet2"
  resource_group_name  = azurerm_resource_group.test.name
  virtual_network_name = azurerm_virtual_network.test.name
  address_prefixes     = ["10.0.2.0/24"]
  delegation {
    name = "delegation"
    service_delegation {
      name    = "Microsoft.Web/serverFarms"
      actions = ["Microsoft.Network/virtualNetworks/subnets/action"]
    }
  }
}
resource "azurerm_windows_function_app_slot" "test" {
  name                       = "acctest-WFAS-%d"
  function_app_id            = azurerm_windows_function_app.test.id
  storage_account_name       = azurerm_storage_account.test.name
  storage_account_access_key = azurerm_storage_account.test.primary_access_key
  virtual_network_subnet_id  = azurerm_subnet.test1.id
  site_config {}
}
`, r.template(data, planSku), data.RandomInteger, data.RandomInteger)
}

func (r WindowsFunctionAppSlotResource) vNetIntegration_subnet2(data acceptance.TestData, planSku string) string {
	return fmt.Sprintf(`
provider "azurerm" {
  features {}
}
%s
resource "azurerm_virtual_network" "test" {
  name                = "vnet-%d"
  address_space       = ["10.0.0.0/16"]
  location            = azurerm_resource_group.test.location
  resource_group_name = azurerm_resource_group.test.name
}
resource "azurerm_subnet" "test1" {
  name                 = "subnet1"
  resource_group_name  = azurerm_resource_group.test.name
  virtual_network_name = azurerm_virtual_network.test.name
  address_prefixes     = ["10.0.1.0/24"]
  delegation {
    name = "delegation"
    service_delegation {
      name    = "Microsoft.Web/serverFarms"
      actions = ["Microsoft.Network/virtualNetworks/subnets/action"]
    }
  }
}
resource "azurerm_subnet" "test2" {
  name                 = "subnet2"
  resource_group_name  = azurerm_resource_group.test.name
  virtual_network_name = azurerm_virtual_network.test.name
  address_prefixes     = ["10.0.2.0/24"]
  delegation {
    name = "delegation"
    service_delegation {
      name    = "Microsoft.Web/serverFarms"
      actions = ["Microsoft.Network/virtualNetworks/subnets/action"]
    }
  }
}
resource "azurerm_windows_function_app_slot" "test" {
  name                       = "acctest-WFAS-%d"
  function_app_id            = azurerm_windows_function_app.test.id
  storage_account_name       = azurerm_storage_account.test.name
  storage_account_access_key = azurerm_storage_account.test.primary_access_key
  virtual_network_subnet_id  = azurerm_subnet.test2.id
  site_config {}
}
`, r.template(data, planSku), data.RandomInteger, data.RandomInteger)
}

func (r WindowsFunctionAppSlotResource) withASEV3(data acceptance.TestData) string {
	return fmt.Sprintf(`
%[1]s

resource "azurerm_storage_account" "test" {
  name                     = "acctestsa%[2]s"
  resource_group_name      = azurerm_resource_group.test.name
  location                 = azurerm_resource_group.test.location
  account_tier             = "Standard"
  account_replication_type = "LRS"
}

resource "azurerm_windows_function_app" "test" {
  name                = "acctest-WFA-%[3]d"
  location            = azurerm_resource_group.test.location
  resource_group_name = azurerm_resource_group.test.name
  service_plan_id     = azurerm_service_plan.test.id

  storage_account_name       = azurerm_storage_account.test.name
  storage_account_access_key = azurerm_storage_account.test.primary_access_key

  site_config {
    vnet_route_all_enabled = true
  }
}

resource "azurerm_windows_function_app_slot" "test" {
  name                       = "acctest-WFAS-%[3]d"
  function_app_id            = azurerm_windows_function_app.test.id
  storage_account_name       = azurerm_storage_account.test.name
  storage_account_access_key = azurerm_storage_account.test.primary_access_key

  site_config {
    vnet_route_all_enabled = true
  }
}

`, ServicePlanResource{}.aseV3(data), data.RandomString, data.RandomInteger)
}

func (r WindowsFunctionAppSlotResource) withStorageAccountSingle(data acceptance.TestData, planSku string) string {
	return fmt.Sprintf(`
provider "azurerm" {
  features {}
}

%s

resource "azurerm_windows_function_app_slot" "test" {
  name                       = "acctest-WFAS-%d"
  function_app_id            = azurerm_windows_function_app.test.id
  storage_account_name       = azurerm_storage_account.test.name
  storage_account_access_key = azurerm_storage_account.test.primary_access_key

  storage_account {
    name         = "files"
    type         = "AzureFiles"
    account_name = azurerm_storage_account.test.name
    share_name   = azurerm_storage_share.test.name
    access_key   = azurerm_storage_account.test.primary_access_key
    mount_path   = "\\mounts\\files"
  }

  site_config {}
}
`, r.templateWithStorageAccountExtras(data, planSku), data.RandomInteger)
}

func (r WindowsFunctionAppSlotResource) withStorageAccountMultiple(data acceptance.TestData, planSku string) string {
	return fmt.Sprintf(`
provider "azurerm" {
  features {}
}

%s

resource "azurerm_windows_function_app_slot" "test" {
  name                       = "acctest-WFAS-%d"
  function_app_id            = azurerm_windows_function_app.test.id
  storage_account_name       = azurerm_storage_account.test.name
  storage_account_access_key = azurerm_storage_account.test.primary_access_key

  storage_account {
    name         = "files"
    type         = "AzureFiles"
    account_name = azurerm_storage_account.test.name
    share_name   = azurerm_storage_share.test.name
    access_key   = azurerm_storage_account.test.primary_access_key
    mount_path   = "\\mounts\\files"
  }

  storage_account {
    name         = "morefiles"
    type         = "AzureFiles"
    account_name = azurerm_storage_account.test.name
    share_name   = azurerm_storage_share.test2.name
    access_key   = azurerm_storage_account.test.primary_access_key
    mount_path   = "\\mounts\\morefiles"
  }

  site_config {}
}
`, r.templateWithStorageAccountExtras(data, planSku), data.RandomInteger)
}

func (r WindowsFunctionAppSlotResource) templateWithStorageAccountExtras(data acceptance.TestData, planSKU string) string {
	return fmt.Sprintf(`

%s

resource "azurerm_user_assigned_identity" "test" {
  name                = "acct-%d"
  resource_group_name = azurerm_resource_group.test.name
  location            = azurerm_resource_group.test.location
}

resource "azurerm_storage_container" "test" {
  name                  = "test"
  storage_account_name  = azurerm_storage_account.test.name
  container_access_type = "private"
}

resource "azurerm_storage_share" "test" {
  name                 = "test"
  storage_account_name = azurerm_storage_account.test.name
  quota                = 1
}

resource "azurerm_storage_container" "test2" {
  name                  = "test2"
  storage_account_name  = azurerm_storage_account.test.name
  container_access_type = "private"
}

resource "azurerm_storage_share" "test2" {
  name                 = "test2"
  storage_account_name = azurerm_storage_account.test.name
  quota                = 1
}

data "azurerm_storage_account_sas" "test" {
  connection_string = azurerm_storage_account.test.primary_connection_string
  https_only        = true

  resource_types {
    service   = false
    container = false
    object    = true
  }

  services {
    blob  = true
    queue = false
    table = false
    file  = false
  }

  start  = "2021-04-01"
  expiry = "2024-03-30"

  permissions {
    read    = false
    write   = true
    delete  = false
    list    = false
    add     = false
    create  = false
    update  = false
    process = false
    tag     = false
    filter  = false
  }
}
`, r.template(data, planSKU), data.RandomInteger)
}<|MERGE_RESOLUTION|>--- conflicted
+++ resolved
@@ -730,19 +730,15 @@
 				check.That(data.ResourceName).Key("kind").HasValue("functionapp"),
 			),
 		},
-<<<<<<< HEAD
+		data.ImportStep("site_credential.0.password"),
+		{
+			Config: r.appStackNode(data, SkuStandardPlan, "~20"),
+			Check: acceptance.ComposeTestCheckFunc(
+				check.That(data.ResourceName).ExistsInAzure(r),
+				check.That(data.ResourceName).Key("kind").HasValue("functionapp"),
+			),
+		},
 		data.ImportStep(),
-		{
-			Config: r.appStackNode(data, SkuStandardPlan, "~20"),
-			Check: acceptance.ComposeTestCheckFunc(
-				check.That(data.ResourceName).ExistsInAzure(r),
-				check.That(data.ResourceName).Key("kind").HasValue("functionapp"),
-			),
-		},
-		data.ImportStep(),
-=======
-		data.ImportStep("site_credential.0.password"),
->>>>>>> 551db2fa
 	})
 }
 
