// Copyright (c) HashiCorp, Inc.
// SPDX-License-Identifier: MPL-2.0

package appservice

import (
	"context"
	"fmt"
	"strconv"
	"strings"
	"time"

	"github.com/google/uuid"
	"github.com/hashicorp/go-azure-helpers/lang/pointer"
	"github.com/hashicorp/go-azure-helpers/lang/response"
	"github.com/hashicorp/go-azure-helpers/resourcemanager/commonids"
	"github.com/hashicorp/go-azure-helpers/resourcemanager/commonschema"
	"github.com/hashicorp/go-azure-helpers/resourcemanager/identity"
	"github.com/hashicorp/go-azure-helpers/resourcemanager/location"
	"github.com/hashicorp/go-azure-sdk/resource-manager/web/2023-01-01/resourceproviders"
	"github.com/hashicorp/go-azure-sdk/resource-manager/web/2023-01-01/webapps"
	"github.com/hashicorp/terraform-provider-azurerm/internal/sdk"
	"github.com/hashicorp/terraform-provider-azurerm/internal/services/appservice/helpers"
	"github.com/hashicorp/terraform-provider-azurerm/internal/services/appservice/migration"
	"github.com/hashicorp/terraform-provider-azurerm/internal/services/appservice/parse"
	"github.com/hashicorp/terraform-provider-azurerm/internal/services/appservice/validate"
	kvValidate "github.com/hashicorp/terraform-provider-azurerm/internal/services/keyvault/validate"
	storageValidate "github.com/hashicorp/terraform-provider-azurerm/internal/services/storage/validate"
	"github.com/hashicorp/terraform-provider-azurerm/internal/tags"
	"github.com/hashicorp/terraform-provider-azurerm/internal/tf/pluginsdk"
	"github.com/hashicorp/terraform-provider-azurerm/internal/tf/validation"
	"github.com/hashicorp/terraform-provider-azurerm/utils"
)

type WindowsFunctionAppResource struct{}

type WindowsFunctionAppModel struct {
	Name               string `tfschema:"name"`
	ResourceGroup      string `tfschema:"resource_group_name"`
	Location           string `tfschema:"location"`
	ServicePlanId      string `tfschema:"service_plan_id"`
	StorageAccountName string `tfschema:"storage_account_name"`

	StorageAccountKey       string `tfschema:"storage_account_access_key"`
	StorageUsesMSI          bool   `tfschema:"storage_uses_managed_identity"` // Storage uses MSI not account key
	StorageKeyVaultSecretID string `tfschema:"storage_key_vault_secret_id"`

<<<<<<< HEAD
	AppSettings                      map[string]string                      `tfschema:"app_settings"`
	StickySettings                   []helpers.StickySettings               `tfschema:"sticky_settings"`
	AuthSettings                     []helpers.AuthSettings                 `tfschema:"auth_settings"`
	AuthV2Settings                   []helpers.AuthV2Settings               `tfschema:"auth_settings_v2"`
	Backup                           []helpers.Backup                       `tfschema:"backup"` // Not supported on Dynamic or Basic plans
	BuiltinLogging                   bool                                   `tfschema:"builtin_logging_enabled"`
	ClientCertEnabled                bool                                   `tfschema:"client_certificate_enabled"`
	ClientCertMode                   string                                 `tfschema:"client_certificate_mode"`
	ClientCertExclusionPaths         string                                 `tfschema:"client_certificate_exclusion_paths"`
	ConnectionStrings                []helpers.ConnectionString             `tfschema:"connection_string"`
	DailyMemoryTimeQuota             int64                                  `tfschema:"daily_memory_time_quota"`
	Enabled                          bool                                   `tfschema:"enabled"`
	FunctionExtensionsVersion        string                                 `tfschema:"functions_extension_version"`
	ForceDisableContentShare         bool                                   `tfschema:"content_share_force_disabled"`
	HttpsOnly                        bool                                   `tfschema:"https_only"`
	KeyVaultReferenceIdentityID      string                                 `tfschema:"key_vault_reference_identity_id"`
	PublicNetworkAccess              bool                                   `tfschema:"public_network_access_enabled"`
	SiteConfig                       []helpers.SiteConfigWindowsFunctionApp `tfschema:"site_config"`
	StorageAccounts                  []helpers.StorageAccount               `tfschema:"storage_account"`
	Tags                             map[string]string                      `tfschema:"tags"`
	VirtualNetworkSubnetID           string                                 `tfschema:"virtual_network_subnet_id"`
	ZipDeployFile                    string                                 `tfschema:"zip_deploy_file"`
	PublishingDeployBasicAuthEnabled bool                                   `tfschema:"webdeploy_publish_basic_authentication_enabled"`
	PublishingFTPBasicAuthEnabled    bool                                   `tfschema:"ftp_publish_basic_authentication_enabled"`
=======
	AppSettings                 map[string]string                      `tfschema:"app_settings"`
	StickySettings              []helpers.StickySettings               `tfschema:"sticky_settings"`
	AuthSettings                []helpers.AuthSettings                 `tfschema:"auth_settings"`
	AuthV2Settings              []helpers.AuthV2Settings               `tfschema:"auth_settings_v2"`
	Backup                      []helpers.Backup                       `tfschema:"backup"` // Not supported on Dynamic or Basic plans
	PushSetting                 []helpers.PushSetting                  `tfschema:"push_settings"`
	BuiltinLogging              bool                                   `tfschema:"builtin_logging_enabled"`
	ClientCertEnabled           bool                                   `tfschema:"client_certificate_enabled"`
	ClientCertMode              string                                 `tfschema:"client_certificate_mode"`
	ClientCertExclusionPaths    string                                 `tfschema:"client_certificate_exclusion_paths"`
	ConnectionStrings           []helpers.ConnectionString             `tfschema:"connection_string"`
	DailyMemoryTimeQuota        int                                    `tfschema:"daily_memory_time_quota"`
	Enabled                     bool                                   `tfschema:"enabled"`
	FunctionExtensionsVersion   string                                 `tfschema:"functions_extension_version"`
	ForceDisableContentShare    bool                                   `tfschema:"content_share_force_disabled"`
	HttpsOnly                   bool                                   `tfschema:"https_only"`
	KeyVaultReferenceIdentityID string                                 `tfschema:"key_vault_reference_identity_id"`
	PublicNetworkAccess         bool                                   `tfschema:"public_network_access_enabled"`
	SiteConfig                  []helpers.SiteConfigWindowsFunctionApp `tfschema:"site_config"`
	StorageAccounts             []helpers.StorageAccount               `tfschema:"storage_account"`
	Tags                        map[string]string                      `tfschema:"tags"`
	VirtualNetworkSubnetID      string                                 `tfschema:"virtual_network_subnet_id"`
	ZipDeployFile               string                                 `tfschema:"zip_deploy_file"`
>>>>>>> b731e26d

	// Computed
	CustomDomainVerificationId    string   `tfschema:"custom_domain_verification_id"`
	HostingEnvId                  string   `tfschema:"hosting_environment_id"`
	DefaultHostname               string   `tfschema:"default_hostname"`
	Kind                          string   `tfschema:"kind"`
	OutboundIPAddresses           string   `tfschema:"outbound_ip_addresses"`
	OutboundIPAddressList         []string `tfschema:"outbound_ip_address_list"`
	PossibleOutboundIPAddresses   string   `tfschema:"possible_outbound_ip_addresses"`
	PossibleOutboundIPAddressList []string `tfschema:"possible_outbound_ip_address_list"`

	SiteCredentials []helpers.SiteCredential `tfschema:"site_credential"`
}

var _ sdk.ResourceWithUpdate = WindowsFunctionAppResource{}

var _ sdk.ResourceWithCustomImporter = WindowsFunctionAppResource{}

var _ sdk.ResourceWithCustomizeDiff = WindowsFunctionAppResource{}

var _ sdk.ResourceWithStateMigration = WindowsFunctionAppResource{}

func (r WindowsFunctionAppResource) ModelObject() interface{} {
	return &WindowsFunctionAppModel{}
}

func (r WindowsFunctionAppResource) ResourceType() string {
	return "azurerm_windows_function_app"
}

func (r WindowsFunctionAppResource) IDValidationFunc() pluginsdk.SchemaValidateFunc {
	return commonids.ValidateFunctionAppID
}

func (r WindowsFunctionAppResource) Arguments() map[string]*pluginsdk.Schema {
	return map[string]*pluginsdk.Schema{
		"name": {
			Type:         pluginsdk.TypeString,
			Required:     true,
			ForceNew:     true,
			ValidateFunc: validate.WebAppName,
			Description:  "Specifies the name of the Function App.",
		},

		"resource_group_name": commonschema.ResourceGroupName(),

		"location": commonschema.Location(),

		"service_plan_id": {
			Type:         pluginsdk.TypeString,
			Required:     true,
			ValidateFunc: commonids.ValidateAppServicePlanID,
			Description:  "The ID of the App Service Plan within which to create this Function App",
		},

		"storage_account_name": {
			Type:         pluginsdk.TypeString,
			Optional:     true,
			ValidateFunc: storageValidate.StorageAccountName,
			Description:  "The backend storage account name which will be used by this Function App.",
			ExactlyOneOf: []string{
				"storage_account_name",
				"storage_key_vault_secret_id",
			},
		},

		"storage_account_access_key": {
			Type:         pluginsdk.TypeString,
			Optional:     true,
			Sensitive:    true,
			ValidateFunc: validation.NoZeroValues,
			ConflictsWith: []string{
				"storage_uses_managed_identity",
				"storage_key_vault_secret_id",
			},
			Description: "The access key which will be used to access the storage account for the Function App.",
		},

		"storage_uses_managed_identity": {
			Type:     pluginsdk.TypeBool,
			Optional: true,
			Default:  false,
			ConflictsWith: []string{
				"storage_account_access_key",
				"storage_key_vault_secret_id",
			},
			Description: "Should the Function App use its Managed Identity to access storage?",
		},

		"storage_key_vault_secret_id": {
			Type:         pluginsdk.TypeString,
			Optional:     true,
			ValidateFunc: kvValidate.NestedItemIdWithOptionalVersion,
			ExactlyOneOf: []string{
				"storage_account_name",
				"storage_key_vault_secret_id",
			},
			Description: "The Key Vault Secret ID, including version, that contains the Connection String to connect to the storage account for this Function App.",
		},

		"app_settings": {
			Type:     pluginsdk.TypeMap,
			Optional: true,
			Elem: &pluginsdk.Schema{
				Type: pluginsdk.TypeString,
			},
			Description: "A map of key-value pairs for [App Settings](https://docs.microsoft.com/en-us/azure/azure-functions/functions-app-settings) and custom values.",
		},

		"auth_settings": helpers.AuthSettingsSchema(),

		"auth_settings_v2": helpers.AuthV2SettingsSchema(),

		"backup": helpers.BackupSchema(),

		"push_settings": helpers.PushSettingSchema(),

		"builtin_logging_enabled": {
			Type:        pluginsdk.TypeBool,
			Optional:    true,
			Default:     true,
			Description: "Should built in logging be enabled. Configures `AzureWebJobsDashboard` app setting based on the configured storage setting",
		},

		"client_certificate_enabled": {
			Type:        pluginsdk.TypeBool,
			Optional:    true,
			Default:     false,
			Description: "Should the function app use Client Certificates",
		},

		"client_certificate_mode": {
			Type:     pluginsdk.TypeString,
			Optional: true,
			Default:  webapps.ClientCertModeOptional,
			ValidateFunc: validation.StringInSlice([]string{
				string(webapps.ClientCertModeOptional),
				string(webapps.ClientCertModeRequired),
				string(webapps.ClientCertModeOptionalInteractiveUser),
			}, false),
			Description: "The mode of the Function App's client certificates requirement for incoming requests. Possible values are `Required`, `Optional`, and `OptionalInteractiveUser` ",
		},

		"client_certificate_exclusion_paths": {
			Type:        pluginsdk.TypeString,
			Optional:    true,
			Description: "Paths to exclude when using client certificates, separated by ;",
		},

		"connection_string": helpers.ConnectionStringSchema(),

		"daily_memory_time_quota": {
			Type:         pluginsdk.TypeInt,
			Optional:     true,
			Default:      0,
			ValidateFunc: validation.IntAtLeast(0),
			Description:  "The amount of memory in gigabyte-seconds that your application is allowed to consume per day. Setting this value only affects function apps in Consumption Plans.",
		},

		"enabled": {
			Type:        pluginsdk.TypeBool,
			Optional:    true,
			Default:     true,
			Description: "Is the Windows Function App enabled.",
		},

		"content_share_force_disabled": {
			Type:        pluginsdk.TypeBool,
			Optional:    true,
			Default:     false,
			Description: "Force disable the content share settings.",
		},

		"functions_extension_version": {
			Type:        pluginsdk.TypeString,
			Optional:    true,
			Default:     "~4",
			Description: "The runtime version associated with the Function App.",
		},

		"https_only": {
			Type:        pluginsdk.TypeBool,
			Optional:    true,
			Computed:    true,
			Description: "Can the Function App only be accessed via HTTPS?",
		},

		"identity": commonschema.SystemAssignedUserAssignedIdentityOptional(),

		"key_vault_reference_identity_id": {
			Type:         pluginsdk.TypeString,
			Optional:     true,
			Computed:     true,
			ValidateFunc: commonids.ValidateUserAssignedIdentityID,
			Description:  "The User Assigned Identity to use for Key Vault access.",
		},

		"public_network_access_enabled": {
			Type:     pluginsdk.TypeBool,
			Optional: true,
			Default:  true,
		},

		"webdeploy_publish_basic_authentication_enabled": {
			Type:     pluginsdk.TypeBool,
			Optional: true,
			Default:  true,
		},

		"ftp_publish_basic_authentication_enabled": {
			Type:     pluginsdk.TypeBool,
			Optional: true,
			Default:  true,
		},

		"site_config": helpers.SiteConfigSchemaWindowsFunctionApp(),

		"sticky_settings": helpers.StickySettingsSchema(),

		"storage_account": helpers.StorageAccountSchemaWindows(),

		"tags": tags.Schema(),

		"virtual_network_subnet_id": {
			Type:         pluginsdk.TypeString,
			Optional:     true,
			ValidateFunc: commonids.ValidateSubnetID,
		},

		"zip_deploy_file": {
			Type:         pluginsdk.TypeString,
			Optional:     true,
			Computed:     true,
			ValidateFunc: validation.StringIsNotEmpty,
			Description:  "The local path and filename of the Zip packaged application to deploy to this Windows Function App. **Note:** Using this value requires `WEBSITE_RUN_FROM_PACKAGE=1` to be set on the App in `app_settings`.",
		},
	}
}

func (r WindowsFunctionAppResource) Attributes() map[string]*pluginsdk.Schema {
	return map[string]*pluginsdk.Schema{
		"custom_domain_verification_id": {
			Type:      pluginsdk.TypeString,
			Computed:  true,
			Sensitive: true,
		},

		"default_hostname": {
			Type:     pluginsdk.TypeString,
			Computed: true,
		},

		"hosting_environment_id": {
			Type:     pluginsdk.TypeString,
			Computed: true,
		},

		"kind": {
			Type:     pluginsdk.TypeString,
			Computed: true,
		},

		"outbound_ip_addresses": {
			Type:     pluginsdk.TypeString,
			Computed: true,
		},

		"outbound_ip_address_list": {
			Type:     pluginsdk.TypeList,
			Computed: true,
			Elem: &pluginsdk.Schema{
				Type: pluginsdk.TypeString,
			},
		},

		"possible_outbound_ip_addresses": {
			Type:     pluginsdk.TypeString,
			Computed: true,
		},

		"possible_outbound_ip_address_list": {
			Type:     pluginsdk.TypeList,
			Computed: true,
			Elem: &pluginsdk.Schema{
				Type: pluginsdk.TypeString,
			},
		},

		"site_credential": helpers.SiteCredentialSchema(),
	}
}

func (r WindowsFunctionAppResource) Create() sdk.ResourceFunc {
	return sdk.ResourceFunc{
		Timeout: 30 * time.Minute,
		Func: func(ctx context.Context, metadata sdk.ResourceMetaData) error {
			storageDomainSuffix, ok := metadata.Client.Account.Environment.Storage.DomainSuffix()
			if !ok {
				return fmt.Errorf("could not determine Storage domain suffix for environment %q", metadata.Client.Account.Environment.Name)
			}

			var functionApp WindowsFunctionAppModel

			if err := metadata.Decode(&functionApp); err != nil {
				return err
			}

			client := metadata.Client.AppService.WebAppsClient
			resourceProvidersClient := metadata.Client.AppService.ResourceProvidersClient
			aseClient := metadata.Client.AppService.AppServiceEnvironmentClient
			servicePlanClient := metadata.Client.AppService.ServicePlanClient
			subscriptionId := metadata.Client.Account.SubscriptionId

			baseId := commonids.NewAppServiceID(subscriptionId, functionApp.ResourceGroup, functionApp.Name)
			id, err := commonids.ParseFunctionAppID(baseId.ID())
			if err != nil {
				return err
			}

			servicePlanId, err := commonids.ParseAppServicePlanID(functionApp.ServicePlanId)
			if err != nil {
				return err
			}

			servicePlan, err := servicePlanClient.Get(ctx, *servicePlanId)
			if err != nil {
				return fmt.Errorf("reading %s: %+v", servicePlanId, err)
			}

			availabilityRequest := resourceproviders.ResourceNameAvailabilityRequest{
				Name: functionApp.Name,
				Type: resourceproviders.CheckNameResourceTypesMicrosoftPointWebSites,
			}

			var planSKU *string
			if model := servicePlan.Model; model != nil {
				if sku := model.Sku; sku != nil && sku.Name != nil {
					planSKU = sku.Name
				}
				if model.Properties != nil {
					if ase := model.Properties.HostingEnvironmentProfile; ase != nil {
						// Attempt to check the ASE for the appropriate suffix for the name availability request.
						// This varies between internal and external ASE Types, and potentially has other names in other clouds
						// We use the "internal" as the fallback here, if we can read the ASE, we'll get the full one
						nameSuffix := "appserviceenvironment.net"
						if ase.Id != nil {
							aseId, err := commonids.ParseAppServiceEnvironmentIDInsensitively(*ase.Id)
							nameSuffix = fmt.Sprintf("%s.%s", aseId.HostingEnvironmentName, nameSuffix)
							if err != nil {
								metadata.Logger.Warnf("could not parse App Service Environment ID determine FQDN for name availability check, defaulting to `%s.%s.appserviceenvironment.net`", functionApp.Name, servicePlanId)
							} else {
								existingASE, err := aseClient.Get(ctx, *aseId)
								if err != nil || existingASE.Model == nil {
									metadata.Logger.Warnf("could not read App Service Environment to determine FQDN for name availability check, defaulting to `%s.%s.appserviceenvironment.net`", functionApp.Name, servicePlanId)
								} else if props := existingASE.Model.Properties; props != nil && props.DnsSuffix != nil && *props.DnsSuffix != "" {
									nameSuffix = *props.DnsSuffix
								}
							}
						}

						availabilityRequest.Name = fmt.Sprintf("%s.%s", functionApp.Name, nameSuffix)
						availabilityRequest.IsFqdn = pointer.To(true)
					}
				}
			}
			// Only send for Dynamic and ElasticPremium
			sendContentSettings := (helpers.PlanIsConsumption(planSKU) || helpers.PlanIsElastic(planSKU)) && !functionApp.ForceDisableContentShare

			existing, err := client.Get(ctx, *id)
			if err != nil && !response.WasNotFound(existing.HttpResponse) {
				return fmt.Errorf("checking for presence of existing Windows %s: %+v", id, err)
			}

			if !response.WasNotFound(existing.HttpResponse) {
				return metadata.ResourceRequiresImport(r.ResourceType(), id)
			}

			subscriptionID := commonids.NewSubscriptionID(subscriptionId)
			checkName, err := resourceProvidersClient.CheckNameAvailability(ctx, subscriptionID, availabilityRequest)
			if err != nil || checkName.Model == nil {
				return fmt.Errorf("checking name availability for Windows %s: %+v", id, err)
			}
			if checkName.Model.NameAvailable != nil && !*checkName.Model.NameAvailable {
				return fmt.Errorf("the Site Name %q failed the availability check: %+v", id.SiteName, *checkName.Model.Message)
			}

			storageString := functionApp.StorageAccountName
			if !functionApp.StorageUsesMSI {
				if functionApp.StorageKeyVaultSecretID != "" {
					storageString = fmt.Sprintf(helpers.StorageStringFmtKV, functionApp.StorageKeyVaultSecretID)
				} else {
					storageString = fmt.Sprintf(helpers.StorageStringFmt, functionApp.StorageAccountName, functionApp.StorageAccountKey, *storageDomainSuffix)
				}
			}

			siteConfig, err := helpers.ExpandSiteConfigWindowsFunctionApp(functionApp.SiteConfig, nil, metadata, functionApp.FunctionExtensionsVersion, storageString, functionApp.StorageUsesMSI)
			if err != nil {
				return fmt.Errorf("expanding site_config for Windows %s: %+v", id, err)
			}

			if functionApp.BuiltinLogging {
				if functionApp.AppSettings == nil {
					functionApp.AppSettings = make(map[string]string)
				}
				if !functionApp.StorageUsesMSI {
					functionApp.AppSettings["AzureWebJobsDashboard"] = storageString
				} else {
					functionApp.AppSettings["AzureWebJobsDashboard__accountName"] = functionApp.StorageAccountName
				}
			}

			if sendContentSettings {
				if functionApp.AppSettings == nil {
					functionApp.AppSettings = make(map[string]string)
				}
				if !functionApp.StorageUsesMSI {
					suffix := uuid.New().String()[0:4]
					_, contentOverVnetEnabled := functionApp.AppSettings["WEBSITE_CONTENTOVERVNET"]
					_, contentSharePresent := functionApp.AppSettings["WEBSITE_CONTENTSHARE"]
					if _, contentShareConnectionStringPresent := functionApp.AppSettings["WEBSITE_CONTENTAZUREFILECONNECTIONSTRING"]; !contentShareConnectionStringPresent {
						functionApp.AppSettings["WEBSITE_CONTENTAZUREFILECONNECTIONSTRING"] = storageString
					}

					if !contentSharePresent {
						if contentOverVnetEnabled {
							return fmt.Errorf("the app_setting WEBSITE_CONTENTSHARE must be specified and set to a valid share when WEBSITE_CONTENTOVERVNET is specified")
						}
						functionApp.AppSettings["WEBSITE_CONTENTSHARE"] = fmt.Sprintf("%s-%s", strings.ToLower(functionApp.Name), suffix)
					}
				} else {
					if _, present := functionApp.AppSettings["AzureWebJobsStorage__accountName"]; !present {
						functionApp.AppSettings["AzureWebJobsStorage__accountName"] = storageString
					}
				}
			}

			siteConfig.AppSettings = helpers.MergeUserAppSettings(siteConfig.AppSettings, functionApp.AppSettings)

			expandedIdentity, err := identity.ExpandSystemAndUserAssignedMap(metadata.ResourceData.Get("identity").([]interface{}))
			if err != nil {
				return fmt.Errorf("expanding `identity`: %+v", err)
			}

			siteEnvelope := webapps.Site{
				Location: location.Normalize(functionApp.Location),
				Tags:     pointer.To(functionApp.Tags),
				Kind:     pointer.To("functionapp"),
				Identity: expandedIdentity,
				Properties: &webapps.SiteProperties{
					ServerFarmId:         pointer.To(functionApp.ServicePlanId),
					Enabled:              pointer.To(functionApp.Enabled),
					HTTPSOnly:            pointer.To(functionApp.HttpsOnly),
					SiteConfig:           siteConfig,
					ClientCertEnabled:    pointer.To(functionApp.ClientCertEnabled),
					ClientCertMode:       pointer.To(webapps.ClientCertMode(functionApp.ClientCertMode)),
					DailyMemoryTimeQuota: pointer.To(functionApp.DailyMemoryTimeQuota),
					VnetRouteAllEnabled:  siteConfig.VnetRouteAllEnabled,
				},
			}

			pna := helpers.PublicNetworkAccessEnabled
			if !functionApp.PublicNetworkAccess {
				pna = helpers.PublicNetworkAccessDisabled
			}

			// (@jackofallops) - Values appear to need to be set in both SiteProperties and SiteConfig for now? https://github.com/Azure/azure-rest-api-specs/issues/24681
			siteEnvelope.Properties.PublicNetworkAccess = pointer.To(pna)
			siteEnvelope.Properties.SiteConfig.PublicNetworkAccess = siteEnvelope.Properties.PublicNetworkAccess

			if functionApp.VirtualNetworkSubnetID != "" {
				siteEnvelope.Properties.VirtualNetworkSubnetId = pointer.To(functionApp.VirtualNetworkSubnetID)
			}

			if functionApp.KeyVaultReferenceIdentityID != "" {
				siteEnvelope.Properties.KeyVaultReferenceIdentity = pointer.To(functionApp.KeyVaultReferenceIdentityID)
			}

			if functionApp.ClientCertExclusionPaths != "" {
				siteEnvelope.Properties.ClientCertExclusionPaths = pointer.To(functionApp.ClientCertExclusionPaths)
			}

			if err := client.CreateOrUpdateThenPoll(ctx, *id, siteEnvelope); err != nil {
				return fmt.Errorf("creating Windows %s: %+v", id, err)
			}

			if !functionApp.PublishingDeployBasicAuthEnabled {
				sitePolicy := webapps.CsmPublishingCredentialsPoliciesEntity{
					Properties: &webapps.CsmPublishingCredentialsPoliciesEntityProperties{
						Allow: false,
					},
				}
				if _, err := client.UpdateScmAllowed(ctx, *id, sitePolicy); err != nil {
					return fmt.Errorf("setting basic auth for deploy publishing credentials for %s: %+v", id, err)
				}
			}

			if !functionApp.PublishingFTPBasicAuthEnabled {
				sitePolicy := webapps.CsmPublishingCredentialsPoliciesEntity{
					Properties: &webapps.CsmPublishingCredentialsPoliciesEntityProperties{
						Allow: false,
					},
				}
				if _, err := client.UpdateFtpAllowed(ctx, *id, sitePolicy); err != nil {
					return fmt.Errorf("setting basic auth for ftp publishing credentials for %s: %+v", id, err)
				}
			}

			if err := client.CreateOrUpdateThenPoll(ctx, *id, siteEnvelope); err != nil {
				return fmt.Errorf("updating properties of Windows %s: %+v", id, err)
			}

			metadata.SetID(id)

			stickySettings := helpers.ExpandStickySettings(functionApp.StickySettings)

			if stickySettings != nil {
				stickySettingsUpdate := webapps.SlotConfigNamesResource{
					Properties: stickySettings,
				}
				if _, err := client.UpdateSlotConfigurationNames(ctx, *id, stickySettingsUpdate); err != nil {
					return fmt.Errorf("updating Sticky Settings for Windows %s: %+v", id, err)
				}
			}

			backupConfig, err := helpers.ExpandBackupConfig(functionApp.Backup)
			if err != nil {
				return fmt.Errorf("expanding backup configuration for Windows %s: %+v", id, err)
			}
			if backupConfig.Properties != nil {
				if _, err := client.UpdateBackupConfiguration(ctx, *id, *backupConfig); err != nil {
					return fmt.Errorf("adding Backup Settings for Windows %s: %+v", id, err)
				}
			}

			auth := helpers.ExpandAuthSettings(functionApp.AuthSettings)
			if auth.Properties != nil {
				if _, err := client.UpdateAuthSettings(ctx, *id, *auth); err != nil {
					return fmt.Errorf("setting Authorisation Settings for Windows %s: %+v", id, err)
				}
			}

			authv2 := helpers.ExpandAuthV2Settings(functionApp.AuthV2Settings)
			if authv2.Properties != nil {
				if _, err = client.UpdateAuthSettingsV2(ctx, *id, *authv2); err != nil {
					return fmt.Errorf("updating AuthV2 settings for Windows %s: %+v", id, err)
				}
			}

			storageConfig := helpers.ExpandStorageConfig(functionApp.StorageAccounts)
			if storageConfig.Properties != nil {
				if _, err := client.UpdateAzureStorageAccounts(ctx, *id, *storageConfig); err != nil {
					if err != nil {
						return fmt.Errorf("setting Storage Accounts for Windows %s: %+v", id, err)
					}
				}
			}

			connectionStrings := helpers.ExpandConnectionStrings(functionApp.ConnectionStrings)
			if connectionStrings.Properties != nil {
				if _, err := client.UpdateConnectionStrings(ctx, *id, *connectionStrings); err != nil {
					return fmt.Errorf("setting Connection Strings for Windows %s: %+v", id, err)
				}
			}

			if _, ok := metadata.ResourceData.GetOk("site_config.0.app_service_logs"); ok {
				appServiceLogs := helpers.ExpandFunctionAppAppServiceLogs(functionApp.SiteConfig[0].AppServiceLogs)
				if _, err := client.UpdateDiagnosticLogsConfig(ctx, *id, appServiceLogs); err != nil {
					return fmt.Errorf("updating App Service Log Settings for %s: %+v", id, err)
				}
			}

			if functionApp.ZipDeployFile != "" {
				if err = helpers.GetCredentialsAndPublish(ctx, client, *id, functionApp.ZipDeployFile); err != nil {
					return err
				}
			}

<<<<<<< HEAD
=======
			// need to connect to notification hub before trying to enabled push
			isNotificationHubConnected, err := helpers.IsNotificationHubConnectedForAppService(ctx, client, id.ResourceGroup, id.SiteName)
			if err != nil {
				return fmt.Errorf("checking required notification hub key error: %+v", err)
			}
			pushSettings, err := helpers.ExpandPushSetting(functionApp.PushSetting, isNotificationHubConnected)
			if err != nil {
				return fmt.Errorf("expanding push setting for windows function app error: %+v", err)
			}

			if pushSettings.PushSettingsProperties != nil {
				if _, err := client.UpdateSitePushSettings(ctx, id.ResourceGroup, id.SiteName, pushSettings); err != nil {
					return fmt.Errorf("updating push setting error: %+v", err)
				}
			}

			metadata.SetID(id)
>>>>>>> b731e26d
			return nil
		},
	}
}

func (r WindowsFunctionAppResource) Read() sdk.ResourceFunc {
	return sdk.ResourceFunc{
		Timeout: 5 * time.Minute,
		Func: func(ctx context.Context, metadata sdk.ResourceMetaData) error {
			client := metadata.Client.AppService.WebAppsClient
			id, err := commonids.ParseFunctionAppID(metadata.ResourceData.Id())
			if err != nil {
				return err
			}
			functionApp, err := client.Get(ctx, *id)
			if err != nil {
				if response.WasNotFound(functionApp.HttpResponse) {
					return metadata.MarkAsGone(id)
				}
				return fmt.Errorf("reading Windows %s: %+v", id, err)
			}

			appSettingsResp, err := client.ListApplicationSettings(ctx, *id)
			if err != nil {
				return fmt.Errorf("reading App Settings for Windows %s: %+v", *id, err)
			}

			connectionStrings, err := client.ListConnectionStrings(ctx, *id)
			if err != nil {
				return fmt.Errorf("reading Connection String information for Windows %s: %+v", *id, err)
			}

			stickySettings, err := client.ListSlotConfigurationNames(ctx, *id)
			if err != nil {
				return fmt.Errorf("reading Sticky Settings for Windows %s: %+v", *id, err)
			}

			storageAccounts, err := client.ListAzureStorageAccounts(ctx, *id)
			if err != nil {
				return fmt.Errorf("reading Storage Account information for Windows %s: %+v", id, err)
			}

			siteCredentials, err := helpers.ListPublishingCredentials(ctx, client, *id)
			if err != nil {
				return fmt.Errorf("listing Site Publishing Credential information for %s: %+v", *id, err)
			}

			auth, err := client.GetAuthSettings(ctx, *id)
			if err != nil {
				return fmt.Errorf("reading Auth Settings for Windows %s: %+v", id, err)
			}

			var authV2 webapps.SiteAuthSettingsV2
			if auth.Model != nil && auth.Model.Properties != nil && strings.EqualFold(pointer.From(auth.Model.Properties.ConfigVersion), "v2") {
				authV2Resp, err := client.GetAuthSettingsV2(ctx, *id)
				if err != nil {
					return fmt.Errorf("reading authV2 settings for Linux %s: %+v", *id, err)
				}
				authV2 = *authV2Resp.Model
			}

			backup, err := client.GetBackupConfiguration(ctx, *id)
			if err != nil {
				if !response.WasNotFound(backup.HttpResponse) {
					return fmt.Errorf("reading Backup Settings for Windows %s: %+v", id, err)
				}
			}

<<<<<<< HEAD
			logs, err := client.GetDiagnosticLogsConfiguration(ctx, *id)
=======
			pushSetting, err := client.ListSitePushSettings(ctx, id.ResourceGroup, id.SiteName)
			if err != nil {
				return fmt.Errorf("reading push setting for Windows %s: %+v", id, err)
			}

			logs, err := client.GetDiagnosticLogsConfiguration(ctx, id.ResourceGroup, id.SiteName)
>>>>>>> b731e26d
			if err != nil {
				return fmt.Errorf("reading logs configuration for Windows %s: %+v", id, err)
			}

			basicAuthFTP := true
			if basicAuthFTPResp, err := client.GetFtpAllowed(ctx, *id); err != nil || basicAuthFTPResp.Model == nil {
				return fmt.Errorf("retrieving state of FTP Basic Auth for %s: %+v", id, err)
			} else if csmProps := basicAuthFTPResp.Model.Properties; csmProps != nil {
				basicAuthFTP = csmProps.Allow
			}

			basicAuthWebDeploy := true
			if basicAuthWebDeployResp, err := client.GetScmAllowed(ctx, *id); err != nil || basicAuthWebDeployResp.Model == nil {
				return fmt.Errorf("retrieving state of WebDeploy Basic Auth for %s: %+v", id, err)
			} else if csmProps := basicAuthWebDeployResp.Model.Properties; csmProps != nil {
				basicAuthWebDeploy = csmProps.Allow
			}

			if model := functionApp.Model; model != nil {
				state := WindowsFunctionAppModel{
					Name:          id.SiteName,
					ResourceGroup: id.ResourceGroupName,
					Location:      location.Normalize(model.Location),
					Tags:          pointer.From(model.Tags),
					Kind:          utils.NormalizeNilableString(model.Kind),
				}

				if props := model.Properties; props != nil {

					state.Enabled = pointer.From(props.Enabled)
					state.ClientCertMode = string(pointer.From(props.ClientCertMode))
					state.ClientCertExclusionPaths = pointer.From(props.ClientCertExclusionPaths)
					state.DailyMemoryTimeQuota = pointer.From(props.DailyMemoryTimeQuota)
					state.StickySettings = helpers.FlattenStickySettings(stickySettings.Model.Properties)
					state.KeyVaultReferenceIdentityID = pointer.From(props.KeyVaultReferenceIdentity)
					state.CustomDomainVerificationId = pointer.From(props.CustomDomainVerificationId)
					state.DefaultHostname = pointer.From(props.DefaultHostName)
					state.PublicNetworkAccess = !strings.EqualFold(pointer.From(props.PublicNetworkAccess), helpers.PublicNetworkAccessDisabled)

					servicePlanId, err := commonids.ParseAppServicePlanIDInsensitively(pointer.From(props.ServerFarmId))
					if err != nil {
						return err
					}
					state.ServicePlanId = servicePlanId.ID()

					state.PublishingFTPBasicAuthEnabled = basicAuthFTP
					state.PublishingDeployBasicAuthEnabled = basicAuthWebDeploy

					if hostingEnv := props.HostingEnvironmentProfile; hostingEnv != nil {
						hostingEnvId, err := parse.AppServiceEnvironmentIDInsensitively(*hostingEnv.Id)
						if err != nil {
							return err
						}
						state.HostingEnvId = hostingEnvId.ID()
					}

					if v := props.OutboundIPAddresses; v != nil {
						state.OutboundIPAddresses = *v
						state.OutboundIPAddressList = strings.Split(*v, ",")
					}

					if v := props.PossibleOutboundIPAddresses; v != nil {
						state.PossibleOutboundIPAddresses = *v
						state.PossibleOutboundIPAddressList = strings.Split(*v, ",")
					}

					state.HttpsOnly = pointer.From(props.HTTPSOnly)
					state.ClientCertEnabled = pointer.From(props.ClientCertEnabled)

					if subnetId := pointer.From(props.VirtualNetworkSubnetId); subnetId != "" {
						state.VirtualNetworkSubnetID = subnetId
					}

				}
				configResp, err := client.GetConfiguration(ctx, *id)
				if err != nil {
					return fmt.Errorf("making Read request on AzureRM Function App Configuration %q: %+v", id.SiteName, err)
				}

<<<<<<< HEAD
				siteConfig, err := helpers.FlattenSiteConfigWindowsFunctionApp(configResp.Model.Properties)
				if err != nil {
					return fmt.Errorf("reading Site Config for Windows %s: %+v", id, err)
				}
=======
			pushes, err := helpers.FlattenPushSetting(pushSetting, metadata)
			if err != nil {
				return fmt.Errorf("reading push setting error: %+v", err)
			}
			state.PushSetting = pushes

			state.SiteConfig[0].AppServiceLogs = helpers.FlattenFunctionAppAppServiceLogs(logs)
>>>>>>> b731e26d

				state.SiteConfig = []helpers.SiteConfigWindowsFunctionApp{*siteConfig}

				state.unpackWindowsFunctionAppSettings(appSettingsResp.Model, metadata)

				state.ConnectionStrings = helpers.FlattenConnectionStrings(connectionStrings.Model)

				state.SiteCredentials = helpers.FlattenSiteCredentials(siteCredentials)

				state.AuthSettings = helpers.FlattenAuthSettings(auth.Model)

				state.AuthV2Settings = helpers.FlattenAuthV2Settings(authV2)

				state.Backup = helpers.FlattenBackupConfig(backup.Model)

				state.SiteConfig[0].AppServiceLogs = helpers.FlattenFunctionAppAppServiceLogs(logs.Model)

				state.StorageAccounts = helpers.FlattenStorageAccounts(storageAccounts.Model)

				// Zip Deploys are not retrievable, so attempt to get from config. This doesn't matter for imports as an unexpected value here could break the deployment.
				if deployFile, ok := metadata.ResourceData.Get("zip_deploy_file").(string); ok {
					state.ZipDeployFile = deployFile
				}
				flattenedIdentity, err := identity.FlattenSystemAndUserAssignedMap(model.Identity)
				if err != nil {
					return fmt.Errorf("flattening `identity`: %+v", err)
				}
				if err := metadata.ResourceData.Set("identity", flattenedIdentity); err != nil {
					return fmt.Errorf("setting `identity`: %+v", err)
				}

				if err := metadata.Encode(&state); err != nil {
					return fmt.Errorf("encoding: %+v", err)
				}
			}

			return nil
		},
	}
}

func (r WindowsFunctionAppResource) Delete() sdk.ResourceFunc {
	return sdk.ResourceFunc{
		Timeout: 30 * time.Minute,
		Func: func(ctx context.Context, metadata sdk.ResourceMetaData) error {
			client := metadata.Client.AppService.WebAppsClient
			id, err := commonids.ParseFunctionAppID(metadata.ResourceData.Id())
			if err != nil {
				return err
			}

			metadata.Logger.Infof("deleting Windows %s", *id)

			delOptions := webapps.DeleteOperationOptions{
				DeleteEmptyServerFarm: pointer.To(false),
				DeleteMetrics:         pointer.To(false),
			}
			if _, err = client.Delete(ctx, *id, delOptions); err != nil {
				return fmt.Errorf("deleting Windows %s: %+v", id, err)
			}
			return nil
		},
	}
}

func (r WindowsFunctionAppResource) Update() sdk.ResourceFunc {
	return sdk.ResourceFunc{
		Timeout: 30 * time.Minute,
		Func: func(ctx context.Context, metadata sdk.ResourceMetaData) error {
			storageDomainSuffix, ok := metadata.Client.Account.Environment.Storage.DomainSuffix()
			if !ok {
				return fmt.Errorf("could not determine Storage domain suffix for environment %q", metadata.Client.Account.Environment.Name)
			}

			client := metadata.Client.AppService.WebAppsClient

			id, err := commonids.ParseFunctionAppID(metadata.ResourceData.Id())
			if err != nil {
				return err
			}

			var state WindowsFunctionAppModel
			if err := metadata.Decode(&state); err != nil {
				return fmt.Errorf("decoding: %+v", err)
			}

			existing, err := client.Get(ctx, *id)
			if err != nil || existing.Model == nil {
				return fmt.Errorf("reading Windows %s: %v", id, err)
			}

			model := *existing.Model

			var serviceFarmId string
			if metadata.ResourceData.HasChange("service_plan_id") {
				serviceFarmId = state.ServicePlanId
				existing.Model.Properties.ServerFarmId = pointer.To(serviceFarmId)
			}

			_, planSKU, err := helpers.ServicePlanInfoForApp(ctx, metadata, *id)
			if err != nil {
				return err
			}

			// Some service plan updates are allowed - see customiseDiff for exceptions
			if metadata.ResourceData.HasChange("service_plan_id") {
				model.Properties.ServerFarmId = pointer.To(state.ServicePlanId)
				servicePlanId, err := commonids.ParseAppServicePlanID(state.ServicePlanId)
				if err != nil {
					return err
				}

				servicePlanClient := metadata.Client.AppService.ServicePlanClient
				servicePlan, err := servicePlanClient.Get(ctx, *servicePlanId)
				if err != nil {
					return fmt.Errorf("reading new service plan (%s) for Windows %s: %+v", servicePlanId, id, err)
				}

				if servicePlan.Model != nil {
					if sku := servicePlan.Model.Sku; sku != nil && sku.Name != nil {
						planSKU = sku.Name
					}
				}
			}

			// Only send for ElasticPremium and consumption plan
			sendContentSettings := (helpers.PlanIsConsumption(planSKU) || helpers.PlanIsElastic(planSKU)) && !state.ForceDisableContentShare

			// Some service plan updates are allowed - see customiseDiff for exceptions
			if metadata.ResourceData.HasChange("service_plan_id") {
				model.Properties.ServerFarmId = pointer.To(state.ServicePlanId)
			}

			if metadata.ResourceData.HasChange("enabled") {
				model.Properties.Enabled = pointer.To(state.Enabled)
			}

			if metadata.ResourceData.HasChange("https_only") {
				model.Properties.HTTPSOnly = pointer.To(state.HttpsOnly)
			}

			if metadata.ResourceData.HasChange("client_certificate_enabled") {
				model.Properties.ClientCertEnabled = pointer.To(state.ClientCertEnabled)
			}

			if metadata.ResourceData.HasChange("client_certificate_mode") {
				model.Properties.ClientCertMode = pointer.To(webapps.ClientCertMode(state.ClientCertMode))
			}

			if metadata.ResourceData.HasChange("client_certificate_exclusion_paths") {
				model.Properties.ClientCertExclusionPaths = pointer.To(state.ClientCertExclusionPaths)
			}

			if metadata.ResourceData.HasChange("identity") {
				expandedIdentity, err := identity.ExpandSystemAndUserAssignedMap(metadata.ResourceData.Get("identity").([]interface{}))
				if err != nil {
					return fmt.Errorf("expanding `identity`: %+v", err)
				}
				model.Identity = expandedIdentity
			}

			if metadata.ResourceData.HasChange("key_vault_reference_identity_id") {
				model.Properties.KeyVaultReferenceIdentity = pointer.To(state.KeyVaultReferenceIdentityID)
			}

			if metadata.ResourceData.HasChange("tags") {
				model.Tags = pointer.To(state.Tags)
			}

			if metadata.ResourceData.HasChange("virtual_network_subnet_id") {
				subnetId := metadata.ResourceData.Get("virtual_network_subnet_id").(string)
				if subnetId == "" {
					if _, err := client.DeleteSwiftVirtualNetwork(ctx, *id); err != nil {
						return fmt.Errorf("removing `virtual_network_subnet_id` association for %s: %+v", *id, err)
					}
					var empty *string
					model.Properties.VirtualNetworkSubnetId = empty
				} else {
					model.Properties.VirtualNetworkSubnetId = pointer.To(subnetId)
				}
			}

			if metadata.ResourceData.HasChange("storage_account") {
				storageAccountUpdate := helpers.ExpandStorageConfig(state.StorageAccounts)
				if _, err := client.UpdateAzureStorageAccounts(ctx, *id, *storageAccountUpdate); err != nil {
					return fmt.Errorf("updating Storage Accounts for Windows %s: %+v", *id, err)
				}
			}

			storageString := state.StorageAccountName
			if !state.StorageUsesMSI {
				if state.StorageKeyVaultSecretID != "" {
					storageString = fmt.Sprintf(helpers.StorageStringFmtKV, state.StorageKeyVaultSecretID)
				} else {
					storageString = fmt.Sprintf(helpers.StorageStringFmt, state.StorageAccountName, state.StorageAccountKey, *storageDomainSuffix)
				}
			}

			if sendContentSettings {
				appSettingsResp, err := client.ListApplicationSettings(ctx, *id)
				if err != nil {
					return fmt.Errorf("reading App Settings for Windows %s: %+v", *id, err)
				}
				if state.AppSettings == nil {
					state.AppSettings = make(map[string]string)
				}
				state.AppSettings = helpers.ParseContentSettings(appSettingsResp.Model, state.AppSettings)

				if !state.StorageUsesMSI {
					suffix := uuid.New().String()[0:4]
					_, contentOverVnetEnabled := state.AppSettings["WEBSITE_CONTENTOVERVNET"]
					_, contentSharePresent := state.AppSettings["WEBSITE_CONTENTSHARE"]
					if _, contentShareConnectionStringPresent := state.AppSettings["WEBSITE_CONTENTAZUREFILECONNECTIONSTRING"]; !contentShareConnectionStringPresent {
						state.AppSettings["WEBSITE_CONTENTAZUREFILECONNECTIONSTRING"] = storageString
					}

					if !contentSharePresent {
						if contentOverVnetEnabled {
							return fmt.Errorf("the value of WEBSITE_CONTENTSHARE must be set to a predefined share when the storage account is restricted to a virtual network")
						}
						state.AppSettings["WEBSITE_CONTENTSHARE"] = fmt.Sprintf("%s-%s", strings.ToLower(state.Name), suffix)
					}
				} else {
					if _, present := state.AppSettings["AzureWebJobsStorage__accountName"]; !present {
						state.AppSettings["AzureWebJobsStorage__accountName"] = storageString
					}
				}
			}

			// Note: We process this regardless to give us a "clean" view of service-side app_settings, so we can reconcile the user-defined entries later
			siteConfig, err := helpers.ExpandSiteConfigWindowsFunctionApp(state.SiteConfig, model.Properties.SiteConfig, metadata, state.FunctionExtensionsVersion, storageString, state.StorageUsesMSI)
			if err != nil {
				return fmt.Errorf("expanding Site Config for Windows %s: %+v", id, err)
			}

			if state.BuiltinLogging {
				if state.AppSettings == nil && !state.StorageUsesMSI {
					state.AppSettings = make(map[string]string)
				}
				if !state.StorageUsesMSI {
					state.AppSettings["AzureWebJobsDashboard"] = storageString
				} else {
					state.AppSettings["AzureWebJobsDashboard__accountName"] = state.StorageAccountName
				}
			}

			if metadata.ResourceData.HasChange("site_config") {
				model.Properties.SiteConfig = siteConfig
				model.Properties.VnetRouteAllEnabled = model.Properties.SiteConfig.VnetRouteAllEnabled
			}

			model.Properties.SiteConfig.AppSettings = helpers.MergeUserAppSettings(siteConfig.AppSettings, state.AppSettings)

			if metadata.ResourceData.HasChange("public_network_access_enabled") {
				pna := helpers.PublicNetworkAccessEnabled
				if !state.PublicNetworkAccess {
					pna = helpers.PublicNetworkAccessDisabled
				}

				// (@jackofallops) - Values appear to need to be set in both SiteProperties and SiteConfig for now? https://github.com/Azure/azure-rest-api-specs/issues/24681
				model.Properties.PublicNetworkAccess = pointer.To(pna)
				model.Properties.SiteConfig.PublicNetworkAccess = model.Properties.PublicNetworkAccess
			}

			if err := client.CreateOrUpdateThenPoll(ctx, *id, model); err != nil {
				return fmt.Errorf("updating Windows %s: %+v", id, err)
			}

			if metadata.ResourceData.HasChange("ftp_publish_basic_authentication_enabled") {
				sitePolicy := webapps.CsmPublishingCredentialsPoliciesEntity{
					Properties: &webapps.CsmPublishingCredentialsPoliciesEntityProperties{
						Allow: state.PublishingFTPBasicAuthEnabled,
					},
				}
				if _, err := client.UpdateFtpAllowed(ctx, *id, sitePolicy); err != nil {
					return fmt.Errorf("setting basic auth for ftp publishing credentials for %s: %+v", id, err)
				}
			}

			if metadata.ResourceData.HasChange("webdeploy_publish_basic_authentication_enabled") {
				sitePolicy := webapps.CsmPublishingCredentialsPoliciesEntity{
					Properties: &webapps.CsmPublishingCredentialsPoliciesEntityProperties{
						Allow: state.PublishingDeployBasicAuthEnabled,
					},
				}
				if _, err := client.UpdateScmAllowed(ctx, *id, sitePolicy); err != nil {
					return fmt.Errorf("setting basic auth for deploy publishing credentials for %s: %+v", id, err)
				}
			}

			if _, err := client.UpdateConfiguration(ctx, *id, webapps.SiteConfigResource{Properties: model.Properties.SiteConfig}); err != nil {
				return fmt.Errorf("updating Site Config for Windows %s: %+v", id, err)
			}

			if metadata.ResourceData.HasChange("connection_string") {
				connectionStringUpdate := helpers.ExpandConnectionStrings(state.ConnectionStrings)
				if connectionStringUpdate.Properties == nil {
					connectionStringUpdate.Properties = &map[string]webapps.ConnStringValueTypePair{}
				}
				if _, err := client.UpdateConnectionStrings(ctx, *id, *connectionStringUpdate); err != nil {
					return fmt.Errorf("updating Connection Strings for Windows %s: %+v", id, err)
				}
			}

			if metadata.ResourceData.HasChange("sticky_settings") {
				emptySlice := make([]string, 0)
				stickySettings := helpers.ExpandStickySettings(state.StickySettings)
				stickySettingsUpdate := webapps.SlotConfigNamesResource{
					Properties: &webapps.SlotConfigNames{
						AppSettingNames:       &emptySlice,
						ConnectionStringNames: &emptySlice,
					},
				}

				if stickySettings != nil {
					if stickySettings.AppSettingNames != nil {
						stickySettingsUpdate.Properties.AppSettingNames = stickySettings.AppSettingNames
					}
					if stickySettings.ConnectionStringNames != nil {
						stickySettingsUpdate.Properties.ConnectionStringNames = stickySettings.ConnectionStringNames
					}
				}

				if _, err := client.UpdateSlotConfigurationNames(ctx, *id, stickySettingsUpdate); err != nil {
					return fmt.Errorf("updating Sticky Settings for Windows %s: %+v", id, err)
				}
			}

			updateLogs := false

			if metadata.ResourceData.HasChange("auth_settings") {
				authUpdate := helpers.ExpandAuthSettings(state.AuthSettings)
				// (@jackofallops) - in the case of a removal of this block, we need to zero these settings
				if authUpdate.Properties == nil {
					authUpdate.Properties = &webapps.SiteAuthSettingsProperties{
						Enabled:                           pointer.To(false),
						ClientSecret:                      pointer.To(""),
						ClientSecretSettingName:           pointer.To(""),
						ClientSecretCertificateThumbprint: pointer.To(""),
						GoogleClientSecret:                pointer.To(""),
						FacebookAppSecret:                 pointer.To(""),
						GitHubClientSecret:                pointer.To(""),
						TwitterConsumerSecret:             pointer.To(""),
						MicrosoftAccountClientSecret:      pointer.To(""),
					}
					updateLogs = true
				}
				if _, err := client.UpdateAuthSettings(ctx, *id, *authUpdate); err != nil {
					return fmt.Errorf("updating Auth Settings for Windows %s: %+v", id, err)
				}
			}

			if metadata.ResourceData.HasChange("auth_settings_v2") {
				authV2Update := helpers.ExpandAuthV2Settings(state.AuthV2Settings)
				if _, err := client.UpdateAuthSettingsV2(ctx, *id, *authV2Update); err != nil {
					return fmt.Errorf("updating AuthV2 Settings for Windows %s: %+v", id, err)
				}
				updateLogs = true
			}

			if metadata.ResourceData.HasChange("backup") {
				backupUpdate, err := helpers.ExpandBackupConfig(state.Backup)
				if err != nil {
					return fmt.Errorf("expanding backup configuration for Windows %s: %+v", *id, err)
				}

				if backupUpdate.Properties == nil {
					if _, err := client.DeleteBackupConfiguration(ctx, *id); err != nil {
						return fmt.Errorf("removing Backup Settings for Windows %s: %+v", id, err)
					}
				} else {
					if _, err := client.UpdateBackupConfiguration(ctx, *id, *backupUpdate); err != nil {
						return fmt.Errorf("updating Backup Settings for Windows %s: %+v", id, err)
					}
				}
			}

			if metadata.ResourceData.HasChange("site_config.0.app_service_logs") || updateLogs {
				appServiceLogs := helpers.ExpandFunctionAppAppServiceLogs(state.SiteConfig[0].AppServiceLogs)
				if _, err := client.UpdateDiagnosticLogsConfig(ctx, *id, appServiceLogs); err != nil {
					return fmt.Errorf("updating App Service Log Settings for %s: %+v", id, err)
				}
			}

			if metadata.ResourceData.HasChange("zip_deploy_file") {
				if err = helpers.GetCredentialsAndPublish(ctx, client, *id, state.ZipDeployFile); err != nil {
					return err
				}
			}

			if metadata.ResourceData.HasChange("push_settings") {
				// need to connect to notification hub before trying to enabled push
				isNotificationHubConnected, err := helpers.IsNotificationHubConnectedForAppService(ctx, client, id.ResourceGroup, id.SiteName)
				if err != nil {
					return fmt.Errorf("checking required notification hub key error: %+v", err)
				}
				pushSettings, err := helpers.ExpandPushSetting(state.PushSetting, isNotificationHubConnected)
				if err != nil {
					return fmt.Errorf("expanding push setting for windows function app error: %+v", err)
				}
				if _, err := client.UpdateSitePushSettings(ctx, id.ResourceGroup, id.SiteName, pushSettings); err != nil {
					return fmt.Errorf("updating push setting error: %+v", err)
				}
			}

			return nil
		},
	}
}

func (r WindowsFunctionAppResource) CustomImporter() sdk.ResourceRunFunc {
	return func(ctx context.Context, metadata sdk.ResourceMetaData) error {
		client := metadata.Client.AppService.WebAppsClient
		servicePlanClient := metadata.Client.AppService.ServicePlanClient

		id, err := commonids.ParseFunctionAppID(metadata.ResourceData.Id())
		if err != nil {
			return err
		}
		site, err := client.Get(ctx, *id)
		if err != nil || site.Model == nil || site.Model.Properties == nil {
			return fmt.Errorf("reading Windows %s: %+v", id, err)
		}
		props := site.Model.Properties
		if props.ServerFarmId == nil {
			return fmt.Errorf("determining Service Plan ID for Windows %s: %+v", id, err)
		}
		servicePlanId, err := commonids.ParseAppServicePlanIDInsensitively(pointer.From(props.ServerFarmId))
		if err != nil {
			return err
		}

		sp, err := servicePlanClient.Get(ctx, *servicePlanId)
		if err != nil || sp.Model == nil || sp.Model.Kind == nil {
			return fmt.Errorf("reading Service Plan for Windows %s: %+v", id, err)
		}

		if strings.Contains(strings.ToLower(*sp.Model.Kind), "Windows") {
			return fmt.Errorf("specified Service Plan is not a Windows Functionapp plan")
		}

		return nil
	}
}

func (r WindowsFunctionAppResource) CustomizeDiff() sdk.ResourceFunc {
	return sdk.ResourceFunc{
		Timeout: 5 * time.Minute,
		Func: func(ctx context.Context, metadata sdk.ResourceMetaData) error {
			client := metadata.Client.AppService.ServicePlanClient
			rd := metadata.ResourceDiff

			if rd.HasChange("service_plan_id") {
				currentPlanIdRaw, newPlanIdRaw := rd.GetChange("service_plan_id")
				if newPlanIdRaw.(string) == "" {
					// Plans creating a new service_plan inline will be empty as `Computed` known after apply
					return nil
				}
				newPlanId, err := commonids.ParseAppServicePlanID(newPlanIdRaw.(string))
				if err != nil {
					return fmt.Errorf("reading new plan id %+v", err)
				}

				var currentTierIsDynamic, newTierIsDynamic, newTierIsBasic bool

				newPlan, err := client.Get(ctx, *newPlanId)
				if err != nil || newPlan.Model == nil {
					return fmt.Errorf("could not read new Service Plan to check tier %s: %+v", newPlanId, err)
				}
				if planSku := newPlan.Model.Sku; planSku != nil {
					if tier := planSku.Tier; tier != nil {
						newTierIsDynamic = strings.EqualFold(*tier, "dynamic")
						newTierIsBasic = strings.EqualFold(*tier, "basic")
					}
				}

				if _, ok := rd.GetOk("backup"); ok && newTierIsDynamic {
					return fmt.Errorf("cannot specify backup configuration for Dynamic tier Service Plans, Standard or higher is required")
				}
				if _, ok := rd.GetOk("backup"); ok && newTierIsBasic {
					return fmt.Errorf("cannot specify backup configuration for Basic tier Service Plans, Standard or higher is required")
				}

				if strings.EqualFold(currentPlanIdRaw.(string), newPlanIdRaw.(string)) || currentPlanIdRaw == "" {
					// State migration escape for correcting case in serverFarms
					// change of case here will not move the app to a new Service Plan
					return nil
				}
				// Service Plans can only be updated in place when both New and Existing are not Dynamic
				if currentPlanIdRaw.(string) != "" {
					currentPlanId, err := commonids.ParseAppServicePlanID(currentPlanIdRaw.(string))
					if err != nil {
						return fmt.Errorf("reading existing plan id %+v", err)
					}

					currentPlan, err := client.Get(ctx, *currentPlanId)
					if err != nil || currentPlan.Model == nil {
						return fmt.Errorf("could not read current Service Plan to check tier %s: %+v", currentPlanId, err)
					}

					if planSku := currentPlan.Model.Sku; planSku != nil {
						if tier := planSku.Tier; tier != nil {
							currentTierIsDynamic = strings.EqualFold(*tier, "dynamic")
						}
					}

					if currentTierIsDynamic || newTierIsDynamic {
						if err := rd.ForceNew("service_plan_id"); err != nil {
							return err
						}
					}
				}
			}
			return nil
		},
	}
}

func (m *WindowsFunctionAppModel) unpackWindowsFunctionAppSettings(input *webapps.StringDictionary, metadata sdk.ResourceMetaData) {
	if input == nil || input.Properties == nil {
		return
	}

	appSettings := make(map[string]string)
	var dockerSettings helpers.ApplicationStackDocker
	m.BuiltinLogging = false

	for k, v := range *input.Properties {
		switch k {
		case "FUNCTIONS_EXTENSION_VERSION":
			m.FunctionExtensionsVersion = v

		case "WEBSITE_NODE_DEFAULT_VERSION":
			if len(m.SiteConfig[0].ApplicationStack) == 0 {
				m.SiteConfig[0].ApplicationStack = []helpers.ApplicationStackWindowsFunctionApp{{}}
			}
			m.SiteConfig[0].ApplicationStack[0].NodeVersion = v
		case "WEBSITE_CONTENTAZUREFILECONNECTIONSTRING":
			if _, ok := metadata.ResourceData.GetOk("app_settings.WEBSITE_CONTENTAZUREFILECONNECTIONSTRING"); ok {
				appSettings[k] = v
			}

		case "WEBSITE_CONTENTSHARE":
			if _, ok := metadata.ResourceData.GetOk("app_settings.WEBSITE_CONTENTSHARE"); ok {
				appSettings[k] = v
			}

		case "WEBSITE_HTTPLOGGING_RETENTION_DAYS":
		case "FUNCTIONS_WORKER_RUNTIME":
			if _, ok := metadata.ResourceData.GetOk("app_settings.FUNCTIONS_WORKER_RUNTIME"); ok {
				appSettings[k] = v
			}
			switch v {
			case "dotnet-isolated":
				m.SiteConfig[0].ApplicationStack[0].DotNetIsolated = true
			case "custom":
				m.SiteConfig[0].ApplicationStack[0].CustomHandler = true

			}

		case "DOCKER_REGISTRY_SERVER_URL":
			dockerSettings.RegistryURL = v

		case "DOCKER_REGISTRY_SERVER_USERNAME":
			dockerSettings.RegistryUsername = v

		case "DOCKER_REGISTRY_SERVER_PASSWORD":
			dockerSettings.RegistryPassword = v

		case "APPINSIGHTS_INSTRUMENTATIONKEY":
			m.SiteConfig[0].AppInsightsInstrumentationKey = v

		case "APPLICATIONINSIGHTS_CONNECTION_STRING":
			m.SiteConfig[0].AppInsightsConnectionString = v

		case "AzureWebJobsStorage":
			if strings.HasPrefix(v, "@Microsoft.KeyVault") {
				trimmed := strings.TrimPrefix(strings.TrimSuffix(v, ")"), "@Microsoft.KeyVault(SecretUri=")
				m.StorageKeyVaultSecretID = trimmed
			} else {
				m.StorageAccountName, m.StorageAccountKey = helpers.ParseWebJobsStorageString(v)
			}

		case "AzureWebJobsDashboard":
			m.BuiltinLogging = true

		case "WEBSITE_HEALTHCHECK_MAXPINGFAILURES":
			i, _ := strconv.Atoi(v)
			m.SiteConfig[0].HealthCheckEvictionTime = int64(i)

		case "AzureWebJobsStorage__accountName":
			m.StorageUsesMSI = true
			m.StorageAccountName = v

		case "AzureWebJobsDashboard__accountName":
			m.BuiltinLogging = true

		case "WEBSITE_VNET_ROUTE_ALL":
			// Filter out - handled by site_config setting `vnet_route_all_enabled`

		default:
			appSettings[k] = v
		}
	}

	m.AppSettings = appSettings
}

func (r WindowsFunctionAppResource) StateUpgraders() sdk.StateUpgradeData {
	return sdk.StateUpgradeData{
		SchemaVersion: 1,
		Upgraders: map[int]pluginsdk.StateUpgrade{
			0: migration.WindowsFunctionAppV0toV1{},
		},
	}
}<|MERGE_RESOLUTION|>--- conflicted
+++ resolved
@@ -45,12 +45,12 @@
 	StorageUsesMSI          bool   `tfschema:"storage_uses_managed_identity"` // Storage uses MSI not account key
 	StorageKeyVaultSecretID string `tfschema:"storage_key_vault_secret_id"`
 
-<<<<<<< HEAD
 	AppSettings                      map[string]string                      `tfschema:"app_settings"`
 	StickySettings                   []helpers.StickySettings               `tfschema:"sticky_settings"`
 	AuthSettings                     []helpers.AuthSettings                 `tfschema:"auth_settings"`
 	AuthV2Settings                   []helpers.AuthV2Settings               `tfschema:"auth_settings_v2"`
 	Backup                           []helpers.Backup                       `tfschema:"backup"` // Not supported on Dynamic or Basic plans
+	PushSetting                 []helpers.PushSetting                  `tfschema:"push_settings"`
 	BuiltinLogging                   bool                                   `tfschema:"builtin_logging_enabled"`
 	ClientCertEnabled                bool                                   `tfschema:"client_certificate_enabled"`
 	ClientCertMode                   string                                 `tfschema:"client_certificate_mode"`
@@ -70,31 +70,6 @@
 	ZipDeployFile                    string                                 `tfschema:"zip_deploy_file"`
 	PublishingDeployBasicAuthEnabled bool                                   `tfschema:"webdeploy_publish_basic_authentication_enabled"`
 	PublishingFTPBasicAuthEnabled    bool                                   `tfschema:"ftp_publish_basic_authentication_enabled"`
-=======
-	AppSettings                 map[string]string                      `tfschema:"app_settings"`
-	StickySettings              []helpers.StickySettings               `tfschema:"sticky_settings"`
-	AuthSettings                []helpers.AuthSettings                 `tfschema:"auth_settings"`
-	AuthV2Settings              []helpers.AuthV2Settings               `tfschema:"auth_settings_v2"`
-	Backup                      []helpers.Backup                       `tfschema:"backup"` // Not supported on Dynamic or Basic plans
-	PushSetting                 []helpers.PushSetting                  `tfschema:"push_settings"`
-	BuiltinLogging              bool                                   `tfschema:"builtin_logging_enabled"`
-	ClientCertEnabled           bool                                   `tfschema:"client_certificate_enabled"`
-	ClientCertMode              string                                 `tfschema:"client_certificate_mode"`
-	ClientCertExclusionPaths    string                                 `tfschema:"client_certificate_exclusion_paths"`
-	ConnectionStrings           []helpers.ConnectionString             `tfschema:"connection_string"`
-	DailyMemoryTimeQuota        int                                    `tfschema:"daily_memory_time_quota"`
-	Enabled                     bool                                   `tfschema:"enabled"`
-	FunctionExtensionsVersion   string                                 `tfschema:"functions_extension_version"`
-	ForceDisableContentShare    bool                                   `tfschema:"content_share_force_disabled"`
-	HttpsOnly                   bool                                   `tfschema:"https_only"`
-	KeyVaultReferenceIdentityID string                                 `tfschema:"key_vault_reference_identity_id"`
-	PublicNetworkAccess         bool                                   `tfschema:"public_network_access_enabled"`
-	SiteConfig                  []helpers.SiteConfigWindowsFunctionApp `tfschema:"site_config"`
-	StorageAccounts             []helpers.StorageAccount               `tfschema:"storage_account"`
-	Tags                        map[string]string                      `tfschema:"tags"`
-	VirtualNetworkSubnetID      string                                 `tfschema:"virtual_network_subnet_id"`
-	ZipDeployFile               string                                 `tfschema:"zip_deploy_file"`
->>>>>>> b731e26d
 
 	// Computed
 	CustomDomainVerificationId    string   `tfschema:"custom_domain_verification_id"`
@@ -672,8 +647,6 @@
 				}
 			}
 
-<<<<<<< HEAD
-=======
 			// need to connect to notification hub before trying to enabled push
 			isNotificationHubConnected, err := helpers.IsNotificationHubConnectedForAppService(ctx, client, id.ResourceGroup, id.SiteName)
 			if err != nil {
@@ -690,8 +663,6 @@
 				}
 			}
 
-			metadata.SetID(id)
->>>>>>> b731e26d
 			return nil
 		},
 	}
@@ -760,16 +731,12 @@
 				}
 			}
 
-<<<<<<< HEAD
+			pushSetting, err := client.ListSitePushSettings(ctx, id.ResourceGroup, id.SiteName)
+			if err != nil {
+				return fmt.Errorf("reading push setting for Windows %s: %+v", id, err)
+			}
+
 			logs, err := client.GetDiagnosticLogsConfiguration(ctx, *id)
-=======
-			pushSetting, err := client.ListSitePushSettings(ctx, id.ResourceGroup, id.SiteName)
-			if err != nil {
-				return fmt.Errorf("reading push setting for Windows %s: %+v", id, err)
-			}
-
-			logs, err := client.GetDiagnosticLogsConfiguration(ctx, id.ResourceGroup, id.SiteName)
->>>>>>> b731e26d
 			if err != nil {
 				return fmt.Errorf("reading logs configuration for Windows %s: %+v", id, err)
 			}
@@ -849,12 +816,24 @@
 					return fmt.Errorf("making Read request on AzureRM Function App Configuration %q: %+v", id.SiteName, err)
 				}
 
-<<<<<<< HEAD
 				siteConfig, err := helpers.FlattenSiteConfigWindowsFunctionApp(configResp.Model.Properties)
 				if err != nil {
 					return fmt.Errorf("reading Site Config for Windows %s: %+v", id, err)
 				}
-=======
+
+				state.SiteConfig = []helpers.SiteConfigWindowsFunctionApp{*siteConfig}
+
+				state.unpackWindowsFunctionAppSettings(appSettingsResp.Model, metadata)
+
+				state.ConnectionStrings = helpers.FlattenConnectionStrings(connectionStrings.Model)
+
+				state.SiteCredentials = helpers.FlattenSiteCredentials(siteCredentials)
+
+				state.AuthSettings = helpers.FlattenAuthSettings(auth.Model)
+
+				state.AuthV2Settings = helpers.FlattenAuthV2Settings(authV2)
+
+
 			pushes, err := helpers.FlattenPushSetting(pushSetting, metadata)
 			if err != nil {
 				return fmt.Errorf("reading push setting error: %+v", err)
@@ -862,20 +841,6 @@
 			state.PushSetting = pushes
 
 			state.SiteConfig[0].AppServiceLogs = helpers.FlattenFunctionAppAppServiceLogs(logs)
->>>>>>> b731e26d
-
-				state.SiteConfig = []helpers.SiteConfigWindowsFunctionApp{*siteConfig}
-
-				state.unpackWindowsFunctionAppSettings(appSettingsResp.Model, metadata)
-
-				state.ConnectionStrings = helpers.FlattenConnectionStrings(connectionStrings.Model)
-
-				state.SiteCredentials = helpers.FlattenSiteCredentials(siteCredentials)
-
-				state.AuthSettings = helpers.FlattenAuthSettings(auth.Model)
-
-				state.AuthV2Settings = helpers.FlattenAuthV2Settings(authV2)
-
 				state.Backup = helpers.FlattenBackupConfig(backup.Model)
 
 				state.SiteConfig[0].AppServiceLogs = helpers.FlattenFunctionAppAppServiceLogs(logs.Model)
