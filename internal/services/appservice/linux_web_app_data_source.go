// Copyright (c) HashiCorp, Inc.
// SPDX-License-Identifier: MPL-2.0

package appservice

import (
	"context"
	"fmt"
	"strings"
	"time"

	"github.com/hashicorp/go-azure-helpers/lang/pointer"
	"github.com/hashicorp/go-azure-helpers/lang/response"
	"github.com/hashicorp/go-azure-helpers/resourcemanager/commonids"
	"github.com/hashicorp/go-azure-helpers/resourcemanager/commonschema"
	"github.com/hashicorp/go-azure-helpers/resourcemanager/identity"
	"github.com/hashicorp/go-azure-helpers/resourcemanager/location"
	"github.com/hashicorp/go-azure-sdk/resource-manager/web/2023-01-01/webapps"
	"github.com/hashicorp/terraform-provider-azurerm/internal/sdk"
	"github.com/hashicorp/terraform-provider-azurerm/internal/services/appservice/helpers"
	"github.com/hashicorp/terraform-provider-azurerm/internal/services/appservice/validate"
	"github.com/hashicorp/terraform-provider-azurerm/internal/tags"
	"github.com/hashicorp/terraform-provider-azurerm/internal/tf/pluginsdk"
)

type LinuxWebAppDataSource struct{}

type LinuxWebAppDataSourceModel struct {
	Name                             string                                     `tfschema:"name"`
	ResourceGroup                    string                                     `tfschema:"resource_group_name"`
	Location                         string                                     `tfschema:"location"`
	ServicePlanId                    string                                     `tfschema:"service_plan_id"`
	AppSettings                      map[string]string                          `tfschema:"app_settings"`
	AuthSettings                     []helpers.AuthSettings                     `tfschema:"auth_settings"`
	AuthV2Settings                   []helpers.AuthV2Settings                   `tfschema:"auth_settings_v2"`
	Availability                     string                                     `tfschema:"availability"`
	Backup                           []helpers.Backup                           `tfschema:"backup"`
	ClientAffinityEnabled            bool                                       `tfschema:"client_affinity_enabled"`
	ClientCertEnabled                bool                                       `tfschema:"client_certificate_enabled"`
	ClientCertMode                   string                                     `tfschema:"client_certificate_mode"`
	ClientCertExclusionPaths         string                                     `tfschema:"client_certificate_exclusion_paths"`
	Enabled                          bool                                       `tfschema:"enabled"`
	HttpsOnly                        bool                                       `tfschema:"https_only"`
	KeyVaultReferenceIdentityID      string                                     `tfschema:"key_vault_reference_identity_id"`
	LogsConfig                       []helpers.LogsConfig                       `tfschema:"logs"`
	MetaData                         map[string]string                          `tfschema:"app_metadata"`
	SiteConfig                       []helpers.SiteConfigLinux                  `tfschema:"site_config"`
	StickySettings                   []helpers.StickySettings                   `tfschema:"sticky_settings"`
	StorageAccounts                  []helpers.StorageAccount                   `tfschema:"storage_account"`
	ConnectionStrings                []helpers.ConnectionString                 `tfschema:"connection_string"`
	Tags                             map[string]string                          `tfschema:"tags"`
	CustomDomainVerificationId       string                                     `tfschema:"custom_domain_verification_id"`
	HostingEnvId                     string                                     `tfschema:"hosting_environment_id"`
	DefaultHostname                  string                                     `tfschema:"default_hostname"`
	Kind                             string                                     `tfschema:"kind"`
	Identity                         []identity.ModelSystemAssignedUserAssigned `tfschema:"identity"`
	OutboundIPAddresses              string                                     `tfschema:"outbound_ip_addresses"`
	OutboundIPAddressList            []string                                   `tfschema:"outbound_ip_address_list"`
	PossibleOutboundIPAddresses      string                                     `tfschema:"possible_outbound_ip_addresses"`
	PossibleOutboundIPAddressList    []string                                   `tfschema:"possible_outbound_ip_address_list"`
	PublicNetworkAccess              bool                                       `tfschema:"public_network_access_enabled"`
	Usage                            string                                     `tfschema:"usage"`
	PublishingDeployBasicAuthEnabled bool                                       `tfschema:"webdeploy_publish_basic_authentication_enabled"`
	PublishingFTPBasicAuthEnabled    bool                                       `tfschema:"ftp_publish_basic_authentication_enabled"`
	SiteCredentials                  []helpers.SiteCredential                   `tfschema:"site_credential"`
	VirtualNetworkSubnetID           string                                     `tfschema:"virtual_network_subnet_id"`
}

var _ sdk.DataSource = LinuxWebAppDataSource{}

func (r LinuxWebAppDataSource) ModelObject() interface{} {
	return &LinuxWebAppDataSourceModel{}
}

func (r LinuxWebAppDataSource) ResourceType() string {
	return "azurerm_linux_web_app"
}

func (r LinuxWebAppDataSource) Arguments() map[string]*pluginsdk.Schema {
	return map[string]*pluginsdk.Schema{
		"name": {
			Type:         pluginsdk.TypeString,
			Required:     true,
			ValidateFunc: validate.WebAppName,
		},

		"resource_group_name": commonschema.ResourceGroupNameForDataSource(),
	}
}

func (r LinuxWebAppDataSource) Attributes() map[string]*pluginsdk.Schema {
	return map[string]*pluginsdk.Schema{
		"location": commonschema.LocationComputed(),

		"app_metadata": {
			Type:     pluginsdk.TypeMap,
			Computed: true,
			Elem: &pluginsdk.Schema{
				Type: pluginsdk.TypeString,
			},
		},

		"app_settings": {
			Type:     pluginsdk.TypeMap,
			Computed: true,
			Elem: &pluginsdk.Schema{
				Type: pluginsdk.TypeString,
			},
		},

		"availability": {
			Type:     pluginsdk.TypeString,
			Computed: true,
		},

		"auth_settings": helpers.AuthSettingsSchemaComputed(),

		"auth_settings_v2": helpers.AuthV2SettingsComputedSchema(),

		"backup": helpers.BackupSchemaComputed(),

		"client_affinity_enabled": {
			Type:     pluginsdk.TypeBool,
			Computed: true,
		},

		"client_certificate_enabled": {
			Type:     pluginsdk.TypeBool,
			Computed: true,
		},

		"client_certificate_mode": {
			Type:     pluginsdk.TypeString,
			Computed: true,
		},

		"client_certificate_exclusion_paths": {
			Type:        pluginsdk.TypeString,
			Computed:    true,
			Description: "Paths to exclude when using client certificates, separated by ;",
		},

		"connection_string": helpers.ConnectionStringSchemaComputed(),

		"custom_domain_verification_id": {
			Type:      pluginsdk.TypeString,
			Computed:  true,
			Sensitive: true,
		},

		"default_hostname": {
			Type:     pluginsdk.TypeString,
			Computed: true,
		},

		"hosting_environment_id": {
			Type:     pluginsdk.TypeString,
			Computed: true,
		},

		"enabled": {
			Type:     pluginsdk.TypeBool,
			Computed: true,
		},

		"https_only": {
			Type:     pluginsdk.TypeBool,
			Computed: true,
		},

		"identity": commonschema.SystemAssignedUserAssignedIdentityComputed(),

		"key_vault_reference_identity_id": {
			Type:     pluginsdk.TypeString,
			Computed: true,
		},

		"kind": {
			Type:     pluginsdk.TypeString,
			Computed: true,
		},

		"logs": helpers.LogsConfigSchemaComputed(),

		"outbound_ip_addresses": {
			Type:     pluginsdk.TypeString,
			Computed: true,
		},

		"outbound_ip_address_list": {
			Type:     pluginsdk.TypeList,
			Computed: true,
			Elem: &pluginsdk.Schema{
				Type: pluginsdk.TypeString,
			},
		},

		"possible_outbound_ip_addresses": {
			Type:     pluginsdk.TypeString,
			Computed: true,
		},

		"possible_outbound_ip_address_list": {
			Type:     pluginsdk.TypeList,
			Computed: true,
			Elem: &pluginsdk.Schema{
				Type: pluginsdk.TypeString,
			},
		},

		"usage": {
			Type:     pluginsdk.TypeString,
			Computed: true,
		},

		"public_network_access_enabled": {
			Type:     pluginsdk.TypeBool,
			Computed: true,
		},

		"site_credential": helpers.SiteCredentialSchema(),

		"webdeploy_publish_basic_authentication_enabled": {
			Type:     pluginsdk.TypeBool,
			Computed: true,
		},

		"ftp_publish_basic_authentication_enabled": {
			Type:     pluginsdk.TypeBool,
			Computed: true,
		},

		"service_plan_id": {
			Type:     pluginsdk.TypeString,
			Computed: true,
		},

		"site_config": helpers.SiteConfigSchemaLinuxComputed(),

		"storage_account": helpers.StorageAccountSchemaComputed(),

		"sticky_settings": helpers.StickySettingsComputedSchema(),

		"tags": tags.SchemaDataSource(),

		"virtual_network_subnet_id": {
			Type:     pluginsdk.TypeString,
			Computed: true,
		},
	}
}

func (r LinuxWebAppDataSource) Read() sdk.ResourceFunc {
	return sdk.ResourceFunc{
		Timeout: 5 * time.Minute,
		Func: func(ctx context.Context, metadata sdk.ResourceMetaData) error {
			client := metadata.Client.AppService.WebAppsClient
			subscriptionId := metadata.Client.Account.SubscriptionId

			var webApp LinuxWebAppDataSourceModel
			if err := metadata.Decode(&webApp); err != nil {
				return err
			}

			baseID := commonids.NewAppServiceID(subscriptionId, webApp.ResourceGroup, webApp.Name)
			id, err := commonids.ParseWebAppID(baseID.ID())
			if err != nil {
				return err
			}

			existing, err := client.Get(ctx, *id)
			if err != nil {
				if response.WasNotFound(existing.HttpResponse) {
					return fmt.Errorf("Linux %s not found", *id)
				}
				return fmt.Errorf("retreiving Linux %s: %+v", id, err)
			}

			webAppSiteConfig, err := client.GetConfiguration(ctx, *id)
			if err != nil {
				return fmt.Errorf("reading Site Config for Linux %s: %+v", id, err)
			}

			auth, err := client.GetAuthSettings(ctx, *id)
			if err != nil {
				return fmt.Errorf("reading Auth Settings for Linux %s: %+v", id, err)
			}

			var authV2 webapps.SiteAuthSettingsV2
			authV2Resp, err := client.GetAuthSettingsV2(ctx, *id)
			if err != nil {
				return fmt.Errorf("reading authV2 settings for Linux %s: %+v", id, err)
			}
			authV2 = *authV2Resp.Model

			backup, err := client.GetBackupConfiguration(ctx, *id)
			if err != nil {
				if !response.WasNotFound(backup.HttpResponse) {
					return fmt.Errorf("reading Backup Settings for Linux %s: %+v", id, err)
				}
			}

			logsConfig, err := client.GetDiagnosticLogsConfiguration(ctx, *id)
			if err != nil {
				return fmt.Errorf("reading Diagnostic Logs information for Linux %s: %+v", id, err)
			}

			appSettings, err := client.ListApplicationSettings(ctx, *id)
			if err != nil {
				return fmt.Errorf("reading App Settings for Linux %s: %+v", id, err)
			}

			storageAccounts, err := client.ListAzureStorageAccounts(ctx, *id)
			if err != nil {
				return fmt.Errorf("reading Storage Account information for Linux %s: %+v", id, err)
			}

			connectionStrings, err := client.ListConnectionStrings(ctx, *id)
			if err != nil {
				return fmt.Errorf("reading Connection String information for Linux %s: %+v", id, err)
			}

			stickySettings, err := client.ListSlotConfigurationNames(ctx, *id)
			if err != nil {
				return fmt.Errorf("reading Sticky Settings for Linux %s: %+v", id, err)
			}

			siteCredentials, err := helpers.ListPublishingCredentials(ctx, client, *id)
			if err != nil {
				return fmt.Errorf("listing Site Publishing Credential information for %s: %+v", id, err)
			}

			basicAuthFTP := true
			if basicAuthFTPResp, err := client.GetFtpAllowed(ctx, *id); err != nil && basicAuthFTPResp.Model != nil {
				return fmt.Errorf("retrieving state of FTP Basic Auth for %s: %+v", id, err)
			} else if csmProps := basicAuthFTPResp.Model.Properties; csmProps != nil {
				basicAuthFTP = csmProps.Allow
			}

			basicAuthWebDeploy := true
			if basicAuthWebDeployResp, err := client.GetScmAllowed(ctx, *id); err != nil && basicAuthWebDeployResp.Model != nil {
				return fmt.Errorf("retrieving state of WebDeploy Basic Auth for %s: %+v", id, err)
			} else if csmProps := basicAuthWebDeployResp.Model.Properties; csmProps != nil {
				basicAuthWebDeploy = csmProps.Allow
			}

<<<<<<< HEAD
			userSetDefault := false
			if len(metadata.ResourceData.Get("auth_settings").([]interface{})) > 0 {
				userSetDefault = true
			}
			webApp.AuthSettings = helpers.FlattenAuthSettings(auth, userSetDefault)

=======
			webApp.PublishingFTPBasicAuthEnabled = basicAuthFTP
			webApp.PublishingDeployBasicAuthEnabled = basicAuthWebDeploy
			webApp.AuthSettings = helpers.FlattenAuthSettings(auth.Model)
>>>>>>> c1367b13
			webApp.AuthV2Settings = helpers.FlattenAuthV2Settings(authV2)
			webApp.Backup = helpers.FlattenBackupConfig(backup.Model)
			webApp.LogsConfig = helpers.FlattenLogsConfig(logsConfig.Model)
			webApp.StorageAccounts = helpers.FlattenStorageAccounts(storageAccounts.Model)
			webApp.ConnectionStrings = helpers.FlattenConnectionStrings(connectionStrings.Model)
			webApp.StickySettings = helpers.FlattenStickySettings(stickySettings.Model.Properties)
			webApp.SiteCredentials = helpers.FlattenSiteCredentials(siteCredentials)

			if model := existing.Model; model != nil {
				webApp.AppSettings = helpers.FlattenWebStringDictionary(appSettings.Model)
				webApp.Kind = pointer.From(model.Kind)
				webApp.Location = location.Normalize(model.Location)
				webApp.Tags = pointer.From(model.Tags)
				if props := model.Properties; props != nil {
					webApp.Availability = string(pointer.From(props.AvailabilityState))
					webApp.ClientAffinityEnabled = pointer.From(props.ClientAffinityEnabled)
					webApp.ClientCertEnabled = pointer.From(props.ClientCertEnabled)
					webApp.ClientCertMode = string(pointer.From(props.ClientCertMode))
					webApp.ClientCertExclusionPaths = pointer.From(props.ClientCertExclusionPaths)
					webApp.CustomDomainVerificationId = pointer.From(props.CustomDomainVerificationId)
					webApp.DefaultHostname = pointer.From(props.DefaultHostName)
					if props.Enabled != nil {
						webApp.Enabled = *props.Enabled
					}
					if props.HTTPSOnly != nil {
						webApp.HttpsOnly = *props.HTTPSOnly
					}
					servicePlanId, err := commonids.ParseAppServicePlanIDInsensitively(pointer.From(props.ServerFarmId))
					if err != nil {
						return err
					}
					webApp.ServicePlanId = servicePlanId.ID()
					webApp.OutboundIPAddresses = pointer.From(props.OutboundIPAddresses)
					webApp.OutboundIPAddressList = strings.Split(webApp.OutboundIPAddresses, ",")
					webApp.PossibleOutboundIPAddresses = pointer.From(props.PossibleOutboundIPAddresses)
					webApp.PossibleOutboundIPAddressList = strings.Split(webApp.PossibleOutboundIPAddresses, ",")
					webApp.Usage = string(pointer.From(props.UsageState))
					if hostingEnv := props.HostingEnvironmentProfile; hostingEnv != nil {
						webApp.HostingEnvId = pointer.From(hostingEnv.Id)
					}
					if subnetId := pointer.From(props.VirtualNetworkSubnetId); subnetId != "" {
						webApp.VirtualNetworkSubnetID = subnetId
					}
					webApp.PublicNetworkAccess = !strings.EqualFold(pointer.From(props.PublicNetworkAccess), helpers.PublicNetworkAccessDisabled)
				}

				siteConfig := helpers.SiteConfigLinux{}
				siteConfig.Flatten(webAppSiteConfig.Model.Properties)
				siteConfig.SetHealthCheckEvictionTime(webApp.AppSettings)

				if helpers.FxStringHasPrefix(siteConfig.LinuxFxVersion, helpers.FxStringPrefixDocker) {
					siteConfig.DecodeDockerAppStack(webApp.AppSettings)
				}

				webApp.SiteConfig = []helpers.SiteConfigLinux{siteConfig}

				// Filter out all settings we've consumed above
				webApp.AppSettings = helpers.FilterManagedAppSettings(webApp.AppSettings)
				flattenedIdentity, err := identity.FlattenSystemAndUserAssignedMapToModel(model.Identity)
				if err != nil {
					return fmt.Errorf("flattening `identity`: %+v", err)
				}
				webApp.Identity = pointer.From(flattenedIdentity)

				metadata.SetID(id)

				if err := metadata.Encode(&webApp); err != nil {
					return fmt.Errorf("encoding: %+v", err)
				}

			}

			return nil
		},
	}
}<|MERGE_RESOLUTION|>--- conflicted
+++ resolved
@@ -344,18 +344,9 @@
 				basicAuthWebDeploy = csmProps.Allow
 			}
 
-<<<<<<< HEAD
-			userSetDefault := false
-			if len(metadata.ResourceData.Get("auth_settings").([]interface{})) > 0 {
-				userSetDefault = true
-			}
-			webApp.AuthSettings = helpers.FlattenAuthSettings(auth, userSetDefault)
-
-=======
 			webApp.PublishingFTPBasicAuthEnabled = basicAuthFTP
 			webApp.PublishingDeployBasicAuthEnabled = basicAuthWebDeploy
 			webApp.AuthSettings = helpers.FlattenAuthSettings(auth.Model)
->>>>>>> c1367b13
 			webApp.AuthV2Settings = helpers.FlattenAuthV2Settings(authV2)
 			webApp.Backup = helpers.FlattenBackupConfig(backup.Model)
 			webApp.LogsConfig = helpers.FlattenLogsConfig(logsConfig.Model)
@@ -402,6 +393,18 @@
 					webApp.PublicNetworkAccess = !strings.EqualFold(pointer.From(props.PublicNetworkAccess), helpers.PublicNetworkAccessDisabled)
 				}
 
+				userSetDefault := false
+				if len(metadata.ResourceData.Get("auth_settings").([]interface{})) > 0 {
+					userSetDefault = true
+				}
+				webApp.AuthSettings = helpers.FlattenAuthSettings(auth, userSetDefault)
+
+				webApp.AuthV2Settings = helpers.FlattenAuthV2Settings(authV2)
+
+				webApp.Backup = helpers.FlattenBackupConfig(backup)
+
+				webApp.LogsConfig = helpers.FlattenLogsConfig(logsConfig)
+
 				siteConfig := helpers.SiteConfigLinux{}
 				siteConfig.Flatten(webAppSiteConfig.Model.Properties)
 				siteConfig.SetHealthCheckEvictionTime(webApp.AppSettings)
