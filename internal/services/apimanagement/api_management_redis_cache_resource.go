--- conflicted
+++ resolved
@@ -117,16 +117,9 @@
 	if v, ok := d.GetOk("description"); ok && v.(string) != "" {
 		parameters.CacheContractProperties.Description = utils.String(v.(string))
 	}
-
-<<<<<<< HEAD
-	// Remove the extra '/' in the ResourceID so the redis cache can be associated to the api mgmt service as expected,
+	// Remove the extra / in the ResourceID so the redis cache can be associated to the api mgmt service as expected,
 	// otherwise, the resourceId behave like
-	// https://management.azure.com//subscriptions/xx/resourceGroups/xx/providers/Microsoft.Cache/Redis/xx
-=======
-	//Remove the extra / in the ResourceID so the redis cache can be associated to the api mgmt service as expected,
-	//otherwise, the resourceId behave like
-	//"https://management.azure.com//subscriptions/xx/resourceGroups/xx/providers/Microsoft.Cache/Redis/xx"
->>>>>>> afd2b296
+	// "https://management.azure.com//subscriptions/xx/resourceGroups/xx/providers/Microsoft.Cache/Redis/xx"
 	if v, ok := d.GetOk("redis_cache_id"); ok && v.(string) != "" {
 		resEndpoint := meta.(*clients.Client).Account.Environment.ResourceManagerEndpoint
 		parameters.CacheContractProperties.ResourceID = utils.String(resEndpoint[:len(resEndpoint)-1] + v.(string))
@@ -168,11 +161,7 @@
 
 		cacheId := ""
 		if props.ResourceID != nil {
-<<<<<<< HEAD
-			// correct the resourceID issue: https://management.azure.com//subscriptions/xx/resourceGroups/xx/providers/Microsoft.Cache/Redis/xx
-=======
-			//correct the resourceID issue: "https://management.azure.com//subscriptions/xx/resourceGroups/xx/providers/Microsoft.Cache/Redis/xx"
->>>>>>> afd2b296
+			// correct the resourceID issue: "https://management.azure.com//subscriptions/xx/resourceGroups/xx/providers/Microsoft.Cache/Redis/xx"
 			resEndpoint := meta.(*clients.Client).Account.Environment.ResourceManagerEndpoint
 			cacheId = strings.TrimPrefix(*props.ResourceID, resEndpoint[:len(resEndpoint)-1])
 		}
