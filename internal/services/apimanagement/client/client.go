package client

import (
	"github.com/Azure/azure-sdk-for-go/services/apimanagement/mgmt/2021-08-01/apimanagement"
	"github.com/hashicorp/terraform-provider-azurerm/internal/common"
)

type Client struct {
<<<<<<< HEAD
	ApiClient                        *apimanagement.APIClient
	ApiDiagnosticClient              *apimanagement.APIDiagnosticClient
	ApiPoliciesClient                *apimanagement.APIPolicyClient
	ApiOperationsClient              *apimanagement.APIOperationClient
	ApiOperationPoliciesClient       *apimanagement.APIOperationPolicyClient
	ApiReleasesClient                *apimanagement.APIReleaseClient
	ApiSchemasClient                 *apimanagement.APISchemaClient
	ApiVersionSetClient              *apimanagement.APIVersionSetClient
	ApiTagDescriptionClient          *apimanagement.APITagDescriptionClient
	AuthorizationServersClient       *apimanagement.AuthorizationServerClient
	BackendClient                    *apimanagement.BackendClient
	CacheClient                      *apimanagement.CacheClient
	CertificatesClient               *apimanagement.CertificateClient
	DiagnosticClient                 *apimanagement.DiagnosticClient
	DeletedServicesClient            *apimanagement.DeletedServicesClient
	EmailTemplateClient              *apimanagement.EmailTemplateClient
	GatewayClient                    *apimanagement.GatewayClient
	GatewayApisClient                *apimanagement.GatewayAPIClient
	GroupClient                      *apimanagement.GroupClient
	GroupUsersClient                 *apimanagement.GroupUserClient
	IdentityProviderClient           *apimanagement.IdentityProviderClient
	LoggerClient                     *apimanagement.LoggerClient
	NamedValueClient                 *apimanagement.NamedValueClient
	NotificationRecipientEmailClient *apimanagement.NotificationRecipientEmailClient
	NotificationRecipientUserClient  *apimanagement.NotificationRecipientUserClient
	OpenIdConnectClient              *apimanagement.OpenIDConnectProviderClient
	PolicyClient                     *apimanagement.PolicyClient
	ProductsClient                   *apimanagement.ProductClient
	ProductApisClient                *apimanagement.ProductAPIClient
	ProductGroupsClient              *apimanagement.ProductGroupClient
	ProductPoliciesClient            *apimanagement.ProductPolicyClient
	ServiceClient                    *apimanagement.ServiceClient
	SignInClient                     *apimanagement.SignInSettingsClient
	SignUpClient                     *apimanagement.SignUpSettingsClient
	SubscriptionsClient              *apimanagement.SubscriptionClient
	TagClient                        *apimanagement.TagClient
	TenantAccessClient               *apimanagement.TenantAccessClient
	UsersClient                      *apimanagement.UserClient
=======
	ApiClient                         *apimanagement.APIClient
	ApiDiagnosticClient               *apimanagement.APIDiagnosticClient
	ApiPoliciesClient                 *apimanagement.APIPolicyClient
	ApiOperationsClient               *apimanagement.APIOperationClient
	ApiOperationPoliciesClient        *apimanagement.APIOperationPolicyClient
	ApiReleasesClient                 *apimanagement.APIReleaseClient
	ApiSchemasClient                  *apimanagement.APISchemaClient
	ApiVersionSetClient               *apimanagement.APIVersionSetClient
	AuthorizationServersClient        *apimanagement.AuthorizationServerClient
	BackendClient                     *apimanagement.BackendClient
	CacheClient                       *apimanagement.CacheClient
	CertificatesClient                *apimanagement.CertificateClient
	DiagnosticClient                  *apimanagement.DiagnosticClient
	DeletedServicesClient             *apimanagement.DeletedServicesClient
	EmailTemplateClient               *apimanagement.EmailTemplateClient
	GatewayClient                     *apimanagement.GatewayClient
	GatewayCertificateAuthorityClient *apimanagement.GatewayCertificateAuthorityClient
	GatewayApisClient                 *apimanagement.GatewayAPIClient
	GroupClient                       *apimanagement.GroupClient
	GroupUsersClient                  *apimanagement.GroupUserClient
	IdentityProviderClient            *apimanagement.IdentityProviderClient
	LoggerClient                      *apimanagement.LoggerClient
	NamedValueClient                  *apimanagement.NamedValueClient
	NotificationRecipientEmailClient  *apimanagement.NotificationRecipientEmailClient
	NotificationRecipientUserClient   *apimanagement.NotificationRecipientUserClient
	OpenIdConnectClient               *apimanagement.OpenIDConnectProviderClient
	PolicyClient                      *apimanagement.PolicyClient
	ProductsClient                    *apimanagement.ProductClient
	ProductApisClient                 *apimanagement.ProductAPIClient
	ProductGroupsClient               *apimanagement.ProductGroupClient
	ProductPoliciesClient             *apimanagement.ProductPolicyClient
	ServiceClient                     *apimanagement.ServiceClient
	SignInClient                      *apimanagement.SignInSettingsClient
	SignUpClient                      *apimanagement.SignUpSettingsClient
	SubscriptionsClient               *apimanagement.SubscriptionClient
	TagClient                         *apimanagement.TagClient
	TenantAccessClient                *apimanagement.TenantAccessClient
	UsersClient                       *apimanagement.UserClient
>>>>>>> 15935cb2
}

func NewClient(o *common.ClientOptions) *Client {
	apiClient := apimanagement.NewAPIClientWithBaseURI(o.ResourceManagerEndpoint, o.SubscriptionId)
	o.ConfigureClient(&apiClient.Client, o.ResourceManagerAuthorizer)

	apiDiagnosticClient := apimanagement.NewAPIDiagnosticClientWithBaseURI(o.ResourceManagerEndpoint, o.SubscriptionId)
	o.ConfigureClient(&apiDiagnosticClient.Client, o.ResourceManagerAuthorizer)

	apiPoliciesClient := apimanagement.NewAPIPolicyClientWithBaseURI(o.ResourceManagerEndpoint, o.SubscriptionId)
	o.ConfigureClient(&apiPoliciesClient.Client, o.ResourceManagerAuthorizer)

	apiOperationsClient := apimanagement.NewAPIOperationClientWithBaseURI(o.ResourceManagerEndpoint, o.SubscriptionId)
	o.ConfigureClient(&apiOperationsClient.Client, o.ResourceManagerAuthorizer)

	apiOperationPoliciesClient := apimanagement.NewAPIOperationPolicyClientWithBaseURI(o.ResourceManagerEndpoint, o.SubscriptionId)
	o.ConfigureClient(&apiOperationPoliciesClient.Client, o.ResourceManagerAuthorizer)

	apiReleasesClient := apimanagement.NewAPIReleaseClientWithBaseURI(o.ResourceManagerEndpoint, o.SubscriptionId)
	o.ConfigureClient(&apiReleasesClient.Client, o.ResourceManagerAuthorizer)

	apiSchemasClient := apimanagement.NewAPISchemaClientWithBaseURI(o.ResourceManagerEndpoint, o.SubscriptionId)
	o.ConfigureClient(&apiSchemasClient.Client, o.ResourceManagerAuthorizer)

	apiVersionSetClient := apimanagement.NewAPIVersionSetClientWithBaseURI(o.ResourceManagerEndpoint, o.SubscriptionId)
	o.ConfigureClient(&apiVersionSetClient.Client, o.ResourceManagerAuthorizer)

	apiTagDescriptionClient := apimanagement.NewAPITagDescriptionClientWithBaseURI(o.ResourceManagerEndpoint, o.SubscriptionId)
	o.ConfigureClient(&apiTagDescriptionClient.Client, o.ResourceManagerAuthorizer)

	authorizationServersClient := apimanagement.NewAuthorizationServerClientWithBaseURI(o.ResourceManagerEndpoint, o.SubscriptionId)
	o.ConfigureClient(&authorizationServersClient.Client, o.ResourceManagerAuthorizer)

	backendClient := apimanagement.NewBackendClientWithBaseURI(o.ResourceManagerEndpoint, o.SubscriptionId)
	o.ConfigureClient(&backendClient.Client, o.ResourceManagerAuthorizer)

	cacheClient := apimanagement.NewCacheClientWithBaseURI(o.ResourceManagerEndpoint, o.SubscriptionId)
	o.ConfigureClient(&cacheClient.Client, o.ResourceManagerAuthorizer)

	certificatesClient := apimanagement.NewCertificateClientWithBaseURI(o.ResourceManagerEndpoint, o.SubscriptionId)
	o.ConfigureClient(&certificatesClient.Client, o.ResourceManagerAuthorizer)

	diagnosticClient := apimanagement.NewDiagnosticClientWithBaseURI(o.ResourceManagerEndpoint, o.SubscriptionId)
	o.ConfigureClient(&diagnosticClient.Client, o.ResourceManagerAuthorizer)

	deletedServicesClient := apimanagement.NewDeletedServicesClientWithBaseURI(o.ResourceManagerEndpoint, o.SubscriptionId)
	o.ConfigureClient(&deletedServicesClient.Client, o.ResourceManagerAuthorizer)

	emailTemplateClient := apimanagement.NewEmailTemplateClientWithBaseURI(o.ResourceManagerEndpoint, o.SubscriptionId)
	o.ConfigureClient(&emailTemplateClient.Client, o.ResourceManagerAuthorizer)

	gatewayClient := apimanagement.NewGatewayClientWithBaseURI(o.ResourceManagerEndpoint, o.SubscriptionId)
	o.ConfigureClient(&gatewayClient.Client, o.ResourceManagerAuthorizer)

	gatewayCertificateAuthorityClient := apimanagement.NewGatewayCertificateAuthorityClientWithBaseURI(o.ResourceManagerEndpoint, o.SubscriptionId)
	o.ConfigureClient(&gatewayCertificateAuthorityClient.Client, o.ResourceManagerAuthorizer)

	gatewayApisClient := apimanagement.NewGatewayAPIClientWithBaseURI(o.ResourceManagerEndpoint, o.SubscriptionId)
	o.ConfigureClient(&gatewayApisClient.Client, o.ResourceManagerAuthorizer)

	groupClient := apimanagement.NewGroupClientWithBaseURI(o.ResourceManagerEndpoint, o.SubscriptionId)
	o.ConfigureClient(&groupClient.Client, o.ResourceManagerAuthorizer)

	groupUsersClient := apimanagement.NewGroupUserClientWithBaseURI(o.ResourceManagerEndpoint, o.SubscriptionId)
	o.ConfigureClient(&groupUsersClient.Client, o.ResourceManagerAuthorizer)

	identityProviderClient := apimanagement.NewIdentityProviderClientWithBaseURI(o.ResourceManagerEndpoint, o.SubscriptionId)
	o.ConfigureClient(&identityProviderClient.Client, o.ResourceManagerAuthorizer)

	namedValueClient := apimanagement.NewNamedValueClientWithBaseURI(o.ResourceManagerEndpoint, o.SubscriptionId)
	o.ConfigureClient(&namedValueClient.Client, o.ResourceManagerAuthorizer)

	notificationRecipientEmailClient := apimanagement.NewNotificationRecipientEmailClientWithBaseURI(o.ResourceManagerEndpoint, o.SubscriptionId)
	o.ConfigureClient(&notificationRecipientEmailClient.Client, o.ResourceManagerAuthorizer)

	notificationRecipientUserClient := apimanagement.NewNotificationRecipientUserClientWithBaseURI(o.ResourceManagerEndpoint, o.SubscriptionId)
	o.ConfigureClient(&notificationRecipientUserClient.Client, o.ResourceManagerAuthorizer)

	loggerClient := apimanagement.NewLoggerClientWithBaseURI(o.ResourceManagerEndpoint, o.SubscriptionId)
	o.ConfigureClient(&loggerClient.Client, o.ResourceManagerAuthorizer)

	openIdConnectClient := apimanagement.NewOpenIDConnectProviderClientWithBaseURI(o.ResourceManagerEndpoint, o.SubscriptionId)
	o.ConfigureClient(&openIdConnectClient.Client, o.ResourceManagerAuthorizer)

	policyClient := apimanagement.NewPolicyClientWithBaseURI(o.ResourceManagerEndpoint, o.SubscriptionId)
	o.ConfigureClient(&policyClient.Client, o.ResourceManagerAuthorizer)

	productsClient := apimanagement.NewProductClientWithBaseURI(o.ResourceManagerEndpoint, o.SubscriptionId)
	o.ConfigureClient(&productsClient.Client, o.ResourceManagerAuthorizer)

	productApisClient := apimanagement.NewProductAPIClientWithBaseURI(o.ResourceManagerEndpoint, o.SubscriptionId)
	o.ConfigureClient(&productApisClient.Client, o.ResourceManagerAuthorizer)

	productGroupsClient := apimanagement.NewProductGroupClientWithBaseURI(o.ResourceManagerEndpoint, o.SubscriptionId)
	o.ConfigureClient(&productGroupsClient.Client, o.ResourceManagerAuthorizer)

	productPoliciesClient := apimanagement.NewProductPolicyClientWithBaseURI(o.ResourceManagerEndpoint, o.SubscriptionId)
	o.ConfigureClient(&productPoliciesClient.Client, o.ResourceManagerAuthorizer)

	serviceClient := apimanagement.NewServiceClientWithBaseURI(o.ResourceManagerEndpoint, o.SubscriptionId)
	o.ConfigureClient(&serviceClient.Client, o.ResourceManagerAuthorizer)

	signInClient := apimanagement.NewSignInSettingsClientWithBaseURI(o.ResourceManagerEndpoint, o.SubscriptionId)
	o.ConfigureClient(&signInClient.Client, o.ResourceManagerAuthorizer)

	signUpClient := apimanagement.NewSignUpSettingsClientWithBaseURI(o.ResourceManagerEndpoint, o.SubscriptionId)
	o.ConfigureClient(&signUpClient.Client, o.ResourceManagerAuthorizer)

	subscriptionsClient := apimanagement.NewSubscriptionClientWithBaseURI(o.ResourceManagerEndpoint, o.SubscriptionId)
	o.ConfigureClient(&subscriptionsClient.Client, o.ResourceManagerAuthorizer)

	tagClient := apimanagement.NewTagClientWithBaseURI(o.ResourceManagerEndpoint, o.SubscriptionId)
	o.ConfigureClient(&tagClient.Client, o.ResourceManagerAuthorizer)

	tenantAccessClient := apimanagement.NewTenantAccessClientWithBaseURI(o.ResourceManagerEndpoint, o.SubscriptionId)
	o.ConfigureClient(&tenantAccessClient.Client, o.ResourceManagerAuthorizer)

	usersClient := apimanagement.NewUserClientWithBaseURI(o.ResourceManagerEndpoint, o.SubscriptionId)
	o.ConfigureClient(&usersClient.Client, o.ResourceManagerAuthorizer)

	return &Client{
<<<<<<< HEAD
		ApiClient:                        &apiClient,
		ApiDiagnosticClient:              &apiDiagnosticClient,
		ApiPoliciesClient:                &apiPoliciesClient,
		ApiOperationsClient:              &apiOperationsClient,
		ApiOperationPoliciesClient:       &apiOperationPoliciesClient,
		ApiReleasesClient:                &apiReleasesClient,
		ApiSchemasClient:                 &apiSchemasClient,
		ApiVersionSetClient:              &apiVersionSetClient,
		ApiTagDescriptionClient:          &apiTagDescriptionClient,
		AuthorizationServersClient:       &authorizationServersClient,
		BackendClient:                    &backendClient,
		CacheClient:                      &cacheClient,
		CertificatesClient:               &certificatesClient,
		DiagnosticClient:                 &diagnosticClient,
		DeletedServicesClient:            &deletedServicesClient,
		EmailTemplateClient:              &emailTemplateClient,
		GatewayClient:                    &gatewayClient,
		GatewayApisClient:                &gatewayApisClient,
		GroupClient:                      &groupClient,
		GroupUsersClient:                 &groupUsersClient,
		IdentityProviderClient:           &identityProviderClient,
		LoggerClient:                     &loggerClient,
		NamedValueClient:                 &namedValueClient,
		NotificationRecipientEmailClient: &notificationRecipientEmailClient,
		NotificationRecipientUserClient:  &notificationRecipientUserClient,
		OpenIdConnectClient:              &openIdConnectClient,
		PolicyClient:                     &policyClient,
		ProductsClient:                   &productsClient,
		ProductApisClient:                &productApisClient,
		ProductGroupsClient:              &productGroupsClient,
		ProductPoliciesClient:            &productPoliciesClient,
		ServiceClient:                    &serviceClient,
		SignInClient:                     &signInClient,
		SignUpClient:                     &signUpClient,
		SubscriptionsClient:              &subscriptionsClient,
		TagClient:                        &tagClient,
		TenantAccessClient:               &tenantAccessClient,
		UsersClient:                      &usersClient,
=======
		ApiClient:                         &apiClient,
		ApiDiagnosticClient:               &apiDiagnosticClient,
		ApiPoliciesClient:                 &apiPoliciesClient,
		ApiOperationsClient:               &apiOperationsClient,
		ApiOperationPoliciesClient:        &apiOperationPoliciesClient,
		ApiReleasesClient:                 &apiReleasesClient,
		ApiSchemasClient:                  &apiSchemasClient,
		ApiVersionSetClient:               &apiVersionSetClient,
		AuthorizationServersClient:        &authorizationServersClient,
		BackendClient:                     &backendClient,
		CacheClient:                       &cacheClient,
		CertificatesClient:                &certificatesClient,
		DiagnosticClient:                  &diagnosticClient,
		DeletedServicesClient:             &deletedServicesClient,
		EmailTemplateClient:               &emailTemplateClient,
		GatewayClient:                     &gatewayClient,
		GatewayCertificateAuthorityClient: &gatewayCertificateAuthorityClient,
		GatewayApisClient:                 &gatewayApisClient,
		GroupClient:                       &groupClient,
		GroupUsersClient:                  &groupUsersClient,
		IdentityProviderClient:            &identityProviderClient,
		LoggerClient:                      &loggerClient,
		NamedValueClient:                  &namedValueClient,
		NotificationRecipientEmailClient:  &notificationRecipientEmailClient,
		NotificationRecipientUserClient:   &notificationRecipientUserClient,
		OpenIdConnectClient:               &openIdConnectClient,
		PolicyClient:                      &policyClient,
		ProductsClient:                    &productsClient,
		ProductApisClient:                 &productApisClient,
		ProductGroupsClient:               &productGroupsClient,
		ProductPoliciesClient:             &productPoliciesClient,
		ServiceClient:                     &serviceClient,
		SignInClient:                      &signInClient,
		SignUpClient:                      &signUpClient,
		SubscriptionsClient:               &subscriptionsClient,
		TagClient:                         &tagClient,
		TenantAccessClient:                &tenantAccessClient,
		UsersClient:                       &usersClient,
>>>>>>> 15935cb2
	}
}<|MERGE_RESOLUTION|>--- conflicted
+++ resolved
@@ -6,7 +6,6 @@
 )
 
 type Client struct {
-<<<<<<< HEAD
 	ApiClient                        *apimanagement.APIClient
 	ApiDiagnosticClient              *apimanagement.APIDiagnosticClient
 	ApiPoliciesClient                *apimanagement.APIPolicyClient
@@ -24,6 +23,7 @@
 	DeletedServicesClient            *apimanagement.DeletedServicesClient
 	EmailTemplateClient              *apimanagement.EmailTemplateClient
 	GatewayClient                    *apimanagement.GatewayClient
+	GatewayCertificateAuthorityClient *apimanagement.GatewayCertificateAuthorityClient
 	GatewayApisClient                *apimanagement.GatewayAPIClient
 	GroupClient                      *apimanagement.GroupClient
 	GroupUsersClient                 *apimanagement.GroupUserClient
@@ -45,46 +45,6 @@
 	TagClient                        *apimanagement.TagClient
 	TenantAccessClient               *apimanagement.TenantAccessClient
 	UsersClient                      *apimanagement.UserClient
-=======
-	ApiClient                         *apimanagement.APIClient
-	ApiDiagnosticClient               *apimanagement.APIDiagnosticClient
-	ApiPoliciesClient                 *apimanagement.APIPolicyClient
-	ApiOperationsClient               *apimanagement.APIOperationClient
-	ApiOperationPoliciesClient        *apimanagement.APIOperationPolicyClient
-	ApiReleasesClient                 *apimanagement.APIReleaseClient
-	ApiSchemasClient                  *apimanagement.APISchemaClient
-	ApiVersionSetClient               *apimanagement.APIVersionSetClient
-	AuthorizationServersClient        *apimanagement.AuthorizationServerClient
-	BackendClient                     *apimanagement.BackendClient
-	CacheClient                       *apimanagement.CacheClient
-	CertificatesClient                *apimanagement.CertificateClient
-	DiagnosticClient                  *apimanagement.DiagnosticClient
-	DeletedServicesClient             *apimanagement.DeletedServicesClient
-	EmailTemplateClient               *apimanagement.EmailTemplateClient
-	GatewayClient                     *apimanagement.GatewayClient
-	GatewayCertificateAuthorityClient *apimanagement.GatewayCertificateAuthorityClient
-	GatewayApisClient                 *apimanagement.GatewayAPIClient
-	GroupClient                       *apimanagement.GroupClient
-	GroupUsersClient                  *apimanagement.GroupUserClient
-	IdentityProviderClient            *apimanagement.IdentityProviderClient
-	LoggerClient                      *apimanagement.LoggerClient
-	NamedValueClient                  *apimanagement.NamedValueClient
-	NotificationRecipientEmailClient  *apimanagement.NotificationRecipientEmailClient
-	NotificationRecipientUserClient   *apimanagement.NotificationRecipientUserClient
-	OpenIdConnectClient               *apimanagement.OpenIDConnectProviderClient
-	PolicyClient                      *apimanagement.PolicyClient
-	ProductsClient                    *apimanagement.ProductClient
-	ProductApisClient                 *apimanagement.ProductAPIClient
-	ProductGroupsClient               *apimanagement.ProductGroupClient
-	ProductPoliciesClient             *apimanagement.ProductPolicyClient
-	ServiceClient                     *apimanagement.ServiceClient
-	SignInClient                      *apimanagement.SignInSettingsClient
-	SignUpClient                      *apimanagement.SignUpSettingsClient
-	SubscriptionsClient               *apimanagement.SubscriptionClient
-	TagClient                         *apimanagement.TagClient
-	TenantAccessClient                *apimanagement.TenantAccessClient
-	UsersClient                       *apimanagement.UserClient
->>>>>>> 15935cb2
 }
 
 func NewClient(o *common.ClientOptions) *Client {
@@ -206,7 +166,6 @@
 	o.ConfigureClient(&usersClient.Client, o.ResourceManagerAuthorizer)
 
 	return &Client{
-<<<<<<< HEAD
 		ApiClient:                        &apiClient,
 		ApiDiagnosticClient:              &apiDiagnosticClient,
 		ApiPoliciesClient:                &apiPoliciesClient,
@@ -224,6 +183,7 @@
 		DeletedServicesClient:            &deletedServicesClient,
 		EmailTemplateClient:              &emailTemplateClient,
 		GatewayClient:                    &gatewayClient,
+		GatewayCertificateAuthorityClient: &gatewayCertificateAuthorityClient,
 		GatewayApisClient:                &gatewayApisClient,
 		GroupClient:                      &groupClient,
 		GroupUsersClient:                 &groupUsersClient,
@@ -245,45 +205,5 @@
 		TagClient:                        &tagClient,
 		TenantAccessClient:               &tenantAccessClient,
 		UsersClient:                      &usersClient,
-=======
-		ApiClient:                         &apiClient,
-		ApiDiagnosticClient:               &apiDiagnosticClient,
-		ApiPoliciesClient:                 &apiPoliciesClient,
-		ApiOperationsClient:               &apiOperationsClient,
-		ApiOperationPoliciesClient:        &apiOperationPoliciesClient,
-		ApiReleasesClient:                 &apiReleasesClient,
-		ApiSchemasClient:                  &apiSchemasClient,
-		ApiVersionSetClient:               &apiVersionSetClient,
-		AuthorizationServersClient:        &authorizationServersClient,
-		BackendClient:                     &backendClient,
-		CacheClient:                       &cacheClient,
-		CertificatesClient:                &certificatesClient,
-		DiagnosticClient:                  &diagnosticClient,
-		DeletedServicesClient:             &deletedServicesClient,
-		EmailTemplateClient:               &emailTemplateClient,
-		GatewayClient:                     &gatewayClient,
-		GatewayCertificateAuthorityClient: &gatewayCertificateAuthorityClient,
-		GatewayApisClient:                 &gatewayApisClient,
-		GroupClient:                       &groupClient,
-		GroupUsersClient:                  &groupUsersClient,
-		IdentityProviderClient:            &identityProviderClient,
-		LoggerClient:                      &loggerClient,
-		NamedValueClient:                  &namedValueClient,
-		NotificationRecipientEmailClient:  &notificationRecipientEmailClient,
-		NotificationRecipientUserClient:   &notificationRecipientUserClient,
-		OpenIdConnectClient:               &openIdConnectClient,
-		PolicyClient:                      &policyClient,
-		ProductsClient:                    &productsClient,
-		ProductApisClient:                 &productApisClient,
-		ProductGroupsClient:               &productGroupsClient,
-		ProductPoliciesClient:             &productPoliciesClient,
-		ServiceClient:                     &serviceClient,
-		SignInClient:                      &signInClient,
-		SignUpClient:                      &signUpClient,
-		SubscriptionsClient:               &subscriptionsClient,
-		TagClient:                         &tagClient,
-		TenantAccessClient:                &tenantAccessClient,
-		UsersClient:                       &usersClient,
->>>>>>> 15935cb2
 	}
 }