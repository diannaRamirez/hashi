package dataprotection

import (
	"fmt"
	"log"
	"regexp"
	"strings"
	"time"

	"github.com/hashicorp/go-azure-helpers/lang/response"
	"github.com/hashicorp/go-azure-sdk/resource-manager/dataprotection/2022-04-01/backuppolicies"
	"github.com/hashicorp/terraform-provider-azurerm/helpers/azure"
	"github.com/hashicorp/terraform-provider-azurerm/helpers/tf"
	"github.com/hashicorp/terraform-provider-azurerm/helpers/validate"
	"github.com/hashicorp/terraform-provider-azurerm/internal/clients"
	"github.com/hashicorp/terraform-provider-azurerm/internal/tf/pluginsdk"
	"github.com/hashicorp/terraform-provider-azurerm/internal/tf/validation"
	"github.com/hashicorp/terraform-provider-azurerm/internal/timeouts"
	"github.com/hashicorp/terraform-provider-azurerm/utils"
)

func resourceDataProtectionBackupPolicyPostgreSQL() *pluginsdk.Resource {
	return &pluginsdk.Resource{
		Create: resourceDataProtectionBackupPolicyPostgreSQLCreate,
		Read:   resourceDataProtectionBackupPolicyPostgreSQLRead,
		Delete: resourceDataProtectionBackupPolicyPostgreSQLDelete,

		Timeouts: &pluginsdk.ResourceTimeout{
			Create: pluginsdk.DefaultTimeout(30 * time.Minute),
			Read:   pluginsdk.DefaultTimeout(5 * time.Minute),
			Update: pluginsdk.DefaultTimeout(30 * time.Minute),
			Delete: pluginsdk.DefaultTimeout(30 * time.Minute),
		},

		Importer: pluginsdk.ImporterValidatingResourceId(func(id string) error {
			_, err := backuppolicies.ParseBackupPoliciesID(id)
			return err
		}),

		Schema: map[string]*pluginsdk.Schema{
			"name": {
				Type:     pluginsdk.TypeString,
				Required: true,
				ForceNew: true,
				ValidateFunc: validation.StringMatch(
					regexp.MustCompile("^[-a-zA-Z0-9]{3,150}$"),
					"DataProtection BackupPolicy name must be 3 - 150 characters long, contain only letters, numbers and hyphens.",
				),
			},

			"resource_group_name": azure.SchemaResourceGroupName(),

			"vault_name": {
				Type:     pluginsdk.TypeString,
				Required: true,
				ForceNew: true,
			},

			"backup_repeating_time_intervals": {
				Type:     pluginsdk.TypeList,
				Required: true,
				ForceNew: true,
				MinItems: 1,
				Elem: &pluginsdk.Schema{
					Type: pluginsdk.TypeString,
				},
			},

			"default_retention_duration": {
				Type:         pluginsdk.TypeString,
				Required:     true,
				ForceNew:     true,
				ValidateFunc: validate.ISO8601Duration,
			},

			"retention_rule": {
				Type:     pluginsdk.TypeList,
				Optional: true,
				ForceNew: true,
				Elem: &pluginsdk.Resource{
					Schema: map[string]*pluginsdk.Schema{
						"name": {
							Type:     pluginsdk.TypeString,
							Required: true,
							ForceNew: true,
						},

						"duration": {
							Type:         pluginsdk.TypeString,
							Required:     true,
							ForceNew:     true,
							ValidateFunc: validate.ISO8601Duration,
						},

						"criteria": {
							Type:     pluginsdk.TypeList,
							Required: true,
							ForceNew: true,
							MaxItems: 1,
							Elem: &pluginsdk.Resource{
								Schema: map[string]*pluginsdk.Schema{
									"absolute_criteria": {
										Type:     pluginsdk.TypeString,
										Optional: true,
										ForceNew: true,
										ValidateFunc: validation.StringInSlice([]string{
											string(backuppolicies.AbsoluteMarkerAllBackup),
											string(backuppolicies.AbsoluteMarkerFirstOfDay),
											string(backuppolicies.AbsoluteMarkerFirstOfMonth),
											string(backuppolicies.AbsoluteMarkerFirstOfWeek),
											string(backuppolicies.AbsoluteMarkerFirstOfYear),
										}, false),
									},

									"days_of_week": {
										Type:     pluginsdk.TypeSet,
										Optional: true,
										ForceNew: true,
										MinItems: 1,
										Elem: &pluginsdk.Schema{
											Type:         pluginsdk.TypeString,
											ValidateFunc: validation.IsDayOfTheWeek(false),
										},
									},

									"months_of_year": {
										Type:     pluginsdk.TypeSet,
										Optional: true,
										ForceNew: true,
										MinItems: 1,
										Elem: &pluginsdk.Schema{
											Type:         pluginsdk.TypeString,
											ValidateFunc: validation.IsMonth(false),
										},
									},

									"scheduled_backup_times": {
										Type:     pluginsdk.TypeSet,
										Optional: true,
										ForceNew: true,
										MinItems: 1,
										Elem: &pluginsdk.Schema{
											Type:         pluginsdk.TypeString,
											ValidateFunc: validation.IsRFC3339Time,
										},
									},

									"weeks_of_month": {
										Type:     pluginsdk.TypeSet,
										Optional: true,
										ForceNew: true,
										MinItems: 1,
										Elem: &pluginsdk.Schema{
											Type: pluginsdk.TypeString,
											ValidateFunc: validation.StringInSlice([]string{
												string(backuppolicies.WeekNumberFirst),
												string(backuppolicies.WeekNumberSecond),
												string(backuppolicies.WeekNumberThird),
												string(backuppolicies.WeekNumberFourth),
												string(backuppolicies.WeekNumberLast),
											}, false),
										},
									},
								},
							},
						},

						"priority": {
							Type:     pluginsdk.TypeInt,
							Required: true,
							ForceNew: true,
						},
					},
				},
			},
		},
	}
}

func resourceDataProtectionBackupPolicyPostgreSQLCreate(d *pluginsdk.ResourceData, meta interface{}) error {
	subscriptionId := meta.(*clients.Client).Account.SubscriptionId
	client := meta.(*clients.Client).DataProtection.BackupPolicyClient
	ctx, cancel := timeouts.ForCreateUpdate(meta.(*clients.Client).StopContext, d)
	defer cancel()

	name := d.Get("name").(string)
	resourceGroup := d.Get("resource_group_name").(string)
	vaultName := d.Get("vault_name").(string)

	id := backuppolicies.NewBackupPoliciesID(subscriptionId, resourceGroup, vaultName, name)

	existing, err := client.Get(ctx, id)
	if err != nil {
		if !response.WasNotFound(existing.HttpResponse) {
			return fmt.Errorf("checking for existing DataProtection BackupPolicy (%q): %+v", id, err)
		}
	}
	if !response.WasNotFound(existing.HttpResponse) {
		return tf.ImportAsExistsError("azurerm_data_protection_backup_policy_postgresql", id.ID())
	}

<<<<<<< HEAD
	taggingCriteria := expandBackupPolicyPostgreSQLTaggingCriteriaArray(d.Get("retention_rule").([]interface{}))
	policyRules := make([]backuppolicies.BasePolicyRule, 0)
=======
	taggingCriteria, err := expandBackupPolicyPostgreSQLTaggingCriteriaArray(d.Get("retention_rule").([]interface{}))
	if err != nil {
		return err
	}
	policyRules := make([]dataprotection.BasicBasePolicyRule, 0)
>>>>>>> 1321418e
	policyRules = append(policyRules, expandBackupPolicyPostgreSQLAzureBackupRuleArray(d.Get("backup_repeating_time_intervals").([]interface{}), taggingCriteria)...)
	policyRules = append(policyRules, expandBackupPolicyPostgreSQLDefaultAzureRetentionRule(d.Get("default_retention_duration")))
	policyRules = append(policyRules, expandBackupPolicyPostgreSQLAzureRetentionRuleArray(d.Get("retention_rule").([]interface{}))...)
	parameters := backuppolicies.BaseBackupPolicyResource{
		Properties: &backuppolicies.BackupPolicy{
			PolicyRules:     policyRules,
			DatasourceTypes: []string{"Microsoft.DBforPostgreSQL/servers/databases"},
		},
	}

	if _, err := client.CreateOrUpdate(ctx, id, parameters); err != nil {
		return fmt.Errorf("creating/updating DataProtection BackupPolicy (%q): %+v", id, err)
	}

	d.SetId(id.ID())
	return resourceDataProtectionBackupPolicyPostgreSQLRead(d, meta)
}

func resourceDataProtectionBackupPolicyPostgreSQLRead(d *pluginsdk.ResourceData, meta interface{}) error {
	client := meta.(*clients.Client).DataProtection.BackupPolicyClient
	ctx, cancel := timeouts.ForRead(meta.(*clients.Client).StopContext, d)
	defer cancel()

	id, err := backuppolicies.ParseBackupPoliciesID(d.Id())
	if err != nil {
		return err
	}

	resp, err := client.Get(ctx, *id)
	if err != nil {
		if response.WasNotFound(resp.HttpResponse) {
			log.Printf("[INFO] dataprotection %q does not exist - removing from state", d.Id())
			d.SetId("")
			return nil
		}
		return fmt.Errorf("retrieving DataProtection BackupPolicy (%q): %+v", id, err)
	}
	d.Set("name", id.BackupPolicyName)
	d.Set("resource_group_name", id.ResourceGroupName)
	d.Set("vault_name", id.VaultName)

	if resp.Model != nil {
		if resp.Model.Properties != nil {
			if props, ok := resp.Model.Properties.(backuppolicies.BackupPolicy); ok {
				if err := d.Set("backup_repeating_time_intervals", flattenBackupPolicyPostgreSQLBackupRuleArray(&props.PolicyRules)); err != nil {
					return fmt.Errorf("setting `backup_rule`: %+v", err)
				}
				if err := d.Set("default_retention_duration", flattenBackupPolicyPostgreSQLDefaultRetentionRuleDuration(&props.PolicyRules)); err != nil {
					return fmt.Errorf("setting `default_retention_duration`: %+v", err)
				}
				if err := d.Set("retention_rule", flattenBackupPolicyPostgreSQLRetentionRuleArray(&props.PolicyRules)); err != nil {
					return fmt.Errorf("setting `retention_rule`: %+v", err)
				}
			}
		}
	}
	return nil
}

func resourceDataProtectionBackupPolicyPostgreSQLDelete(d *pluginsdk.ResourceData, meta interface{}) error {
	client := meta.(*clients.Client).DataProtection.BackupPolicyClient
	ctx, cancel := timeouts.ForDelete(meta.(*clients.Client).StopContext, d)
	defer cancel()

	id, err := backuppolicies.ParseBackupPoliciesID(d.Id())
	if err != nil {
		return err
	}

	if resp, err := client.Delete(ctx, *id); err != nil {
		if response.WasNotFound(resp.HttpResponse) {
			return nil
		}

		return fmt.Errorf("deleting DataProtection BackupPolicy (%q): %+v", id, err)
	}
	return nil
}

func expandBackupPolicyPostgreSQLAzureBackupRuleArray(input []interface{}, taggingCriteria *[]backuppolicies.TaggingCriteria) []backuppolicies.BasePolicyRule {
	results := make([]backuppolicies.BasePolicyRule, 0)
	results = append(results, backuppolicies.AzureBackupRule{
		Name: "BackupIntervals",
		DataStore: backuppolicies.DataStoreInfoBase{
			DataStoreType: backuppolicies.DataStoreTypesVaultStore,
			ObjectType:    "DataStoreInfoBase",
		},
		BackupParameters: &backuppolicies.AzureBackupParams{
			BackupType: "Full",
		},
		Trigger: backuppolicies.ScheduleBasedTriggerContext{
			Schedule: backuppolicies.BackupSchedule{
				RepeatingTimeIntervals: *utils.ExpandStringSlice(input),
			},
			TaggingCriteria: *taggingCriteria,
		},
	})

	return results
}

func expandBackupPolicyPostgreSQLAzureRetentionRuleArray(input []interface{}) []backuppolicies.BasePolicyRule {
	results := make([]backuppolicies.BasePolicyRule, 0)
	for _, item := range input {
		v := item.(map[string]interface{})
		results = append(results, backuppolicies.AzureRetentionRule{
			Name:      v["name"].(string),
			IsDefault: utils.Bool(false),
			Lifecycles: []backuppolicies.SourceLifeCycle{
				{
					DeleteAfter: backuppolicies.AbsoluteDeleteOption{
						Duration: v["duration"].(string),
					},
					SourceDataStore: backuppolicies.DataStoreInfoBase{
						DataStoreType: "VaultStore",
						ObjectType:    "DataStoreInfoBase",
					},
					TargetDataStoreCopySettings: &[]backuppolicies.TargetCopySetting{},
				},
			},
		})
	}
	return results
}

func expandBackupPolicyPostgreSQLDefaultAzureRetentionRule(input interface{}) backuppolicies.BasePolicyRule {
	return backuppolicies.AzureRetentionRule{
		Name:      "Default",
		IsDefault: utils.Bool(true),
		Lifecycles: []backuppolicies.SourceLifeCycle{
			{
				DeleteAfter: backuppolicies.AbsoluteDeleteOption{
					Duration: input.(string),
				},
				SourceDataStore: backuppolicies.DataStoreInfoBase{
					DataStoreType: "VaultStore",
					ObjectType:    "DataStoreInfoBase",
				},
				TargetDataStoreCopySettings: &[]backuppolicies.TargetCopySetting{},
			},
		},
	}
}

<<<<<<< HEAD
func expandBackupPolicyPostgreSQLTaggingCriteriaArray(input []interface{}) *[]backuppolicies.TaggingCriteria {
	results := []backuppolicies.TaggingCriteria{
=======
func expandBackupPolicyPostgreSQLTaggingCriteriaArray(input []interface{}) (*[]dataprotection.TaggingCriteria, error) {
	results := []dataprotection.TaggingCriteria{
>>>>>>> 1321418e
		{
			Criteria:        nil,
			IsDefault:       true,
			TaggingPriority: 99,
			TagInfo: backuppolicies.RetentionTag{
				Id:      utils.String("Default_"),
				TagName: "Default",
			},
		},
	}
	for _, item := range input {
		v := item.(map[string]interface{})
<<<<<<< HEAD
		results = append(results, backuppolicies.TaggingCriteria{
			Criteria:        expandBackupPolicyPostgreSQLCriteriaArray(v["criteria"].([]interface{})),
			IsDefault:       false,
			TaggingPriority: int64(v["priority"].(int)),
			TagInfo: backuppolicies.RetentionTag{
				Id:      utils.String(v["name"].(string) + "_"),
				TagName: v["name"].(string),
=======
		result := dataprotection.TaggingCriteria{
			IsDefault:       utils.Bool(false),
			TaggingPriority: utils.Int64(int64(v["priority"].(int))),
			TagInfo: &dataprotection.RetentionTag{
				ID:      utils.String(v["name"].(string) + "_"),
				TagName: utils.String(v["name"].(string)),
>>>>>>> 1321418e
			},
		}
		criteria, err := expandBackupPolicyPostgreSQLCriteriaArray(v["criteria"].([]interface{}))
		if err != nil {
			return nil, err
		}
		result.Criteria = criteria

		results = append(results, result)
	}
	return &results, nil
}

<<<<<<< HEAD
func expandBackupPolicyPostgreSQLCriteriaArray(input []interface{}) *[]backuppolicies.BackupCriteria {
	results := make([]backuppolicies.BackupCriteria, 0)
=======
func expandBackupPolicyPostgreSQLCriteriaArray(input []interface{}) (*[]dataprotection.BasicBackupCriteria, error) {
	if len(input) == 0 || input[0] == nil {
		return nil, fmt.Errorf("criteria is a required field, cannot leave blank")
	}
	results := make([]dataprotection.BasicBackupCriteria, 0)
>>>>>>> 1321418e
	for _, item := range input {
		v := item.(map[string]interface{})
		var absoluteCriteria []backuppolicies.AbsoluteMarker
		if absoluteCriteriaRaw := v["absolute_criteria"].(string); len(absoluteCriteriaRaw) > 0 {
			absoluteCriteria = []backuppolicies.AbsoluteMarker{backuppolicies.AbsoluteMarker(absoluteCriteriaRaw)}
		}

		var daysOfWeek []backuppolicies.DayOfWeek
		if v["days_of_week"].(*pluginsdk.Set).Len() > 0 {
			daysOfWeek = make([]backuppolicies.DayOfWeek, 0)
			for _, value := range v["days_of_week"].(*pluginsdk.Set).List() {
				daysOfWeek = append(daysOfWeek, backuppolicies.DayOfWeek(value.(string)))
			}
		}

		var monthsOfYear []backuppolicies.Month
		if v["months_of_year"].(*pluginsdk.Set).Len() > 0 {
			monthsOfYear = make([]backuppolicies.Month, 0)
			for _, value := range v["months_of_year"].(*pluginsdk.Set).List() {
				monthsOfYear = append(monthsOfYear, backuppolicies.Month(value.(string)))
			}
		}

		var weeksOfMonth []backuppolicies.WeekNumber
		if v["weeks_of_month"].(*pluginsdk.Set).Len() > 0 {
			weeksOfMonth = make([]backuppolicies.WeekNumber, 0)
			for _, value := range v["weeks_of_month"].(*pluginsdk.Set).List() {
				weeksOfMonth = append(weeksOfMonth, backuppolicies.WeekNumber(value.(string)))
			}
		}

		var scheduleTimes *[]string
		if v["scheduled_backup_times"].(*pluginsdk.Set).Len() > 0 {
			scheduleTimes = utils.ExpandStringSlice(v["scheduled_backup_times"].(*pluginsdk.Set).List())
		}
		results = append(results, backuppolicies.ScheduleBasedBackupCriteria{
			AbsoluteCriteria: &absoluteCriteria,
			DaysOfMonth:      nil,
			DaysOfTheWeek:    &daysOfWeek,
			MonthsOfYear:     &monthsOfYear,
			ScheduleTimes:    scheduleTimes,
			WeeksOfTheMonth:  &weeksOfMonth,
		})
	}
	return &results, nil
}

func flattenBackupPolicyPostgreSQLBackupRuleArray(input *[]backuppolicies.BasePolicyRule) []interface{} {
	if input == nil {
		return make([]interface{}, 0)
	}
	for _, item := range *input {
		if backupRule, ok := item.(backuppolicies.AzureBackupRule); ok {
			if backupRule.Trigger != nil {
				if scheduleBasedTrigger, ok := backupRule.Trigger.(backuppolicies.ScheduleBasedTriggerContext); ok {
					return utils.FlattenStringSlice(&scheduleBasedTrigger.Schedule.RepeatingTimeIntervals)
				}
			}
		}
	}
	return make([]interface{}, 0)
}

func flattenBackupPolicyPostgreSQLDefaultRetentionRuleDuration(input *[]backuppolicies.BasePolicyRule) interface{} {
	if input == nil {
		return nil
	}

	for _, item := range *input {
		if retentionRule, ok := item.(backuppolicies.AzureRetentionRule); ok && retentionRule.IsDefault != nil && *retentionRule.IsDefault {
			if retentionRule.Lifecycles != nil && len(retentionRule.Lifecycles) > 0 {
				if deleteOption, ok := (retentionRule.Lifecycles)[0].DeleteAfter.(backuppolicies.AbsoluteDeleteOption); ok {
					return deleteOption.Duration
				}
			}
		}
	}
	return nil
}

func flattenBackupPolicyPostgreSQLRetentionRuleArray(input *[]backuppolicies.BasePolicyRule) []interface{} {
	results := make([]interface{}, 0)
	if input == nil {
		return results
	}

	var taggingCriterias []backuppolicies.TaggingCriteria
	for _, item := range *input {
		if backupRule, ok := item.(backuppolicies.AzureBackupRule); ok {
			if trigger, ok := backupRule.Trigger.(backuppolicies.ScheduleBasedTriggerContext); ok {
				if trigger.TaggingCriteria != nil {
					taggingCriterias = trigger.TaggingCriteria
				}
			}
		}
	}

	for _, item := range *input {
		if retentionRule, ok := item.(backuppolicies.AzureRetentionRule); ok && (retentionRule.IsDefault == nil || !*retentionRule.IsDefault) {
			name := retentionRule.Name
			var taggingPriority int64
			var taggingCriteria []interface{}
			for _, criteria := range taggingCriterias {
				if strings.EqualFold(criteria.TagInfo.TagName, name) {
					taggingPriority = criteria.TaggingPriority
					taggingCriteria = flattenBackupPolicyPostgreSQLBackupCriteriaArray(criteria.Criteria)
				}
			}
			var duration string
			if retentionRule.Lifecycles != nil && len(retentionRule.Lifecycles) > 0 {
				if deleteOption, ok := (retentionRule.Lifecycles)[0].DeleteAfter.(backuppolicies.AbsoluteDeleteOption); ok {
					duration = deleteOption.Duration
				}
			}
			results = append(results, map[string]interface{}{
				"name":     name,
				"priority": taggingPriority,
				"criteria": taggingCriteria,
				"duration": duration,
			})
		}
	}
	return results
}

func flattenBackupPolicyPostgreSQLBackupCriteriaArray(input *[]backuppolicies.BackupCriteria) []interface{} {
	results := make([]interface{}, 0)
	if input == nil {
		return results
	}

	for _, item := range *input {
		if criteria, ok := item.(backuppolicies.ScheduleBasedBackupCriteria); ok {
			var absoluteCriteria string
			if criteria.AbsoluteCriteria != nil && len(*criteria.AbsoluteCriteria) > 0 {
				absoluteCriteria = string((*criteria.AbsoluteCriteria)[0])
			}
			var daysOfWeek []string
			if criteria.DaysOfTheWeek != nil {
				daysOfWeek = make([]string, 0)
				for _, item := range *criteria.DaysOfTheWeek {
					daysOfWeek = append(daysOfWeek, (string)(item))
				}
			}
			var monthsOfYear []string
			if criteria.MonthsOfYear != nil {
				monthsOfYear = make([]string, 0)
				for _, item := range *criteria.MonthsOfYear {
					monthsOfYear = append(monthsOfYear, (string)(item))
				}
			}
			var weeksOfMonth []string
			if criteria.WeeksOfTheMonth != nil {
				weeksOfMonth = make([]string, 0)
				for _, item := range *criteria.WeeksOfTheMonth {
					weeksOfMonth = append(weeksOfMonth, (string)(item))
				}
			}
			var scheduleTimes []string
			if criteria.ScheduleTimes != nil {
				scheduleTimes = make([]string, 0)
				for _, item := range *criteria.ScheduleTimes {
					scheduleTimes = append(scheduleTimes, item)
				}
			}

			results = append(results, map[string]interface{}{
				"absolute_criteria":      absoluteCriteria,
				"days_of_week":           daysOfWeek,
				"months_of_year":         monthsOfYear,
				"weeks_of_month":         weeksOfMonth,
				"scheduled_backup_times": scheduleTimes,
			})
		}
	}
	return results
}<|MERGE_RESOLUTION|>--- conflicted
+++ resolved
@@ -199,16 +199,13 @@
 		return tf.ImportAsExistsError("azurerm_data_protection_backup_policy_postgresql", id.ID())
 	}
 
-<<<<<<< HEAD
-	taggingCriteria := expandBackupPolicyPostgreSQLTaggingCriteriaArray(d.Get("retention_rule").([]interface{}))
+
+	taggingCriteria, err := expandBackupPolicyPostgreSQLTaggingCriteriaArray(d.Get("retention_rule").([]interface{}))
+  	if err != nil {
+		return err
+	}
+  
 	policyRules := make([]backuppolicies.BasePolicyRule, 0)
-=======
-	taggingCriteria, err := expandBackupPolicyPostgreSQLTaggingCriteriaArray(d.Get("retention_rule").([]interface{}))
-	if err != nil {
-		return err
-	}
-	policyRules := make([]dataprotection.BasicBasePolicyRule, 0)
->>>>>>> 1321418e
 	policyRules = append(policyRules, expandBackupPolicyPostgreSQLAzureBackupRuleArray(d.Get("backup_repeating_time_intervals").([]interface{}), taggingCriteria)...)
 	policyRules = append(policyRules, expandBackupPolicyPostgreSQLDefaultAzureRetentionRule(d.Get("default_retention_duration")))
 	policyRules = append(policyRules, expandBackupPolicyPostgreSQLAzureRetentionRuleArray(d.Get("retention_rule").([]interface{}))...)
@@ -353,13 +350,9 @@
 	}
 }
 
-<<<<<<< HEAD
-func expandBackupPolicyPostgreSQLTaggingCriteriaArray(input []interface{}) *[]backuppolicies.TaggingCriteria {
+func expandBackupPolicyPostgreSQLTaggingCriteriaArray(input []interface{}) (*[]backuppolicies.TaggingCriteria, error) {
 	results := []backuppolicies.TaggingCriteria{
-=======
-func expandBackupPolicyPostgreSQLTaggingCriteriaArray(input []interface{}) (*[]dataprotection.TaggingCriteria, error) {
-	results := []dataprotection.TaggingCriteria{
->>>>>>> 1321418e
+
 		{
 			Criteria:        nil,
 			IsDefault:       true,
@@ -372,22 +365,13 @@
 	}
 	for _, item := range input {
 		v := item.(map[string]interface{})
-<<<<<<< HEAD
+
 		results = append(results, backuppolicies.TaggingCriteria{
-			Criteria:        expandBackupPolicyPostgreSQLCriteriaArray(v["criteria"].([]interface{})),
 			IsDefault:       false,
 			TaggingPriority: int64(v["priority"].(int)),
 			TagInfo: backuppolicies.RetentionTag{
 				Id:      utils.String(v["name"].(string) + "_"),
 				TagName: v["name"].(string),
-=======
-		result := dataprotection.TaggingCriteria{
-			IsDefault:       utils.Bool(false),
-			TaggingPriority: utils.Int64(int64(v["priority"].(int))),
-			TagInfo: &dataprotection.RetentionTag{
-				ID:      utils.String(v["name"].(string) + "_"),
-				TagName: utils.String(v["name"].(string)),
->>>>>>> 1321418e
 			},
 		}
 		criteria, err := expandBackupPolicyPostgreSQLCriteriaArray(v["criteria"].([]interface{}))
@@ -401,16 +385,13 @@
 	return &results, nil
 }
 
-<<<<<<< HEAD
+
 func expandBackupPolicyPostgreSQLCriteriaArray(input []interface{}) *[]backuppolicies.BackupCriteria {
-	results := make([]backuppolicies.BackupCriteria, 0)
-=======
-func expandBackupPolicyPostgreSQLCriteriaArray(input []interface{}) (*[]dataprotection.BasicBackupCriteria, error) {
 	if len(input) == 0 || input[0] == nil {
 		return nil, fmt.Errorf("criteria is a required field, cannot leave blank")
 	}
-	results := make([]dataprotection.BasicBackupCriteria, 0)
->>>>>>> 1321418e
+	results := make([]backuppolicies.BackupCriteria, 0)
+
 	for _, item := range input {
 		v := item.(map[string]interface{})
 		var absoluteCriteria []backuppolicies.AbsoluteMarker
