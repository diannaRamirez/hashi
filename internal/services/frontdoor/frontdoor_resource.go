package frontdoor

import (
	"context"
	"fmt"
	"log"
	"strings"
	"time"

<<<<<<< HEAD
	"github.com/hashicorp/go-azure-helpers/response"
=======
	"github.com/Azure/azure-sdk-for-go/services/frontdoor/mgmt/2020-05-01/frontdoor"
	"github.com/hashicorp/go-azure-helpers/lang/response"
>>>>>>> 14ee3730
	"github.com/hashicorp/terraform-provider-azurerm/helpers/azure"
	"github.com/hashicorp/terraform-provider-azurerm/helpers/tf"
	"github.com/hashicorp/terraform-provider-azurerm/helpers/validate"
	"github.com/hashicorp/terraform-provider-azurerm/internal/clients"
	"github.com/hashicorp/terraform-provider-azurerm/internal/services/frontdoor/migration"
	"github.com/hashicorp/terraform-provider-azurerm/internal/services/frontdoor/parse"
	"github.com/hashicorp/terraform-provider-azurerm/internal/services/frontdoor/sdk/2020-05-01/frontdoors"
	azValidate "github.com/hashicorp/terraform-provider-azurerm/internal/services/frontdoor/validate"
	"github.com/hashicorp/terraform-provider-azurerm/internal/tags"
	"github.com/hashicorp/terraform-provider-azurerm/internal/tf/pluginsdk"
	"github.com/hashicorp/terraform-provider-azurerm/internal/tf/validation"
	"github.com/hashicorp/terraform-provider-azurerm/internal/timeouts"
	"github.com/hashicorp/terraform-provider-azurerm/utils"
)

func resourceFrontDoor() *pluginsdk.Resource {
	return &pluginsdk.Resource{
		Create: resourceFrontDoorCreateUpdate,
		Read:   resourceFrontDoorRead,
		Update: resourceFrontDoorCreateUpdate,
		Delete: resourceFrontDoorDelete,

		Importer: pluginsdk.ImporterValidatingResourceId(func(id string) error {
			_, err := frontdoors.ParseFrontDoorID(id)
			return err
		}),

		SchemaVersion: 2,
		StateUpgraders: pluginsdk.StateUpgrades(map[int]pluginsdk.StateUpgrade{
			0: migration.FrontDoorUpgradeV0ToV1{},
			1: migration.FrontDoorUpgradeV1ToV2{},
		}),

		Timeouts: &pluginsdk.ResourceTimeout{
			Create: pluginsdk.DefaultTimeout(6 * time.Hour),
			Read:   pluginsdk.DefaultTimeout(5 * time.Minute),
			Update: pluginsdk.DefaultTimeout(6 * time.Hour),
			Delete: pluginsdk.DefaultTimeout(6 * time.Hour),
		},

		Schema: map[string]*pluginsdk.Schema{
			"name": {
				Type:         pluginsdk.TypeString,
				Required:     true,
				ForceNew:     true,
				ValidateFunc: azValidate.FrontDoorName,
			},

			"cname": {
				Type:     pluginsdk.TypeString,
				Computed: true,
			},

			"header_frontdoor_id": {
				Type:     pluginsdk.TypeString,
				Computed: true,
			},

			"friendly_name": {
				Type:     pluginsdk.TypeString,
				Optional: true,
			},

			"load_balancer_enabled": {
				Type:     pluginsdk.TypeBool,
				Optional: true,
				Default:  true,
			},

			// TODO: In 3.0
			// Move 'enforce_backend_pools_certificate_name_check' and 'backend_pools_send_receive_timeout_seconds'
			// into a 'backend_pool_settings' block
			"enforce_backend_pools_certificate_name_check": {
				Type:     pluginsdk.TypeBool,
				Required: true,
			},

			"backend_pools_send_receive_timeout_seconds": {
				Type:         pluginsdk.TypeInt,
				Optional:     true,
				Default:      60,
				ValidateFunc: validation.IntBetween(0, 240),
			},

			// TODO: Remove in 3.0
			"location": {
				Type:       pluginsdk.TypeString,
				Optional:   true,
				Computed:   true,
				Deprecated: "Due to the service's API changing 'location' must now always be set to 'Global' for new resources, however if the Front Door service was created prior 2020/03/10 it may continue to exist in a specific current location",
			},

			"resource_group_name": azure.SchemaResourceGroupName(),

			"routing_rule": {
				Type:     pluginsdk.TypeList,
				MaxItems: 500,
				Required: true,
				Elem: &pluginsdk.Resource{
					Schema: map[string]*pluginsdk.Schema{
						"id": {
							Type:     pluginsdk.TypeString,
							Computed: true,
						},
						"name": {
							Type:         pluginsdk.TypeString,
							Required:     true,
							ValidateFunc: azValidate.BackendPoolRoutingRuleName,
						},
						"enabled": {
							Type:     pluginsdk.TypeBool,
							Optional: true,
							Default:  true,
						},
						"accepted_protocols": {
							Type:     pluginsdk.TypeList,
							Required: true,
							MaxItems: 2,
							Elem: &pluginsdk.Schema{
								Type: pluginsdk.TypeString,
								ValidateFunc: validation.StringInSlice([]string{
									string(frontdoors.FrontDoorProtocolHttp),
									string(frontdoors.FrontDoorProtocolHttps),
								}, false),
							},
						},
						"patterns_to_match": {
							Type:     pluginsdk.TypeList,
							Required: true,
							MaxItems: 25,
							Elem: &pluginsdk.Schema{
								Type:         pluginsdk.TypeString,
								ValidateFunc: validation.StringIsNotEmpty,
							},
						},
						"frontend_endpoints": {
							Type:     pluginsdk.TypeList,
							Required: true,
							MaxItems: 500,
							Elem: &pluginsdk.Schema{
								Type:         pluginsdk.TypeString,
								ValidateFunc: validation.StringIsNotEmpty,
							},
						},
						"redirect_configuration": {
							Type:     pluginsdk.TypeList,
							Optional: true,
							MaxItems: 1,
							Elem: &pluginsdk.Resource{
								Schema: map[string]*pluginsdk.Schema{
									"custom_fragment": {
										Type:     pluginsdk.TypeString,
										Optional: true,
									},
									"custom_host": {
										Type:     pluginsdk.TypeString,
										Optional: true,
									},
									"custom_path": {
										Type:     pluginsdk.TypeString,
										Optional: true,
									},
									"custom_query_string": {
										Type:     pluginsdk.TypeString,
										Optional: true,
									},
									"redirect_protocol": {
										Type:     pluginsdk.TypeString,
										Required: true,
										ValidateFunc: validation.StringInSlice([]string{
											string(frontdoors.FrontDoorRedirectProtocolHttpOnly),
											string(frontdoors.FrontDoorRedirectProtocolHttpsOnly),
											string(frontdoors.FrontDoorRedirectProtocolMatchRequest),
										}, false),
									},
									"redirect_type": {
										Type:     pluginsdk.TypeString,
										Required: true,
										ValidateFunc: validation.StringInSlice([]string{
											string(frontdoors.FrontDoorRedirectTypeFound),
											string(frontdoors.FrontDoorRedirectTypeMoved),
											string(frontdoors.FrontDoorRedirectTypePermanentRedirect),
											string(frontdoors.FrontDoorRedirectTypeTemporaryRedirect),
										}, false),
									},
								},
							},
						},
						"forwarding_configuration": {
							Type:     pluginsdk.TypeList,
							Optional: true,
							MaxItems: 1,
							Elem: &pluginsdk.Resource{
								Schema: map[string]*pluginsdk.Schema{
									"backend_pool_name": {
										Type:         pluginsdk.TypeString,
										Required:     true,
										ValidateFunc: azValidate.BackendPoolRoutingRuleName,
									},
									"cache_enabled": {
										Type:     pluginsdk.TypeBool,
										Optional: true,
										Default:  false,
									},
									"cache_use_dynamic_compression": {
										Type:     pluginsdk.TypeBool,
										Optional: true,
										Default:  false,
									},
									"cache_query_parameter_strip_directive": {
										Type:     pluginsdk.TypeString,
										Optional: true,
										Default:  string(frontdoors.FrontDoorQueryStripAll),
										ValidateFunc: validation.StringInSlice([]string{
											string(frontdoors.FrontDoorQueryStripAll),
											string(frontdoors.FrontDoorQueryStripNone),
											string(frontdoors.FrontDoorQueryStripOnly),
											string(frontdoors.FrontDoorQueryStripAllExcept),
										}, false),
									},
									"cache_query_parameters": {
										Type:     pluginsdk.TypeList,
										Optional: true,
										MaxItems: 25,
										Elem: &pluginsdk.Schema{
											Type:         pluginsdk.TypeString,
											ValidateFunc: validation.StringIsNotEmpty,
										},
									},
									"cache_duration": {
										Type:         pluginsdk.TypeString,
										Optional:     true,
										ValidateFunc: validate.ISO8601DurationBetween("PT1S", "P365D"),
									},
									"custom_forwarding_path": {
										Type:     pluginsdk.TypeString,
										Optional: true,
									},
									"forwarding_protocol": {
										Type:     pluginsdk.TypeString,
										Optional: true,
										Default:  string(frontdoors.FrontDoorForwardingProtocolHttpsOnly),
										ValidateFunc: validation.StringInSlice([]string{
											string(frontdoors.FrontDoorForwardingProtocolHttpOnly),
											string(frontdoors.FrontDoorForwardingProtocolHttpsOnly),
											string(frontdoors.FrontDoorForwardingProtocolMatchRequest),
										}, false),
									},
								},
							},
						},
					},
				},
			},

			"backend_pool_load_balancing": {
				Type:     pluginsdk.TypeList,
				MaxItems: 5000,
				Required: true,
				Elem: &pluginsdk.Resource{
					Schema: map[string]*pluginsdk.Schema{
						"id": {
							Type:     pluginsdk.TypeString,
							Computed: true,
						},
						"name": {
							Type:         pluginsdk.TypeString,
							Required:     true,
							ValidateFunc: azValidate.BackendPoolRoutingRuleName,
						},
						"sample_size": {
							Type:     pluginsdk.TypeInt,
							Optional: true,
							Default:  4,
						},
						"successful_samples_required": {
							Type:     pluginsdk.TypeInt,
							Optional: true,
							Default:  2,
						},
						"additional_latency_milliseconds": {
							Type:     pluginsdk.TypeInt,
							Optional: true,
							Default:  0,
						},
					},
				},
			},

			"backend_pool_health_probe": {
				Type:     pluginsdk.TypeList,
				MaxItems: 5000,
				Required: true,
				Elem: &pluginsdk.Resource{
					Schema: map[string]*pluginsdk.Schema{
						"id": {
							Type:     pluginsdk.TypeString,
							Computed: true,
						},
						"name": {
							Type:         pluginsdk.TypeString,
							Required:     true,
							ValidateFunc: azValidate.BackendPoolRoutingRuleName,
						},
						"enabled": {
							Type:     pluginsdk.TypeBool,
							Optional: true,
							Default:  true,
						},
						"path": {
							Type:     pluginsdk.TypeString,
							Optional: true,
							Default:  "/",
						},
						"protocol": {
							Type:     pluginsdk.TypeString,
							Optional: true,
							Default:  string(frontdoors.FrontDoorProtocolHttp),
							ValidateFunc: validation.StringInSlice([]string{
								string(frontdoors.FrontDoorProtocolHttp),
								string(frontdoors.FrontDoorProtocolHttps),
							}, false),
						},
						"probe_method": {
							Type:     pluginsdk.TypeString,
							Optional: true,
							Default:  string(frontdoors.FrontDoorHealthProbeMethodGET),
							ValidateFunc: validation.StringInSlice([]string{
								string(frontdoors.FrontDoorProtocolHttp),
								string(frontdoors.FrontDoorHealthProbeMethodHEAD),
							}, false),
						},
						"interval_in_seconds": {
							Type:     pluginsdk.TypeInt,
							Optional: true,
							Default:  120,
						},
					},
				},
			},

			"backend_pool": {
				Type:     pluginsdk.TypeList,
				Required: true,
				Elem: &pluginsdk.Resource{
					Schema: map[string]*pluginsdk.Schema{
						"backend": {
							Type:     pluginsdk.TypeList,
							MaxItems: 500,
							Required: true,
							Elem: &pluginsdk.Resource{
								Schema: map[string]*pluginsdk.Schema{
									"enabled": {
										Type:     pluginsdk.TypeBool,
										Optional: true,
										Default:  true,
									},
									"address": {
										Type:     pluginsdk.TypeString,
										Required: true,
									},
									"http_port": {
										Type:         pluginsdk.TypeInt,
										Required:     true,
										ValidateFunc: validation.IntBetween(1, 65535),
									},
									"https_port": {
										Type:         pluginsdk.TypeInt,
										Required:     true,
										ValidateFunc: validation.IntBetween(1, 65535),
									},
									"weight": {
										Type:         pluginsdk.TypeInt,
										Optional:     true,
										Default:      50,
										ValidateFunc: validation.IntBetween(1, 1000),
									},
									"priority": {
										Type:         pluginsdk.TypeInt,
										Optional:     true,
										Default:      1,
										ValidateFunc: validation.IntBetween(1, 5),
									},
									"host_header": {
										Type:     pluginsdk.TypeString,
										Required: true,
									},
								},
							},
						},
						"id": {
							Type:     pluginsdk.TypeString,
							Computed: true,
						},
						"name": {
							Type:         pluginsdk.TypeString,
							Required:     true,
							ValidateFunc: azValidate.BackendPoolRoutingRuleName,
						},
						"health_probe_name": {
							Type:     pluginsdk.TypeString,
							Required: true,
						},
						"load_balancing_name": {
							Type:     pluginsdk.TypeString,
							Required: true,
						},
					},
				},
			},

			"frontend_endpoint": {
				Type:     pluginsdk.TypeList,
				MaxItems: 500,
				Required: true,
				Elem: &pluginsdk.Resource{
					Schema: map[string]*pluginsdk.Schema{
						"id": {
							Type:     pluginsdk.TypeString,
							Computed: true,
						},
						"name": {
							Type:         pluginsdk.TypeString,
							Required:     true,
							ValidateFunc: azValidate.BackendPoolRoutingRuleName,
						},
						"host_name": {
							Type:     pluginsdk.TypeString,
							Required: true,
						},
						"session_affinity_enabled": {
							Type:     pluginsdk.TypeBool,
							Optional: true,
							Default:  false,
						},
						"session_affinity_ttl_seconds": {
							Type:     pluginsdk.TypeInt,
							Optional: true,
							Default:  0,
						},
						"web_application_firewall_policy_link_id": {
							Type:         pluginsdk.TypeString,
							Optional:     true,
							ValidateFunc: azure.ValidateResourceID,
						},
					},
				},
			},

			// Computed values
			"explicit_resource_order": {
				Type:     pluginsdk.TypeList,
				Computed: true,
				Elem: &pluginsdk.Resource{
					Schema: map[string]*pluginsdk.Schema{
						"backend_pool_ids": {
							Type:     pluginsdk.TypeList,
							Computed: true,
							Elem: &pluginsdk.Schema{
								Type: pluginsdk.TypeString,
							},
						},
						"frontend_endpoint_ids": {
							Type:     pluginsdk.TypeList,
							Computed: true,
							Elem: &pluginsdk.Schema{
								Type: pluginsdk.TypeString,
							},
						},
						"routing_rule_ids": {
							Type:     pluginsdk.TypeList,
							Computed: true,
							Elem: &pluginsdk.Schema{
								Type: pluginsdk.TypeString,
							},
						},
						"backend_pool_load_balancing_ids": {
							Type:     pluginsdk.TypeList,
							Computed: true,
							Elem: &pluginsdk.Schema{
								Type: pluginsdk.TypeString,
							},
						},
						"backend_pool_health_probe_ids": {
							Type:     pluginsdk.TypeList,
							Computed: true,
							Elem: &pluginsdk.Schema{
								Type: pluginsdk.TypeString,
							},
						},
					},
				},
			},

			"backend_pool_health_probes": {
				Type:     pluginsdk.TypeMap,
				Computed: true,
				Elem: &pluginsdk.Schema{
					Type: pluginsdk.TypeString,
				},
			},

			"backend_pool_load_balancing_settings": {
				Type:     pluginsdk.TypeMap,
				Computed: true,
				Elem: &pluginsdk.Schema{
					Type: pluginsdk.TypeString,
				},
			},

			"backend_pools": {
				Type:     pluginsdk.TypeMap,
				Computed: true,
				Elem: &pluginsdk.Schema{
					Type: pluginsdk.TypeString,
				},
			},

			"frontend_endpoints": {
				Type:     pluginsdk.TypeMap,
				Computed: true,
				Elem: &pluginsdk.Schema{
					Type: pluginsdk.TypeString,
				},
			},

			"routing_rules": {
				Type:     pluginsdk.TypeMap,
				Computed: true,
				Elem: &pluginsdk.Schema{
					Type: pluginsdk.TypeString,
				},
			},

			"tags": tags.Schema(),
		},

		CustomizeDiff: pluginsdk.CustomizeDiffShim(frontDoorCustomizeDiff),
	}
}

func resourceFrontDoorCreateUpdate(d *pluginsdk.ResourceData, meta interface{}) error {
	client := meta.(*clients.Client).Frontdoor.FrontDoorsClient
	ctx, cancel := timeouts.ForCreateUpdate(meta.(*clients.Client).StopContext, d)
	defer cancel()

	name := d.Get("name").(string)
	resourceGroup := d.Get("resource_group_name").(string)
	subscriptionId := meta.(*clients.Client).Account.SubscriptionId
	id := frontdoors.NewFrontDoorID(subscriptionId, resourceGroup, name)

	if d.IsNewResource() {
		resp, err := client.Get(ctx, id)
		if err != nil {
			if !response.WasNotFound(resp.HttpResponse) {
				return fmt.Errorf("checking for presence of %s: %+v", id, err)
			}
		}
		if !response.WasNotFound(resp.HttpResponse) {
			return tf.ImportAsExistsError("azurerm_frontdoor", id.ID())
		}
	}

	// remove in 3.0
	// due to a change in the RP, if a Frontdoor exists in a location other than 'Global' it may continue to
	// exist in that location, if this is a brand new Frontdoor it must be created in the 'Global' location
	location := "Global"
	preExists := false
	cfgLocation, hasLocation := d.GetOk("location")

	exists, err := client.Get(ctx, id)
	if err != nil {
		if !response.WasNotFound(exists.HttpResponse) {
			return fmt.Errorf("locating %s: %+v", id, err)
		}
	} else {
		preExists = true
		if exists.Model != nil {
			location = azure.NormalizeLocation(*exists.Model.Location)
		}
	}

	if hasLocation && preExists {
		if location != azure.NormalizeLocation(cfgLocation) {
			return fmt.Errorf("the Front Door %q (Resource Group %q) already exists in %q and cannot be moved to the %q location", name, resourceGroup, location, cfgLocation)
		}
	}

	friendlyName := d.Get("friendly_name").(string)
	routingRules := d.Get("routing_rule").([]interface{})
	loadBalancingSettings := d.Get("backend_pool_load_balancing").([]interface{})
	healthProbeSettings := d.Get("backend_pool_health_probe").([]interface{})
	backendPools := d.Get("backend_pool").([]interface{})
	frontendEndpoints := d.Get("frontend_endpoint").([]interface{})
	backendPoolsSettings := d.Get("enforce_backend_pools_certificate_name_check").(bool)
	backendPoolsSendReceiveTimeoutSeconds := int64(d.Get("backend_pools_send_receive_timeout_seconds").(int))
	enabledState := expandFrontDoorEnabledState(d.Get("load_balancer_enabled").(bool))
	explicitResourceOrder := d.Get("explicit_resource_order").([]interface{})
	t := d.Get("tags").(map[string]interface{})

	// If the explicitResourceOrder is empty and it's not a new resource set the mapping table to the state file and return an error.
	// If the explicitResourceOrder is empty and it is a new resource it will run the CreateOrUpdate as expected
	// If the explicitResourceOrder is NOT empty and it is NOT a new resource it will run the CreateOrUpdate as expected
	if len(explicitResourceOrder) == 0 && !d.IsNewResource() {
		d.Set("explicit_resource_order", flattenExplicitResourceOrder(backendPools, frontendEndpoints, routingRules, loadBalancingSettings, healthProbeSettings, id))
	} else {
		frontDoorParameters := frontdoors.FrontDoor{
			Location: utils.String(location),
			Properties: &frontdoors.FrontDoorProperties{
				FriendlyName:          utils.String(friendlyName),
				RoutingRules:          expandFrontDoorRoutingRule(routingRules, id),
				BackendPools:          expandFrontDoorBackendPools(backendPools, id),
				BackendPoolsSettings:  expandFrontDoorBackendPoolsSettings(backendPoolsSettings, backendPoolsSendReceiveTimeoutSeconds),
				FrontendEndpoints:     expandFrontDoorFrontendEndpoint(frontendEndpoints, id),
				HealthProbeSettings:   expandFrontDoorHealthProbeSettingsModel(healthProbeSettings, id),
				LoadBalancingSettings: expandFrontDoorLoadBalancingSettingsModel(loadBalancingSettings, id),
				EnabledState:          &enabledState,
			},
			Tags: expandTags(t),
		}

		if err := client.CreateOrUpdateThenPoll(ctx, id, frontDoorParameters); err != nil {
			return fmt.Errorf("creating %s: %+v", id, err)
		}

		d.Set("explicit_resource_order", flattenExplicitResourceOrder(backendPools, frontendEndpoints, routingRules, loadBalancingSettings, healthProbeSettings, id))
	}

	d.SetId(id.ID())
	return resourceFrontDoorRead(d, meta)
}

func resourceFrontDoorRead(d *pluginsdk.ResourceData, meta interface{}) error {
	client := meta.(*clients.Client).Frontdoor.FrontDoorsClient
	ctx, cancel := timeouts.ForRead(meta.(*clients.Client).StopContext, d)
	defer cancel()

	id, err := frontdoors.ParseFrontDoorIDInsensitively(d.Id())
	if err != nil {
		return err
	}

	resp, err := client.Get(ctx, *id)
	if err != nil {
		if response.WasNotFound(resp.HttpResponse) {
			log.Printf("[INFO] Front Door %q does not exist - removing from state", d.Id())
			d.SetId("")
			return nil
		}
		return fmt.Errorf("reading %s: %+v", *id, err)
	}

	d.Set("name", id.Name)
	d.Set("resource_group_name", id.ResourceGroup)

	if model := resp.Model; model != nil {
		if model.Location != nil {
			d.Set("location", azure.NormalizeLocation(*model.Location))
		}

		if props := model.Properties; props != nil {
			explicitResourceOrder := d.Get("explicit_resource_order").([]interface{})
			flattenedBackendPools, err := flattenFrontDoorBackendPools(props.BackendPools, *id, explicitResourceOrder)
			if err != nil {
				return fmt.Errorf("flattening `backend_pool`: %+v", err)
			}
			if err := d.Set("backend_pool", flattenedBackendPools); err != nil {
				return fmt.Errorf("setting `backend_pool`: %+v", err)
			}

			backendPoolSettings := flattenFrontDoorBackendPoolsSettings(props.BackendPoolsSettings)

			d.Set("enforce_backend_pools_certificate_name_check", backendPoolSettings.enforceBackendPoolsCertificateNameCheck)
			d.Set("backend_pools_send_receive_timeout_seconds", backendPoolSettings.backendPoolsSendReceiveTimeoutSeconds)
			d.Set("cname", props.Cname)
			d.Set("header_frontdoor_id", props.FrontdoorId)
			if props.EnabledState != nil {
				d.Set("load_balancer_enabled", *props.EnabledState == frontdoors.FrontDoorEnabledStateEnabled)
			}
			d.Set("friendly_name", props.FriendlyName)

			// Need to call frontEndEndpointClient here to get the frontEndEndpoint information from that client
			// because the information is hidden from the main frontDoorClient "by design"...
			frontEndEndpointsClient := meta.(*clients.Client).Frontdoor.FrontDoorsClient
			frontEndEndpointInfo, err := retrieveFrontEndEndpointInformation(ctx, frontEndEndpointsClient, *id, props.FrontendEndpoints)
			if err != nil {
				return fmt.Errorf("retrieving FrontEnd Endpoint Information: %+v", err)
			}

			// Force the returned flattenFrontEndEndpoints into the order defined in the explicit_resource_order mapping table
			frontDoorFrontendEndpoints, err := flattenFrontEndEndpoints(frontEndEndpointInfo, *id, explicitResourceOrder)
			if err != nil {
				return fmt.Errorf("flattening `frontend_endpoint`: %+v", err)
			}
			if err := d.Set("frontend_endpoint", frontDoorFrontendEndpoints); err != nil {
				return fmt.Errorf("setting `frontend_endpoint`: %+v", err)
			}

			// Force the returned flattenFrontDoorHealthProbeSettingsModel into the order defined in the explicit_resource_order mapping table
			if err := d.Set("backend_pool_health_probe", flattenFrontDoorHealthProbeSettingsModel(props.HealthProbeSettings, *id, explicitResourceOrder)); err != nil {
				return fmt.Errorf("setting `backend_pool_health_probe`: %+v", err)
			}

			// Force the returned flattenFrontDoorLoadBalancingSettingsModel into the order defined in the explicit_resource_order mapping table
			if err := d.Set("backend_pool_load_balancing", flattenFrontDoorLoadBalancingSettingsModel(props.LoadBalancingSettings, *id, explicitResourceOrder)); err != nil {
				return fmt.Errorf("setting `backend_pool_load_balancing`: %+v", err)
			}

			var flattenedRoutingRules *[]interface{}
			// Force the returned flattenedRoutingRules into the order defined in the explicit_resource_order mapping table
			flattenedRoutingRules, err = flattenFrontDoorRoutingRule(props.RoutingRules, d.Get("routing_rule"), *id, explicitResourceOrder)
			if err != nil {
				return fmt.Errorf("flattening `routing_rules`: %+v", err)
			}
			if err := d.Set("routing_rule", flattenedRoutingRules); err != nil {
				return fmt.Errorf("setting `routing_rules`: %+v", err)
			}

			// Populate computed values
			bpHealthProbeSettings := make(map[string]string)
			if props.HealthProbeSettings != nil {
				for _, v := range *props.HealthProbeSettings {
					if v.Name == nil || v.Id == nil {
						continue
					}
					rid, err := parse.HealthProbeIDInsensitively(*v.Id)
					if err != nil {
						continue
					}
					bpHealthProbeSettings[*v.Name] = rid.ID()
				}
			}
			if err := d.Set("backend_pool_health_probes", bpHealthProbeSettings); err != nil {
				return fmt.Errorf("setting `backend_pool_health_probes`: %+v", err)
			}

			bpLBSettings := make(map[string]string)
			if props.LoadBalancingSettings != nil {
				for _, v := range *props.LoadBalancingSettings {
					if v.Name == nil || v.Id == nil {
						continue
					}
					rid, err := parse.LoadBalancingIDInsensitively(*v.Id)
					if err != nil {
						continue
					}
					bpLBSettings[*v.Name] = rid.ID()
				}
			}
			if err := d.Set("backend_pool_load_balancing_settings", bpLBSettings); err != nil {
				return fmt.Errorf("setting `backend_pool_load_balancing_settings`: %+v", err)
			}

			backendPools := make(map[string]string)
			if props.BackendPools != nil {
				for _, v := range *props.BackendPools {
					if v.Name == nil || v.Id == nil {
						continue
					}
					rid, err := parse.BackendPoolIDInsensitively(*v.Id)
					if err != nil {
						continue
					}
					backendPools[*v.Name] = rid.ID()
				}
			}
			if err := d.Set("backend_pools", backendPools); err != nil {
				return fmt.Errorf("setting `backend_pools`: %+v", err)
			}

			frontendEndpoints := make(map[string]string)
			if props.FrontendEndpoints != nil {
				for _, v := range *props.FrontendEndpoints {
					if v.Name == nil || v.Id == nil {
						continue
					}
					rid, err := parse.FrontendEndpointIDInsensitively(*v.Id)
					if err != nil {
						continue
					}
					frontendEndpoints[*v.Name] = rid.ID()
				}
			}
			if err := d.Set("frontend_endpoints", frontendEndpoints); err != nil {
				return fmt.Errorf("setting `frontend_endpoints`: %+v", err)
			}

			routingRules := make(map[string]string)
			if props.RoutingRules != nil {
				for _, v := range *props.RoutingRules {
					if v.Name == nil || v.Id == nil {
						continue
					}
					rid, err := parse.RoutingRuleIDInsensitively(*v.Id)
					if err != nil {
						continue
					}
					routingRules[*v.Name] = rid.ID()
				}
			}
			if err := d.Set("routing_rules", routingRules); err != nil {
				return fmt.Errorf("setting `routing_rules`: %+v", err)
			}
		}

		return tags.FlattenAndSet(d, flattenTags(model.Tags))
	}

	return nil
}

func resourceFrontDoorDelete(d *pluginsdk.ResourceData, meta interface{}) error {
	client := meta.(*clients.Client).Frontdoor.FrontDoorsClient
	ctx, cancel := timeouts.ForDelete(meta.(*clients.Client).StopContext, d)
	defer cancel()

	id, err := frontdoors.ParseFrontDoorIDInsensitively(d.Id())
	if err != nil {
		return err
	}

	if err := client.DeleteThenPoll(ctx, *id); err != nil {
		return fmt.Errorf("deleting %s: %+v", *id, err)
	}

	return nil
}

func expandFrontDoorBackendPools(input []interface{}, frontDoorId frontdoors.FrontDoorId) *[]frontdoors.BackendPool {
	if len(input) == 0 {
		return &[]frontdoors.BackendPool{}
	}

	output := make([]frontdoors.BackendPool, 0)

	for _, bp := range input {
		backendPool := bp.(map[string]interface{})
		backendPoolName := backendPool["name"].(string)
		backendPoolLoadBalancingName := backendPool["load_balancing_name"].(string)
		backendPoolHealthProbeName := backendPool["health_probe_name"].(string)
		backends := backendPool["backend"].([]interface{})

		backendPoolId := parse.NewBackendPoolID(frontDoorId.SubscriptionId, frontDoorId.ResourceGroup, frontDoorId.Name, backendPoolName).ID()
		healthProbeId := parse.NewHealthProbeID(frontDoorId.SubscriptionId, frontDoorId.ResourceGroup, frontDoorId.Name, backendPoolHealthProbeName).ID()
		loadBalancingId := parse.NewLoadBalancingID(frontDoorId.SubscriptionId, frontDoorId.ResourceGroup, frontDoorId.Name, backendPoolLoadBalancingName).ID()

		result := frontdoors.BackendPool{
			Id:   utils.String(backendPoolId),
			Name: utils.String(backendPoolName),
			Properties: &frontdoors.BackendPoolProperties{
				Backends: expandFrontDoorBackend(backends),
				HealthProbeSettings: &frontdoors.SubResource{
					Id: utils.String(healthProbeId),
				},
				LoadBalancingSettings: &frontdoors.SubResource{
					Id: utils.String(loadBalancingId),
				},
			},
		}
		output = append(output, result)
	}

	return &output
}

func expandFrontDoorBackend(input []interface{}) *[]frontdoors.Backend {
	if len(input) == 0 {
		return &[]frontdoors.Backend{}
	}

	output := make([]frontdoors.Backend, 0)

	for _, be := range input {
		backend := be.(map[string]interface{})
		address := backend["address"].(string)
		hostHeader := backend["host_header"].(string)
		enabled := expandFrontDoorBackendEnabledState(backend["enabled"].(bool))
		httpPort := int64(backend["http_port"].(int))
		httpsPort := int64(backend["https_port"].(int))
		priority := int64(backend["priority"].(int))
		weight := int64(backend["weight"].(int))

		result := frontdoors.Backend{
			Address:           utils.String(address),
			BackendHostHeader: utils.String(hostHeader),
			EnabledState:      &enabled,
			HttpPort:          utils.Int64(httpPort),
			HttpsPort:         utils.Int64(httpsPort),
			Priority:          utils.Int64(priority),
			Weight:            utils.Int64(weight),
		}
		output = append(output, result)
	}

	return &output
}

func expandFrontDoorBackendEnabledState(isEnabled bool) frontdoors.BackendEnabledState {
	if isEnabled {
		return frontdoors.BackendEnabledStateEnabled
	}
	return frontdoors.BackendEnabledStateDisabled
}

func expandFrontDoorBackendPoolsSettings(enforceCertificateNameCheck bool, backendPoolsSendReceiveTimeoutSeconds int64) *frontdoors.BackendPoolsSettings {
	enforceCheck := frontdoors.EnforceCertificateNameCheckEnabledStateDisabled

	if enforceCertificateNameCheck {
		enforceCheck = frontdoors.EnforceCertificateNameCheckEnabledStateEnabled
	}

	result := frontdoors.BackendPoolsSettings{
		EnforceCertificateNameCheck: &enforceCheck,
		SendRecvTimeoutSeconds:      utils.Int64(backendPoolsSendReceiveTimeoutSeconds),
	}

	return &result
}

func expandFrontDoorFrontendEndpoint(input []interface{}, frontDoorId frontdoors.FrontDoorId) *[]frontdoors.FrontendEndpoint {
	if len(input) == 0 {
		return &[]frontdoors.FrontendEndpoint{}
	}

	output := make([]frontdoors.FrontendEndpoint, 0)

	for _, frontendEndpoints := range input {
		frontendEndpoint := frontendEndpoints.(map[string]interface{})
		hostName := frontendEndpoint["host_name"].(string)
		isSessionAffinityEnabled := frontendEndpoint["session_affinity_enabled"].(bool)
		sessionAffinityTtlSeconds := int64(frontendEndpoint["session_affinity_ttl_seconds"].(int))
		waf := frontendEndpoint["web_application_firewall_policy_link_id"].(string)
		name := frontendEndpoint["name"].(string)
		id := frontdoors.NewFrontendEndpointID(frontDoorId.SubscriptionId, frontDoorId.ResourceGroup, frontDoorId.Name, name).ID()
		sessionAffinityEnabled := frontdoors.SessionAffinityEnabledStateDisabled

		if isSessionAffinityEnabled {
			sessionAffinityEnabled = frontdoors.SessionAffinityEnabledStateEnabled
		}

		result := frontdoors.FrontendEndpoint{
			Id:   utils.String(id),
			Name: utils.String(name),
			Properties: &frontdoors.FrontendEndpointProperties{
				HostName:                    utils.String(hostName),
				SessionAffinityEnabledState: &sessionAffinityEnabled,
				SessionAffinityTtlSeconds:   utils.Int64(sessionAffinityTtlSeconds),
			},
		}

		if waf != "" {
			result.Properties.WebApplicationFirewallPolicyLink = &frontdoors.FrontendEndpointUpdateParametersWebApplicationFirewallPolicyLink{
				Id: utils.String(waf),
			}
		}
		output = append(output, result)
	}

	return &output
}

func expandFrontDoorHealthProbeSettingsModel(input []interface{}, frontDoorId frontdoors.FrontDoorId) *[]frontdoors.HealthProbeSettingsModel {
	if len(input) == 0 {
		return &[]frontdoors.HealthProbeSettingsModel{}
	}

	output := make([]frontdoors.HealthProbeSettingsModel, 0)

	for _, hps := range input {
		v := hps.(map[string]interface{})
		path := v["path"].(string)
		protocol := frontdoors.FrontDoorProtocol(v["protocol"].(string))
		intervalInSeconds := int64(v["interval_in_seconds"].(int))
		name := v["name"].(string)
		enabled := v["enabled"].(bool)

		healthProbeEnabled := frontdoors.HealthProbeEnabledEnabled
		if !enabled {
			healthProbeEnabled = frontdoors.HealthProbeEnabledDisabled
		}
		healthProbeId := parse.NewHealthProbeID(frontDoorId.SubscriptionId, frontDoorId.ResourceGroup, frontDoorId.Name, name).ID()

		probeMethod := frontdoors.FrontDoorHealthProbeMethod(v["probe_method"].(string))

		result := frontdoors.HealthProbeSettingsModel{
			Id:   utils.String(healthProbeId),
			Name: utils.String(name),
			Properties: &frontdoors.HealthProbeSettingsProperties{
				IntervalInSeconds: utils.Int64(intervalInSeconds),
				Path:              utils.String(path),
				Protocol:          &protocol,
				HealthProbeMethod: &probeMethod,
				EnabledState:      &healthProbeEnabled,
			},
		}

		output = append(output, result)
	}

	return &output
}

func expandFrontDoorLoadBalancingSettingsModel(input []interface{}, frontDoorId frontdoors.FrontDoorId) *[]frontdoors.LoadBalancingSettingsModel {
	if len(input) == 0 {
		return &[]frontdoors.LoadBalancingSettingsModel{}
	}

	output := make([]frontdoors.LoadBalancingSettingsModel, 0)

	for _, lbs := range input {
		loadBalanceSetting := lbs.(map[string]interface{})
		name := loadBalanceSetting["name"].(string)
		sampleSize := int64(loadBalanceSetting["sample_size"].(int))
		successfulSamplesRequired := int64(loadBalanceSetting["successful_samples_required"].(int))
		additionalLatencyMilliseconds := int64(loadBalanceSetting["additional_latency_milliseconds"].(int))
		loadBalancingId := parse.NewLoadBalancingID(frontDoorId.SubscriptionId, frontDoorId.ResourceGroup, frontDoorId.Name, name).ID()

		result := frontdoors.LoadBalancingSettingsModel{
			Id:   utils.String(loadBalancingId),
			Name: utils.String(name),
			Properties: &frontdoors.LoadBalancingSettingsProperties{
				SampleSize:                    utils.Int64(sampleSize),
				SuccessfulSamplesRequired:     utils.Int64(successfulSamplesRequired),
				AdditionalLatencyMilliseconds: utils.Int64(additionalLatencyMilliseconds),
			},
		}
		output = append(output, result)
	}

	return &output
}

func expandFrontDoorRoutingRule(input []interface{}, frontDoorId frontdoors.FrontDoorId) *[]frontdoors.RoutingRule {
	if len(input) == 0 {
		return nil
	}

	output := make([]frontdoors.RoutingRule, 0)

	for _, rr := range input {
		routingRule := rr.(map[string]interface{})
		name := routingRule["name"].(string)
		frontendEndpoints := routingRule["frontend_endpoints"].([]interface{})
		acceptedProtocols := routingRule["accepted_protocols"].([]interface{})
		ptm := routingRule["patterns_to_match"].([]interface{})
		enabled := frontdoors.RoutingRuleEnabledState(expandFrontDoorEnabledState(routingRule["enabled"].(bool)))

		patternsToMatch := make([]string, 0)
		for _, p := range ptm {
			patternsToMatch = append(patternsToMatch, p.(string))
		}

		var routingConfiguration frontdoors.RouteConfiguration
		if rc := routingRule["redirect_configuration"].([]interface{}); len(rc) != 0 {
			routingConfiguration = expandFrontDoorRedirectConfiguration(rc)
		} else if fc := routingRule["forwarding_configuration"].([]interface{}); len(fc) != 0 {
			routingConfiguration = expandFrontDoorForwardingConfiguration(fc, frontDoorId)
		}
		routingRuleId := parse.NewRoutingRuleID(frontDoorId.SubscriptionId, frontDoorId.ResourceGroup, frontDoorId.Name, name).ID()

		currentRoutingRule := frontdoors.RoutingRule{
			Id:   utils.String(routingRuleId),
			Name: utils.String(name),
			Properties: &frontdoors.RoutingRuleProperties{
				FrontendEndpoints:  expandFrontDoorFrontEndEndpoints(frontendEndpoints, frontDoorId),
				AcceptedProtocols:  expandFrontDoorAcceptedProtocols(acceptedProtocols),
				PatternsToMatch:    &patternsToMatch,
				EnabledState:       &enabled,
				RouteConfiguration: &routingConfiguration,
			},
		}
		output = append(output, currentRoutingRule)
	}

	return &output
}

func expandFrontDoorAcceptedProtocols(input []interface{}) *[]frontdoors.FrontDoorProtocol {
	if len(input) == 0 {
		return &[]frontdoors.FrontDoorProtocol{}
	}

	output := make([]frontdoors.FrontDoorProtocol, 0)

	for _, ap := range input {
		result := frontdoors.FrontDoorProtocolHttps
		if ap.(string) == string(frontdoors.FrontDoorProtocolHttp) {
			result = frontdoors.FrontDoorProtocolHttp
		}
		output = append(output, result)
	}

	return &output
}

func expandFrontDoorFrontEndEndpoints(input []interface{}, frontDoorId frontdoors.FrontDoorId) *[]frontdoors.SubResource {
	if len(input) == 0 {
		return &[]frontdoors.SubResource{}
	}

	output := make([]frontdoors.SubResource, 0)

	for _, name := range input {
		frontendEndpointId := parse.NewFrontendEndpointID(frontDoorId.SubscriptionId, frontDoorId.ResourceGroup, frontDoorId.Name, name.(string)).ID()
		result := frontdoors.SubResource{
			Id: utils.String(frontendEndpointId),
		}
		output = append(output, result)
	}

	return &output
}

func expandFrontDoorEnabledState(enabled bool) frontdoors.FrontDoorEnabledState {
	if enabled {
		return frontdoors.FrontDoorEnabledStateEnabled
	}
	return frontdoors.FrontDoorEnabledStateDisabled
}

func expandFrontDoorRedirectConfiguration(input []interface{}) frontdoors.RedirectConfiguration {
	if len(input) == 0 {
		return frontdoors.RedirectConfiguration{}
	}

	v := input[0].(map[string]interface{})
	redirectType := frontdoors.FrontDoorRedirectType(v["redirect_type"].(string))
	redirectProtocol := frontdoors.FrontDoorRedirectProtocol(v["redirect_protocol"].(string))
	customHost := v["custom_host"].(string)
	customPath := v["custom_path"].(string)
	customFragment := v["custom_fragment"].(string)
	customQueryString := v["custom_query_string"].(string)

	redirectConfiguration := frontdoors.RedirectConfiguration{
		CustomHost:       utils.String(customHost),
		RedirectType:     &redirectType,
		RedirectProtocol: &redirectProtocol,
	}
	// The way the API works is if you don't include the attribute in the structure
	// it is treated as Preserve instead of Replace...
	if customHost != "" {
		redirectConfiguration.CustomHost = utils.String(customHost)
	}
	if customPath != "" {
		redirectConfiguration.CustomPath = utils.String(customPath)
	}
	if customFragment != "" {
		redirectConfiguration.CustomFragment = utils.String(customFragment)
	}
	if customQueryString != "" {
		redirectConfiguration.CustomQueryString = utils.String(customQueryString)
	}
	return redirectConfiguration
}

func expandFrontDoorForwardingConfiguration(input []interface{}, frontDoorId frontdoors.FrontDoorId) frontdoors.ForwardingConfiguration {
	if len(input) == 0 {
		return frontdoors.ForwardingConfiguration{}
	}

	v := input[0].(map[string]interface{})
	customForwardingPath := v["custom_forwarding_path"].(string)
	forwardingProtocol := frontdoors.FrontDoorForwardingProtocol(v["forwarding_protocol"].(string))
	backendPoolName := v["backend_pool_name"].(string)
	cacheUseDynamicCompression := v["cache_use_dynamic_compression"].(bool)
	cacheQueryParameterStripDirective := frontdoors.FrontDoorQuery(v["cache_query_parameter_strip_directive"].(string))
	cacheQueryParameters := v["cache_query_parameters"].([]interface{})
	cacheDuration := v["cache_duration"].(string)
	cacheEnabled := v["cache_enabled"].(bool)

	// convert list of cache_query_parameters into an array into a comma-separated list
	queryParametersArray := make([]string, 0)
	for _, p := range cacheQueryParameters {
		queryParametersArray = append(queryParametersArray, p.(string))
	}
	queryParametersString := strings.Join(queryParametersArray, ",")

	backendPoolId := parse.NewBackendPoolID(frontDoorId.SubscriptionId, frontDoorId.ResourceGroup, frontDoorId.Name, backendPoolName).ID()
	backend := &frontdoors.SubResource{
		Id: utils.String(backendPoolId),
	}

	forwardingConfiguration := frontdoors.ForwardingConfiguration{
		ForwardingProtocol: &forwardingProtocol,
		BackendPool:        backend,
	}
	// Per the portal, if you enable the cache the cache_query_parameter_strip_directive
	// is then a required attribute else the CacheConfiguration type is null
	if cacheEnabled {
		// Set the default value for dynamic compression or use the value defined in the config
		dynamicCompression := frontdoors.DynamicCompressionEnabledEnabled
		if !cacheUseDynamicCompression {
			dynamicCompression = frontdoors.DynamicCompressionEnabledDisabled
		}
		if cacheQueryParameterStripDirective == "" {
			// Set Default Value for strip directive is not in the key slice and cache is enabled
			cacheQueryParameterStripDirective = frontdoors.FrontDoorQueryStripAll
		}
		// set cacheQueryParameters to "" when StripDirective is "StripAll" or "StripNone"
		if cacheQueryParameterStripDirective == "StripAll" || cacheQueryParameterStripDirective == "StripNone" {
			queryParametersString = ""
		}

		// Making sure that duration is empty when cacheDuration is empty
		var duration *string
		if cacheDuration == "" {
			duration = nil
		} else {
			duration = utils.String(cacheDuration)
		}

		forwardingConfiguration.CacheConfiguration = &frontdoors.CacheConfiguration{
			DynamicCompression:           &dynamicCompression,
			QueryParameterStripDirective: &cacheQueryParameterStripDirective,
			QueryParameters:              utils.String(queryParametersString),
			CacheDuration:                duration,
		}
	}

	if customForwardingPath != "" {
		forwardingConfiguration.CustomForwardingPath = utils.String(customForwardingPath)
	}

	return forwardingConfiguration
}

func flattenExplicitResourceOrder(backendPools, frontendEndpoints, routingRules, loadBalancingSettings, healthProbeSettings []interface{}, frontDoorId frontdoors.FrontDoorId) *[]interface{} {
	output := make([]interface{}, 0)
	var backendPoolOrder []string
	var frontedEndpointOrder []string
	var routingRulesOrder []string
	var backendPoolLoadBalancingOrder []string
	var backendPoolHealthProbeOrder []string
	if len(backendPools) > 0 {
		flattenendBackendPools, err := flattenFrontDoorBackendPools(expandFrontDoorBackendPools(backendPools, frontDoorId), frontDoorId, make([]interface{}, 0))
		if err == nil {
			for _, ids := range *flattenendBackendPools {
				backendPool := ids.(map[string]interface{})
				backendPoolOrder = append(backendPoolOrder, backendPool["id"].(string))
			}
		}
	}
	if len(frontendEndpoints) > 0 {
		flattenendfrontendEndpoints, err := flattenFrontEndEndpoints(expandFrontDoorFrontendEndpoint(frontendEndpoints, frontDoorId), frontDoorId, make([]interface{}, 0))
		if err == nil {
			for _, ids := range *flattenendfrontendEndpoints {
				frontendEndPoint := ids.(map[string]interface{})
				frontedEndpointOrder = append(frontedEndpointOrder, frontendEndPoint["id"].(string))
			}
		}
	}
	if len(routingRules) > 0 {
		var oldBlocks interface{}
		flattenendRoutingRules, err := flattenFrontDoorRoutingRule(expandFrontDoorRoutingRule(routingRules, frontDoorId), oldBlocks, frontDoorId, make([]interface{}, 0))
		if err == nil {
			for _, ids := range *flattenendRoutingRules {
				routingRule := ids.(map[string]interface{})
				routingRulesOrder = append(routingRulesOrder, routingRule["id"].(string))
			}
		}
	}
	if len(loadBalancingSettings) > 0 {
		flattenendLoadBalancingSettings := flattenFrontDoorLoadBalancingSettingsModel(expandFrontDoorLoadBalancingSettingsModel(loadBalancingSettings, frontDoorId), frontDoorId, make([]interface{}, 0))

		if len(flattenendLoadBalancingSettings) > 0 {
			for _, ids := range flattenendLoadBalancingSettings {
				loadBalancingSetting := ids.(map[string]interface{})
				backendPoolLoadBalancingOrder = append(backendPoolLoadBalancingOrder, loadBalancingSetting["id"].(string))
			}
		}
	}
	if len(healthProbeSettings) > 0 {
		flattenendHealthProbeSettings := flattenFrontDoorHealthProbeSettingsModel(expandFrontDoorHealthProbeSettingsModel(healthProbeSettings, frontDoorId), frontDoorId, make([]interface{}, 0))

		if len(flattenendHealthProbeSettings) > 0 {
			for _, ids := range flattenendHealthProbeSettings {
				healthProbeSetting := ids.(map[string]interface{})
				backendPoolHealthProbeOrder = append(backendPoolHealthProbeOrder, healthProbeSetting["id"].(string))
			}
		}
	}

	output = append(output, map[string]interface{}{
		"backend_pool_ids":                backendPoolOrder,
		"frontend_endpoint_ids":           frontedEndpointOrder,
		"routing_rule_ids":                routingRulesOrder,
		"backend_pool_load_balancing_ids": backendPoolLoadBalancingOrder,
		"backend_pool_health_probe_ids":   backendPoolHealthProbeOrder,
	})

	return &output
}

func combineBackendPools(allPools []frontdoors.BackendPool, orderedIds []interface{}, frontDoorId frontdoors.FrontDoorId) ([]interface{}, error) {
	output := make([]interface{}, 0)
	found := false

	// first find all of the ones in the ordered mapping list and add them in the correct order
	for _, v := range orderedIds {
		for _, backend := range allPools {
			if strings.EqualFold(v.(string), *backend.Id) {
				orderedBackendPool, err := flattenSingleFrontDoorBackendPools(&backend, frontDoorId)
				if err == nil {
					output = append(output, orderedBackendPool)
					break
				} else {
					return nil, err
				}
			}
		}
	}

	// Now check to see if items were added to the resource via the portal and add them to the state file
	for _, backend := range allPools {
		found = false
		for _, orderedId := range orderedIds {
			if strings.EqualFold(orderedId.(string), *backend.Id) {
				found = true
				break
			}
		}

		if !found {
			newBackendPool, err := flattenSingleFrontDoorBackendPools(&backend, frontDoorId)
			if err == nil {
				output = append(output, newBackendPool)
			} else {
				return nil, err
			}
		}
	}

	return output, nil
}

func flattenFrontDoorBackendPools(input *[]frontdoors.BackendPool, frontDoorId frontdoors.FrontDoorId, explicitOrder []interface{}) (*[]interface{}, error) {
	if input == nil {
		return &[]interface{}{}, nil
	}

	output := make([]interface{}, 0)

	if len(explicitOrder) > 0 {
		orderedBackendPools := explicitOrder[0].(map[string]interface{})
		orderedBackendPoolsIds := orderedBackendPools["backend_pool_ids"].([]interface{})
		combinedBackendPools, err := combineBackendPools(*input, orderedBackendPoolsIds, frontDoorId)
		if err == nil {
			output = combinedBackendPools
		} else {
			return nil, err
		}
	} else {
		for _, backend := range *input {
			backendPool, err := flattenSingleFrontDoorBackendPools(&backend, frontDoorId)
			if err == nil {
				output = append(output, backendPool)
			} else {
				return nil, err
			}
		}
	}

	return &output, nil
}

func flattenSingleFrontDoorBackendPools(input *frontdoors.BackendPool, frontDoorId frontdoors.FrontDoorId) (map[string]interface{}, error) {
	if input == nil {
		return make(map[string]interface{}), nil
	}

	id := ""
	name := ""
	if input.Name != nil {
		name = *input.Name
		// rewrite the ID to ensure it's consistent
		id = parse.NewBackendPoolID(frontDoorId.SubscriptionId, frontDoorId.ResourceGroup, frontDoorId.Name, name).ID()
	}

	backend := make([]interface{}, 0)
	healthProbeName := ""
	loadBalancingName := ""
	if props := input.Properties; props != nil {
		backend = flattenFrontDoorBackend(props.Backends)
		if props.HealthProbeSettings != nil && props.HealthProbeSettings.Id != nil {
			name, err := parse.HealthProbeIDInsensitively(*props.HealthProbeSettings.Id)
			if err != nil {
				return nil, err
			}
			healthProbeName = name.HealthProbeSettingName
		}

		if props.LoadBalancingSettings != nil && props.LoadBalancingSettings.Id != nil {
			name, err := parse.LoadBalancingIDInsensitively(*props.LoadBalancingSettings.Id)
			if err != nil {
				return nil, err
			}
			loadBalancingName = name.LoadBalancingSettingName
		}
	}

	output := map[string]interface{}{
		"backend":             backend,
		"health_probe_name":   healthProbeName,
		"id":                  id,
		"load_balancing_name": loadBalancingName,
		"name":                name,
	}

	return output, nil
}

type flattenedBackendPoolSettings struct {
	enforceBackendPoolsCertificateNameCheck bool
	backendPoolsSendReceiveTimeoutSeconds   int
}

func flattenFrontDoorBackendPoolsSettings(input *frontdoors.BackendPoolsSettings) flattenedBackendPoolSettings {
	if input == nil {
		return flattenedBackendPoolSettings{
			enforceBackendPoolsCertificateNameCheck: true,
			backendPoolsSendReceiveTimeoutSeconds:   60,
		}
	}

	enforceCertificateNameCheck := false
	sendReceiveTimeoutSeconds := 0
	if input.EnforceCertificateNameCheck != nil && *input.EnforceCertificateNameCheck != "" && *input.EnforceCertificateNameCheck == frontdoors.EnforceCertificateNameCheckEnabledStateEnabled {
		enforceCertificateNameCheck = true
	}
	if input.SendRecvTimeoutSeconds != nil {
		sendReceiveTimeoutSeconds = int(*input.SendRecvTimeoutSeconds)
	}

	return flattenedBackendPoolSettings{
		enforceBackendPoolsCertificateNameCheck: enforceCertificateNameCheck,
		backendPoolsSendReceiveTimeoutSeconds:   sendReceiveTimeoutSeconds,
	}
}

func flattenFrontDoorBackend(input *[]frontdoors.Backend) []interface{} {
	if input == nil {
		return make([]interface{}, 0)
	}
	output := make([]interface{}, 0)
	for _, v := range *input {
		result := make(map[string]interface{})
		if address := v.Address; address != nil {
			result["address"] = *address
		}
		if backendHostHeader := v.BackendHostHeader; backendHostHeader != nil {
			result["host_header"] = *backendHostHeader
		}
		if v.EnabledState != nil {
			result["enabled"] = *v.EnabledState == frontdoors.BackendEnabledStateEnabled
		}
		if httpPort := v.HttpPort; httpPort != nil {
			result["http_port"] = int(*httpPort)
		}
		if httpsPort := v.HttpsPort; httpsPort != nil {
			result["https_port"] = int(*httpsPort)
		}
		if priority := v.Priority; priority != nil {
			result["priority"] = int(*priority)
		}
		if weight := v.Weight; weight != nil {
			result["weight"] = int(*weight)
		}
		output = append(output, result)
	}

	return output
}

func retrieveFrontEndEndpointInformation(ctx context.Context, client *frontdoors.FrontDoorsClient, frontDoorId frontdoors.FrontDoorId, endpoints *[]frontdoors.FrontendEndpoint) (*[]frontdoors.FrontendEndpoint, error) {
	output := make([]frontdoors.FrontendEndpoint, 0)
	if endpoints == nil {
		return &output, nil
	}

	for _, endpoint := range *endpoints {
		if endpoint.Name == nil {
			continue
		}

		name := *endpoint.Name
		endpointID := frontdoors.NewFrontendEndpointID(frontDoorId.SubscriptionId, frontDoorId.ResourceGroup, frontDoorId.Name, name)
		resp, err := client.FrontendEndpointsGet(ctx, endpointID)
		if err != nil {
			return nil, fmt.Errorf("retrieving Custom HTTPS Configuration for Frontend Endpoint %q (FrontDoor %q / Resource Group %q): %+v", name, frontDoorId.Name, frontDoorId.ResourceGroup, err)
		}
		if resp.Model != nil {
			output = append(output, *resp.Model)
		}
	}

	return &output, nil
}

func combineFrontEndEndpoints(allEndpoints []frontdoors.FrontendEndpoint, orderedIds []interface{}, frontDoorId frontdoors.FrontDoorId) ([]interface{}, error) {
	output := make([]interface{}, 0)
	found := false

	// first find all of the ones in the ordered mapping list and add them in the correct order
	for _, v := range orderedIds {
		for _, frontendEndpoint := range allEndpoints {
			if strings.EqualFold(v.(string), *frontendEndpoint.Id) {
				orderedFrontendEndpoint, err := flattenSingleFrontEndEndpoints(frontendEndpoint, frontDoorId)
				if err == nil {
					output = append(output, orderedFrontendEndpoint)
					break
				} else {
					return nil, err
				}
			}
		}
	}

	// Now check to see if items were added to the resource via the portal and add them to the state file
	for _, frontendEndpoint := range allEndpoints {
		found = false
		for _, orderedId := range orderedIds {
			if strings.EqualFold(orderedId.(string), *frontendEndpoint.Id) {
				found = true
				break
			}
		}

		if !found {
			newFrontendEndpoint, err := flattenSingleFrontEndEndpoints(frontendEndpoint, frontDoorId)
			if err == nil {
				output = append(output, newFrontendEndpoint)
			} else {
				return nil, err
			}
		}
	}

	return output, nil
}

func flattenFrontEndEndpoints(input *[]frontdoors.FrontendEndpoint, frontDoorId frontdoors.FrontDoorId, explicitOrder []interface{}) (*[]interface{}, error) {
	output := make([]interface{}, 0)
	if input == nil {
		return &output, nil
	}

	if len(explicitOrder) > 0 {
		orderedFrontEnd := explicitOrder[0].(map[string]interface{})
		orderedFrontEndIds := orderedFrontEnd["frontend_endpoint_ids"].([]interface{})
		combinedFrontEndEndpoints, err := combineFrontEndEndpoints(*input, orderedFrontEndIds, frontDoorId)
		if err == nil {
			output = combinedFrontEndEndpoints
		} else {
			return nil, err
		}
	} else {
		for _, v := range *input {
			frontendEndpoint, err := flattenSingleFrontEndEndpoints(v, frontDoorId)
			if err == nil {
				output = append(output, frontendEndpoint)
			} else {
				return nil, err
			}
		}
	}

	return &output, nil
}

func flattenSingleFrontEndEndpoints(input frontdoors.FrontendEndpoint, frontDoorId frontdoors.FrontDoorId) (map[string]interface{}, error) {
	id := ""
	name := ""
	if input.Name != nil {
		// rewrite the ID to ensure it's consistent
		id = parse.NewFrontendEndpointID(frontDoorId.SubscriptionId, frontDoorId.ResourceGroup, frontDoorId.Name, *input.Name).ID()
		name = *input.Name
	}
	// TODO: I may have to include the customHTTPSConfiguration as returned from the frontendEndpoint due to an issue in
	// portal. Still investigating this.
	// customHTTPSConfiguration := make([]interface{}, 0)
	// customHttpsProvisioningEnabled := false
	hostName := ""
	sessionAffinityEnabled := false
	sessionAffinityTlsSeconds := 0
	webApplicationFirewallPolicyLinkId := ""
	if props := input.Properties; props != nil {
		if props.HostName != nil {
			hostName = *props.HostName
		}
		if props.SessionAffinityEnabledState != nil && *props.SessionAffinityEnabledState != "" {
			sessionAffinityEnabled = *props.SessionAffinityEnabledState == frontdoors.SessionAffinityEnabledStateEnabled
		}
		if props.SessionAffinityTtlSeconds != nil {
			sessionAffinityTlsSeconds = int(*props.SessionAffinityTtlSeconds)
		}
		if waf := props.WebApplicationFirewallPolicyLink; waf != nil && waf.Id != nil {
			// rewrite the ID to ensure it's consistent
			parsed, err := parse.WebApplicationFirewallPolicyIDInsensitively(*waf.Id)
			if err != nil {
				return nil, err
			}
			webApplicationFirewallPolicyLinkId = parsed.ID()
		}
		// flattenedHttpsConfig := flattenCustomHttpsConfiguration(props)
		// customHTTPSConfiguration = flattenedHttpsConfig.CustomHTTPSConfiguration
		// customHttpsProvisioningEnabled = flattenedHttpsConfig.CustomHTTPSProvisioningEnabled
	}

	output := map[string]interface{}{
		// "custom_https_configuration":        customHTTPSConfiguration,
		// "custom_https_provisioning_enabled": customHttpsProvisioningEnabled,
		"host_name":                    hostName,
		"id":                           id,
		"name":                         name,
		"session_affinity_enabled":     sessionAffinityEnabled,
		"session_affinity_ttl_seconds": sessionAffinityTlsSeconds,
		"web_application_firewall_policy_link_id": webApplicationFirewallPolicyLinkId,
	}

	return output, nil
}

func combineHealthProbeSettingsModel(allHealthProbeSettings []frontdoors.HealthProbeSettingsModel, orderedIds []interface{}, frontDoorId frontdoors.FrontDoorId) []interface{} {
	output := make([]interface{}, 0)
	found := false

	// first find all of the ones in the ordered mapping list and add them in the correct order
	for _, v := range orderedIds {
		for _, healthProbeSetting := range allHealthProbeSettings {
			if strings.EqualFold(v.(string), *healthProbeSetting.Id) {
				orderedHealthProbeSetting := flattenSingleFrontDoorHealthProbeSettingsModel(&healthProbeSetting, frontDoorId)
				output = append(output, orderedHealthProbeSetting)
				break
			}
		}
	}

	// Now check to see if items were added to the resource via the portal and add them to the state file
	for _, healthProbeSetting := range allHealthProbeSettings {
		found = false
		for _, orderedId := range orderedIds {
			if strings.EqualFold(orderedId.(string), *healthProbeSetting.Id) {
				found = true
				break
			}
		}

		if !found {
			newHealthProbeSetting := flattenSingleFrontDoorHealthProbeSettingsModel(&healthProbeSetting, frontDoorId)
			output = append(output, newHealthProbeSetting)
		}
	}

	return output
}

func flattenFrontDoorHealthProbeSettingsModel(input *[]frontdoors.HealthProbeSettingsModel, frontDoorId frontdoors.FrontDoorId, explicitOrder []interface{}) []interface{} {
	output := make([]interface{}, 0)
	if input == nil {
		return output
	}

	if len(explicitOrder) > 0 {
		orderedHealthProbeSetting := explicitOrder[0].(map[string]interface{})
		orderedHealthProbeSettingIds := orderedHealthProbeSetting["backend_pool_health_probe_ids"].([]interface{})
		output = combineHealthProbeSettingsModel(*input, orderedHealthProbeSettingIds, frontDoorId)
	} else {
		for _, v := range *input {
			healthProbeSetting := flattenSingleFrontDoorHealthProbeSettingsModel(&v, frontDoorId)
			output = append(output, healthProbeSetting)
		}
	}

	return output
}

func flattenSingleFrontDoorHealthProbeSettingsModel(input *frontdoors.HealthProbeSettingsModel, frontDoorId frontdoors.FrontDoorId) map[string]interface{} {
	if input == nil {
		return make(map[string]interface{})
	}

	id := ""
	name := ""
	if input.Name != nil {
		name = *input.Name
		// rewrite the ID to ensure it's consistent
		id = parse.NewHealthProbeID(frontDoorId.SubscriptionId, frontDoorId.ResourceGroup, frontDoorId.Name, name).ID()
	}

	enabled := false
	intervalInSeconds := 0
	path := ""
	probeMethod := ""
	protocol := ""

	if properties := input.Properties; properties != nil {
		if properties.IntervalInSeconds != nil {
			intervalInSeconds = int(*properties.IntervalInSeconds)
		}
		if properties.Path != nil {
			path = *properties.Path
		}
		if healthProbeMethod := properties.HealthProbeMethod; healthProbeMethod != nil && *healthProbeMethod != "" {
			// I have to upper this as the frontdoor.GET and frontdoor.HEAD types are uppercased
			// but Azure stores them in the resource as sentence cased (e.g. "Get" and "Head")
			probeMethod = strings.ToUpper(string(*healthProbeMethod))
		}
		if properties.EnabledState != nil && *properties.EnabledState != "" {
			enabled = *properties.EnabledState == frontdoors.HealthProbeEnabledEnabled
		}
		if properties.Protocol != nil {
			protocol = string(*properties.Protocol)
		}
	}

	output := map[string]interface{}{
		"enabled":             enabled,
		"id":                  id,
		"name":                name,
		"protocol":            protocol,
		"interval_in_seconds": intervalInSeconds,
		"path":                path,
		"probe_method":        probeMethod,
	}

	return output
}

func combineLoadBalancingSettingsModel(allLoadBalancingSettings []frontdoors.LoadBalancingSettingsModel, orderedIds []interface{}, frontDoorId frontdoors.FrontDoorId) []interface{} {
	output := make([]interface{}, 0)
	found := false

	// first find all of the ones in the ordered mapping list and add them in the correct order
	for _, v := range orderedIds {
		for _, loadBalancingSetting := range allLoadBalancingSettings {
			if strings.EqualFold(v.(string), *loadBalancingSetting.Id) {
				orderedLoadBalanceSetting := flattenSingleFrontDoorLoadBalancingSettingsModel(&loadBalancingSetting, frontDoorId)
				output = append(output, orderedLoadBalanceSetting)
				break
			}
		}
	}

	// Now check to see if items were added to the resource via the portal and add them to the state file
	for _, loadBalanceSetting := range allLoadBalancingSettings {
		found = false
		for _, orderedId := range orderedIds {
			if strings.EqualFold(orderedId.(string), *loadBalanceSetting.Id) {
				found = true
				break
			}
		}

		if !found {
			newLoadBalanceSetting := flattenSingleFrontDoorLoadBalancingSettingsModel(&loadBalanceSetting, frontDoorId)
			output = append(output, newLoadBalanceSetting)
		}
	}

	return output
}

func flattenFrontDoorLoadBalancingSettingsModel(input *[]frontdoors.LoadBalancingSettingsModel, frontDoorId frontdoors.FrontDoorId, explicitOrder []interface{}) []interface{} {
	if input == nil {
		return make([]interface{}, 0)
	}

	output := make([]interface{}, 0)

	if len(explicitOrder) > 0 {
		orderedLoadBalancingSettings := explicitOrder[0].(map[string]interface{})
		orderedLoadBalancingIds := orderedLoadBalancingSettings["backend_pool_load_balancing_ids"].([]interface{})
		output = combineLoadBalancingSettingsModel(*input, orderedLoadBalancingIds, frontDoorId)
	} else {
		for _, v := range *input {
			loadBalanceSetting := flattenSingleFrontDoorLoadBalancingSettingsModel(&v, frontDoorId)
			output = append(output, loadBalanceSetting)
		}
	}

	return output
}

func flattenSingleFrontDoorLoadBalancingSettingsModel(input *frontdoors.LoadBalancingSettingsModel, frontDoorId frontdoors.FrontDoorId) map[string]interface{} {
	if input == nil {
		return make(map[string]interface{})
	}

	id := ""
	name := ""
	if input.Name != nil {
		name = *input.Name
		// rewrite the ID to ensure it's consistent
		id = parse.NewLoadBalancingID(frontDoorId.SubscriptionId, frontDoorId.ResourceGroup, frontDoorId.Name, name).ID()
	}

	additionalLatencyMilliseconds := 0
	sampleSize := 0
	successfulSamplesRequired := 0
	if properties := input.Properties; properties != nil {
		if properties.AdditionalLatencyMilliseconds != nil {
			additionalLatencyMilliseconds = int(*properties.AdditionalLatencyMilliseconds)
		}
		if properties.SampleSize != nil {
			sampleSize = int(*properties.SampleSize)
		}
		if properties.SuccessfulSamplesRequired != nil {
			successfulSamplesRequired = int(*properties.SuccessfulSamplesRequired)
		}
	}

	output := map[string]interface{}{
		"additional_latency_milliseconds": additionalLatencyMilliseconds,
		"id":                              id,
		"name":                            name,
		"sample_size":                     sampleSize,
		"successful_samples_required":     successfulSamplesRequired,
	}

	return output
}

func combineRoutingRules(allRoutingRules []frontdoors.RoutingRule, oldBlocks interface{}, orderedIds []interface{}, frontDoorId frontdoors.FrontDoorId) ([]interface{}, error) {
	output := make([]interface{}, 0)
	found := false

	// first find all of the ones in the ordered mapping list and add them in the correct order
	for _, v := range orderedIds {
		for _, routingRule := range allRoutingRules {
			if strings.EqualFold(v.(string), *routingRule.Id) {
				orderedRoutingRule, err := flattenSingleFrontDoorRoutingRule(routingRule, oldBlocks, frontDoorId)
				if err == nil {
					output = append(output, orderedRoutingRule)
					break
				} else {
					return nil, err
				}
			}
		}
	}

	// Now check to see if items were added to the resource via the portal and add them to the state file
	for _, routingRule := range allRoutingRules {
		found = false
		for _, orderedId := range orderedIds {
			if strings.EqualFold(orderedId.(string), *routingRule.Id) {
				found = true
				break
			}
		}

		if !found {
			newRoutingRule, err := flattenSingleFrontDoorRoutingRule(routingRule, oldBlocks, frontDoorId)
			if err == nil {
				output = append(output, newRoutingRule)
			} else {
				return nil, err
			}
		}
	}

	return output, nil
}

func flattenFrontDoorRoutingRule(input *[]frontdoors.RoutingRule, oldBlocks interface{}, frontDoorId frontdoors.FrontDoorId, explicitOrder []interface{}) (*[]interface{}, error) {
	if input == nil {
		return &[]interface{}{}, nil
	}

	output := make([]interface{}, 0)

	if len(explicitOrder) > 0 {
		orderedRule := explicitOrder[0].(map[string]interface{})
		orderedRountingRuleIds := orderedRule["routing_rule_ids"].([]interface{})
		combinedRoutingRules, err := combineRoutingRules(*input, oldBlocks, orderedRountingRuleIds, frontDoorId)
		if err != nil {
			return nil, err
		}
		output = combinedRoutingRules
	} else {
		for _, v := range *input {
			routingRule, err := flattenSingleFrontDoorRoutingRule(v, oldBlocks, frontDoorId)
			if err == nil {
				output = append(output, routingRule)
			} else {
				return nil, err
			}
		}
	}

	return &output, nil
}

func flattenSingleFrontDoorRoutingRule(input frontdoors.RoutingRule, oldBlocks interface{}, frontDoorId frontdoors.FrontDoorId) (map[string]interface{}, error) {
	id := ""
	name := ""
	if input.Name != nil {
		// rewrite the ID to ensure it's consistent
		id = parse.NewRoutingRuleID(frontDoorId.SubscriptionId, frontDoorId.ResourceGroup, frontDoorId.Name, *input.Name).ID()
		name = *input.Name
	}

	acceptedProtocols := make([]string, 0)
	enabled := false
	forwardingConfiguration := make([]interface{}, 0)
	frontEndEndpoints := make([]string, 0)
	patternsToMatch := make([]string, 0)
	redirectConfiguration := make([]interface{}, 0)

	if props := input.Properties; props != nil {
		acceptedProtocols = flattenFrontDoorAcceptedProtocol(props.AcceptedProtocols)
		if props.EnabledState != nil {
			enabled = *props.EnabledState == frontdoors.RoutingRuleEnabledStateEnabled

		}
		forwardConfiguration, err := flattenRoutingRuleForwardingConfiguration(props.RouteConfiguration, oldBlocks)
		if err != nil {
			return nil, fmt.Errorf("flattening `forward_configuration`: %+v", err)
		}

		forwardingConfiguration = *forwardConfiguration
		frontendEndpoints, err := flattenFrontDoorFrontendEndpointsSubResources(props.FrontendEndpoints)
		if err != nil {
			return nil, fmt.Errorf("flattening `frontend_endpoints`: %+v", err)
		}

		frontEndEndpoints = *frontendEndpoints
		if props.PatternsToMatch != nil {
			patternsToMatch = *props.PatternsToMatch
		}
		redirectConfiguration = flattenRoutingRuleRedirectConfiguration(props.RouteConfiguration)
	}

	output := map[string]interface{}{
		"accepted_protocols":       acceptedProtocols,
		"enabled":                  enabled,
		"forwarding_configuration": forwardingConfiguration,
		"frontend_endpoints":       frontEndEndpoints,
		"id":                       id,
		"name":                     name,
		"patterns_to_match":        patternsToMatch,
		"redirect_configuration":   redirectConfiguration,
	}

	return output, nil
}

func flattenRoutingRuleForwardingConfiguration(config frontdoors.RouteConfiguration, oldConfig interface{}) (*[]interface{}, error) {
	v, ok := config.(frontdoors.ForwardingConfiguration)
	if !ok {
		return &[]interface{}{}, nil
	}

	name := ""
	if v.BackendPool != nil && v.BackendPool.Id != nil {
		backendPoolId, err := parse.BackendPoolIDInsensitively(*v.BackendPool.Id)
		if err != nil {
			return nil, err
		}
		name = backendPoolId.Name
	}
	customForwardingPath := ""
	if v.CustomForwardingPath != nil {
		customForwardingPath = *v.CustomForwardingPath
	}

	cacheEnabled := false
	cacheQueryParameterStripDirective := string(frontdoors.FrontDoorQueryStripAll)
	cacheUseDynamicCompression := false

	var cacheQueryParameters []interface{}
	var cacheQueryParametersArray []string
	var cacheDuration *string

	if cacheConfiguration := v.CacheConfiguration; cacheConfiguration != nil {
		cacheEnabled = true
		if stripDirective := cacheConfiguration.QueryParameterStripDirective; stripDirective != nil && *stripDirective != "" {
			cacheQueryParameterStripDirective = string(*stripDirective)
		}
		if dynamicCompression := cacheConfiguration.DynamicCompression; dynamicCompression != nil && *dynamicCompression != "" {
			cacheUseDynamicCompression = string(*dynamicCompression) == string(frontdoors.DynamicCompressionEnabledEnabled)
		}
		if queryParameters := cacheConfiguration.QueryParameters; queryParameters != nil {
			cacheQueryParametersArray = strings.Split(*queryParameters, ",")
		}
		if duration := cacheConfiguration.CacheDuration; duration != nil {
			cacheDuration = duration
		}
	} else {
		// if the cache is disabled, use the default values or revert to what they were in the previous plan
		old, ok := oldConfig.([]interface{})
		if ok {
			for _, oldValue := range old {
				oldVal, ok := oldValue.(map[string]interface{})
				if ok {
					thisName := oldVal["name"].(string)
					if name == thisName {
						oldConfigs := oldVal["forwarding_configuration"].([]interface{})
						if len(oldConfigs) > 0 {
							ofc := oldConfigs[0].(map[string]interface{})
							cacheQueryParameterStripDirective = ofc["cache_query_parameter_strip_directive"].(string)
							cacheUseDynamicCompression = ofc["cache_use_dynamic_compression"].(bool)
							cacheDuration = utils.String(ofc["cache_duration"].(string))

							cacheQueryParameters = ofc["cache_query_parameters"].([]interface{})
							for _, p := range cacheQueryParameters {
								cacheQueryParametersArray = append(cacheQueryParametersArray, p.(string))
							}
						}
					}
				}
			}
		}
	}

	forwardingProtcol := ""
	if v.ForwardingProtocol != nil {
		forwardingProtcol = string(*v.ForwardingProtocol)
	}

	return &[]interface{}{
		map[string]interface{}{
			"backend_pool_name":                     name,
			"custom_forwarding_path":                customForwardingPath,
			"forwarding_protocol":                   forwardingProtcol,
			"cache_enabled":                         cacheEnabled,
			"cache_query_parameter_strip_directive": cacheQueryParameterStripDirective,
			"cache_use_dynamic_compression":         cacheUseDynamicCompression,
			"cache_query_parameters":                cacheQueryParametersArray,
			"cache_duration":                        cacheDuration,
		},
	}, nil
}

func flattenRoutingRuleRedirectConfiguration(config frontdoors.RouteConfiguration) []interface{} {
	v, ok := config.(frontdoors.RedirectConfiguration)
	if !ok {
		return []interface{}{}
	}

	customFragment := ""
	if v.CustomFragment != nil {
		customFragment = *v.CustomFragment
	}
	customHost := ""
	if v.CustomHost != nil {
		customHost = *v.CustomHost
	}
	customQueryString := ""
	if v.CustomQueryString != nil {
		customQueryString = *v.CustomQueryString
	}
	customPath := ""
	if v.CustomPath != nil {
		customPath = *v.CustomPath
	}

	redirectProtocol := ""
	if v.RedirectProtocol != nil {
		redirectProtocol = string(*v.RedirectProtocol)
	}

	redirectType := ""
	if v.RedirectType != nil {
		redirectType = string(*v.RedirectType)
	}

	return []interface{}{
		map[string]interface{}{
			"custom_host":         customHost,
			"custom_fragment":     customFragment,
			"custom_query_string": customQueryString,
			"custom_path":         customPath,
			"redirect_protocol":   redirectProtocol,
			"redirect_type":       redirectType,
		},
	}
}

func flattenFrontDoorAcceptedProtocol(input *[]frontdoors.FrontDoorProtocol) []string {
	if input == nil {
		return make([]string, 0)
	}

	output := make([]string, 0)

	for _, p := range *input {
		output = append(output, string(p))
	}

	return output
}

func flattenFrontDoorFrontendEndpointsSubResources(input *[]frontdoors.SubResource) (*[]string, error) {
	output := make([]string, 0)
	if input == nil {
		return &output, nil
	}

	for _, v := range *input {
		if v.Id == nil {
			continue
		}

		id, err := parse.FrontendEndpointIDInsensitively(*v.Id)
		if err != nil {
			return nil, err
		}
		output = append(output, id.Name)
	}

	return &output, nil
}<|MERGE_RESOLUTION|>--- conflicted
+++ resolved
@@ -7,12 +7,7 @@
 	"strings"
 	"time"
 
-<<<<<<< HEAD
-	"github.com/hashicorp/go-azure-helpers/response"
-=======
-	"github.com/Azure/azure-sdk-for-go/services/frontdoor/mgmt/2020-05-01/frontdoor"
 	"github.com/hashicorp/go-azure-helpers/lang/response"
->>>>>>> 14ee3730
 	"github.com/hashicorp/terraform-provider-azurerm/helpers/azure"
 	"github.com/hashicorp/terraform-provider-azurerm/helpers/tf"
 	"github.com/hashicorp/terraform-provider-azurerm/helpers/validate"
@@ -2028,16 +2023,16 @@
 		}
 	}
 
-	forwardingProtcol := ""
+	forwardingProtocol := ""
 	if v.ForwardingProtocol != nil {
-		forwardingProtcol = string(*v.ForwardingProtocol)
+		forwardingProtocol = string(*v.ForwardingProtocol)
 	}
 
 	return &[]interface{}{
 		map[string]interface{}{
 			"backend_pool_name":                     name,
 			"custom_forwarding_path":                customForwardingPath,
-			"forwarding_protocol":                   forwardingProtcol,
+			"forwarding_protocol":                   forwardingProtocol,
 			"cache_enabled":                         cacheEnabled,
 			"cache_query_parameter_strip_directive": cacheQueryParameterStripDirective,
 			"cache_use_dynamic_compression":         cacheUseDynamicCompression,
