--- conflicted
+++ resolved
@@ -12,26 +12,6 @@
 )
 
 type Client struct {
-<<<<<<< HEAD
-	FirewallRulesClient                              *synapse.IPFirewallRulesClient
-	IntegrationRuntimeAuthKeysClient                 *synapse.IntegrationRuntimeAuthKeysClient
-	IntegrationRuntimesClient                        *synapse.IntegrationRuntimesClient
-	KeysClient                                       *synapse.KeysClient
-	PrivateLinkHubsClient                            *synapse.PrivateLinkHubsClient
-	SparkPoolClient                                  *synapse.BigDataPoolsClient
-	SqlPoolClient                                    *synapse.SQLPoolsClient
-	SqlPoolExtendedBlobAuditingPoliciesClient        *synapse.ExtendedSQLPoolBlobAuditingPoliciesClient
-	SqlPoolSecurityAlertPolicyClient                 *synapse.SQLPoolSecurityAlertPoliciesClient
-	SqlPoolTransparentDataEncryptionClient           *synapse.SQLPoolTransparentDataEncryptionsClient
-	SqlPoolVulnerabilityAssessmentsClient            *synapse.SQLPoolVulnerabilityAssessmentsClient
-	WorkspaceAadAdminsClient                         *synapse.WorkspaceAadAdminsClient
-	WorkspaceClient                                  *synapse.WorkspacesClient
-	WorkspaceExtendedBlobAuditingPoliciesClient      *synapse.WorkspaceManagedSQLServerExtendedBlobAuditingPoliciesClient
-	WorkspaceManagedIdentitySQLControlSettingsClient *synapse.WorkspaceManagedIdentitySQLControlSettingsClient
-	WorkspaceSecurityAlertPolicyClient               *synapse.WorkspaceManagedSQLServerSecurityAlertPolicyClient
-	WorkspaceSQLAadAdminsClient                      *synapse.WorkspaceSQLAadAdminsClient
-	WorkspaceVulnerabilityAssessmentsClient          *synapse.WorkspaceManagedSQLServerVulnerabilityAssessmentsClient
-=======
 	FirewallRulesClient                               *synapse.IPFirewallRulesClient
 	IntegrationRuntimeAuthKeysClient                  *synapse.IntegrationRuntimeAuthKeysClient
 	IntegrationRuntimesClient                         *synapse.IntegrationRuntimesClient
@@ -49,8 +29,9 @@
 	WorkspaceExtendedBlobAuditingPoliciesClient       *synapse.WorkspaceManagedSQLServerExtendedBlobAuditingPoliciesClient
 	WorkspaceManagedIdentitySQLControlSettingsClient  *synapse.WorkspaceManagedIdentitySQLControlSettingsClient
 	WorkspaceSecurityAlertPolicyClient                *synapse.WorkspaceManagedSQLServerSecurityAlertPolicyClient
+  WorkspaceSQLAadAdminsClient                       *synapse.WorkspaceSQLAadAdminsClient
 	WorkspaceVulnerabilityAssessmentsClient           *synapse.WorkspaceManagedSQLServerVulnerabilityAssessmentsClient
->>>>>>> 72775776
+
 
 	synapseAuthorizer autorest.Authorizer
 }
@@ -115,26 +96,6 @@
 	o.ConfigureClient(&workspaceVulnerabilityAssessmentsClient.Client, o.ResourceManagerAuthorizer)
 
 	return &Client{
-<<<<<<< HEAD
-		FirewallRulesClient:                              &firewallRuleClient,
-		IntegrationRuntimeAuthKeysClient:                 &integrationRuntimeAuthKeysClient,
-		IntegrationRuntimesClient:                        &integrationRuntimesClient,
-		KeysClient:                                       &keysClient,
-		PrivateLinkHubsClient:                            &privateLinkHubsClient,
-		SparkPoolClient:                                  &sparkPoolClient,
-		SqlPoolClient:                                    &sqlPoolClient,
-		SqlPoolExtendedBlobAuditingPoliciesClient:        &sqlPoolExtendedBlobAuditingPoliciesClient,
-		SqlPoolSecurityAlertPolicyClient:                 &sqlPoolSecurityAlertPolicyClient,
-		SqlPoolTransparentDataEncryptionClient:           &sqlPoolTransparentDataEncryptionClient,
-		SqlPoolVulnerabilityAssessmentsClient:            &sqlPoolVulnerabilityAssessmentsClient,
-		WorkspaceAadAdminsClient:                         &workspaceAadAdminsClient,
-		WorkspaceClient:                                  &workspaceClient,
-		WorkspaceExtendedBlobAuditingPoliciesClient:      &workspaceExtendedBlobAuditingPoliciesClient,
-		WorkspaceManagedIdentitySQLControlSettingsClient: &workspaceManagedIdentitySQLControlSettingsClient,
-		WorkspaceSecurityAlertPolicyClient:               &workspaceSecurityAlertPolicyClient,
-		WorkspaceSQLAadAdminsClient:                      &workspaceSQLAadAdminsClient,
-		WorkspaceVulnerabilityAssessmentsClient:          &workspaceVulnerabilityAssessmentsClient,
-=======
 		FirewallRulesClient:                               &firewallRuleClient,
 		IntegrationRuntimeAuthKeysClient:                  &integrationRuntimeAuthKeysClient,
 		IntegrationRuntimesClient:                         &integrationRuntimesClient,
@@ -152,8 +113,8 @@
 		WorkspaceExtendedBlobAuditingPoliciesClient:       &workspaceExtendedBlobAuditingPoliciesClient,
 		WorkspaceManagedIdentitySQLControlSettingsClient:  &workspaceManagedIdentitySQLControlSettingsClient,
 		WorkspaceSecurityAlertPolicyClient:                &workspaceSecurityAlertPolicyClient,
+		WorkspaceSQLAadAdminsClient:                       &workspaceSQLAadAdminsClient,
 		WorkspaceVulnerabilityAssessmentsClient:           &workspaceVulnerabilityAssessmentsClient,
->>>>>>> 72775776
 
 		synapseAuthorizer: o.SynapseAuthorizer,
 	}
