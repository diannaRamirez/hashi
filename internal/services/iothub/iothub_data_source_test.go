package iothub_test

import (
	"fmt"
	"testing"

	"github.com/hashicorp/terraform-provider-azurerm/internal/acceptance"
	"github.com/hashicorp/terraform-provider-azurerm/internal/acceptance/check"
)

type IotHubDataSource struct{}

func TestAccDataSourceIotHub_basic(t *testing.T) {
	data := acceptance.BuildTestData(t, "data.azurerm_iothub", "test")
	r := IotHubDataSource{}

	name := fmt.Sprintf("acctestiothub-%d", data.RandomInteger)
	resourceGroupName := fmt.Sprintf("acctestRG-%d", data.RandomInteger)

	data.DataSourceTest(t, []acceptance.TestStep{
		{
			Config: r.basic(data),
			Check: acceptance.ComposeTestCheckFunc(
				check.That(data.ResourceName).Key("name").HasValue(name),
				check.That(data.ResourceName).Key("resource_group_name").HasValue(resourceGroupName),
				check.That(data.ResourceName).Key("identity.#").HasValue("1"),
				check.That(data.ResourceName).Key("identity.0.type").HasValue("SystemAssigned"),
				check.That(data.ResourceName).Key("identity.0.principal_id").Exists(),
				check.That(data.ResourceName).Key("identity.0.tenant_id").Exists(),
				check.That(data.ResourceName).Key("tags.%").HasValue("1"),
				check.That(data.ResourceName).Key("tags.environment").HasValue("acctest"),
			),
		},
	})
}

func (IotHubDataSource) basic(data acceptance.TestData) string {
	return fmt.Sprintf(`
provider "azurerm" {
  features {}
}

resource "azurerm_resource_group" "test" {
  name     = "acctestRG-%d"
  location = "%s"
}

resource "azurerm_iothub" "test" {
  name                = "acctestiothub-%d"
  resource_group_name = azurerm_resource_group.test.name
  location            = azurerm_resource_group.test.location

  identity {
<<<<<<< HEAD
	type = "SystemAssigned"
=======
    type = "SystemAssigned"
>>>>>>> 765e8f9f
  }

  sku {
    name     = "S1"
    capacity = "1"
  }

  tags = {
    environment = "acctest"
  }
}

data "azurerm_iothub" "test" {
  name                = azurerm_iothub.test.name
  resource_group_name = azurerm_resource_group.test.name
}
	`, data.RandomInteger, data.Locations.Primary, data.RandomInteger)
}<|MERGE_RESOLUTION|>--- conflicted
+++ resolved
@@ -51,11 +51,7 @@
   location            = azurerm_resource_group.test.location
 
   identity {
-<<<<<<< HEAD
-	type = "SystemAssigned"
-=======
     type = "SystemAssigned"
->>>>>>> 765e8f9f
   }
 
   sku {
