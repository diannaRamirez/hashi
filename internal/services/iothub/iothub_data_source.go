package iothub

import (
	"fmt"
	"time"

	"github.com/hashicorp/go-azure-helpers/resourcemanager/commonschema"
	"github.com/hashicorp/go-azure-helpers/resourcemanager/identity"
	"github.com/hashicorp/terraform-provider-azurerm/internal/clients"
	"github.com/hashicorp/terraform-provider-azurerm/internal/services/iothub/parse"
	iothubValidate "github.com/hashicorp/terraform-provider-azurerm/internal/services/iothub/validate"
	"github.com/hashicorp/terraform-provider-azurerm/internal/tags"
	"github.com/hashicorp/terraform-provider-azurerm/internal/tf/pluginsdk"
	"github.com/hashicorp/terraform-provider-azurerm/internal/timeouts"
	"github.com/hashicorp/terraform-provider-azurerm/utils"
	devices "github.com/tombuildsstuff/kermit/sdk/iothub/2022-04-30-preview/iothub"
)

func dataSourceIotHub() *pluginsdk.Resource {
	return &pluginsdk.Resource{
		Read: dataSourceIotHubRead,

		Timeouts: &pluginsdk.ResourceTimeout{
			Read: pluginsdk.DefaultTimeout(5 * time.Minute),
		},

		Schema: map[string]*pluginsdk.Schema{
			"name": {
				Type:         pluginsdk.TypeString,
				Required:     true,
				ValidateFunc: iothubValidate.IoTHubName,
			},
			"resource_group_name": commonschema.ResourceGroupNameForDataSource(),

			"hostname": {
				Type:     pluginsdk.TypeString,
				Computed: true,
			},

<<<<<<< HEAD
			"identity": commonschema.SystemAssignedUserAssignedIdentityOptional(),
=======
			"identity": commonschema.SystemAssignedUserAssignedIdentityComputed(),
>>>>>>> 765e8f9f

			"tags": tags.Schema(),
		},
	}
}

func dataSourceIotHubRead(d *pluginsdk.ResourceData, meta interface{}) error {
	client := meta.(*clients.Client).IoTHub.ResourceClient
	subscriptionId := meta.(*clients.Client).IoTHub.ResourceClient.SubscriptionID
	ctx, cancel := timeouts.ForRead(meta.(*clients.Client).StopContext, d)
	defer cancel()

	id := parse.NewIotHubID(subscriptionId, d.Get("resource_group_name").(string), d.Get("name").(string))

	resp, err := client.Get(ctx, id.ResourceGroup, id.Name)
	if err != nil {
		if utils.ResponseWasNotFound(resp.Response) {
			return fmt.Errorf("Error: %s was not found", id)
		}
		return fmt.Errorf("retrieving %s: %+v", id, err)
	}

	identity, err := dataSourceFlattenIotHubIdentityDetails(resp.Identity)
	if err != nil {
		return fmt.Errorf("flattening `identity`: %+v", err)
	}
	if err := d.Set("identity", identity); err != nil {
		return fmt.Errorf("setting `identity`: %+v", err)
	}

	d.Set("name", id.Name)
	d.Set("resource_group_name", id.ResourceGroup)
	d.SetId(id.ID())

	if properties := resp.Properties; properties != nil {
		d.Set("hostname", properties.HostName)
	}

	return tags.FlattenAndSet(d, resp.Tags)
}

func dataSourceFlattenIotHubIdentityDetails(input *devices.ArmIdentity) (*[]interface{}, error) {
	var transform *identity.SystemAndUserAssignedMap

	if input != nil {
		transform = &identity.SystemAndUserAssignedMap{
			Type:        identity.Type(string(input.Type)),
			IdentityIds: make(map[string]identity.UserAssignedIdentityDetails),
		}

		if input.PrincipalID != nil {
			transform.PrincipalId = *input.PrincipalID
		}
		if input.TenantID != nil {
			transform.TenantId = *input.TenantID
		}
		for k, v := range input.UserAssignedIdentities {
			transform.IdentityIds[k] = identity.UserAssignedIdentityDetails{
				ClientId:    v.ClientID,
				PrincipalId: v.PrincipalID,
			}
		}
	}
	return identity.FlattenSystemAndUserAssignedMap(transform)
}<|MERGE_RESOLUTION|>--- conflicted
+++ resolved
@@ -37,11 +37,7 @@
 				Computed: true,
 			},
 
-<<<<<<< HEAD
-			"identity": commonschema.SystemAssignedUserAssignedIdentityOptional(),
-=======
 			"identity": commonschema.SystemAssignedUserAssignedIdentityComputed(),
->>>>>>> 765e8f9f
 
 			"tags": tags.Schema(),
 		},
