--- conflicted
+++ resolved
@@ -14,17 +14,10 @@
 	"github.com/hashicorp/go-azure-helpers/resourcemanager/identity"
 	"github.com/hashicorp/go-azure-helpers/resourcemanager/location"
 	"github.com/hashicorp/go-azure-helpers/resourcemanager/tags"
-<<<<<<< HEAD
-	"github.com/hashicorp/go-azure-sdk/resource-manager/eventhub/2017-04-01/authorizationrulesnamespaces"
-	"github.com/hashicorp/go-azure-sdk/resource-manager/eventhub/2018-01-01-preview/eventhubsclusters"
-	"github.com/hashicorp/go-azure-sdk/resource-manager/eventhub/2018-01-01-preview/networkrulesets"
-	"github.com/hashicorp/go-azure-sdk/resource-manager/eventhub/2021-11-01/namespaces"
-=======
 	"github.com/hashicorp/go-azure-sdk/resource-manager/eventhub/2021-11-01/authorizationrulesnamespaces"
 	"github.com/hashicorp/go-azure-sdk/resource-manager/eventhub/2021-11-01/eventhubsclusters"
 	"github.com/hashicorp/go-azure-sdk/resource-manager/eventhub/2021-11-01/namespaces"
 	"github.com/hashicorp/go-azure-sdk/resource-manager/eventhub/2021-11-01/networkrulesets"
->>>>>>> 5ae9effa
 	"github.com/hashicorp/terraform-provider-azurerm/helpers/azure"
 	"github.com/hashicorp/terraform-provider-azurerm/helpers/tf"
 	"github.com/hashicorp/terraform-provider-azurerm/internal/clients"
@@ -326,19 +319,25 @@
 
 	ruleSets, hasRuleSets := d.GetOk("network_rulesets")
 	if hasRuleSets {
-		// cannot use network rulesets with the basic SKU
-		if parameters.Sku.Name == namespaces.SkuNameBasic {
-			return fmt.Errorf("network_rulesets cannot be used when the SKU is basic")
-		}
-
 		rulesets := networkrulesets.NetworkRuleSet{
 			Properties: expandEventHubNamespaceNetworkRuleset(ruleSets.([]interface{})),
 		}
 
-		ruleSetsClient := meta.(*clients.Client).Eventhub.NetworkRuleSetsClient
-		namespaceId := networkrulesets.NewNamespaceID(id.SubscriptionId, id.ResourceGroupName, id.NamespaceName)
-		if _, err := ruleSetsClient.NamespacesCreateOrUpdateNetworkRuleSet(ctx, namespaceId, rulesets); err != nil {
-			return fmt.Errorf("setting network ruleset properties for %s: %+v", id, err)
+		// cannot use network rulesets with the basic SKU
+		if parameters.Sku.Name != namespaces.SkuNameBasic {
+			ruleSetsClient := meta.(*clients.Client).Eventhub.NetworkRuleSetsClient
+			namespaceId := networkrulesets.NewNamespaceID(id.SubscriptionId, id.ResourceGroupName, id.NamespaceName)
+			if _, err := ruleSetsClient.NamespacesCreateOrUpdateNetworkRuleSet(ctx, namespaceId, rulesets); err != nil {
+				return fmt.Errorf("setting network ruleset properties for %s: %+v", id, err)
+			}
+		} else if rulesets.Properties != nil {
+			props := rulesets.Properties
+			// so if the user has specified the non default rule sets throw a validation error
+			if *props.DefaultAction != networkrulesets.DefaultActionDeny ||
+				(props.IpRules != nil && len(*props.IpRules) > 0) ||
+				(props.VirtualNetworkRules != nil && len(*props.VirtualNetworkRules) > 0) {
+				return fmt.Errorf("network_rulesets cannot be used when the SKU is basic")
+			}
 		}
 	}
 
@@ -406,35 +405,30 @@
 		return fmt.Errorf("updating %s: %+v", id, err)
 	}
 
-	if d.HasChange("network_rulesets") {
-		// cannot use network rulesets with the basic SKU
-		if parameters.Sku.Name == namespaces.SkuNameBasic {
-			return fmt.Errorf("network_rulesets cannot be used when the SKU is basic")
-		}
-
-		ruleSets := d.Get("network_rulesets")
+	d.SetId(id.ID())
+
+	ruleSets, hasRuleSets := d.GetOk("network_rulesets")
+	if hasRuleSets {
 		rulesets := networkrulesets.NetworkRuleSet{
 			Properties: expandEventHubNamespaceNetworkRuleset(ruleSets.([]interface{})),
 		}
 
-		ruleSetsClient := meta.(*clients.Client).Eventhub.NetworkRuleSetsClient
-		namespaceId := networkrulesets.NewNamespaceID(id.SubscriptionId, id.ResourceGroupName, id.NamespaceName)
-		if _, err := ruleSetsClient.NamespacesCreateOrUpdateNetworkRuleSet(ctx, namespaceId, rulesets); err != nil {
-			return fmt.Errorf("setting network ruleset properties for %s: %+v", id, err)
-		}
-	}
-
-	deadline, _ := ctx.Deadline()
-	stateConf := &pluginsdk.StateChangeConf{
-		Pending:      []string{"Activating", "ActivatingIdentity", "Updating", "Pending"},
-		Target:       []string{"Succeeded"},
-		Refresh:      eventHubNamespaceProvisioningStateRefreshFunc(ctx, client, id),
-		Timeout:      time.Until(deadline),
-		PollInterval: 10 * time.Second,
-	}
-
-	if _, err := stateConf.WaitForStateContext(ctx); err != nil {
-		return fmt.Errorf("waiting for %s to be updated: %+v", id, err)
+		// cannot use network rulesets with the basic SKU
+		if parameters.Sku.Name != namespaces.SkuNameBasic {
+			ruleSetsClient := meta.(*clients.Client).Eventhub.NetworkRuleSetsClient
+			namespaceId := networkrulesets.NewNamespaceID(id.SubscriptionId, id.ResourceGroupName, id.NamespaceName)
+			if _, err := ruleSetsClient.NamespacesCreateOrUpdateNetworkRuleSet(ctx, namespaceId, rulesets); err != nil {
+				return fmt.Errorf("setting network ruleset properties for %s: %+v", id, err)
+			}
+		} else if rulesets.Properties != nil {
+			props := rulesets.Properties
+			// so if the user has specified the non default rule sets throw a validation error
+			if *props.DefaultAction != networkrulesets.DefaultActionDeny ||
+				(props.IpRules != nil && len(*props.IpRules) > 0) ||
+				(props.VirtualNetworkRules != nil && len(*props.VirtualNetworkRules) > 0) {
+				return fmt.Errorf("network_rulesets cannot be used when the SKU is basic")
+			}
+		}
 	}
 
 	return resourceEventHubNamespaceRead(d, meta)
@@ -583,26 +577,6 @@
 		}
 
 		return res, strconv.Itoa(res.HttpResponse.StatusCode), nil
-	}
-}
-
-func eventHubNamespaceProvisioningStateRefreshFunc(ctx context.Context, client *namespaces.NamespacesClient, id namespaces.NamespaceId) pluginsdk.StateRefreshFunc {
-	return func() (interface{}, string, error) {
-		res, err := client.Get(ctx, id)
-
-		provisioningState := "Pending"
-		if err != nil {
-			if response.WasNotFound(res.HttpResponse) {
-				return res, provisioningState, nil
-			}
-			return nil, "Error", fmt.Errorf("polling for the provisioning state of %s: %+v", id, err)
-		}
-
-		if res.Model != nil && res.Model.Properties != nil && res.Model.Properties.ProvisioningState != nil {
-			provisioningState = *res.Model.Properties.ProvisioningState
-		}
-
-		return res, provisioningState, nil
 	}
 }
 
@@ -644,11 +618,11 @@
 
 	if v, ok := block["ip_rule"].([]interface{}); ok {
 		if len(v) > 0 {
-			var rules []networkrulesets.NWRuleSetIPRules
+			var rules []networkrulesets.NWRuleSetIpRules
 			for _, r := range v {
 				rblock := r.(map[string]interface{})
-				rules = append(rules, networkrulesets.NWRuleSetIPRules{
-					IPMask: utils.String(rblock["ip_mask"].(string)),
+				rules = append(rules, networkrulesets.NWRuleSetIpRules{
+					IpMask: utils.String(rblock["ip_mask"].(string)),
 					Action: func() *networkrulesets.NetworkRuleIPAction {
 						v := networkrulesets.NetworkRuleIPAction(rblock["action"].(string))
 						return &v
@@ -656,7 +630,7 @@
 				})
 			}
 
-			ruleset.IPRules = &rules
+			ruleset.IpRules = &rules
 		}
 	}
 
@@ -687,7 +661,7 @@
 		}
 	}
 	ipBlocks := make([]interface{}, 0)
-	if ipRules := ruleset.Model.Properties.IPRules; ipRules != nil {
+	if ipRules := ruleset.Model.Properties.IpRules; ipRules != nil {
 		for _, ipRule := range *ipRules {
 			block := make(map[string]interface{})
 
@@ -698,7 +672,7 @@
 
 			block["action"] = action
 
-			if v := ipRule.IPMask; v != nil {
+			if v := ipRule.IpMask; v != nil {
 				block["ip_mask"] = *v
 			}
 
