--- conflicted
+++ resolved
@@ -4,7 +4,6 @@
 	"bytes"
 	"context"
 	"fmt"
-	"github.com/hashicorp/terraform-provider-azurerm/internal/features"
 	"log"
 	"strconv"
 	"strings"
@@ -22,6 +21,7 @@
 	"github.com/hashicorp/terraform-provider-azurerm/helpers/azure"
 	"github.com/hashicorp/terraform-provider-azurerm/helpers/tf"
 	"github.com/hashicorp/terraform-provider-azurerm/internal/clients"
+	"github.com/hashicorp/terraform-provider-azurerm/internal/features"
 	"github.com/hashicorp/terraform-provider-azurerm/internal/services/eventhub/validate"
 	"github.com/hashicorp/terraform-provider-azurerm/internal/tf/pluginsdk"
 	"github.com/hashicorp/terraform-provider-azurerm/internal/tf/suppress"
@@ -257,7 +257,6 @@
 
 			"tags": commonschema.Tags(),
 		},
-<<<<<<< HEAD
 		CustomizeDiff: pluginsdk.CustomizeDiffShim(func(ctx context.Context, d *pluginsdk.ResourceDiff, v interface{}) error {
 			oldSku, newSku := d.GetChange("sku")
 			if d.HasChange("sku") {
@@ -268,28 +267,6 @@
 			}
 			return nil
 		}),
-=======
-
-		CustomizeDiff: pluginsdk.CustomDiffWithAll(
-			pluginsdk.CustomizeDiffShim(func(ctx context.Context, d *pluginsdk.ResourceDiff, v interface{}) error {
-				oldSku, newSku := d.GetChange("sku")
-				if d.HasChange("sku") {
-					if strings.EqualFold(newSku.(string), string(namespaces.SkuNamePremium)) || strings.EqualFold(oldSku.(string), string(namespaces.SkuTierPremium)) {
-						log.Printf("[DEBUG] cannot migrate a namespace from or to Premium SKU")
-						d.ForceNew("sku")
-					}
-					if strings.EqualFold(newSku.(string), string(namespaces.SkuTierPremium)) {
-						zoneRedundant := d.Get("zone_redundant").(bool)
-						if !zoneRedundant {
-							return fmt.Errorf("zone_redundant needs to be set to true when using premium SKU")
-						}
-					}
-				}
-				return nil
-			}),
-			pluginsdk.CustomizeDiffShim(eventhubTLSVersionDiff),
-		),
->>>>>>> 8debe94a
 	}
 	if !features.FourPointOhBeta() {
 		resource.Schema["zone_redundant"] = &pluginsdk.Schema{
@@ -355,12 +332,8 @@
 		Identity: identity,
 		Properties: &namespaces.EHNamespaceProperties{
 			IsAutoInflateEnabled: utils.Bool(autoInflateEnabled),
-<<<<<<< HEAD
-=======
-			ZoneRedundant:        utils.Bool(zoneRedundant),
 			DisableLocalAuth:     utils.Bool(disableLocalAuth),
 			PublicNetworkAccess:  &publicNetworkEnabled,
->>>>>>> 8debe94a
 		},
 		Tags: tags.Expand(t),
 	}
@@ -456,12 +429,8 @@
 		Identity: identity,
 		Properties: &namespaces.EHNamespaceProperties{
 			IsAutoInflateEnabled: utils.Bool(autoInflateEnabled),
-<<<<<<< HEAD
-=======
-			ZoneRedundant:        utils.Bool(zoneRedundant),
 			DisableLocalAuth:     utils.Bool(disableLocalAuth),
 			PublicNetworkAccess:  &publicNetworkEnabled,
->>>>>>> 8debe94a
 		},
 		Tags: tags.Expand(t),
 	}
