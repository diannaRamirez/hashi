--- conflicted
+++ resolved
@@ -6,14 +6,10 @@
 	"strconv"
 	"testing"
 
-	"github.com/hashicorp/go-azure-sdk/resource-manager/eventhub/2017-04-01/eventhubs"
+	"github.com/hashicorp/go-azure-sdk/resource-manager/eventhub/2021-11-01/eventhubs"
 	"github.com/hashicorp/terraform-provider-azurerm/internal/acceptance"
 	"github.com/hashicorp/terraform-provider-azurerm/internal/acceptance/check"
 	"github.com/hashicorp/terraform-provider-azurerm/internal/clients"
-<<<<<<< HEAD
-	"github.com/hashicorp/terraform-provider-azurerm/internal/services/eventhub/sdk/2021-11-01/eventhubs"
-=======
->>>>>>> a4835103
 	"github.com/hashicorp/terraform-provider-azurerm/internal/services/eventhub/validate"
 	"github.com/hashicorp/terraform-provider-azurerm/internal/tf/pluginsdk"
 	"github.com/hashicorp/terraform-provider-azurerm/utils"
@@ -533,40 +529,34 @@
 `, data.RandomInteger, data.Locations.Primary, data.RandomString, data.RandomInteger, data.RandomInteger, enabledString)
 }
 
-// We need to hard code the data lake since data lake is not supported by TF currently
 func (EventHubResource) captureDescriptionWithDataLake(data acceptance.TestData, enabled bool) string {
 	enabledString := strconv.FormatBool(enabled)
 	return fmt.Sprintf(`
 provider "azurerm" {
   features {}
 }
-
 resource "azurerm_resource_group" "test" {
   name     = "acctestRG-eventhub-%d"
   location = "%s"
 }
-
 resource "azurerm_eventhub_namespace" "test" {
   name                = "acctest-EHN%d"
   location            = azurerm_resource_group.test.location
   resource_group_name = azurerm_resource_group.test.name
   sku                 = "Standard"
 }
-
 resource "azurerm_eventhub" "test" {
   name                = "acctest-EH%d"
   namespace_name      = azurerm_eventhub_namespace.test.name
   resource_group_name = azurerm_resource_group.test.name
   partition_count     = 2
   message_retention   = 7
-
   capture_description {
     enabled             = %s
     encoding            = "Avro"
     interval_in_seconds = 60
     size_limit_in_bytes = 10485760
     skip_empty_archives = true
-
     destination {
       name                  = "EventHubArchive.AzureDataLake"
       archive_name_format   = "Prod_{EventHub}/{Namespace}\\{PartitionId}_{Year}_{Month}/{Day}/{Hour}/{Minute}/{Second}"
