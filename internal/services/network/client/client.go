package client

import (
	"github.com/hashicorp/terraform-provider-azurerm/internal/common"
	"github.com/tombuildsstuff/kermit/sdk/network/2022-05-01/network"
)

type Client struct {
<<<<<<< HEAD
	ApplicationGatewaysClient              *network.ApplicationGatewaysClient
	ApplicationSecurityGroupsClient        *network.ApplicationSecurityGroupsClient
	BastionHostsClient                     *network.BastionHostsClient
	ConfigurationPolicyGroupClient         *network.ConfigurationPolicyGroupsClient
	ConnectionMonitorsClient               *network.ConnectionMonitorsClient
	DDOSProtectionPlansClient              *network.DdosProtectionPlansClient
	ExpressRouteAuthsClient                *network.ExpressRouteCircuitAuthorizationsClient
	ExpressRouteCircuitsClient             *network.ExpressRouteCircuitsClient
	ExpressRouteCircuitConnectionClient    *network.ExpressRouteCircuitConnectionsClient
	ExpressRouteConnectionsClient          *network.ExpressRouteConnectionsClient
	ExpressRouteGatewaysClient             *network.ExpressRouteGatewaysClient
	ExpressRoutePeeringsClient             *network.ExpressRouteCircuitPeeringsClient
	ExpressRoutePortsClient                *network.ExpressRoutePortsClient
	FlowLogsClient                         *network.FlowLogsClient
	HubRouteTableClient                    *network.HubRouteTablesClient
	HubVirtualNetworkConnectionClient      *network.HubVirtualNetworkConnectionsClient
	InterfacesClient                       *network.InterfacesClient
	IPGroupsClient                         *network.IPGroupsClient
	LocalNetworkGatewaysClient             *network.LocalNetworkGatewaysClient
	ManagersClient                         *network.ManagersClient
	ManagerScopeConnectionsClient          *network.ScopeConnectionsClient
	NatRuleClient                          *network.NatRulesClient
	PointToSiteVpnGatewaysClient           *network.P2sVpnGatewaysClient
	ProfileClient                          *network.ProfilesClient
	PacketCapturesClient                   *network.PacketCapturesClient
	PrivateEndpointClient                  *network.PrivateEndpointsClient
	PublicIPsClient                        *network.PublicIPAddressesClient
	PublicIPPrefixesClient                 *network.PublicIPPrefixesClient
	RoutesClient                           *network.RoutesClient
	RouteFiltersClient                     *network.RouteFiltersClient
	RouteTablesClient                      *network.RouteTablesClient
	SecurityGroupClient                    *network.SecurityGroupsClient
	SecurityPartnerProviderClient          *network.SecurityPartnerProvidersClient
	SecurityRuleClient                     *network.SecurityRulesClient
	ServiceEndpointPoliciesClient          *network.ServiceEndpointPoliciesClient
	ServiceEndpointPolicyDefinitionsClient *network.ServiceEndpointPolicyDefinitionsClient
	ServiceTagsClient                      *network.ServiceTagsClient
	SubnetsClient                          *network.SubnetsClient
	NatGatewayClient                       *network.NatGatewaysClient
	VirtualHubBgpConnectionClient          *network.VirtualHubBgpConnectionClient
	VirtualHubIPClient                     *network.VirtualHubIPConfigurationClient
	VnetGatewayConnectionsClient           *network.VirtualNetworkGatewayConnectionsClient
	VnetGatewayNatRuleClient               *network.VirtualNetworkGatewayNatRulesClient
	VnetGatewayClient                      *network.VirtualNetworkGatewaysClient
	VnetClient                             *network.VirtualNetworksClient
	VnetPeeringsClient                     *network.VirtualNetworkPeeringsClient
	VirtualWanClient                       *network.VirtualWansClient
	VirtualHubClient                       *network.VirtualHubsClient
	VpnConnectionsClient                   *network.VpnConnectionsClient
	VpnGatewaysClient                      *network.VpnGatewaysClient
	VpnServerConfigurationsClient          *network.VpnServerConfigurationsClient
	VpnSitesClient                         *network.VpnSitesClient
	WatcherClient                          *network.WatchersClient
	WebApplicationFirewallPoliciesClient   *network.WebApplicationFirewallPoliciesClient
	PrivateDnsZoneGroupClient              *network.PrivateDNSZoneGroupsClient
	PrivateLinkServiceClient               *network.PrivateLinkServicesClient
	ServiceAssociationLinkClient           *network.ServiceAssociationLinksClient
	ResourceNavigationLinkClient           *network.ResourceNavigationLinksClient
=======
	ApplicationGatewaysClient               *network.ApplicationGatewaysClient
	ApplicationSecurityGroupsClient         *network.ApplicationSecurityGroupsClient
	BastionHostsClient                      *network.BastionHostsClient
	ConfigurationPolicyGroupClient          *network.ConfigurationPolicyGroupsClient
	ConnectionMonitorsClient                *network.ConnectionMonitorsClient
	DDOSProtectionPlansClient               *network.DdosProtectionPlansClient
	ExpressRouteAuthsClient                 *network.ExpressRouteCircuitAuthorizationsClient
	ExpressRouteCircuitsClient              *network.ExpressRouteCircuitsClient
	ExpressRouteCircuitConnectionClient     *network.ExpressRouteCircuitConnectionsClient
	ExpressRouteConnectionsClient           *network.ExpressRouteConnectionsClient
	ExpressRouteGatewaysClient              *network.ExpressRouteGatewaysClient
	ExpressRoutePeeringsClient              *network.ExpressRouteCircuitPeeringsClient
	ExpressRoutePortsClient                 *network.ExpressRoutePortsClient
	FlowLogsClient                          *network.FlowLogsClient
	HubRouteTableClient                     *network.HubRouteTablesClient
	HubVirtualNetworkConnectionClient       *network.HubVirtualNetworkConnectionsClient
	InterfacesClient                        *network.InterfacesClient
	IPGroupsClient                          *network.IPGroupsClient
	LocalNetworkGatewaysClient              *network.LocalNetworkGatewaysClient
	ManagersClient                          *network.ManagersClient
	ManagerManagementGroupConnectionsClient *network.ManagementGroupNetworkManagerConnectionsClient
	ManagerNetworkGroupsClient              *network.GroupsClient
	ManagerSubscriptionConnectionsClient    *network.SubscriptionNetworkManagerConnectionsClient
	NatRuleClient                           *network.NatRulesClient
	PointToSiteVpnGatewaysClient            *network.P2sVpnGatewaysClient
	ProfileClient                           *network.ProfilesClient
	PacketCapturesClient                    *network.PacketCapturesClient
	PrivateEndpointClient                   *network.PrivateEndpointsClient
	PublicIPsClient                         *network.PublicIPAddressesClient
	PublicIPPrefixesClient                  *network.PublicIPPrefixesClient
	RouteMapsClient                         *network.RouteMapsClient
	RoutesClient                            *network.RoutesClient
	RouteFiltersClient                      *network.RouteFiltersClient
	RouteTablesClient                       *network.RouteTablesClient
	SecurityGroupClient                     *network.SecurityGroupsClient
	SecurityPartnerProviderClient           *network.SecurityPartnerProvidersClient
	SecurityRuleClient                      *network.SecurityRulesClient
	ServiceEndpointPoliciesClient           *network.ServiceEndpointPoliciesClient
	ServiceEndpointPolicyDefinitionsClient  *network.ServiceEndpointPolicyDefinitionsClient
	ServiceTagsClient                       *network.ServiceTagsClient
	SubnetsClient                           *network.SubnetsClient
	NatGatewayClient                        *network.NatGatewaysClient
	VirtualHubBgpConnectionClient           *network.VirtualHubBgpConnectionClient
	VirtualHubIPClient                      *network.VirtualHubIPConfigurationClient
	VnetGatewayConnectionsClient            *network.VirtualNetworkGatewayConnectionsClient
	VnetGatewayNatRuleClient                *network.VirtualNetworkGatewayNatRulesClient
	VnetGatewayClient                       *network.VirtualNetworkGatewaysClient
	VnetClient                              *network.VirtualNetworksClient
	VnetPeeringsClient                      *network.VirtualNetworkPeeringsClient
	VirtualWanClient                        *network.VirtualWansClient
	VirtualHubClient                        *network.VirtualHubsClient
	VpnConnectionsClient                    *network.VpnConnectionsClient
	VpnGatewaysClient                       *network.VpnGatewaysClient
	VpnServerConfigurationsClient           *network.VpnServerConfigurationsClient
	VpnSitesClient                          *network.VpnSitesClient
	WatcherClient                           *network.WatchersClient
	WebApplicationFirewallPoliciesClient    *network.WebApplicationFirewallPoliciesClient
	PrivateDnsZoneGroupClient               *network.PrivateDNSZoneGroupsClient
	PrivateLinkServiceClient                *network.PrivateLinkServicesClient
	ServiceAssociationLinkClient            *network.ServiceAssociationLinksClient
	ResourceNavigationLinkClient            *network.ResourceNavigationLinksClient
>>>>>>> 6cb49e69
}

func NewClient(o *common.ClientOptions) *Client {
	ApplicationGatewaysClient := network.NewApplicationGatewaysClientWithBaseURI(o.ResourceManagerEndpoint, o.SubscriptionId)
	o.ConfigureClient(&ApplicationGatewaysClient.Client, o.ResourceManagerAuthorizer)

	ApplicationSecurityGroupsClient := network.NewApplicationSecurityGroupsClientWithBaseURI(o.ResourceManagerEndpoint, o.SubscriptionId)
	o.ConfigureClient(&ApplicationSecurityGroupsClient.Client, o.ResourceManagerAuthorizer)

	BastionHostsClient := network.NewBastionHostsClientWithBaseURI(o.ResourceManagerEndpoint, o.SubscriptionId)
	o.ConfigureClient(&BastionHostsClient.Client, o.ResourceManagerAuthorizer)

	configurationPolicyGroupClient := network.NewConfigurationPolicyGroupsClientWithBaseURI(o.ResourceManagerEndpoint, o.SubscriptionId)
	o.ConfigureClient(&configurationPolicyGroupClient.Client, o.ResourceManagerAuthorizer)

	ConnectionMonitorsClient := network.NewConnectionMonitorsClientWithBaseURI(o.ResourceManagerEndpoint, o.SubscriptionId)
	o.ConfigureClient(&ConnectionMonitorsClient.Client, o.ResourceManagerAuthorizer)

	DDOSProtectionPlansClient := network.NewDdosProtectionPlansClientWithBaseURI(o.ResourceManagerEndpoint, o.SubscriptionId)
	o.ConfigureClient(&DDOSProtectionPlansClient.Client, o.ResourceManagerAuthorizer)

	ExpressRouteAuthsClient := network.NewExpressRouteCircuitAuthorizationsClientWithBaseURI(o.ResourceManagerEndpoint, o.SubscriptionId)
	o.ConfigureClient(&ExpressRouteAuthsClient.Client, o.ResourceManagerAuthorizer)

	ExpressRouteCircuitsClient := network.NewExpressRouteCircuitsClientWithBaseURI(o.ResourceManagerEndpoint, o.SubscriptionId)
	o.ConfigureClient(&ExpressRouteCircuitsClient.Client, o.ResourceManagerAuthorizer)

	ExpressRouteCircuitConnectionClient := network.NewExpressRouteCircuitConnectionsClientWithBaseURI(o.ResourceManagerEndpoint, o.SubscriptionId)
	o.ConfigureClient(&ExpressRouteCircuitConnectionClient.Client, o.ResourceManagerAuthorizer)

	ExpressRouteConnectionsClient := network.NewExpressRouteConnectionsClientWithBaseURI(o.ResourceManagerEndpoint, o.SubscriptionId)
	o.ConfigureClient(&ExpressRouteConnectionsClient.Client, o.ResourceManagerAuthorizer)

	ExpressRouteGatewaysClient := network.NewExpressRouteGatewaysClientWithBaseURI(o.ResourceManagerEndpoint, o.SubscriptionId)
	o.ConfigureClient(&ExpressRouteGatewaysClient.Client, o.ResourceManagerAuthorizer)

	ExpressRoutePeeringsClient := network.NewExpressRouteCircuitPeeringsClientWithBaseURI(o.ResourceManagerEndpoint, o.SubscriptionId)
	o.ConfigureClient(&ExpressRoutePeeringsClient.Client, o.ResourceManagerAuthorizer)

	ExpressRoutePortsClient := network.NewExpressRoutePortsClientWithBaseURI(o.ResourceManagerEndpoint, o.SubscriptionId)
	o.ConfigureClient(&ExpressRoutePortsClient.Client, o.ResourceManagerAuthorizer)

	FlowLogsClient := network.NewFlowLogsClientWithBaseURI(o.ResourceManagerEndpoint, o.SubscriptionId)
	o.ConfigureClient(&FlowLogsClient.Client, o.ResourceManagerAuthorizer)

	HubRouteTableClient := network.NewHubRouteTablesClientWithBaseURI(o.ResourceManagerEndpoint, o.SubscriptionId)
	o.ConfigureClient(&HubRouteTableClient.Client, o.ResourceManagerAuthorizer)

	HubVirtualNetworkConnectionClient := network.NewHubVirtualNetworkConnectionsClientWithBaseURI(o.ResourceManagerEndpoint, o.SubscriptionId)
	o.ConfigureClient(&HubVirtualNetworkConnectionClient.Client, o.ResourceManagerAuthorizer)

	InterfacesClient := network.NewInterfacesClientWithBaseURI(o.ResourceManagerEndpoint, o.SubscriptionId)
	o.ConfigureClient(&InterfacesClient.Client, o.ResourceManagerAuthorizer)

	IpGroupsClient := network.NewIPGroupsClientWithBaseURI(o.ResourceManagerEndpoint, o.SubscriptionId)
	o.ConfigureClient(&IpGroupsClient.Client, o.ResourceManagerAuthorizer)

	LocalNetworkGatewaysClient := network.NewLocalNetworkGatewaysClientWithBaseURI(o.ResourceManagerEndpoint, o.SubscriptionId)
	o.ConfigureClient(&LocalNetworkGatewaysClient.Client, o.ResourceManagerAuthorizer)

	ManagersClient := network.NewManagersClientWithBaseURI(o.ResourceManagerEndpoint, o.SubscriptionId)
	o.ConfigureClient(&ManagersClient.Client, o.ResourceManagerAuthorizer)

<<<<<<< HEAD
	ManagerScopeConnectionsClient := network.NewScopeConnectionsClientWithBaseURI(o.ResourceManagerEndpoint, o.SubscriptionId)
	o.ConfigureClient(&ManagerScopeConnectionsClient.Client, o.ResourceManagerAuthorizer)
=======
	ManagerManagementGroupConnectionsClient := network.NewManagementGroupNetworkManagerConnectionsClientWithBaseURI(o.ResourceManagerEndpoint, o.SubscriptionId)
	o.ConfigureClient(&ManagerManagementGroupConnectionsClient.Client, o.ResourceManagerAuthorizer)

	ManagerNetworkGroupsClient := network.NewGroupsClientWithBaseURI(o.ResourceManagerEndpoint, o.SubscriptionId)
	o.ConfigureClient(&ManagerNetworkGroupsClient.Client, o.ResourceManagerAuthorizer)

	ManagerSubscriptionConnectionsClient := network.NewSubscriptionNetworkManagerConnectionsClientWithBaseURI(o.ResourceManagerEndpoint, o.SubscriptionId)
	o.ConfigureClient(&ManagerSubscriptionConnectionsClient.Client, o.ResourceManagerAuthorizer)
>>>>>>> 6cb49e69

	NatRuleClient := network.NewNatRulesClientWithBaseURI(o.ResourceManagerEndpoint, o.SubscriptionId)
	o.ConfigureClient(&NatRuleClient.Client, o.ResourceManagerAuthorizer)

	pointToSiteVpnGatewaysClient := network.NewP2sVpnGatewaysClientWithBaseURI(o.ResourceManagerEndpoint, o.SubscriptionId)
	o.ConfigureClient(&pointToSiteVpnGatewaysClient.Client, o.ResourceManagerAuthorizer)

	vpnServerConfigurationsClient := network.NewVpnServerConfigurationsClientWithBaseURI(o.ResourceManagerEndpoint, o.SubscriptionId)
	o.ConfigureClient(&vpnServerConfigurationsClient.Client, o.ResourceManagerAuthorizer)

	ProfileClient := network.NewProfilesClientWithBaseURI(o.ResourceManagerEndpoint, o.SubscriptionId)
	o.ConfigureClient(&ProfileClient.Client, o.ResourceManagerAuthorizer)

	VnetClient := network.NewVirtualNetworksClientWithBaseURI(o.ResourceManagerEndpoint, o.SubscriptionId)
	o.ConfigureClient(&VnetClient.Client, o.ResourceManagerAuthorizer)

	PacketCapturesClient := network.NewPacketCapturesClientWithBaseURI(o.ResourceManagerEndpoint, o.SubscriptionId)
	o.ConfigureClient(&PacketCapturesClient.Client, o.ResourceManagerAuthorizer)

	PrivateEndpointClient := network.NewPrivateEndpointsClientWithBaseURI(o.ResourceManagerEndpoint, o.SubscriptionId)
	o.ConfigureClient(&PrivateEndpointClient.Client, o.ResourceManagerAuthorizer)

	VnetPeeringsClient := network.NewVirtualNetworkPeeringsClientWithBaseURI(o.ResourceManagerEndpoint, o.SubscriptionId)
	o.ConfigureClient(&VnetPeeringsClient.Client, o.ResourceManagerAuthorizer)

	PublicIPsClient := network.NewPublicIPAddressesClientWithBaseURI(o.ResourceManagerEndpoint, o.SubscriptionId)
	o.ConfigureClient(&PublicIPsClient.Client, o.ResourceManagerAuthorizer)

	PublicIPPrefixesClient := network.NewPublicIPPrefixesClientWithBaseURI(o.ResourceManagerEndpoint, o.SubscriptionId)
	o.ConfigureClient(&PublicIPPrefixesClient.Client, o.ResourceManagerAuthorizer)

	PrivateDnsZoneGroupClient := network.NewPrivateDNSZoneGroupsClientWithBaseURI(o.ResourceManagerEndpoint, o.SubscriptionId)
	o.ConfigureClient(&PrivateDnsZoneGroupClient.Client, o.ResourceManagerAuthorizer)

	PrivateLinkServiceClient := network.NewPrivateLinkServicesClientWithBaseURI(o.ResourceManagerEndpoint, o.SubscriptionId)
	o.ConfigureClient(&PrivateLinkServiceClient.Client, o.ResourceManagerAuthorizer)

	RouteMapsClient := network.NewRouteMapsClientWithBaseURI(o.ResourceManagerEndpoint, o.SubscriptionId)
	o.ConfigureClient(&RouteMapsClient.Client, o.ResourceManagerAuthorizer)

	RoutesClient := network.NewRoutesClientWithBaseURI(o.ResourceManagerEndpoint, o.SubscriptionId)
	o.ConfigureClient(&RoutesClient.Client, o.ResourceManagerAuthorizer)

	RouteFiltersClient := network.NewRouteFiltersClientWithBaseURI(o.ResourceManagerEndpoint, o.SubscriptionId)
	o.ConfigureClient(&RouteFiltersClient.Client, o.ResourceManagerAuthorizer)

	RouteTablesClient := network.NewRouteTablesClientWithBaseURI(o.ResourceManagerEndpoint, o.SubscriptionId)
	o.ConfigureClient(&RouteTablesClient.Client, o.ResourceManagerAuthorizer)

	SecurityGroupClient := network.NewSecurityGroupsClientWithBaseURI(o.ResourceManagerEndpoint, o.SubscriptionId)
	o.ConfigureClient(&SecurityGroupClient.Client, o.ResourceManagerAuthorizer)

	SecurityPartnerProviderClient := network.NewSecurityPartnerProvidersClientWithBaseURI(o.ResourceManagerEndpoint, o.SubscriptionId)
	o.ConfigureClient(&SecurityPartnerProviderClient.Client, o.ResourceManagerAuthorizer)

	SecurityRuleClient := network.NewSecurityRulesClientWithBaseURI(o.ResourceManagerEndpoint, o.SubscriptionId)
	o.ConfigureClient(&SecurityRuleClient.Client, o.ResourceManagerAuthorizer)

	ServiceEndpointPoliciesClient := network.NewServiceEndpointPoliciesClientWithBaseURI(o.ResourceManagerEndpoint, o.SubscriptionId)
	o.ConfigureClient(&ServiceEndpointPoliciesClient.Client, o.ResourceManagerAuthorizer)

	ServiceEndpointPolicyDefinitionsClient := network.NewServiceEndpointPolicyDefinitionsClientWithBaseURI(o.ResourceManagerEndpoint, o.SubscriptionId)
	o.ConfigureClient(&ServiceEndpointPolicyDefinitionsClient.Client, o.ResourceManagerAuthorizer)

	ServiceTagsClient := network.NewServiceTagsClientWithBaseURI(o.ResourceManagerEndpoint, o.SubscriptionId)
	o.ConfigureClient(&ServiceTagsClient.Client, o.ResourceManagerAuthorizer)

	SubnetsClient := network.NewSubnetsClientWithBaseURI(o.ResourceManagerEndpoint, o.SubscriptionId)
	o.ConfigureClient(&SubnetsClient.Client, o.ResourceManagerAuthorizer)

	VirtualHubBgpConnectionClient := network.NewVirtualHubBgpConnectionClientWithBaseURI(o.ResourceManagerEndpoint, o.SubscriptionId)
	o.ConfigureClient(&VirtualHubBgpConnectionClient.Client, o.ResourceManagerAuthorizer)

	VirtualHubIPClient := network.NewVirtualHubIPConfigurationClientWithBaseURI(o.ResourceManagerEndpoint, o.SubscriptionId)
	o.ConfigureClient(&VirtualHubIPClient.Client, o.ResourceManagerAuthorizer)

	VnetGatewayClient := network.NewVirtualNetworkGatewaysClientWithBaseURI(o.ResourceManagerEndpoint, o.SubscriptionId)
	o.ConfigureClient(&VnetGatewayClient.Client, o.ResourceManagerAuthorizer)

	NatGatewayClient := network.NewNatGatewaysClientWithBaseURI(o.ResourceManagerEndpoint, o.SubscriptionId)
	o.ConfigureClient(&NatGatewayClient.Client, o.ResourceManagerAuthorizer)

	VnetGatewayConnectionsClient := network.NewVirtualNetworkGatewayConnectionsClientWithBaseURI(o.ResourceManagerEndpoint, o.SubscriptionId)
	o.ConfigureClient(&VnetGatewayConnectionsClient.Client, o.ResourceManagerAuthorizer)

	VnetGatewayNatRuleClient := network.NewVirtualNetworkGatewayNatRulesClientWithBaseURI(o.ResourceManagerEndpoint, o.SubscriptionId)
	o.ConfigureClient(&VnetGatewayNatRuleClient.Client, o.ResourceManagerAuthorizer)

	VirtualWanClient := network.NewVirtualWansClientWithBaseURI(o.ResourceManagerEndpoint, o.SubscriptionId)
	o.ConfigureClient(&VirtualWanClient.Client, o.ResourceManagerAuthorizer)

	VirtualHubClient := network.NewVirtualHubsClientWithBaseURI(o.ResourceManagerEndpoint, o.SubscriptionId)
	o.ConfigureClient(&VirtualHubClient.Client, o.ResourceManagerAuthorizer)

	vpnGatewaysClient := network.NewVpnGatewaysClientWithBaseURI(o.ResourceManagerEndpoint, o.SubscriptionId)
	o.ConfigureClient(&vpnGatewaysClient.Client, o.ResourceManagerAuthorizer)

	vpnConnectionsClient := network.NewVpnConnectionsClientWithBaseURI(o.ResourceManagerEndpoint, o.SubscriptionId)
	o.ConfigureClient(&vpnConnectionsClient.Client, o.ResourceManagerAuthorizer)

	vpnSitesClient := network.NewVpnSitesClientWithBaseURI(o.ResourceManagerEndpoint, o.SubscriptionId)
	o.ConfigureClient(&vpnSitesClient.Client, o.ResourceManagerAuthorizer)

	WatcherClient := network.NewWatchersClientWithBaseURI(o.ResourceManagerEndpoint, o.SubscriptionId)
	o.ConfigureClient(&WatcherClient.Client, o.ResourceManagerAuthorizer)

	WebApplicationFirewallPoliciesClient := network.NewWebApplicationFirewallPoliciesClientWithBaseURI(o.ResourceManagerEndpoint, o.SubscriptionId)
	o.ConfigureClient(&WebApplicationFirewallPoliciesClient.Client, o.ResourceManagerAuthorizer)

	ServiceAssociationLinkClient := network.NewServiceAssociationLinksClientWithBaseURI(o.ResourceManagerEndpoint, o.SubscriptionId)
	o.ConfigureClient(&ServiceAssociationLinkClient.Client, o.ResourceManagerAuthorizer)

	ResourceNavigationLinkClient := network.NewResourceNavigationLinksClientWithBaseURI(o.ResourceManagerEndpoint, o.SubscriptionId)
	o.ConfigureClient(&ResourceNavigationLinkClient.Client, o.ResourceManagerAuthorizer)

	return &Client{
<<<<<<< HEAD
		ApplicationGatewaysClient:              &ApplicationGatewaysClient,
		ApplicationSecurityGroupsClient:        &ApplicationSecurityGroupsClient,
		BastionHostsClient:                     &BastionHostsClient,
		ConfigurationPolicyGroupClient:         &configurationPolicyGroupClient,
		ConnectionMonitorsClient:               &ConnectionMonitorsClient,
		DDOSProtectionPlansClient:              &DDOSProtectionPlansClient,
		ExpressRouteAuthsClient:                &ExpressRouteAuthsClient,
		ExpressRouteCircuitsClient:             &ExpressRouteCircuitsClient,
		ExpressRouteCircuitConnectionClient:    &ExpressRouteCircuitConnectionClient,
		ExpressRouteConnectionsClient:          &ExpressRouteConnectionsClient,
		ExpressRouteGatewaysClient:             &ExpressRouteGatewaysClient,
		ExpressRoutePeeringsClient:             &ExpressRoutePeeringsClient,
		ExpressRoutePortsClient:                &ExpressRoutePortsClient,
		FlowLogsClient:                         &FlowLogsClient,
		HubRouteTableClient:                    &HubRouteTableClient,
		HubVirtualNetworkConnectionClient:      &HubVirtualNetworkConnectionClient,
		InterfacesClient:                       &InterfacesClient,
		IPGroupsClient:                         &IpGroupsClient,
		LocalNetworkGatewaysClient:             &LocalNetworkGatewaysClient,
		ManagersClient:                         &ManagersClient,
		ManagerScopeConnectionsClient:          &ManagerScopeConnectionsClient,
		NatRuleClient:                          &NatRuleClient,
		PointToSiteVpnGatewaysClient:           &pointToSiteVpnGatewaysClient,
		ProfileClient:                          &ProfileClient,
		PacketCapturesClient:                   &PacketCapturesClient,
		PrivateEndpointClient:                  &PrivateEndpointClient,
		PublicIPsClient:                        &PublicIPsClient,
		PublicIPPrefixesClient:                 &PublicIPPrefixesClient,
		RoutesClient:                           &RoutesClient,
		RouteFiltersClient:                     &RouteFiltersClient,
		RouteTablesClient:                      &RouteTablesClient,
		SecurityGroupClient:                    &SecurityGroupClient,
		SecurityPartnerProviderClient:          &SecurityPartnerProviderClient,
		SecurityRuleClient:                     &SecurityRuleClient,
		ServiceEndpointPoliciesClient:          &ServiceEndpointPoliciesClient,
		ServiceEndpointPolicyDefinitionsClient: &ServiceEndpointPolicyDefinitionsClient,
		ServiceTagsClient:                      &ServiceTagsClient,
		SubnetsClient:                          &SubnetsClient,
		NatGatewayClient:                       &NatGatewayClient,
		VirtualHubBgpConnectionClient:          &VirtualHubBgpConnectionClient,
		VirtualHubIPClient:                     &VirtualHubIPClient,
		VnetGatewayConnectionsClient:           &VnetGatewayConnectionsClient,
		VnetGatewayNatRuleClient:               &VnetGatewayNatRuleClient,
		VnetGatewayClient:                      &VnetGatewayClient,
		VnetClient:                             &VnetClient,
		VnetPeeringsClient:                     &VnetPeeringsClient,
		VirtualWanClient:                       &VirtualWanClient,
		VirtualHubClient:                       &VirtualHubClient,
		VpnConnectionsClient:                   &vpnConnectionsClient,
		VpnGatewaysClient:                      &vpnGatewaysClient,
		VpnServerConfigurationsClient:          &vpnServerConfigurationsClient,
		VpnSitesClient:                         &vpnSitesClient,
		WatcherClient:                          &WatcherClient,
		WebApplicationFirewallPoliciesClient:   &WebApplicationFirewallPoliciesClient,
		PrivateDnsZoneGroupClient:              &PrivateDnsZoneGroupClient,
		PrivateLinkServiceClient:               &PrivateLinkServiceClient,
		ServiceAssociationLinkClient:           &ServiceAssociationLinkClient,
		ResourceNavigationLinkClient:           &ResourceNavigationLinkClient,
=======
		ApplicationGatewaysClient:               &ApplicationGatewaysClient,
		ApplicationSecurityGroupsClient:         &ApplicationSecurityGroupsClient,
		BastionHostsClient:                      &BastionHostsClient,
		ConfigurationPolicyGroupClient:          &configurationPolicyGroupClient,
		ConnectionMonitorsClient:                &ConnectionMonitorsClient,
		DDOSProtectionPlansClient:               &DDOSProtectionPlansClient,
		ExpressRouteAuthsClient:                 &ExpressRouteAuthsClient,
		ExpressRouteCircuitsClient:              &ExpressRouteCircuitsClient,
		ExpressRouteCircuitConnectionClient:     &ExpressRouteCircuitConnectionClient,
		ExpressRouteConnectionsClient:           &ExpressRouteConnectionsClient,
		ExpressRouteGatewaysClient:              &ExpressRouteGatewaysClient,
		ExpressRoutePeeringsClient:              &ExpressRoutePeeringsClient,
		ExpressRoutePortsClient:                 &ExpressRoutePortsClient,
		FlowLogsClient:                          &FlowLogsClient,
		HubRouteTableClient:                     &HubRouteTableClient,
		HubVirtualNetworkConnectionClient:       &HubVirtualNetworkConnectionClient,
		InterfacesClient:                        &InterfacesClient,
		IPGroupsClient:                          &IpGroupsClient,
		LocalNetworkGatewaysClient:              &LocalNetworkGatewaysClient,
		ManagersClient:                          &ManagersClient,
		ManagerManagementGroupConnectionsClient: &ManagerManagementGroupConnectionsClient,
		ManagerNetworkGroupsClient:              &ManagerNetworkGroupsClient,
		ManagerSubscriptionConnectionsClient:    &ManagerSubscriptionConnectionsClient,
		NatRuleClient:                           &NatRuleClient,
		PointToSiteVpnGatewaysClient:            &pointToSiteVpnGatewaysClient,
		ProfileClient:                           &ProfileClient,
		PacketCapturesClient:                    &PacketCapturesClient,
		PrivateEndpointClient:                   &PrivateEndpointClient,
		PublicIPsClient:                         &PublicIPsClient,
		PublicIPPrefixesClient:                  &PublicIPPrefixesClient,
		RouteMapsClient:                         &RouteMapsClient,
		RoutesClient:                            &RoutesClient,
		RouteFiltersClient:                      &RouteFiltersClient,
		RouteTablesClient:                       &RouteTablesClient,
		SecurityGroupClient:                     &SecurityGroupClient,
		SecurityPartnerProviderClient:           &SecurityPartnerProviderClient,
		SecurityRuleClient:                      &SecurityRuleClient,
		ServiceEndpointPoliciesClient:           &ServiceEndpointPoliciesClient,
		ServiceEndpointPolicyDefinitionsClient:  &ServiceEndpointPolicyDefinitionsClient,
		ServiceTagsClient:                       &ServiceTagsClient,
		SubnetsClient:                           &SubnetsClient,
		NatGatewayClient:                        &NatGatewayClient,
		VirtualHubBgpConnectionClient:           &VirtualHubBgpConnectionClient,
		VirtualHubIPClient:                      &VirtualHubIPClient,
		VnetGatewayConnectionsClient:            &VnetGatewayConnectionsClient,
		VnetGatewayNatRuleClient:                &VnetGatewayNatRuleClient,
		VnetGatewayClient:                       &VnetGatewayClient,
		VnetClient:                              &VnetClient,
		VnetPeeringsClient:                      &VnetPeeringsClient,
		VirtualWanClient:                        &VirtualWanClient,
		VirtualHubClient:                        &VirtualHubClient,
		VpnConnectionsClient:                    &vpnConnectionsClient,
		VpnGatewaysClient:                       &vpnGatewaysClient,
		VpnServerConfigurationsClient:           &vpnServerConfigurationsClient,
		VpnSitesClient:                          &vpnSitesClient,
		WatcherClient:                           &WatcherClient,
		WebApplicationFirewallPoliciesClient:    &WebApplicationFirewallPoliciesClient,
		PrivateDnsZoneGroupClient:               &PrivateDnsZoneGroupClient,
		PrivateLinkServiceClient:                &PrivateLinkServiceClient,
		ServiceAssociationLinkClient:            &ServiceAssociationLinkClient,
		ResourceNavigationLinkClient:            &ResourceNavigationLinkClient,
>>>>>>> 6cb49e69
	}
}<|MERGE_RESOLUTION|>--- conflicted
+++ resolved
@@ -6,66 +6,6 @@
 )
 
 type Client struct {
-<<<<<<< HEAD
-	ApplicationGatewaysClient              *network.ApplicationGatewaysClient
-	ApplicationSecurityGroupsClient        *network.ApplicationSecurityGroupsClient
-	BastionHostsClient                     *network.BastionHostsClient
-	ConfigurationPolicyGroupClient         *network.ConfigurationPolicyGroupsClient
-	ConnectionMonitorsClient               *network.ConnectionMonitorsClient
-	DDOSProtectionPlansClient              *network.DdosProtectionPlansClient
-	ExpressRouteAuthsClient                *network.ExpressRouteCircuitAuthorizationsClient
-	ExpressRouteCircuitsClient             *network.ExpressRouteCircuitsClient
-	ExpressRouteCircuitConnectionClient    *network.ExpressRouteCircuitConnectionsClient
-	ExpressRouteConnectionsClient          *network.ExpressRouteConnectionsClient
-	ExpressRouteGatewaysClient             *network.ExpressRouteGatewaysClient
-	ExpressRoutePeeringsClient             *network.ExpressRouteCircuitPeeringsClient
-	ExpressRoutePortsClient                *network.ExpressRoutePortsClient
-	FlowLogsClient                         *network.FlowLogsClient
-	HubRouteTableClient                    *network.HubRouteTablesClient
-	HubVirtualNetworkConnectionClient      *network.HubVirtualNetworkConnectionsClient
-	InterfacesClient                       *network.InterfacesClient
-	IPGroupsClient                         *network.IPGroupsClient
-	LocalNetworkGatewaysClient             *network.LocalNetworkGatewaysClient
-	ManagersClient                         *network.ManagersClient
-	ManagerScopeConnectionsClient          *network.ScopeConnectionsClient
-	NatRuleClient                          *network.NatRulesClient
-	PointToSiteVpnGatewaysClient           *network.P2sVpnGatewaysClient
-	ProfileClient                          *network.ProfilesClient
-	PacketCapturesClient                   *network.PacketCapturesClient
-	PrivateEndpointClient                  *network.PrivateEndpointsClient
-	PublicIPsClient                        *network.PublicIPAddressesClient
-	PublicIPPrefixesClient                 *network.PublicIPPrefixesClient
-	RoutesClient                           *network.RoutesClient
-	RouteFiltersClient                     *network.RouteFiltersClient
-	RouteTablesClient                      *network.RouteTablesClient
-	SecurityGroupClient                    *network.SecurityGroupsClient
-	SecurityPartnerProviderClient          *network.SecurityPartnerProvidersClient
-	SecurityRuleClient                     *network.SecurityRulesClient
-	ServiceEndpointPoliciesClient          *network.ServiceEndpointPoliciesClient
-	ServiceEndpointPolicyDefinitionsClient *network.ServiceEndpointPolicyDefinitionsClient
-	ServiceTagsClient                      *network.ServiceTagsClient
-	SubnetsClient                          *network.SubnetsClient
-	NatGatewayClient                       *network.NatGatewaysClient
-	VirtualHubBgpConnectionClient          *network.VirtualHubBgpConnectionClient
-	VirtualHubIPClient                     *network.VirtualHubIPConfigurationClient
-	VnetGatewayConnectionsClient           *network.VirtualNetworkGatewayConnectionsClient
-	VnetGatewayNatRuleClient               *network.VirtualNetworkGatewayNatRulesClient
-	VnetGatewayClient                      *network.VirtualNetworkGatewaysClient
-	VnetClient                             *network.VirtualNetworksClient
-	VnetPeeringsClient                     *network.VirtualNetworkPeeringsClient
-	VirtualWanClient                       *network.VirtualWansClient
-	VirtualHubClient                       *network.VirtualHubsClient
-	VpnConnectionsClient                   *network.VpnConnectionsClient
-	VpnGatewaysClient                      *network.VpnGatewaysClient
-	VpnServerConfigurationsClient          *network.VpnServerConfigurationsClient
-	VpnSitesClient                         *network.VpnSitesClient
-	WatcherClient                          *network.WatchersClient
-	WebApplicationFirewallPoliciesClient   *network.WebApplicationFirewallPoliciesClient
-	PrivateDnsZoneGroupClient              *network.PrivateDNSZoneGroupsClient
-	PrivateLinkServiceClient               *network.PrivateLinkServicesClient
-	ServiceAssociationLinkClient           *network.ServiceAssociationLinksClient
-	ResourceNavigationLinkClient           *network.ResourceNavigationLinksClient
-=======
 	ApplicationGatewaysClient               *network.ApplicationGatewaysClient
 	ApplicationSecurityGroupsClient         *network.ApplicationSecurityGroupsClient
 	BastionHostsClient                      *network.BastionHostsClient
@@ -88,6 +28,7 @@
 	ManagersClient                          *network.ManagersClient
 	ManagerManagementGroupConnectionsClient *network.ManagementGroupNetworkManagerConnectionsClient
 	ManagerNetworkGroupsClient              *network.GroupsClient
+	ManagerScopeConnectionsClient           *network.ScopeConnectionsClient
 	ManagerSubscriptionConnectionsClient    *network.SubscriptionNetworkManagerConnectionsClient
 	NatRuleClient                           *network.NatRulesClient
 	PointToSiteVpnGatewaysClient            *network.P2sVpnGatewaysClient
@@ -127,7 +68,6 @@
 	PrivateLinkServiceClient                *network.PrivateLinkServicesClient
 	ServiceAssociationLinkClient            *network.ServiceAssociationLinksClient
 	ResourceNavigationLinkClient            *network.ResourceNavigationLinksClient
->>>>>>> 6cb49e69
 }
 
 func NewClient(o *common.ClientOptions) *Client {
@@ -191,10 +131,9 @@
 	ManagersClient := network.NewManagersClientWithBaseURI(o.ResourceManagerEndpoint, o.SubscriptionId)
 	o.ConfigureClient(&ManagersClient.Client, o.ResourceManagerAuthorizer)
 
-<<<<<<< HEAD
 	ManagerScopeConnectionsClient := network.NewScopeConnectionsClientWithBaseURI(o.ResourceManagerEndpoint, o.SubscriptionId)
 	o.ConfigureClient(&ManagerScopeConnectionsClient.Client, o.ResourceManagerAuthorizer)
-=======
+
 	ManagerManagementGroupConnectionsClient := network.NewManagementGroupNetworkManagerConnectionsClientWithBaseURI(o.ResourceManagerEndpoint, o.SubscriptionId)
 	o.ConfigureClient(&ManagerManagementGroupConnectionsClient.Client, o.ResourceManagerAuthorizer)
 
@@ -203,7 +142,6 @@
 
 	ManagerSubscriptionConnectionsClient := network.NewSubscriptionNetworkManagerConnectionsClientWithBaseURI(o.ResourceManagerEndpoint, o.SubscriptionId)
 	o.ConfigureClient(&ManagerSubscriptionConnectionsClient.Client, o.ResourceManagerAuthorizer)
->>>>>>> 6cb49e69
 
 	NatRuleClient := network.NewNatRulesClientWithBaseURI(o.ResourceManagerEndpoint, o.SubscriptionId)
 	o.ConfigureClient(&NatRuleClient.Client, o.ResourceManagerAuthorizer)
@@ -320,66 +258,6 @@
 	o.ConfigureClient(&ResourceNavigationLinkClient.Client, o.ResourceManagerAuthorizer)
 
 	return &Client{
-<<<<<<< HEAD
-		ApplicationGatewaysClient:              &ApplicationGatewaysClient,
-		ApplicationSecurityGroupsClient:        &ApplicationSecurityGroupsClient,
-		BastionHostsClient:                     &BastionHostsClient,
-		ConfigurationPolicyGroupClient:         &configurationPolicyGroupClient,
-		ConnectionMonitorsClient:               &ConnectionMonitorsClient,
-		DDOSProtectionPlansClient:              &DDOSProtectionPlansClient,
-		ExpressRouteAuthsClient:                &ExpressRouteAuthsClient,
-		ExpressRouteCircuitsClient:             &ExpressRouteCircuitsClient,
-		ExpressRouteCircuitConnectionClient:    &ExpressRouteCircuitConnectionClient,
-		ExpressRouteConnectionsClient:          &ExpressRouteConnectionsClient,
-		ExpressRouteGatewaysClient:             &ExpressRouteGatewaysClient,
-		ExpressRoutePeeringsClient:             &ExpressRoutePeeringsClient,
-		ExpressRoutePortsClient:                &ExpressRoutePortsClient,
-		FlowLogsClient:                         &FlowLogsClient,
-		HubRouteTableClient:                    &HubRouteTableClient,
-		HubVirtualNetworkConnectionClient:      &HubVirtualNetworkConnectionClient,
-		InterfacesClient:                       &InterfacesClient,
-		IPGroupsClient:                         &IpGroupsClient,
-		LocalNetworkGatewaysClient:             &LocalNetworkGatewaysClient,
-		ManagersClient:                         &ManagersClient,
-		ManagerScopeConnectionsClient:          &ManagerScopeConnectionsClient,
-		NatRuleClient:                          &NatRuleClient,
-		PointToSiteVpnGatewaysClient:           &pointToSiteVpnGatewaysClient,
-		ProfileClient:                          &ProfileClient,
-		PacketCapturesClient:                   &PacketCapturesClient,
-		PrivateEndpointClient:                  &PrivateEndpointClient,
-		PublicIPsClient:                        &PublicIPsClient,
-		PublicIPPrefixesClient:                 &PublicIPPrefixesClient,
-		RoutesClient:                           &RoutesClient,
-		RouteFiltersClient:                     &RouteFiltersClient,
-		RouteTablesClient:                      &RouteTablesClient,
-		SecurityGroupClient:                    &SecurityGroupClient,
-		SecurityPartnerProviderClient:          &SecurityPartnerProviderClient,
-		SecurityRuleClient:                     &SecurityRuleClient,
-		ServiceEndpointPoliciesClient:          &ServiceEndpointPoliciesClient,
-		ServiceEndpointPolicyDefinitionsClient: &ServiceEndpointPolicyDefinitionsClient,
-		ServiceTagsClient:                      &ServiceTagsClient,
-		SubnetsClient:                          &SubnetsClient,
-		NatGatewayClient:                       &NatGatewayClient,
-		VirtualHubBgpConnectionClient:          &VirtualHubBgpConnectionClient,
-		VirtualHubIPClient:                     &VirtualHubIPClient,
-		VnetGatewayConnectionsClient:           &VnetGatewayConnectionsClient,
-		VnetGatewayNatRuleClient:               &VnetGatewayNatRuleClient,
-		VnetGatewayClient:                      &VnetGatewayClient,
-		VnetClient:                             &VnetClient,
-		VnetPeeringsClient:                     &VnetPeeringsClient,
-		VirtualWanClient:                       &VirtualWanClient,
-		VirtualHubClient:                       &VirtualHubClient,
-		VpnConnectionsClient:                   &vpnConnectionsClient,
-		VpnGatewaysClient:                      &vpnGatewaysClient,
-		VpnServerConfigurationsClient:          &vpnServerConfigurationsClient,
-		VpnSitesClient:                         &vpnSitesClient,
-		WatcherClient:                          &WatcherClient,
-		WebApplicationFirewallPoliciesClient:   &WebApplicationFirewallPoliciesClient,
-		PrivateDnsZoneGroupClient:              &PrivateDnsZoneGroupClient,
-		PrivateLinkServiceClient:               &PrivateLinkServiceClient,
-		ServiceAssociationLinkClient:           &ServiceAssociationLinkClient,
-		ResourceNavigationLinkClient:           &ResourceNavigationLinkClient,
-=======
 		ApplicationGatewaysClient:               &ApplicationGatewaysClient,
 		ApplicationSecurityGroupsClient:         &ApplicationSecurityGroupsClient,
 		BastionHostsClient:                      &BastionHostsClient,
@@ -402,6 +280,7 @@
 		ManagersClient:                          &ManagersClient,
 		ManagerManagementGroupConnectionsClient: &ManagerManagementGroupConnectionsClient,
 		ManagerNetworkGroupsClient:              &ManagerNetworkGroupsClient,
+		ManagerScopeConnectionsClient:           &ManagerScopeConnectionsClient,
 		ManagerSubscriptionConnectionsClient:    &ManagerSubscriptionConnectionsClient,
 		NatRuleClient:                           &NatRuleClient,
 		PointToSiteVpnGatewaysClient:            &pointToSiteVpnGatewaysClient,
@@ -441,6 +320,5 @@
 		PrivateLinkServiceClient:                &PrivateLinkServiceClient,
 		ServiceAssociationLinkClient:            &ServiceAssociationLinkClient,
 		ResourceNavigationLinkClient:            &ResourceNavigationLinkClient,
->>>>>>> 6cb49e69
 	}
 }