--- conflicted
+++ resolved
@@ -35,11 +35,8 @@
 func (r Registration) Resources() []sdk.Resource {
 	return []sdk.Resource{
 		ManagerResource{},
-<<<<<<< HEAD
 		ManagerNetworkGroupResource{},
-=======
 		RouteMapResource{},
->>>>>>> 8c2b4c5c
 	}
 }
 
