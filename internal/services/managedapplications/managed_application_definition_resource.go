package managedapplications

import (
	"fmt"
	"log"
	"time"

	"github.com/hashicorp/go-azure-helpers/lang/pointer"
	"github.com/hashicorp/go-azure-helpers/lang/response"
	"github.com/hashicorp/go-azure-helpers/resourcemanager/commonschema"
	"github.com/hashicorp/go-azure-helpers/resourcemanager/location"
	"github.com/hashicorp/go-azure-helpers/resourcemanager/tags"
	"github.com/hashicorp/go-azure-sdk/resource-manager/managedapplications/2021-07-01/applicationdefinitions"
	"github.com/hashicorp/terraform-provider-azurerm/helpers/tf"
	"github.com/hashicorp/terraform-provider-azurerm/internal/clients"
	"github.com/hashicorp/terraform-provider-azurerm/internal/services/managedapplications/validate"
	"github.com/hashicorp/terraform-provider-azurerm/internal/tf/pluginsdk"
	"github.com/hashicorp/terraform-provider-azurerm/internal/tf/validation"
	"github.com/hashicorp/terraform-provider-azurerm/internal/timeouts"
	"github.com/hashicorp/terraform-provider-azurerm/utils"
)

func resourceManagedApplicationDefinition() *pluginsdk.Resource {
	return &pluginsdk.Resource{
		Create: resourceManagedApplicationDefinitionCreateUpdate,
		Read:   resourceManagedApplicationDefinitionRead,
		Update: resourceManagedApplicationDefinitionCreateUpdate,
		Delete: resourceManagedApplicationDefinitionDelete,

		Importer: pluginsdk.ImporterValidatingResourceId(func(id string) error {
			_, err := applicationdefinitions.ParseApplicationDefinitionID(id)
			return err
		}),

		Timeouts: &pluginsdk.ResourceTimeout{
			Create: pluginsdk.DefaultTimeout(30 * time.Minute),
			Read:   pluginsdk.DefaultTimeout(5 * time.Minute),
			Update: pluginsdk.DefaultTimeout(30 * time.Minute),
			Delete: pluginsdk.DefaultTimeout(30 * time.Minute),
		},

		Schema: map[string]*pluginsdk.Schema{
			"name": {
				Type:         pluginsdk.TypeString,
				Required:     true,
				ForceNew:     true,
				ValidateFunc: validate.ApplicationDefinitionName,
			},

			"resource_group_name": commonschema.ResourceGroupName(),

			"location": commonschema.Location(),

			"display_name": {
				Type:         pluginsdk.TypeString,
				Required:     true,
				ValidateFunc: validate.ApplicationDefinitionDisplayName,
			},

			"lock_level": {
				Type:     pluginsdk.TypeString,
				Required: true,
				ForceNew: true,
				ValidateFunc: validation.StringInSlice([]string{
					string(applicationdefinitions.ApplicationLockLevelCanNotDelete),
					string(applicationdefinitions.ApplicationLockLevelNone),
					string(applicationdefinitions.ApplicationLockLevelReadOnly),
				}, false),
			},

			"authorization": {
				Type:     pluginsdk.TypeSet,
				Optional: true,
				MinItems: 1,
				Elem: &pluginsdk.Resource{
					Schema: map[string]*pluginsdk.Schema{
						"role_definition_id": {
							Type:         pluginsdk.TypeString,
							Required:     true,
							ValidateFunc: validation.IsUUID,
						},
						"service_principal_id": {
							Type:         pluginsdk.TypeString,
							Required:     true,
							ValidateFunc: validation.IsUUID,
						},
					},
				},
			},

			"create_ui_definition": {
				Type:             pluginsdk.TypeString,
				Optional:         true,
				ValidateFunc:     validation.StringIsJSON,
				DiffSuppressFunc: pluginsdk.SuppressJsonDiff,
				ConflictsWith:    []string{"package_file_uri"},
				RequiredWith:     []string{"main_template"},
			},

			"description": {
				Type:         pluginsdk.TypeString,
				Optional:     true,
				ValidateFunc: validate.ApplicationDefinitionDescription,
			},

			"main_template": {
				Type:             pluginsdk.TypeString,
				Optional:         true,
				ValidateFunc:     validation.StringIsJSON,
				DiffSuppressFunc: pluginsdk.SuppressJsonDiff,
				ConflictsWith:    []string{"package_file_uri"},
				RequiredWith:     []string{"create_ui_definition"},
			},

			"package_enabled": {
				Type:     pluginsdk.TypeBool,
				Optional: true,
				Default:  true,
			},

			"package_file_uri": {
				Type:         pluginsdk.TypeString,
				Optional:     true,
				ValidateFunc: validation.IsURLWithHTTPorHTTPS,
			},

			"tags": commonschema.Tags(),
		},
	}
}

func resourceManagedApplicationDefinitionCreateUpdate(d *pluginsdk.ResourceData, meta interface{}) error {
	client := meta.(*clients.Client).ManagedApplication.ApplicationDefinitionClient
	subscriptionId := meta.(*clients.Client).Account.SubscriptionId
	ctx, cancel := timeouts.ForCreateUpdate(meta.(*clients.Client).StopContext, d)
	defer cancel()

	id := applicationdefinitions.NewApplicationDefinitionID(subscriptionId, d.Get("resource_group_name").(string), d.Get("name").(string))

	if d.IsNewResource() {
		existing, err := client.Get(ctx, id)
		if err != nil {
			if !response.WasNotFound(existing.HttpResponse) {
				return fmt.Errorf("failed to check for presence of existing %s: %+v", id, err)
			}
		}
		if !response.WasNotFound(existing.HttpResponse) {
			return tf.ImportAsExistsError("azurerm_managed_application_definition", id.ID())
		}
	}

	parameters := applicationdefinitions.ApplicationDefinition{
		Location: pointer.To(location.Normalize(d.Get("location").(string))),
		Properties: applicationdefinitions.ApplicationDefinitionProperties{
			Authorizations: expandManagedApplicationDefinitionAuthorization(d.Get("authorization").(*pluginsdk.Set).List()),
			Description:    pointer.To(d.Get("description").(string)),
			DisplayName:    pointer.To(d.Get("display_name").(string)),
			IsEnabled:      utils.Bool(d.Get("package_enabled").(bool)),
			LockLevel:      applicationdefinitions.ApplicationLockLevel(d.Get("lock_level").(string)),
		},
		Tags: tags.Expand(d.Get("tags").(map[string]interface{})),
	}

	if v, ok := d.GetOk("create_ui_definition"); ok {
		parameters.Properties.CreateUiDefinition = &v
	}

	if v, ok := d.GetOk("main_template"); ok {
		parameters.Properties.MainTemplate = &v
	}

	if v, ok := d.GetOk("package_file_uri"); ok {
		parameters.Properties.PackageFileUri = pointer.To(v.(string))
	}

	if _, err := client.CreateOrUpdate(ctx, id, parameters); err != nil {
		return fmt.Errorf("failed to create %s: %+v", id, err)
	}

	d.SetId(id.ID())

	return resourceManagedApplicationDefinitionRead(d, meta)
}

func resourceManagedApplicationDefinitionRead(d *pluginsdk.ResourceData, meta interface{}) error {
	client := meta.(*clients.Client).ManagedApplication.ApplicationDefinitionClient
	ctx, cancel := timeouts.ForRead(meta.(*clients.Client).StopContext, d)
	defer cancel()

	id, err := applicationdefinitions.ParseApplicationDefinitionID(d.Id())
	if err != nil {
		return err
	}

	resp, err := client.Get(ctx, *id)
	if err != nil {
		if response.WasNotFound(resp.HttpResponse) {
			log.Printf("[INFO] %s does not exist - removing from state", *id)
			d.SetId("")
			return nil
		}
		return fmt.Errorf("retrieving %s: %+v", id, err)
	}

	d.Set("name", id.ApplicationDefinitionName)
	d.Set("resource_group_name", id.ResourceGroupName) // missing from response?

	if model := resp.Model; model != nil {
		p := model.Properties

		d.Set("location", location.NormalizeNilable(model.Location))

		if err := d.Set("authorization", flattenManagedApplicationDefinitionAuthorization(p.Authorizations)); err != nil {
			return fmt.Errorf("setting `authorization`: %+v", err)
		}
		d.Set("description", p.Description)
		d.Set("display_name", p.DisplayName)
		d.Set("package_enabled", p.IsEnabled)
		d.Set("lock_level", string(p.LockLevel))

		// the following are not returned from the API so lets pull it from state
		if v, ok := d.GetOk("create_ui_definition"); ok {
			d.Set("create_ui_definition", v.(string))
		}
		if v, ok := d.GetOk("main_template"); ok {
			d.Set("main_template", v.(string))
		}
		if v, ok := d.GetOk("package_file_uri"); ok {
			d.Set("package_file_uri", v.(string))
		}

		if err = tags.FlattenAndSet(d, model.Tags); err != nil {
			return fmt.Errorf("setting `tags`: %+v", err)
		}
	}

	return nil
}

func resourceManagedApplicationDefinitionDelete(d *pluginsdk.ResourceData, meta interface{}) error {
	client := meta.(*clients.Client).ManagedApplication.ApplicationDefinitionClient
	ctx, cancel := timeouts.ForDelete(meta.(*clients.Client).StopContext, d)
	defer cancel()

	id, err := applicationdefinitions.ParseApplicationDefinitionID(d.Id())
	if err != nil {
		return err
	}

<<<<<<< HEAD
	if _, err = client.Delete(ctx, *id); err != nil {
		return fmt.Errorf("issuing AzureRM delete request for Managed Application Definition '%s': %+v", id.String(), err)
=======
	resp, err := client.Delete(ctx, *id)
	if err != nil {
		if response.WasNotFound(resp.HttpResponse) {
			return nil
		}

		return fmt.Errorf("deleting %s: %+v", *id, err)
>>>>>>> 2d29eee6
	}

	return nil
}

func expandManagedApplicationDefinitionAuthorization(input []interface{}) *[]applicationdefinitions.ApplicationAuthorization {
	results := make([]applicationdefinitions.ApplicationAuthorization, 0)
	for _, item := range input {
		v := item.(map[string]interface{})
		result := applicationdefinitions.ApplicationAuthorization{
			RoleDefinitionId: v["role_definition_id"].(string),
			PrincipalId:      v["service_principal_id"].(string),
		}

		results = append(results, result)
	}
	return &results
}

func flattenManagedApplicationDefinitionAuthorization(input *[]applicationdefinitions.ApplicationAuthorization) []interface{} {
	results := make([]interface{}, 0)
	if input == nil {
		return results
	}

	for _, item := range *input {
		results = append(results, map[string]interface{}{
			"role_definition_id":   item.PrincipalId,
			"service_principal_id": item.RoleDefinitionId,
		})
	}

	return results
}<|MERGE_RESOLUTION|>--- conflicted
+++ resolved
@@ -247,18 +247,8 @@
 		return err
 	}
 
-<<<<<<< HEAD
 	if _, err = client.Delete(ctx, *id); err != nil {
-		return fmt.Errorf("issuing AzureRM delete request for Managed Application Definition '%s': %+v", id.String(), err)
-=======
-	resp, err := client.Delete(ctx, *id)
-	if err != nil {
-		if response.WasNotFound(resp.HttpResponse) {
-			return nil
-		}
-
-		return fmt.Errorf("deleting %s: %+v", *id, err)
->>>>>>> 2d29eee6
+		return fmt.Errorf("issuing AzureRM delete request for '%s': %+v", *id, err)
 	}
 
 	return nil
