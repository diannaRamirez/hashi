--- conflicted
+++ resolved
@@ -34,57 +34,6 @@
 					Required:     true,
 					ValidateFunc: validate.KubernetesAgentPoolName,
 				},
-<<<<<<< HEAD
-			},
-
-			// TODO 4.0: change this from enable_* to *_enabled
-			"enable_auto_scaling": {
-				Type:     pluginsdk.TypeBool,
-				Computed: true,
-			},
-
-			// TODO 4.0: change this from enable_* to *_enabled
-			"enable_node_public_ip": {
-				Type:     pluginsdk.TypeBool,
-				Computed: true,
-			},
-
-			"eviction_policy": {
-				Type:     pluginsdk.TypeString,
-				Computed: true,
-			},
-
-			"max_count": {
-				Type:     pluginsdk.TypeInt,
-				Computed: true,
-			},
-
-			"max_pods": {
-				Type:     pluginsdk.TypeInt,
-				Computed: true,
-			},
-
-			"mode": {
-				Type:     pluginsdk.TypeString,
-				Computed: true,
-			},
-
-			"min_count": {
-				Type:     pluginsdk.TypeInt,
-				Computed: true,
-			},
-
-			"node_count": {
-				Type:     pluginsdk.TypeInt,
-				Computed: true,
-			},
-
-			"node_labels": {
-				Type:     pluginsdk.TypeMap,
-				Computed: true,
-				Elem: &pluginsdk.Schema{
-					Type: pluginsdk.TypeString,
-=======
 
 				"kubernetes_cluster_name": {
 					Type:         pluginsdk.TypeString,
@@ -98,7 +47,6 @@
 				"enable_auto_scaling": {
 					Type:     pluginsdk.TypeBool,
 					Computed: true,
->>>>>>> be58a25a
 				},
 
 				"enable_node_public_ip": {
