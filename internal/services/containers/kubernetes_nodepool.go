--- conflicted
+++ resolved
@@ -757,14 +757,13 @@
 		profile.ProximityPlacementGroupID = utils.String(proximityPlacementGroupId)
 	}
 
-<<<<<<< HEAD
 	profile.WorkloadRuntime = ""
 	if workloadRunTime := raw["workload_runtime"].(string); workloadRunTime != "" {
 		profile.WorkloadRuntime = containerservice.WorkloadRuntime(workloadRunTime)
-=======
+	}
+
 	if capacityReservationGroupId := raw["capacity_reservation_group_id"].(string); capacityReservationGroupId != "" {
 		profile.CapacityReservationGroupID = utils.String(capacityReservationGroupId)
->>>>>>> ba4451a3
 	}
 
 	count := raw["node_count"].(int)
@@ -1144,40 +1143,6 @@
 	}
 
 	out := map[string]interface{}{
-<<<<<<< HEAD
-		"enable_auto_scaling":          enableAutoScaling,
-		"enable_node_public_ip":        enableNodePublicIP,
-		"enable_host_encryption":       enableHostEncryption,
-		"fips_enabled":                 enableFIPS,
-		"kubelet_disk_type":            string(agentPool.KubeletDiskType),
-		"max_count":                    maxCount,
-		"max_pods":                     maxPods,
-		"message_of_day":               messageOfTheDay,
-		"min_count":                    minCount,
-		"name":                         name,
-		"node_count":                   count,
-		"node_labels":                  nodeLabels,
-		"node_public_ip_prefix_id":     nodePublicIPPrefixID,
-		"node_taints":                  []string{},
-		"os_disk_size_gb":              osDiskSizeGB,
-		"os_disk_type":                 string(osDiskType),
-		"os_sku":                       string(agentPool.OsSKU),
-		"scale_down_mode":              string(scaleDownMode),
-		"tags":                         tags.Flatten(agentPool.Tags),
-		"type":                         string(agentPool.Type),
-		"ultra_ssd_enabled":            enableUltraSSD,
-		"vm_size":                      vmSize,
-		"workload_runtime":             workloadRunTime,
-		"pod_subnet_id":                podSubnetId,
-		"orchestrator_version":         orchestratorVersion,
-		"proximity_placement_group_id": proximityPlacementGroupId,
-		"upgrade_settings":             upgradeSettings,
-		"vnet_subnet_id":               vnetSubnetId,
-		"only_critical_addons_enabled": criticalAddonsEnabled,
-		"kubelet_config":               flattenAgentPoolKubeletConfig(agentPool.KubeletConfig),
-		"linux_os_config":              linuxOSConfig,
-		"zones":                        zones.Flatten(agentPool.AvailabilityZones),
-=======
 		"enable_auto_scaling":           enableAutoScaling,
 		"enable_node_public_ip":         enableNodePublicIP,
 		"enable_host_encryption":        enableHostEncryption,
@@ -1185,6 +1150,7 @@
 		"kubelet_disk_type":             string(agentPool.KubeletDiskType),
 		"max_count":                     maxCount,
 		"max_pods":                      maxPods,
+		"message_of_day":                messageOfTheDay,
 		"min_count":                     minCount,
 		"name":                          name,
 		"node_count":                    count,
@@ -1194,10 +1160,12 @@
 		"os_disk_size_gb":               osDiskSizeGB,
 		"os_disk_type":                  string(osDiskType),
 		"os_sku":                        string(agentPool.OsSKU),
+		"scale_down_mode":               string(scaleDownMode),
 		"tags":                          tags.Flatten(agentPool.Tags),
 		"type":                          string(agentPool.Type),
 		"ultra_ssd_enabled":             enableUltraSSD,
 		"vm_size":                       vmSize,
+		"workload_runtime":              workloadRunTime,
 		"pod_subnet_id":                 podSubnetId,
 		"orchestrator_version":          orchestratorVersion,
 		"proximity_placement_group_id":  proximityPlacementGroupId,
@@ -1208,7 +1176,6 @@
 		"linux_os_config":               linuxOSConfig,
 		"zones":                         zones.Flatten(agentPool.AvailabilityZones),
 		"capacity_reservation_group_id": capacityReservationGroupId,
->>>>>>> ba4451a3
 	}
 
 	return &[]interface{}{
