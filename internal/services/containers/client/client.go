package client

import (
	"github.com/Azure/azure-sdk-for-go/services/containerinstance/mgmt/2021-03-01/containerinstance"
	legacy "github.com/Azure/azure-sdk-for-go/services/containerservice/mgmt/2019-08-01/containerservice"
	legacyacr "github.com/Azure/azure-sdk-for-go/services/preview/containerregistry/mgmt/2019-06-01-preview/containerregistry"
	"github.com/Azure/azure-sdk-for-go/services/preview/containerregistry/mgmt/2021-08-01-preview/containerregistry"
	"github.com/Azure/azure-sdk-for-go/services/preview/containerservice/mgmt/2022-01-02-preview/containerservice"
	"github.com/Azure/go-autorest/autorest/azure"
	"github.com/hashicorp/terraform-provider-azurerm/internal/common"
)

type Client struct {
<<<<<<< HEAD
	AgentPoolsClient                *containerservice.AgentPoolsClient
	GroupsClient                    *containerinstance.ContainerGroupsClient
	KubernetesClustersClient        *containerservice.ManagedClustersClient
	MaintenanceConfigurationsClient *containerservice.MaintenanceConfigurationsClient
	RegistriesClient                *containerregistry.RegistriesClient
	ReplicationsClient              *containerregistry.ReplicationsClient
	ServicesClient                  *legacy.ContainerServicesClient
	WebhooksClient                  *containerregistry.WebhooksClient
	TokensClient                    *containerregistry.TokensClient
	ScopeMapsClient                 *containerregistry.ScopeMapsClient
	TasksClient                     *legacyacr.TasksClient
	ConnectedRegistriesClient       *containerregistry.ConnectedRegistriesClient
=======
	AgentPoolsClient                  *containerservice.AgentPoolsClient
	ContainerRegistryAgentPoolsClient *containerregistry.AgentPoolsClient
	GroupsClient                      *containerinstance.ContainerGroupsClient
	KubernetesClustersClient          *containerservice.ManagedClustersClient
	MaintenanceConfigurationsClient   *containerservice.MaintenanceConfigurationsClient
	RegistriesClient                  *containerregistry.RegistriesClient
	ReplicationsClient                *containerregistry.ReplicationsClient
	ServicesClient                    *legacy.ContainerServicesClient
	WebhooksClient                    *containerregistry.WebhooksClient
	TokensClient                      *containerregistry.TokensClient
	ScopeMapsClient                   *containerregistry.ScopeMapsClient
	TasksClient                       *legacyacr.TasksClient
>>>>>>> fcfcdbdf

	Environment azure.Environment
}

func NewClient(o *common.ClientOptions) *Client {
	registriesClient := containerregistry.NewRegistriesClientWithBaseURI(o.ResourceManagerEndpoint, o.SubscriptionId)
	o.ConfigureClient(&registriesClient.Client, o.ResourceManagerAuthorizer)

	registryAgentPoolsClient := containerregistry.NewAgentPoolsClientWithBaseURI(o.ResourceManagerEndpoint, o.SubscriptionId)
	o.ConfigureClient(&registryAgentPoolsClient.Client, o.ResourceManagerAuthorizer)

	webhooksClient := containerregistry.NewWebhooksClientWithBaseURI(o.ResourceManagerEndpoint, o.SubscriptionId)
	o.ConfigureClient(&webhooksClient.Client, o.ResourceManagerAuthorizer)

	replicationsClient := containerregistry.NewReplicationsClientWithBaseURI(o.ResourceManagerEndpoint, o.SubscriptionId)
	o.ConfigureClient(&replicationsClient.Client, o.ResourceManagerAuthorizer)

	tokensClient := containerregistry.NewTokensClientWithBaseURI(o.ResourceManagerEndpoint, o.SubscriptionId)
	o.ConfigureClient(&tokensClient.Client, o.ResourceManagerAuthorizer)

	scopeMapsClient := containerregistry.NewScopeMapsClientWithBaseURI(o.ResourceManagerEndpoint, o.SubscriptionId)
	o.ConfigureClient(&scopeMapsClient.Client, o.ResourceManagerAuthorizer)

	tasksClient := legacyacr.NewTasksClientWithBaseURI(o.ResourceManagerEndpoint, o.SubscriptionId)
	o.ConfigureClient(&tasksClient.Client, o.ResourceManagerAuthorizer)

	groupsClient := containerinstance.NewContainerGroupsClientWithBaseURI(o.ResourceManagerEndpoint, o.SubscriptionId)
	o.ConfigureClient(&groupsClient.Client, o.ResourceManagerAuthorizer)

	// AKS
	kubernetesClustersClient := containerservice.NewManagedClustersClientWithBaseURI(o.ResourceManagerEndpoint, o.SubscriptionId)
	o.ConfigureClient(&kubernetesClustersClient.Client, o.ResourceManagerAuthorizer)

	agentPoolsClient := containerservice.NewAgentPoolsClientWithBaseURI(o.ResourceManagerEndpoint, o.SubscriptionId)
	o.ConfigureClient(&agentPoolsClient.Client, o.ResourceManagerAuthorizer)

	maintenanceConfigurationsClient := containerservice.NewMaintenanceConfigurationsClientWithBaseURI(o.ResourceManagerEndpoint, o.SubscriptionId)
	o.ConfigureClient(&maintenanceConfigurationsClient.Client, o.ResourceManagerAuthorizer)

	servicesClient := legacy.NewContainerServicesClientWithBaseURI(o.ResourceManagerEndpoint, o.SubscriptionId)
	o.ConfigureClient(&servicesClient.Client, o.ResourceManagerAuthorizer)

	connectedRegistriesClient := containerregistry.NewConnectedRegistriesClientWithBaseURI(o.ResourceManagerEndpoint, o.SubscriptionId)
	o.ConfigureClient(&connectedRegistriesClient.Client, o.ResourceManagerAuthorizer)

	return &Client{
<<<<<<< HEAD
		AgentPoolsClient:                &agentPoolsClient,
		KubernetesClustersClient:        &kubernetesClustersClient,
		GroupsClient:                    &groupsClient,
		MaintenanceConfigurationsClient: &maintenanceConfigurationsClient,
		RegistriesClient:                &registriesClient,
		WebhooksClient:                  &webhooksClient,
		ReplicationsClient:              &replicationsClient,
		ServicesClient:                  &servicesClient,
		Environment:                     o.Environment,
		TokensClient:                    &tokensClient,
		ScopeMapsClient:                 &scopeMapsClient,
		TasksClient:                     &tasksClient,
		ConnectedRegistriesClient:       &connectedRegistriesClient,
=======
		AgentPoolsClient:                  &agentPoolsClient,
		ContainerRegistryAgentPoolsClient: &registryAgentPoolsClient,
		KubernetesClustersClient:          &kubernetesClustersClient,
		GroupsClient:                      &groupsClient,
		MaintenanceConfigurationsClient:   &maintenanceConfigurationsClient,
		RegistriesClient:                  &registriesClient,
		WebhooksClient:                    &webhooksClient,
		ReplicationsClient:                &replicationsClient,
		ServicesClient:                    &servicesClient,
		Environment:                       o.Environment,
		TokensClient:                      &tokensClient,
		ScopeMapsClient:                   &scopeMapsClient,
		TasksClient:                       &tasksClient,
>>>>>>> fcfcdbdf
	}
}<|MERGE_RESOLUTION|>--- conflicted
+++ resolved
@@ -11,20 +11,6 @@
 )
 
 type Client struct {
-<<<<<<< HEAD
-	AgentPoolsClient                *containerservice.AgentPoolsClient
-	GroupsClient                    *containerinstance.ContainerGroupsClient
-	KubernetesClustersClient        *containerservice.ManagedClustersClient
-	MaintenanceConfigurationsClient *containerservice.MaintenanceConfigurationsClient
-	RegistriesClient                *containerregistry.RegistriesClient
-	ReplicationsClient              *containerregistry.ReplicationsClient
-	ServicesClient                  *legacy.ContainerServicesClient
-	WebhooksClient                  *containerregistry.WebhooksClient
-	TokensClient                    *containerregistry.TokensClient
-	ScopeMapsClient                 *containerregistry.ScopeMapsClient
-	TasksClient                     *legacyacr.TasksClient
-	ConnectedRegistriesClient       *containerregistry.ConnectedRegistriesClient
-=======
 	AgentPoolsClient                  *containerservice.AgentPoolsClient
 	ContainerRegistryAgentPoolsClient *containerregistry.AgentPoolsClient
 	GroupsClient                      *containerinstance.ContainerGroupsClient
@@ -37,7 +23,7 @@
 	TokensClient                      *containerregistry.TokensClient
 	ScopeMapsClient                   *containerregistry.ScopeMapsClient
 	TasksClient                       *legacyacr.TasksClient
->>>>>>> fcfcdbdf
+	ConnectedRegistriesClient         *containerregistry.ConnectedRegistriesClient
 
 	Environment azure.Environment
 }
@@ -84,21 +70,6 @@
 	o.ConfigureClient(&connectedRegistriesClient.Client, o.ResourceManagerAuthorizer)
 
 	return &Client{
-<<<<<<< HEAD
-		AgentPoolsClient:                &agentPoolsClient,
-		KubernetesClustersClient:        &kubernetesClustersClient,
-		GroupsClient:                    &groupsClient,
-		MaintenanceConfigurationsClient: &maintenanceConfigurationsClient,
-		RegistriesClient:                &registriesClient,
-		WebhooksClient:                  &webhooksClient,
-		ReplicationsClient:              &replicationsClient,
-		ServicesClient:                  &servicesClient,
-		Environment:                     o.Environment,
-		TokensClient:                    &tokensClient,
-		ScopeMapsClient:                 &scopeMapsClient,
-		TasksClient:                     &tasksClient,
-		ConnectedRegistriesClient:       &connectedRegistriesClient,
-=======
 		AgentPoolsClient:                  &agentPoolsClient,
 		ContainerRegistryAgentPoolsClient: &registryAgentPoolsClient,
 		KubernetesClustersClient:          &kubernetesClustersClient,
@@ -112,6 +83,6 @@
 		TokensClient:                      &tokensClient,
 		ScopeMapsClient:                   &scopeMapsClient,
 		TasksClient:                       &tasksClient,
->>>>>>> fcfcdbdf
+		ConnectedRegistriesClient:         &connectedRegistriesClient,
 	}
 }