package client

import (
	legacy "github.com/Azure/azure-sdk-for-go/services/containerservice/mgmt/2019-08-01/containerservice"
	"github.com/Azure/azure-sdk-for-go/services/preview/containerregistry/mgmt/2021-08-01-preview/containerregistry"
	"github.com/Azure/azure-sdk-for-go/services/preview/containerservice/mgmt/2022-03-02-preview/containerservice"
	"github.com/Azure/go-autorest/autorest/azure"
	"github.com/hashicorp/go-azure-sdk/resource-manager/containerinstance/2021-03-01/containerinstance"
	"github.com/hashicorp/terraform-provider-azurerm/internal/common"
)

type Client struct {
<<<<<<< HEAD
	AgentPoolsClient                *containerservice.AgentPoolsClient
	GroupsClient                    *containerinstance.ContainerGroupsClient
	KubernetesClustersClient        *containerservice.ManagedClustersClient
	MaintenanceConfigurationsClient *containerservice.MaintenanceConfigurationsClient
	RegistriesClient                *containerregistry.RegistriesClient
	ReplicationsClient              *containerregistry.ReplicationsClient
	ServicesClient                  *legacy.ContainerServicesClient
	WebhooksClient                  *containerregistry.WebhooksClient
	TokensClient                    *containerregistry.TokensClient
	ScopeMapsClient                 *containerregistry.ScopeMapsClient
	TasksClient                     *containerregistry.TasksClient
	RunsClient                      *containerregistry.RunsClient
=======
	AgentPoolsClient                  *containerservice.AgentPoolsClient
	ContainerRegistryAgentPoolsClient *containerregistry.AgentPoolsClient
	ContainerInstanceClient           *containerinstance.ContainerInstanceClient
	KubernetesClustersClient          *containerservice.ManagedClustersClient
	MaintenanceConfigurationsClient   *containerservice.MaintenanceConfigurationsClient
	RegistriesClient                  *containerregistry.RegistriesClient
	ReplicationsClient                *containerregistry.ReplicationsClient
	ServicesClient                    *legacy.ContainerServicesClient
	WebhooksClient                    *containerregistry.WebhooksClient
	TokensClient                      *containerregistry.TokensClient
	ScopeMapsClient                   *containerregistry.ScopeMapsClient
	TasksClient                       *legacyacr.TasksClient
	ConnectedRegistriesClient         *containerregistry.ConnectedRegistriesClient
>>>>>>> 852010ec

	Environment azure.Environment
}

func NewClient(o *common.ClientOptions) *Client {
	registriesClient := containerregistry.NewRegistriesClientWithBaseURI(o.ResourceManagerEndpoint, o.SubscriptionId)
	o.ConfigureClient(&registriesClient.Client, o.ResourceManagerAuthorizer)

	registryAgentPoolsClient := containerregistry.NewAgentPoolsClientWithBaseURI(o.ResourceManagerEndpoint, o.SubscriptionId)
	o.ConfigureClient(&registryAgentPoolsClient.Client, o.ResourceManagerAuthorizer)

	webhooksClient := containerregistry.NewWebhooksClientWithBaseURI(o.ResourceManagerEndpoint, o.SubscriptionId)
	o.ConfigureClient(&webhooksClient.Client, o.ResourceManagerAuthorizer)

	replicationsClient := containerregistry.NewReplicationsClientWithBaseURI(o.ResourceManagerEndpoint, o.SubscriptionId)
	o.ConfigureClient(&replicationsClient.Client, o.ResourceManagerAuthorizer)

	tokensClient := containerregistry.NewTokensClientWithBaseURI(o.ResourceManagerEndpoint, o.SubscriptionId)
	o.ConfigureClient(&tokensClient.Client, o.ResourceManagerAuthorizer)

	scopeMapsClient := containerregistry.NewScopeMapsClientWithBaseURI(o.ResourceManagerEndpoint, o.SubscriptionId)
	o.ConfigureClient(&scopeMapsClient.Client, o.ResourceManagerAuthorizer)

	tasksClient := containerregistry.NewTasksClientWithBaseURI(o.ResourceManagerEndpoint, o.SubscriptionId)
	o.ConfigureClient(&tasksClient.Client, o.ResourceManagerAuthorizer)

<<<<<<< HEAD
	runsClient := containerregistry.NewRunsClientWithBaseURI(o.ResourceManagerEndpoint, o.SubscriptionId)
	o.ConfigureClient(&runsClient.Client, o.ResourceManagerAuthorizer)

	groupsClient := containerinstance.NewContainerGroupsClientWithBaseURI(o.ResourceManagerEndpoint, o.SubscriptionId)
	o.ConfigureClient(&groupsClient.Client, o.ResourceManagerAuthorizer)
=======
	containerInstanceClient := containerinstance.NewContainerInstanceClientWithBaseURI(o.ResourceManagerEndpoint)
	o.ConfigureClient(&containerInstanceClient.Client, o.ResourceManagerAuthorizer)
>>>>>>> 852010ec

	// AKS
	kubernetesClustersClient := containerservice.NewManagedClustersClientWithBaseURI(o.ResourceManagerEndpoint, o.SubscriptionId)
	o.ConfigureClient(&kubernetesClustersClient.Client, o.ResourceManagerAuthorizer)

	agentPoolsClient := containerservice.NewAgentPoolsClientWithBaseURI(o.ResourceManagerEndpoint, o.SubscriptionId)
	o.ConfigureClient(&agentPoolsClient.Client, o.ResourceManagerAuthorizer)

	maintenanceConfigurationsClient := containerservice.NewMaintenanceConfigurationsClientWithBaseURI(o.ResourceManagerEndpoint, o.SubscriptionId)
	o.ConfigureClient(&maintenanceConfigurationsClient.Client, o.ResourceManagerAuthorizer)

	servicesClient := legacy.NewContainerServicesClientWithBaseURI(o.ResourceManagerEndpoint, o.SubscriptionId)
	o.ConfigureClient(&servicesClient.Client, o.ResourceManagerAuthorizer)

	connectedRegistriesClient := containerregistry.NewConnectedRegistriesClientWithBaseURI(o.ResourceManagerEndpoint, o.SubscriptionId)
	o.ConfigureClient(&connectedRegistriesClient.Client, o.ResourceManagerAuthorizer)

	return &Client{
<<<<<<< HEAD
		AgentPoolsClient:                &agentPoolsClient,
		KubernetesClustersClient:        &kubernetesClustersClient,
		GroupsClient:                    &groupsClient,
		MaintenanceConfigurationsClient: &maintenanceConfigurationsClient,
		RegistriesClient:                &registriesClient,
		WebhooksClient:                  &webhooksClient,
		ReplicationsClient:              &replicationsClient,
		ServicesClient:                  &servicesClient,
		Environment:                     o.Environment,
		TokensClient:                    &tokensClient,
		ScopeMapsClient:                 &scopeMapsClient,
		TasksClient:                     &tasksClient,
		RunsClient:                      &runsClient,
=======
		AgentPoolsClient:                  &agentPoolsClient,
		ContainerRegistryAgentPoolsClient: &registryAgentPoolsClient,
		KubernetesClustersClient:          &kubernetesClustersClient,
		ContainerInstanceClient:           &containerInstanceClient,
		MaintenanceConfigurationsClient:   &maintenanceConfigurationsClient,
		RegistriesClient:                  &registriesClient,
		WebhooksClient:                    &webhooksClient,
		ReplicationsClient:                &replicationsClient,
		ServicesClient:                    &servicesClient,
		Environment:                       o.Environment,
		TokensClient:                      &tokensClient,
		ScopeMapsClient:                   &scopeMapsClient,
		TasksClient:                       &tasksClient,
		ConnectedRegistriesClient:         &connectedRegistriesClient,
>>>>>>> 852010ec
	}
}<|MERGE_RESOLUTION|>--- conflicted
+++ resolved
@@ -10,20 +10,6 @@
 )
 
 type Client struct {
-<<<<<<< HEAD
-	AgentPoolsClient                *containerservice.AgentPoolsClient
-	GroupsClient                    *containerinstance.ContainerGroupsClient
-	KubernetesClustersClient        *containerservice.ManagedClustersClient
-	MaintenanceConfigurationsClient *containerservice.MaintenanceConfigurationsClient
-	RegistriesClient                *containerregistry.RegistriesClient
-	ReplicationsClient              *containerregistry.ReplicationsClient
-	ServicesClient                  *legacy.ContainerServicesClient
-	WebhooksClient                  *containerregistry.WebhooksClient
-	TokensClient                    *containerregistry.TokensClient
-	ScopeMapsClient                 *containerregistry.ScopeMapsClient
-	TasksClient                     *containerregistry.TasksClient
-	RunsClient                      *containerregistry.RunsClient
-=======
 	AgentPoolsClient                  *containerservice.AgentPoolsClient
 	ContainerRegistryAgentPoolsClient *containerregistry.AgentPoolsClient
 	ContainerInstanceClient           *containerinstance.ContainerInstanceClient
@@ -35,9 +21,9 @@
 	WebhooksClient                    *containerregistry.WebhooksClient
 	TokensClient                      *containerregistry.TokensClient
 	ScopeMapsClient                   *containerregistry.ScopeMapsClient
-	TasksClient                       *legacyacr.TasksClient
+	TasksClient                       *containerregistry.TasksClient
+	RunsClient                        *containerregistry.RunsClient
 	ConnectedRegistriesClient         *containerregistry.ConnectedRegistriesClient
->>>>>>> 852010ec
 
 	Environment azure.Environment
 }
@@ -64,16 +50,11 @@
 	tasksClient := containerregistry.NewTasksClientWithBaseURI(o.ResourceManagerEndpoint, o.SubscriptionId)
 	o.ConfigureClient(&tasksClient.Client, o.ResourceManagerAuthorizer)
 
-<<<<<<< HEAD
 	runsClient := containerregistry.NewRunsClientWithBaseURI(o.ResourceManagerEndpoint, o.SubscriptionId)
 	o.ConfigureClient(&runsClient.Client, o.ResourceManagerAuthorizer)
 
-	groupsClient := containerinstance.NewContainerGroupsClientWithBaseURI(o.ResourceManagerEndpoint, o.SubscriptionId)
-	o.ConfigureClient(&groupsClient.Client, o.ResourceManagerAuthorizer)
-=======
 	containerInstanceClient := containerinstance.NewContainerInstanceClientWithBaseURI(o.ResourceManagerEndpoint)
 	o.ConfigureClient(&containerInstanceClient.Client, o.ResourceManagerAuthorizer)
->>>>>>> 852010ec
 
 	// AKS
 	kubernetesClustersClient := containerservice.NewManagedClustersClientWithBaseURI(o.ResourceManagerEndpoint, o.SubscriptionId)
@@ -92,21 +73,6 @@
 	o.ConfigureClient(&connectedRegistriesClient.Client, o.ResourceManagerAuthorizer)
 
 	return &Client{
-<<<<<<< HEAD
-		AgentPoolsClient:                &agentPoolsClient,
-		KubernetesClustersClient:        &kubernetesClustersClient,
-		GroupsClient:                    &groupsClient,
-		MaintenanceConfigurationsClient: &maintenanceConfigurationsClient,
-		RegistriesClient:                &registriesClient,
-		WebhooksClient:                  &webhooksClient,
-		ReplicationsClient:              &replicationsClient,
-		ServicesClient:                  &servicesClient,
-		Environment:                     o.Environment,
-		TokensClient:                    &tokensClient,
-		ScopeMapsClient:                 &scopeMapsClient,
-		TasksClient:                     &tasksClient,
-		RunsClient:                      &runsClient,
-=======
 		AgentPoolsClient:                  &agentPoolsClient,
 		ContainerRegistryAgentPoolsClient: &registryAgentPoolsClient,
 		KubernetesClustersClient:          &kubernetesClustersClient,
@@ -120,7 +86,7 @@
 		TokensClient:                      &tokensClient,
 		ScopeMapsClient:                   &scopeMapsClient,
 		TasksClient:                       &tasksClient,
+		RunsClient:                        &runsClient,
 		ConnectedRegistriesClient:         &connectedRegistriesClient,
->>>>>>> 852010ec
 	}
 }