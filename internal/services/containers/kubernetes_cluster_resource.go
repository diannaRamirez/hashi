package containers

import (
	"context"
	"encoding/base64"
	"fmt"
	"log"
	"strconv"
	"strings"
	"time"

	"github.com/hashicorp/go-azure-helpers/lang/response"
	"github.com/hashicorp/go-azure-helpers/resourcemanager/commonids"
	"github.com/hashicorp/go-azure-helpers/resourcemanager/commonschema"
	"github.com/hashicorp/go-azure-helpers/resourcemanager/edgezones"
	"github.com/hashicorp/go-azure-helpers/resourcemanager/identity"
	"github.com/hashicorp/go-azure-helpers/resourcemanager/tags"
	"github.com/hashicorp/go-azure-sdk/resource-manager/containerservice/2022-09-02-preview/agentpools"
	"github.com/hashicorp/go-azure-sdk/resource-manager/containerservice/2022-09-02-preview/maintenanceconfigurations"
	"github.com/hashicorp/go-azure-sdk/resource-manager/containerservice/2022-09-02-preview/managedclusters"
	dnsValidate "github.com/hashicorp/go-azure-sdk/resource-manager/dns/2018-05-01/zones"
	"github.com/hashicorp/go-azure-sdk/resource-manager/operationalinsights/2020-08-01/workspaces"
	"github.com/hashicorp/go-azure-sdk/resource-manager/privatedns/2018-09-01/privatezones"
	"github.com/hashicorp/terraform-plugin-sdk/v2/helper/schema"
	"github.com/hashicorp/terraform-provider-azurerm/helpers/azure"
	"github.com/hashicorp/terraform-provider-azurerm/helpers/tf"
	"github.com/hashicorp/terraform-provider-azurerm/helpers/validate"
	"github.com/hashicorp/terraform-provider-azurerm/internal/clients"
	computeValidate "github.com/hashicorp/terraform-provider-azurerm/internal/services/compute/validate"
	"github.com/hashicorp/terraform-provider-azurerm/internal/services/containers/kubernetes"
	"github.com/hashicorp/terraform-provider-azurerm/internal/services/containers/migration"
	containerValidate "github.com/hashicorp/terraform-provider-azurerm/internal/services/containers/validate"
	"github.com/hashicorp/terraform-provider-azurerm/internal/tf/pluginsdk"
	"github.com/hashicorp/terraform-provider-azurerm/internal/tf/suppress"
	"github.com/hashicorp/terraform-provider-azurerm/internal/tf/validation"
	"github.com/hashicorp/terraform-provider-azurerm/internal/timeouts"
	"github.com/hashicorp/terraform-provider-azurerm/utils"
)

func resourceKubernetesCluster() *pluginsdk.Resource {
	resource := &pluginsdk.Resource{
		Create: resourceKubernetesClusterCreate,
		Read:   resourceKubernetesClusterRead,
		Update: resourceKubernetesClusterUpdate,
		Delete: resourceKubernetesClusterDelete,

		Importer: pluginsdk.ImporterValidatingResourceId(func(id string) error {
			_, err := managedclusters.ParseManagedClusterID(id)
			return err
		}),

		CustomizeDiff: pluginsdk.CustomDiffInSequence(
			// Migration of `identity` to `service_principal` is not allowed, the other way around is
			pluginsdk.ForceNewIfChange("service_principal.0.client_id", func(ctx context.Context, old, new, meta interface{}) bool {
				return old == "msi" || old == ""
			}),
			pluginsdk.ForceNewIfChange("windows_profile.0.gmsa", func(ctx context.Context, old, new, meta interface{}) bool {
				return len(old.([]interface{})) != 0 && len(new.([]interface{})) == 0
			}),
			pluginsdk.ForceNewIfChange("windows_profile.0.gmsa.0.dns_server", func(ctx context.Context, old, new, meta interface{}) bool {
				return old != "" && new == ""
			}),
			pluginsdk.ForceNewIfChange("windows_profile.0.gmsa.0.root_domain", func(ctx context.Context, old, new, meta interface{}) bool {
				return old != "" && new == ""
			}),
		),

		Timeouts: &pluginsdk.ResourceTimeout{
			Create: pluginsdk.DefaultTimeout(90 * time.Minute),
			Read:   pluginsdk.DefaultTimeout(5 * time.Minute),
			Update: pluginsdk.DefaultTimeout(90 * time.Minute),
			Delete: pluginsdk.DefaultTimeout(90 * time.Minute),
		},

		SchemaVersion: 2,
		StateUpgraders: pluginsdk.StateUpgrades(map[int]pluginsdk.StateUpgrade{
			0: migration.KubernetesClusterV0ToV1{},
			1: migration.KubernetesClusterV1ToV2{},
		}),

		Schema: map[string]*pluginsdk.Schema{
			"name": {
				Type:         pluginsdk.TypeString,
				Required:     true,
				ForceNew:     true,
				ValidateFunc: validation.StringIsNotEmpty,
			},

			"location": commonschema.Location(),

			"resource_group_name": commonschema.ResourceGroupName(),

			"api_server_authorized_ip_ranges": {
				Type:     pluginsdk.TypeSet,
				Optional: true,
				Elem: &pluginsdk.Schema{
					Type:         pluginsdk.TypeString,
					ValidateFunc: validate.CIDR,
				},
			},

			"automatic_channel_upgrade": {
				Type:     pluginsdk.TypeString,
				Optional: true,
				ValidateFunc: validation.StringInSlice([]string{
					string(managedclusters.UpgradeChannelPatch),
					string(managedclusters.UpgradeChannelRapid),
					string(managedclusters.UpgradeChannelStable),
					string(managedclusters.UpgradeChannelNodeNegativeimage),
				}, false),
			},

			"auto_scaler_profile": {
				Type:     pluginsdk.TypeList,
				Optional: true,
				Computed: true,
				MaxItems: 1,
				Elem: &pluginsdk.Resource{
					Schema: map[string]*pluginsdk.Schema{
						"balance_similar_node_groups": {
							Type:     pluginsdk.TypeBool,
							Optional: true,
							Default:  false,
						},
						"expander": {
							Type:     pluginsdk.TypeString,
							Optional: true,
							Default:  string(managedclusters.ExpanderRandom),
							ValidateFunc: validation.StringInSlice([]string{
								string(managedclusters.ExpanderLeastNegativewaste),
								string(managedclusters.ExpanderMostNegativepods),
								string(managedclusters.ExpanderPriority),
								string(managedclusters.ExpanderRandom),
							}, false),
						},
						"max_graceful_termination_sec": {
							Type:     pluginsdk.TypeString,
							Optional: true,
							Computed: true,
						},
						"max_node_provisioning_time": {
							Type:         pluginsdk.TypeString,
							Optional:     true,
							Default:      "15m",
							ValidateFunc: containerValidate.Duration,
						},
						"max_unready_nodes": {
							Type:         pluginsdk.TypeInt,
							Optional:     true,
							Default:      3,
							ValidateFunc: validation.IntAtLeast(0),
						},
						"max_unready_percentage": {
							Type:         pluginsdk.TypeFloat,
							Optional:     true,
							Default:      45,
							ValidateFunc: validation.FloatBetween(0, 100),
						},
						"new_pod_scale_up_delay": {
							Type:         pluginsdk.TypeString,
							Optional:     true,
							Computed:     true,
							ValidateFunc: containerValidate.Duration,
						},
						"scan_interval": {
							Type:         pluginsdk.TypeString,
							Optional:     true,
							Computed:     true,
							ValidateFunc: containerValidate.Duration,
						},
						"scale_down_delay_after_add": {
							Type:         pluginsdk.TypeString,
							Optional:     true,
							Computed:     true,
							ValidateFunc: containerValidate.Duration,
						},
						"scale_down_delay_after_delete": {
							Type:         pluginsdk.TypeString,
							Optional:     true,
							Computed:     true,
							ValidateFunc: containerValidate.Duration,
						},
						"scale_down_delay_after_failure": {
							Type:         pluginsdk.TypeString,
							Optional:     true,
							Computed:     true,
							ValidateFunc: containerValidate.Duration,
						},
						"scale_down_unneeded": {
							Type:         pluginsdk.TypeString,
							Optional:     true,
							Computed:     true,
							ValidateFunc: containerValidate.Duration,
						},
						"scale_down_unready": {
							Type:         pluginsdk.TypeString,
							Optional:     true,
							Computed:     true,
							ValidateFunc: containerValidate.Duration,
						},
						"scale_down_utilization_threshold": {
							Type:     pluginsdk.TypeString,
							Optional: true,
							Computed: true,
						},
						"empty_bulk_delete_max": {
							Type:     pluginsdk.TypeString,
							Optional: true,
							Computed: true,
						},
						"skip_nodes_with_local_storage": {
							Type:     pluginsdk.TypeBool,
							Optional: true,
							Default:  true,
						},
						"skip_nodes_with_system_pods": {
							Type:     pluginsdk.TypeBool,
							Optional: true,
							Default:  true,
						},
					},
				},
			},

			"azure_active_directory_role_based_access_control": {
				Type:     pluginsdk.TypeList,
				Optional: true,
				MaxItems: 1,
				Elem: &pluginsdk.Resource{
					Schema: map[string]*pluginsdk.Schema{
						"client_app_id": {
							Type:         pluginsdk.TypeString,
							Optional:     true,
							ValidateFunc: validation.IsUUID,
							AtLeastOneOf: []string{
								"azure_active_directory_role_based_access_control.0.client_app_id", "azure_active_directory_role_based_access_control.0.server_app_id",
								"azure_active_directory_role_based_access_control.0.server_app_secret", "azure_active_directory_role_based_access_control.0.tenant_id",
								"azure_active_directory_role_based_access_control.0.managed", "azure_active_directory_role_based_access_control.0.admin_group_object_ids",
							},
						},

						"server_app_id": {
							Type:         pluginsdk.TypeString,
							Optional:     true,
							ValidateFunc: validation.IsUUID,
							AtLeastOneOf: []string{
								"azure_active_directory_role_based_access_control.0.client_app_id", "azure_active_directory_role_based_access_control.0.server_app_id",
								"azure_active_directory_role_based_access_control.0.server_app_secret", "azure_active_directory_role_based_access_control.0.tenant_id",
								"azure_active_directory_role_based_access_control.0.managed", "azure_active_directory_role_based_access_control.0.admin_group_object_ids",
							},
						},

						"server_app_secret": {
							Type:         pluginsdk.TypeString,
							Optional:     true,
							Sensitive:    true,
							ValidateFunc: validation.StringIsNotEmpty,
							AtLeastOneOf: []string{
								"azure_active_directory_role_based_access_control.0.client_app_id", "azure_active_directory_role_based_access_control.0.server_app_id",
								"azure_active_directory_role_based_access_control.0.server_app_secret", "azure_active_directory_role_based_access_control.0.tenant_id",
								"azure_active_directory_role_based_access_control.0.managed", "azure_active_directory_role_based_access_control.0.admin_group_object_ids",
							},
						},

						"tenant_id": {
							Type:     pluginsdk.TypeString,
							Optional: true,
							Computed: true,
							// OrEmpty since this can be sourced from the client config if it's not specified
							ValidateFunc: validation.Any(validation.IsUUID, validation.StringIsEmpty),
							AtLeastOneOf: []string{
								"azure_active_directory_role_based_access_control.0.client_app_id", "azure_active_directory_role_based_access_control.0.server_app_id",
								"azure_active_directory_role_based_access_control.0.server_app_secret", "azure_active_directory_role_based_access_control.0.tenant_id",
								"azure_active_directory_role_based_access_control.0.managed", "azure_active_directory_role_based_access_control.0.admin_group_object_ids",
							},
						},

						"managed": {
							Type:     pluginsdk.TypeBool,
							Optional: true,
							AtLeastOneOf: []string{
								"azure_active_directory_role_based_access_control.0.client_app_id", "azure_active_directory_role_based_access_control.0.server_app_id",
								"azure_active_directory_role_based_access_control.0.server_app_secret", "azure_active_directory_role_based_access_control.0.tenant_id",
								"azure_active_directory_role_based_access_control.0.managed", "azure_active_directory_role_based_access_control.0.admin_group_object_ids",
							},
						},

						"azure_rbac_enabled": {
							Type:     pluginsdk.TypeBool,
							Optional: true,
						},

						"admin_group_object_ids": {
							Type:     pluginsdk.TypeList,
							Optional: true,
							Elem: &pluginsdk.Schema{
								Type:         pluginsdk.TypeString,
								ValidateFunc: validation.IsUUID,
							},
							AtLeastOneOf: []string{
								"azure_active_directory_role_based_access_control.0.client_app_id", "azure_active_directory_role_based_access_control.0.server_app_id",
								"azure_active_directory_role_based_access_control.0.server_app_secret", "azure_active_directory_role_based_access_control.0.tenant_id",
								"azure_active_directory_role_based_access_control.0.managed", "azure_active_directory_role_based_access_control.0.admin_group_object_ids",
							},
						},
					},
				},
			},

			"monitor_metrics": {
				Type:     pluginsdk.TypeList,
				MaxItems: 1,
				Optional: true,
				Elem: &pluginsdk.Resource{
					Schema: map[string]*pluginsdk.Schema{
						"annotations_allowed": {
							Type:         pluginsdk.TypeString,
							Optional:     true,
							ValidateFunc: validation.StringIsNotEmpty,
						},

						"labels_allowed": {
							Type:         pluginsdk.TypeString,
							Optional:     true,
							ValidateFunc: validation.StringIsNotEmpty,
						},
					},
				},
			},

			"default_node_pool": SchemaDefaultNodePool(),

			"disk_encryption_set_id": {
				Type:         pluginsdk.TypeString,
				Optional:     true,
				ForceNew:     true,
				ValidateFunc: computeValidate.DiskEncryptionSetID,
			},

			"dns_prefix": {
				Type:         pluginsdk.TypeString,
				Optional:     true,
				ForceNew:     true,
				ExactlyOneOf: []string{"dns_prefix", "dns_prefix_private_cluster"},
				ValidateFunc: containerValidate.KubernetesDNSPrefix,
			},

			"dns_prefix_private_cluster": {
				Type:         pluginsdk.TypeString,
				Optional:     true,
				ForceNew:     true,
				ExactlyOneOf: []string{"dns_prefix", "dns_prefix_private_cluster"},
			},

			"edge_zone": commonschema.EdgeZoneOptionalForceNew(),

			// TODO 4.0: change this from enable_* to *_enabled
			"enable_pod_security_policy": {
				Type:     pluginsdk.TypeBool,
				Optional: true,
			},

			"fqdn": {
				Type:     pluginsdk.TypeString,
				Computed: true,
			},

			"http_proxy_config": {
				Type:     pluginsdk.TypeList,
				Optional: true,
				MaxItems: 1,
				Elem: &pluginsdk.Resource{
					Schema: map[string]*pluginsdk.Schema{
						"http_proxy": {
							Type:     pluginsdk.TypeString,
							Optional: true,
							ForceNew: true,
						},
						"https_proxy": {
							Type:     pluginsdk.TypeString,
							Optional: true,
							ForceNew: true,
						},
						"no_proxy": {
							Type:     pluginsdk.TypeSet,
							Optional: true,
							ForceNew: true,
							Elem: &schema.Schema{
								Type: schema.TypeString,
							},
						},
						"trusted_ca": {
							Type:      pluginsdk.TypeString,
							Optional:  true,
							Sensitive: true,
						},
					},
				},
			},

			"identity": commonschema.SystemOrUserAssignedIdentityOptional(),

			"image_cleaner_enabled": {
				Type:     pluginsdk.TypeBool,
				Optional: true,
				Default:  false,
			},

			"image_cleaner_interval_hours": {
				Type:         pluginsdk.TypeInt,
				Optional:     true,
				Default:      48,
				ValidateFunc: validation.IntBetween(24, 2160),
			},

			"web_app_routing": {
				Type:     pluginsdk.TypeList,
				Optional: true,
				MaxItems: 1,
				Elem: &pluginsdk.Resource{
					Schema: map[string]*pluginsdk.Schema{
						"dns_zone_id": {
							Type:         pluginsdk.TypeString,
							Required:     true,
							ValidateFunc: dnsValidate.ValidateDnsZoneID,
						},
					},
				},
			},

			"kube_admin_config": {
				Type:      pluginsdk.TypeList,
				Computed:  true,
				Sensitive: true,
				Elem: &pluginsdk.Resource{
					Schema: map[string]*pluginsdk.Schema{
						"host": {
							Type:      pluginsdk.TypeString,
							Computed:  true,
							Sensitive: true,
						},
						"username": {
							Type:      pluginsdk.TypeString,
							Computed:  true,
							Sensitive: true,
						},
						"password": {
							Type:      pluginsdk.TypeString,
							Computed:  true,
							Sensitive: true,
						},
						"client_certificate": {
							Type:      pluginsdk.TypeString,
							Computed:  true,
							Sensitive: true,
						},
						"client_key": {
							Type:      pluginsdk.TypeString,
							Computed:  true,
							Sensitive: true,
						},
						"cluster_ca_certificate": {
							Type:      pluginsdk.TypeString,
							Computed:  true,
							Sensitive: true,
						},
					},
				},
			},

			"kube_admin_config_raw": {
				Type:      pluginsdk.TypeString,
				Computed:  true,
				Sensitive: true,
			},

			"kube_config": {
				Type:      pluginsdk.TypeList,
				Computed:  true,
				Sensitive: true,
				Elem: &pluginsdk.Resource{
					Schema: map[string]*pluginsdk.Schema{
						"host": {
							Type:      pluginsdk.TypeString,
							Computed:  true,
							Sensitive: true,
						},
						"username": {
							Type:      pluginsdk.TypeString,
							Computed:  true,
							Sensitive: true,
						},
						"password": {
							Type:      pluginsdk.TypeString,
							Computed:  true,
							Sensitive: true,
						},
						"client_certificate": {
							Type:      pluginsdk.TypeString,
							Computed:  true,
							Sensitive: true,
						},
						"client_key": {
							Type:      pluginsdk.TypeString,
							Computed:  true,
							Sensitive: true,
						},
						"cluster_ca_certificate": {
							Type:      pluginsdk.TypeString,
							Computed:  true,
							Sensitive: true,
						},
					},
				},
			},

			"kube_config_raw": {
				Type:      pluginsdk.TypeString,
				Computed:  true,
				Sensitive: true,
			},

			"kubelet_identity": {
				Type:     pluginsdk.TypeList,
				Computed: true,
				Optional: true,
				MaxItems: 1,
				Elem: &pluginsdk.Resource{
					Schema: map[string]*pluginsdk.Schema{
						"client_id": {
							Type:     pluginsdk.TypeString,
							Optional: true,
							Computed: true,
							ForceNew: true,
							RequiredWith: []string{
								"kubelet_identity.0.object_id",
								"kubelet_identity.0.user_assigned_identity_id",
								"identity.0.identity_ids",
							},
							ValidateFunc: validation.StringIsNotEmpty,
						},
						"object_id": {
							Type:     pluginsdk.TypeString,
							Optional: true,
							Computed: true,
							ForceNew: true,
							RequiredWith: []string{
								"kubelet_identity.0.client_id",
								"kubelet_identity.0.user_assigned_identity_id",
								"identity.0.identity_ids",
							},
							ValidateFunc: validation.StringIsNotEmpty,
						},
						"user_assigned_identity_id": {
							Type:     pluginsdk.TypeString,
							Optional: true,
							Computed: true,
							ForceNew: true,
							RequiredWith: []string{
								"kubelet_identity.0.client_id",
								"kubelet_identity.0.object_id",
								"identity.0.identity_ids",
							},
							ValidateFunc: commonids.ValidateUserAssignedIdentityID,
						},
					},
				},
			},

			"kubernetes_version": {
				Type:         pluginsdk.TypeString,
				Optional:     true,
				Computed:     true,
				ValidateFunc: validation.StringIsNotEmpty,
			},

			"linux_profile": {
				Type:     pluginsdk.TypeList,
				Optional: true,
				MaxItems: 1,
				Elem: &pluginsdk.Resource{
					Schema: map[string]*pluginsdk.Schema{
						"admin_username": {
							Type:         pluginsdk.TypeString,
							Required:     true,
							ForceNew:     true,
							ValidateFunc: containerValidate.KubernetesAdminUserName,
						},
						"ssh_key": {
							Type:     pluginsdk.TypeList,
							Required: true,
							MaxItems: 1,

							Elem: &pluginsdk.Resource{
								Schema: map[string]*pluginsdk.Schema{
									"key_data": {
										Type:         pluginsdk.TypeString,
										Required:     true,
										ValidateFunc: validation.StringIsNotEmpty,
									},
								},
							},
						},
					},
				},
			},

			"local_account_disabled": {
				Type:     pluginsdk.TypeBool,
				Optional: true,
			},

			"maintenance_window": {
				Type:     pluginsdk.TypeList,
				Optional: true,
				MaxItems: 1,
				Elem: &pluginsdk.Resource{
					Schema: map[string]*pluginsdk.Schema{
						"allowed": {
							Type:         pluginsdk.TypeSet,
							Optional:     true,
							AtLeastOneOf: []string{"maintenance_window.0.allowed", "maintenance_window.0.not_allowed"},
							Elem: &pluginsdk.Resource{
								Schema: map[string]*pluginsdk.Schema{
									"day": {
										Type:     pluginsdk.TypeString,
										Required: true,
										ValidateFunc: validation.StringInSlice([]string{
											string(maintenanceconfigurations.WeekDaySunday),
											string(maintenanceconfigurations.WeekDayMonday),
											string(maintenanceconfigurations.WeekDayTuesday),
											string(maintenanceconfigurations.WeekDayWednesday),
											string(maintenanceconfigurations.WeekDayThursday),
											string(maintenanceconfigurations.WeekDayFriday),
											string(maintenanceconfigurations.WeekDaySaturday),
										}, false),
									},

									"hours": {
										Type:     pluginsdk.TypeSet,
										Required: true,
										MinItems: 1,
										Elem: &pluginsdk.Schema{
											Type:         pluginsdk.TypeInt,
											ValidateFunc: validation.IntBetween(0, 23),
										},
									},
								},
							},
						},

						"not_allowed": {
							Type:         pluginsdk.TypeSet,
							Optional:     true,
							AtLeastOneOf: []string{"maintenance_window.0.allowed", "maintenance_window.0.not_allowed"},
							Elem: &pluginsdk.Resource{
								Schema: map[string]*pluginsdk.Schema{
									"end": {
										Type:             pluginsdk.TypeString,
										Required:         true,
										DiffSuppressFunc: suppress.RFC3339Time,
										ValidateFunc:     validation.IsRFC3339Time,
									},

									"start": {
										Type:             pluginsdk.TypeString,
										Required:         true,
										DiffSuppressFunc: suppress.RFC3339Time,
										ValidateFunc:     validation.IsRFC3339Time,
									},
								},
							},
						},
					},
				},
			},

			"microsoft_defender": {
				Type:     pluginsdk.TypeList,
				Optional: true,
				MaxItems: 1,
				Elem: &pluginsdk.Resource{
					Schema: map[string]*pluginsdk.Schema{
						"log_analytics_workspace_id": {
							Type:         pluginsdk.TypeString,
							Required:     true,
							ValidateFunc: workspaces.ValidateWorkspaceID,
						},
					},
				},
			},

			"network_profile": {
				Type:     pluginsdk.TypeList,
				Optional: true,
				Computed: true,
				ForceNew: true,
				MaxItems: 1,
				Elem: &pluginsdk.Resource{
					Schema: map[string]*pluginsdk.Schema{
						"network_plugin": {
							Type:     pluginsdk.TypeString,
							Required: true,
							ForceNew: true,
							ValidateFunc: validation.StringInSlice([]string{
								string(managedclusters.NetworkPluginAzure),
								string(managedclusters.NetworkPluginKubenet),
								string(managedclusters.NetworkPluginNone),
							}, false),
						},

						"network_mode": {
							Type:     pluginsdk.TypeString,
							Optional: true,
							Computed: true,
							ForceNew: true,
							ValidateFunc: validation.StringInSlice([]string{
								// https://github.com/Azure/AKS/issues/1954#issuecomment-759306712
								// Transparent is already the default and only option for CNI
								// Bridge is only kept for backward compatibility
								string(managedclusters.NetworkModeBridge),
								string(managedclusters.NetworkModeTransparent),
							}, false),
						},

						"network_policy": {
							Type:     pluginsdk.TypeString,
							Optional: true,
							Computed: true,
							ForceNew: true,
							ValidateFunc: validation.StringInSlice([]string{
								string(managedclusters.NetworkPolicyCalico),
								string(managedclusters.NetworkPolicyAzure),
							}, false),
						},

						"dns_service_ip": {
							Type:         pluginsdk.TypeString,
							Optional:     true,
							Computed:     true,
							ForceNew:     true,
							ValidateFunc: validate.IPv4Address,
						},

						"docker_bridge_cidr": {
							Type:         pluginsdk.TypeString,
							Optional:     true,
							Computed:     true,
							ForceNew:     true,
							ValidateFunc: validate.CIDR,
						},

						"ebpf_data_plane": {
							Type:     pluginsdk.TypeString,
							Optional: true,
							ForceNew: true,
							ValidateFunc: validation.StringInSlice([]string{
								string(managedclusters.EbpfDataplaneCilium),
							}, false),
						},

						"network_plugin_mode": {
							Type:     pluginsdk.TypeString,
							Optional: true,
							ForceNew: true,
							ValidateFunc: validation.StringInSlice([]string{
								string(managedclusters.NetworkPluginModeOverlay),
							}, false),
						},

						"pod_cidr": {
							Type:         pluginsdk.TypeString,
							Optional:     true,
							Computed:     true,
							ForceNew:     true,
							ValidateFunc: validate.CIDR,
						},

						"pod_cidrs": {
							Type:     pluginsdk.TypeList,
							Optional: true,
							Computed: true,
							ForceNew: true,
							Elem: &pluginsdk.Schema{
								Type:         pluginsdk.TypeString,
								ValidateFunc: validation.StringIsNotEmpty,
							},
						},

						"service_cidr": {
							Type:         pluginsdk.TypeString,
							Optional:     true,
							Computed:     true,
							ForceNew:     true,
							ValidateFunc: validate.CIDR,
						},

						"service_cidrs": {
							Type:     pluginsdk.TypeList,
							Optional: true,
							Computed: true,
							ForceNew: true,
							Elem: &pluginsdk.Schema{
								Type:         pluginsdk.TypeString,
								ValidateFunc: validation.StringIsNotEmpty,
							},
						},

						"load_balancer_sku": {
							Type:     pluginsdk.TypeString,
							Optional: true,
							Default:  string(managedclusters.LoadBalancerSkuStandard),
							ForceNew: true,
							ValidateFunc: validation.StringInSlice([]string{
								string(managedclusters.LoadBalancerSkuBasic),
								string(managedclusters.LoadBalancerSkuStandard),
							}, false),
						},

						"outbound_type": {
							Type:     pluginsdk.TypeString,
							Optional: true,
							ForceNew: true,
							Default:  string(managedclusters.OutboundTypeLoadBalancer),
							ValidateFunc: validation.StringInSlice([]string{
								string(managedclusters.OutboundTypeLoadBalancer),
								string(managedclusters.OutboundTypeUserDefinedRouting),
								string(managedclusters.OutboundTypeManagedNATGateway),
								string(managedclusters.OutboundTypeUserAssignedNATGateway),
							}, false),
						},

						"kube_proxy": {
							Type:     pluginsdk.TypeList,
							MaxItems: 1,
							Optional: true,
							Elem: &pluginsdk.Resource{
								Schema: map[string]*pluginsdk.Schema{
									"mode": {
										Type:     pluginsdk.TypeString,
										Required: true,
										ValidateFunc: validation.StringInSlice([]string{
											string(managedclusters.ModeIPVS),
											string(managedclusters.ModeIPTABLES),
										}, false),
									},

									"ipvs": {
										Type:     pluginsdk.TypeList,
										MaxItems: 1,
										Optional: true,
										Elem: &pluginsdk.Resource{
											Schema: map[string]*pluginsdk.Schema{
												"scheduler": {
													Type:     pluginsdk.TypeString,
													Optional: true,
													ValidateFunc: validation.StringInSlice([]string{
														string(managedclusters.IPvsSchedulerLeastConnection),
														string(managedclusters.IPvsSchedulerRoundRobin),
													}, false),
												},

												"tcp_fin_timeout_in_seconds": {
													Type:         pluginsdk.TypeInt,
													Optional:     true,
													ValidateFunc: validation.IntAtLeast(0),
												},

												"tcp_timeout_in_seconds": {
													Type:         pluginsdk.TypeInt,
													Optional:     true,
													ValidateFunc: validation.IntAtLeast(0),
												},

												"udp_timeout_in_seconds": {
													Type:         pluginsdk.TypeInt,
													Optional:     true,
													ValidateFunc: validation.IntAtLeast(0),
												},
											},
										},
									},
								},
							},
						},

						"load_balancer_profile": {
							Type:     pluginsdk.TypeList,
							MaxItems: 1,
							ForceNew: true,
							Optional: true,
							Computed: true,
							Elem: &pluginsdk.Resource{
								Schema: map[string]*pluginsdk.Schema{
									"outbound_ports_allocated": {
										Type:         pluginsdk.TypeInt,
										Optional:     true,
										Default:      0,
										ValidateFunc: validation.IntBetween(0, 64000),
									},
									"idle_timeout_in_minutes": {
										Type:         pluginsdk.TypeInt,
										Optional:     true,
										Default:      30,
										ValidateFunc: validation.IntBetween(4, 120),
									},
									"managed_outbound_ip_count": {
										Type:          pluginsdk.TypeInt,
										Optional:      true,
										Computed:      true,
										ValidateFunc:  validation.IntBetween(1, 100),
										ConflictsWith: []string{"network_profile.0.load_balancer_profile.0.outbound_ip_prefix_ids", "network_profile.0.load_balancer_profile.0.outbound_ip_address_ids"},
									},
									"managed_outbound_ipv6_count": {
										Type:          pluginsdk.TypeInt,
										Optional:      true,
										Computed:      true,
										ValidateFunc:  validation.IntBetween(1, 100),
										ConflictsWith: []string{"network_profile.0.load_balancer_profile.0.outbound_ip_prefix_ids", "network_profile.0.load_balancer_profile.0.outbound_ip_address_ids"},
									},
									"outbound_ip_prefix_ids": {
										Type:          pluginsdk.TypeSet,
										Optional:      true,
										Computed:      true,
										ConfigMode:    pluginsdk.SchemaConfigModeAttr,
										ConflictsWith: []string{"network_profile.0.load_balancer_profile.0.managed_outbound_ip_count", "network_profile.0.load_balancer_profile.0.outbound_ip_address_ids"},
										Elem: &pluginsdk.Schema{
											Type:         pluginsdk.TypeString,
											ValidateFunc: azure.ValidateResourceID,
										},
									},
									"outbound_ip_address_ids": {
										Type:          pluginsdk.TypeSet,
										Optional:      true,
										Computed:      true,
										ConfigMode:    pluginsdk.SchemaConfigModeAttr,
										ConflictsWith: []string{"network_profile.0.load_balancer_profile.0.managed_outbound_ip_count", "network_profile.0.load_balancer_profile.0.outbound_ip_prefix_ids"},
										Elem: &pluginsdk.Schema{
											Type:         pluginsdk.TypeString,
											ValidateFunc: azure.ValidateResourceID,
										},
									},
									"effective_outbound_ips": {
										Type:       pluginsdk.TypeSet,
										Computed:   true,
										ConfigMode: pluginsdk.SchemaConfigModeAttr,
										Elem: &pluginsdk.Schema{
											Type: pluginsdk.TypeString,
										},
									},
								},
							},
						},

						"nat_gateway_profile": {
							Type:     pluginsdk.TypeList,
							MaxItems: 1,
							ForceNew: true,
							Optional: true,
							Computed: true,
							Elem: &pluginsdk.Resource{
								Schema: map[string]*pluginsdk.Schema{
									"idle_timeout_in_minutes": {
										Type:         pluginsdk.TypeInt,
										Optional:     true,
										Default:      4,
										ValidateFunc: validation.IntBetween(4, 120),
									},
									"managed_outbound_ip_count": {
										Type:         pluginsdk.TypeInt,
										Optional:     true,
										Computed:     true,
										ValidateFunc: validation.IntBetween(1, 100),
									},
									"effective_outbound_ips": {
										Type:       pluginsdk.TypeSet,
										Computed:   true,
										ConfigMode: pluginsdk.SchemaConfigModeAttr,
										Elem: &pluginsdk.Schema{
											Type: pluginsdk.TypeString,
										},
									},
								},
							},
						},

						"ip_versions": {
							Type:     pluginsdk.TypeList,
							Optional: true,
							ForceNew: true,
							Computed: true,
							Elem: &pluginsdk.Schema{
								Type: pluginsdk.TypeString,
								ValidateFunc: validation.StringInSlice([]string{
									string(managedclusters.IPFamilyIPvFour),
									string(managedclusters.IPFamilyIPvSix),
								}, false),
							},
						},
					},
				},
			},

			"node_resource_group": {
				Type:     pluginsdk.TypeString,
				Optional: true,
				Computed: true,
				ForceNew: true,
			},

			"oidc_issuer_enabled": {
				Type:     pluginsdk.TypeBool,
				Optional: true,
			},

			"oidc_issuer_url": {
				Type:     pluginsdk.TypeString,
				Computed: true,
			},

			"private_fqdn": { // privateFqdn
				Type:     pluginsdk.TypeString,
				Computed: true,
			},

			"portal_fqdn": { // azurePortalFqdn
				Type:     pluginsdk.TypeString,
				Computed: true,
			},

			"private_cluster_enabled": {
				Type:     pluginsdk.TypeBool,
				Optional: true,
				ForceNew: true,
				Default:  false,
			},

			"private_cluster_public_fqdn_enabled": {
				Type:     pluginsdk.TypeBool,
				Optional: true,
				Default:  false,
			},

			"private_dns_zone_id": {
				Type:     pluginsdk.TypeString,
				Optional: true,
				Computed: true, // a Private Cluster is `System` by default even if unspecified
				ForceNew: true,
				ValidateFunc: validation.Any(
					privatezones.ValidatePrivateDnsZoneID,
					validation.StringInSlice([]string{
						"System",
						"None",
					}, false),
				),
			},

			"public_network_access_enabled": {
				Type:     pluginsdk.TypeBool,
				Optional: true,
				Default:  true,
				ForceNew: true,
			},

			"role_based_access_control_enabled": {
				Type:     pluginsdk.TypeBool,
				Optional: true,
				Default:  true,
				ForceNew: true,
			},

			"run_command_enabled": {
				Type:     pluginsdk.TypeBool,
				Optional: true,
				Default:  true,
			},

			"service_principal": {
				Type:         pluginsdk.TypeList,
				Optional:     true,
				ExactlyOneOf: []string{"identity", "service_principal"},
				MaxItems:     1,
				Elem: &pluginsdk.Resource{
					Schema: map[string]*pluginsdk.Schema{
						"client_id": {
							Type:         pluginsdk.TypeString,
							Required:     true,
							ValidateFunc: containerValidate.ClientID,
						},

						"client_secret": {
							Type:         pluginsdk.TypeString,
							Required:     true,
							Sensitive:    true,
							ValidateFunc: validation.StringIsNotEmpty,
						},
					},
				},
			},

			"sku_tier": {
				Type:     pluginsdk.TypeString,
				Optional: true,
				Default:  string(managedclusters.ManagedClusterSKUTierFree),
				ValidateFunc: validation.StringInSlice([]string{
					string(managedclusters.ManagedClusterSKUTierFree),
					string(managedclusters.ManagedClusterSKUTierPaid),
				}, false),
			},

			"storage_profile": {
				Type:     pluginsdk.TypeList,
				Optional: true,
				MaxItems: 1,
				Elem: &pluginsdk.Resource{
					Schema: map[string]*pluginsdk.Schema{

						"blob_driver_enabled": {
							Type:     pluginsdk.TypeBool,
							Optional: true,
							Default:  false,
						},
						"disk_driver_enabled": {
							Type:     pluginsdk.TypeBool,
							Optional: true,
							Default:  true,
						},
						"disk_driver_version": {
							Type:     pluginsdk.TypeString,
							Optional: true,
							Default:  "v1",
							ValidateFunc: validation.StringInSlice([]string{
								"v1",
								"v2",
							}, false),
						},
						"file_driver_enabled": {
							Type:     pluginsdk.TypeBool,
							Optional: true,
							Default:  true,
						},
						"snapshot_controller_enabled": {
							Type:     pluginsdk.TypeBool,
							Optional: true,
							Default:  true,
						},
					},
				},
			},

			"tags": commonschema.Tags(),

			"windows_profile": {
				Type:     pluginsdk.TypeList,
				Optional: true,
				Computed: true,
				MaxItems: 1,
				Elem: &pluginsdk.Resource{
					Schema: map[string]*pluginsdk.Schema{
						"admin_username": {
							Type:     pluginsdk.TypeString,
							Required: true,
							ForceNew: true,
						},
						"admin_password": {
							Type:         pluginsdk.TypeString,
							Optional:     true,
							Sensitive:    true,
							ValidateFunc: validation.StringLenBetween(8, 123),
						},
						"license": {
							Type:     pluginsdk.TypeString,
							Optional: true,
							ValidateFunc: validation.StringInSlice([]string{
								string(managedclusters.LicenseTypeWindowsServer),
							}, false),
						},
						"gmsa": {
							Type:     pluginsdk.TypeList,
							Optional: true,
							MaxItems: 1,
							Elem: &pluginsdk.Resource{
								Schema: map[string]*pluginsdk.Schema{
									"dns_server": {
										Type:     pluginsdk.TypeString,
										Required: true,
									},
									"root_domain": {
										Type:     pluginsdk.TypeString,
										Required: true,
									},
								},
							},
						},
					},
				},
			},

			"workload_autoscaler_profile": {
				Type:     pluginsdk.TypeList,
				Optional: true,
				MaxItems: 1,
				Elem: &pluginsdk.Resource{
					Schema: map[string]*pluginsdk.Schema{
						"keda_enabled": {
							Type:     pluginsdk.TypeBool,
							Optional: true,
							Default:  false,
						},
					},
				},
			},

			"workload_identity_enabled": {
				Type:     pluginsdk.TypeBool,
				Optional: true,
				Default:  false,
			},
		},
	}

	// CLEANUP: post-3.0 we should inline these?
	for k, v := range schemaKubernetesAddOns() {
		resource.Schema[k] = v
	}

	return resource
}

func resourceKubernetesClusterCreate(d *pluginsdk.ResourceData, meta interface{}) error {
	subscriptionId := meta.(*clients.Client).Account.SubscriptionId
	tenantId := meta.(*clients.Client).Account.TenantId
	client := meta.(*clients.Client).Containers.KubernetesClustersClient
	env := meta.(*clients.Client).Containers.Environment
	ctx, cancel := timeouts.ForCreate(meta.(*clients.Client).StopContext, d)
	defer cancel()

	log.Printf("[INFO] preparing arguments for Managed Kubernetes Cluster create.")

	id := managedclusters.NewManagedClusterID(subscriptionId, d.Get("resource_group_name").(string), d.Get("name").(string))
	existing, err := client.Get(ctx, id)
	if err != nil {
		if !response.WasNotFound(existing.HttpResponse) {
			return fmt.Errorf("checking for presence of existing %s: %+v", id, err)
		}
	}

	if !response.WasNotFound(existing.HttpResponse) {
		return tf.ImportAsExistsError("azurerm_kubernetes_cluster", id.ID())
	}

	if err := validateKubernetesCluster(d, nil, id.ResourceGroupName, id.ResourceName); err != nil {
		return err
	}

	location := azure.NormalizeLocation(d.Get("location").(string))
	dnsPrefix := d.Get("dns_prefix").(string)
	kubernetesVersion := d.Get("kubernetes_version").(string)

	linuxProfileRaw := d.Get("linux_profile").([]interface{})
	linuxProfile := expandKubernetesClusterLinuxProfile(linuxProfileRaw)

	// NOTE: we /could/ validate the default node pool version here - but since the entire cluster deployment
	// will fail here this should be fine to omit for the Create
	agentProfiles, err := ExpandDefaultNodePool(d)
	if err != nil {
		return fmt.Errorf("expanding `default_node_pool`: %+v", err)
	}

	// the AKS API will create the default node pool with the same version as the control plane regardless of what is
	// supplied by the user which will result in a diff in some cases, so if versions have been supplied check that they
	// are identical
	agentProfile := ConvertDefaultNodePoolToAgentPool(agentProfiles)
	if nodePoolVersion := agentProfile.Properties.CurrentOrchestratorVersion; nodePoolVersion != nil {
		if kubernetesVersion != "" && kubernetesVersion != *nodePoolVersion {
			return fmt.Errorf("version mismatch between the control plane running %s and default node pool running %s, they must use the same kubernetes versions", kubernetesVersion, *nodePoolVersion)
		}
	}

	var addonProfiles *map[string]managedclusters.ManagedClusterAddonProfile
	addOns := collectKubernetesAddons(d)
	addonProfiles, err = expandKubernetesAddOns(d, addOns, env)
	if err != nil {
		return err
	}

	networkProfileRaw := d.Get("network_profile").([]interface{})
	networkProfile, err := expandKubernetesClusterNetworkProfile(networkProfileRaw)
	if err != nil {
		return err
	}

	var azureADProfile *managedclusters.ManagedClusterAADProfile
	if v, ok := d.GetOk("azure_active_directory_role_based_access_control"); ok {
		azureADProfile, err = expandKubernetesClusterAzureActiveDirectoryRoleBasedAccessControl(v.([]interface{}), tenantId)
		if err != nil {
			return err
		}
	}

	t := d.Get("tags").(map[string]interface{})

	windowsProfileRaw := d.Get("windows_profile").([]interface{})
	windowsProfile := expandKubernetesClusterWindowsProfile(windowsProfileRaw)

	workloadAutoscalerProfileRaw := d.Get("workload_autoscaler_profile").([]interface{})
	workloadAutoscalerProfile := expandKubernetesClusterWorkloadAutoscalerProfile(workloadAutoscalerProfileRaw)

	apiServerAuthorizedIPRangesRaw := d.Get("api_server_authorized_ip_ranges").(*pluginsdk.Set).List()
	apiServerAuthorizedIPRanges := utils.ExpandStringSlice(apiServerAuthorizedIPRangesRaw)

	enablePrivateCluster := false
	if v, ok := d.GetOk("private_cluster_enabled"); ok {
		enablePrivateCluster = v.(bool)
	}

	if !enablePrivateCluster && dnsPrefix == "" {
		return fmt.Errorf("`dns_prefix` should be set if it is not a private cluster")
	}

	apiAccessProfile := managedclusters.ManagedClusterAPIServerAccessProfile{
		EnablePrivateCluster:           &enablePrivateCluster,
		AuthorizedIPRanges:             apiServerAuthorizedIPRanges,
		EnablePrivateClusterPublicFQDN: utils.Bool(d.Get("private_cluster_public_fqdn_enabled").(bool)),
		DisableRunCommand:              utils.Bool(!d.Get("run_command_enabled").(bool)),
	}

	nodeResourceGroup := d.Get("node_resource_group").(string)

	if d.Get("enable_pod_security_policy").(bool) {
		return fmt.Errorf("the AKS API has removed support for this field on 2020-10-15 and is no longer possible to configure this the Pod Security Policy - as such you'll need to set `enable_pod_security_policy` to `false`")
	}

	autoScalerProfileRaw := d.Get("auto_scaler_profile").([]interface{})
	autoScalerProfile := expandKubernetesClusterAutoScalerProfile(autoScalerProfileRaw)

	azureMonitorKubernetesMetricsRaw := d.Get("monitor_metrics").([]interface{})
	azureMonitorProfile := expandKubernetesClusterAzureMonitorProfile(azureMonitorKubernetesMetricsRaw)

	httpProxyConfigRaw := d.Get("http_proxy_config").([]interface{})
	httpProxyConfig := expandKubernetesClusterHttpProxyConfig(httpProxyConfigRaw)

	enableOidcIssuer := false
	var oidcIssuerProfile *managedclusters.ManagedClusterOIDCIssuerProfile
	if v, ok := d.GetOk("oidc_issuer_enabled"); ok {
		enableOidcIssuer = v.(bool)
		oidcIssuerProfile = expandKubernetesClusterOidcIssuerProfile(enableOidcIssuer)
	}

	publicNetworkAccess := managedclusters.PublicNetworkAccessEnabled
	if !d.Get("public_network_access_enabled").(bool) {
		publicNetworkAccess = managedclusters.PublicNetworkAccessDisabled
	}

	microsoftDefenderRaw := d.Get("microsoft_defender").([]interface{})
	securityProfile := expandKubernetesClusterMicrosoftDefender(d, microsoftDefenderRaw)

	storageProfileRaw := d.Get("storage_profile").([]interface{})
	storageProfile := expandStorageProfile(storageProfileRaw)

	workloadIdentity := false
	if v, ok := d.GetOk("workload_identity_enabled"); ok {
		workloadIdentity = v.(bool)

		if workloadIdentity && !enableOidcIssuer {
			return fmt.Errorf("`oidc_issuer_enabled` must be set to `true` to enable Azure AD Workload Identity")
		}

		if securityProfile == nil {
			securityProfile = &managedclusters.ManagedClusterSecurityProfile{}
		}

		securityProfile.WorkloadIdentity = &managedclusters.ManagedClusterSecurityProfileWorkloadIdentity{
			Enabled: &workloadIdentity,
		}
	}
	if securityProfile == nil {
		securityProfile = &managedclusters.ManagedClusterSecurityProfile{}
	}

	securityProfile.ImageCleaner = &managedclusters.ManagedClusterSecurityProfileImageCleaner{
		Enabled:       utils.Bool(d.Get("image_cleaner_enabled").(bool)),
		IntervalHours: utils.Int64(int64(d.Get("image_cleaner_interval_hours").(int))),
	}

	parameters := managedclusters.ManagedCluster{
		Name:             utils.String(id.ResourceName),
		ExtendedLocation: expandEdgeZone(d.Get("edge_zone").(string)),
		Location:         location,
		Sku: &managedclusters.ManagedClusterSKU{
			Name: utils.ToPtr(managedclusters.ManagedClusterSKUNameBasic), // the only possible value at this point
			Tier: utils.ToPtr(managedclusters.ManagedClusterSKUTier(d.Get("sku_tier").(string))),
		},
		Properties: &managedclusters.ManagedClusterProperties{
			ApiServerAccessProfile:    &apiAccessProfile,
			AadProfile:                azureADProfile,
			AddonProfiles:             addonProfiles,
			AgentPoolProfiles:         agentProfiles,
			AutoScalerProfile:         autoScalerProfile,
			AzureMonitorProfile:       azureMonitorProfile,
			DnsPrefix:                 utils.String(dnsPrefix),
			EnableRBAC:                utils.Bool(d.Get("role_based_access_control_enabled").(bool)),
			KubernetesVersion:         utils.String(kubernetesVersion),
			LinuxProfile:              linuxProfile,
			WindowsProfile:            windowsProfile,
			NetworkProfile:            networkProfile,
			NodeResourceGroup:         utils.String(nodeResourceGroup),
			PublicNetworkAccess:       &publicNetworkAccess,
			DisableLocalAccounts:      utils.Bool(d.Get("local_account_disabled").(bool)),
			HTTPProxyConfig:           httpProxyConfig,
			OidcIssuerProfile:         oidcIssuerProfile,
			SecurityProfile:           securityProfile,
			StorageProfile:            storageProfile,
			WorkloadAutoScalerProfile: workloadAutoscalerProfile,
		},
		Tags: tags.Expand(t),
	}

	if v := d.Get("automatic_channel_upgrade").(string); v != "" {
		parameters.Properties.AutoUpgradeProfile = &managedclusters.ManagedClusterAutoUpgradeProfile{
			UpgradeChannel: utils.ToPtr(managedclusters.UpgradeChannel(v)),
		}
	} else {
		parameters.Properties.AutoUpgradeProfile = &managedclusters.ManagedClusterAutoUpgradeProfile{
			UpgradeChannel: utils.ToPtr(managedclusters.UpgradeChannelNone),
		}
	}

	managedClusterIdentityRaw := d.Get("identity").([]interface{})
	kubernetesClusterIdentityRaw := d.Get("kubelet_identity").([]interface{})
	servicePrincipalProfileRaw := d.Get("service_principal").([]interface{})

	if len(managedClusterIdentityRaw) == 0 && len(servicePrincipalProfileRaw) == 0 {
		return fmt.Errorf("either an `identity` or `service_principal` block must be specified for cluster authentication")
	}

	if len(managedClusterIdentityRaw) > 0 {
		expandedIdentity, err := expandKubernetesClusterManagedClusterIdentity(managedClusterIdentityRaw)
		if err != nil {
			return fmt.Errorf("expanding `identity`: %+v", err)
		}
		parameters.Identity = expandedIdentity
		parameters.Properties.ServicePrincipalProfile = &managedclusters.ManagedClusterServicePrincipalProfile{
			ClientId: "msi",
		}
	}
	if len(kubernetesClusterIdentityRaw) > 0 {
		parameters.Properties.IdentityProfile = expandKubernetesClusterIdentityProfile(kubernetesClusterIdentityRaw)
	}

	servicePrincipalSet := false
	if len(servicePrincipalProfileRaw) > 0 {
		servicePrincipalProfileVal := servicePrincipalProfileRaw[0].(map[string]interface{})
		parameters.Properties.ServicePrincipalProfile = &managedclusters.ManagedClusterServicePrincipalProfile{
			ClientId: servicePrincipalProfileVal["client_id"].(string),
			Secret:   utils.String(servicePrincipalProfileVal["client_secret"].(string)),
		}
		servicePrincipalSet = true
	}

	if v, ok := d.GetOk("private_dns_zone_id"); ok {
		if (parameters.Identity == nil && !servicePrincipalSet) || (v.(string) != "System" && v.(string) != "None" && (!servicePrincipalSet && parameters.Identity.Type != identity.TypeUserAssigned)) {
			return fmt.Errorf("a user assigned identity or a service principal must be used when using a custom private dns zone")
		}
		apiAccessProfile.PrivateDNSZone = utils.String(v.(string))
	}

	if v, ok := d.GetOk("dns_prefix_private_cluster"); ok {
		if !enablePrivateCluster || apiAccessProfile.PrivateDNSZone == nil || *apiAccessProfile.PrivateDNSZone == "System" || *apiAccessProfile.PrivateDNSZone == "None" {
			return fmt.Errorf("`dns_prefix_private_cluster` should only be set for private cluster with custom private dns zone")
		}
		parameters.Properties.FqdnSubdomain = utils.String(v.(string))
	}

	if v, ok := d.GetOk("disk_encryption_set_id"); ok && v.(string) != "" {
		parameters.Properties.DiskEncryptionSetID = utils.String(v.(string))
	}

	if ingressProfile := expandKubernetesClusterIngressProfile(d, d.Get("web_app_routing").([]interface{})); ingressProfile != nil {
		parameters.Properties.IngressProfile = ingressProfile
	}

	future, err := client.CreateOrUpdate(ctx, id, parameters)
	if err != nil {
		return fmt.Errorf("creating %s: %+v", id, err)
	}

	if err = future.Poller.PollUntilDone(); err != nil {
		return fmt.Errorf("waiting for creation of %s: %+v", id, err)
	}

	if maintenanceConfigRaw, ok := d.GetOk("maintenance_window"); ok {
		client := meta.(*clients.Client).Containers.MaintenanceConfigurationsClient
		parameters := maintenanceconfigurations.MaintenanceConfiguration{
			Properties: expandKubernetesClusterMaintenanceConfiguration(maintenanceConfigRaw.([]interface{})),
		}
		maintenanceId := maintenanceconfigurations.NewMaintenanceConfigurationID(id.SubscriptionId, id.ResourceGroupName, id.ResourceName, "default")
		if _, err := client.CreateOrUpdate(ctx, maintenanceId, parameters); err != nil {
			return fmt.Errorf("creating/updating maintenance config for %s: %+v", id, err)
		}
	}

	d.SetId(id.ID())
	return resourceKubernetesClusterRead(d, meta)
}

func resourceKubernetesClusterUpdate(d *pluginsdk.ResourceData, meta interface{}) error {
	containersClient := meta.(*clients.Client).Containers
	nodePoolsClient := containersClient.AgentPoolsClient
	clusterClient := containersClient.KubernetesClustersClient
	env := containersClient.Environment
	ctx, cancel := timeouts.ForUpdate(meta.(*clients.Client).StopContext, d)
	defer cancel()

	id, err := managedclusters.ParseManagedClusterID(d.Id())
	if err != nil {
		return err
	}

	d.Partial(true)

	// we need to conditionally update the cluster
	existing, err := clusterClient.Get(ctx, *id)
	if err != nil {
		return fmt.Errorf("retrieving existing %s: %+v", *id, err)
	}
	if existing.Model == nil || existing.Model.Properties == nil {
		return fmt.Errorf("retrieving existing %s: `properties` was nil", *id)
	}
	props := existing.Model.Properties

	if err := validateKubernetesCluster(d, existing.Model, id.ResourceGroupName, id.ResourceName); err != nil {
		return err
	}

	// when update, we should set the value of `Identity.UserAssignedIdentities` empty
	// otherwise the rest api will report error - this is tracked here: https://github.com/Azure/azure-rest-api-specs/issues/13631
	if existing.Model.Identity != nil && existing.Model.Identity.IdentityIds != nil {
		for k := range existing.Model.Identity.IdentityIds {
			existing.Model.Identity.IdentityIds[k] = identity.UserAssignedIdentityDetails{}
		}
	}

	if d.HasChange("service_principal") && !d.HasChange("identity") {
		log.Printf("[DEBUG] Updating the Service Principal for %s..", *id)
		servicePrincipals := d.Get("service_principal").([]interface{})
		// we'll be rotating the Service Principal - removing the SP block is handled by the validate function
		servicePrincipalRaw := servicePrincipals[0].(map[string]interface{})

		clientId := servicePrincipalRaw["client_id"].(string)
		clientSecret := servicePrincipalRaw["client_secret"].(string)
		params := managedclusters.ManagedClusterServicePrincipalProfile{
			ClientId: clientId,
			Secret:   utils.String(clientSecret),
		}

		future, err := clusterClient.ResetServicePrincipalProfile(ctx, *id, params)
		if err != nil {
			return fmt.Errorf("updating Service Principal for %s: %+v", *id, err)
		}
		if err = future.Poller.PollUntilDone(); err != nil {
			return fmt.Errorf("waiting for update of Service Principal for %s: %+v", *id, err)
		}
		log.Printf("[DEBUG] Updated the Service Principal for %s.", *id)

		// since we're patching it, re-retrieve the latest version of the cluster
		existing, err = clusterClient.Get(ctx, *id)
		if err != nil {
			return fmt.Errorf("retrieving updated %s: %+v", *id, err)
		}
		if existing.Model == nil || existing.Model.Properties == nil {
			return fmt.Errorf("retrieving updated %s: `properties` was nil", *id)
		}
	}

	// since there's multiple reasons why we could be called into Update, we use this to only update if something's changed that's not SP/Version
	updateCluster := false

	// RBAC profile updates need to be handled atomically before any call to createUpdate as a diff there will create a PropertyChangeNotAllowed error
	if d.HasChange("role_based_access_control_enabled") {
		// check if we can determine current EnableRBAC state - don't do anything destructive if we can't be sure
		if props.EnableRBAC == nil {
			return fmt.Errorf("updating %s: RBAC Enabled was nil", *id)
		}
		rbacEnabled := d.Get("role_based_access_control_enabled").(bool)

		// changing rbacEnabled must still force cluster recreation
		if *props.EnableRBAC == rbacEnabled {
			props.EnableRBAC = utils.Bool(rbacEnabled)
		} else {
			updateCluster = true
		}
	}

	if d.HasChange("azure_active_directory_role_based_access_control") {
		tenantId := meta.(*clients.Client).Account.TenantId
		azureADRaw := d.Get("azure_active_directory_role_based_access_control").([]interface{})
		azureADProfile, err := expandKubernetesClusterAzureActiveDirectoryRoleBasedAccessControl(azureADRaw, tenantId)
		if err != nil {
			return err
		}

		props.AadProfile = azureADProfile
		if props.AadProfile != nil && (props.AadProfile.Managed == nil || !*props.AadProfile.Managed) {
			log.Printf("[DEBUG] Updating the RBAC AAD profile")
			future, err := clusterClient.ResetAADProfile(ctx, *id, *props.AadProfile)
			if err != nil {
				return fmt.Errorf("updating Managed Kubernetes Cluster AAD Profile for %s: %+v", *id, err)
			}

			if err = future.Poller.PollUntilDone(); err != nil {
				return fmt.Errorf("waiting for update of RBAC AAD profile of %s: %+v", *id, err)
			}
		}

		if props.AadProfile != nil && props.AadProfile.Managed != nil && *props.AadProfile.Managed {
			existing.Model.Properties.AadProfile = azureADProfile
			updateCluster = true
		}
	}

	if d.HasChange("aci_connector_linux") || d.HasChange("azure_policy_enabled") || d.HasChange("http_application_routing_enabled") || d.HasChange("oms_agent") || d.HasChange("ingress_application_gateway") || d.HasChange("open_service_mesh_enabled") || d.HasChange("key_vault_secrets_provider") {
		updateCluster = true
		addOns := collectKubernetesAddons(d)
		addonProfiles, err := expandKubernetesAddOns(d, addOns, env)
		if err != nil {
			return err
		}
		existing.Model.Properties.AddonProfiles = addonProfiles
	}

	if d.HasChange("api_server_authorized_ip_ranges") {
		updateCluster = true
		apiServerAuthorizedIPRangesRaw := d.Get("api_server_authorized_ip_ranges").(*pluginsdk.Set).List()

		enablePrivateCluster := false
		if v, ok := d.GetOk("private_cluster_enabled"); ok {
			enablePrivateCluster = v.(bool)
		}
		existing.Model.Properties.ApiServerAccessProfile = &managedclusters.ManagedClusterAPIServerAccessProfile{
			AuthorizedIPRanges:   utils.ExpandStringSlice(apiServerAuthorizedIPRangesRaw),
			EnablePrivateCluster: &enablePrivateCluster,
		}
		if v, ok := d.GetOk("private_dns_zone_id"); ok {
			existing.Model.Properties.ApiServerAccessProfile.PrivateDNSZone = utils.String(v.(string))
		}
	}

	if d.HasChange("private_cluster_public_fqdn_enabled") {
		updateCluster = true
		existing.Model.Properties.ApiServerAccessProfile.EnablePrivateClusterPublicFQDN = utils.Bool(d.Get("private_cluster_public_fqdn_enabled").(bool))
	}

	if d.HasChange("run_command_enabled") {
		updateCluster = true
		if existing.Model.Properties.ApiServerAccessProfile == nil {
			existing.Model.Properties.ApiServerAccessProfile = &managedclusters.ManagedClusterAPIServerAccessProfile{}
		}
		existing.Model.Properties.ApiServerAccessProfile.DisableRunCommand = utils.Bool(!d.Get("run_command_enabled").(bool))
	}

	if d.HasChange("auto_scaler_profile") {
		updateCluster = true
		autoScalerProfileRaw := d.Get("auto_scaler_profile").([]interface{})

		autoScalerProfile := expandKubernetesClusterAutoScalerProfile(autoScalerProfileRaw)
		existing.Model.Properties.AutoScalerProfile = autoScalerProfile
	}

	if d.HasChange("monitor_metrics") {
		updateCluster = true
		azureMonitorKubernetesMetricsRaw := d.Get("monitor_metrics").([]interface{})

		azureMonitorProfile := expandKubernetesClusterAzureMonitorProfile(azureMonitorKubernetesMetricsRaw)
		existing.Model.Properties.AzureMonitorProfile = azureMonitorProfile
	}

	if d.HasChange("enable_pod_security_policy") && d.Get("enable_pod_security_policy").(bool) {
		return fmt.Errorf("The AKS API has removed support for this field on 2020-10-15 and is no longer possible to configure this the Pod Security Policy - as such you'll need to set `enable_pod_security_policy` to `false`")
	}

	if d.HasChange("linux_profile") {
		updateCluster = true
		linuxProfileRaw := d.Get("linux_profile").([]interface{})
		linuxProfile := expandKubernetesClusterLinuxProfile(linuxProfileRaw)
		existing.Model.Properties.LinuxProfile = linuxProfile
	}

	if d.HasChange("local_account_disabled") {
		updateCluster = true
		existing.Model.Properties.DisableLocalAccounts = utils.Bool(d.Get("local_account_disabled").(bool))
	}

	if d.HasChange("network_profile") {
		updateCluster = true

		networkProfile := *existing.Model.Properties.NetworkProfile

		if networkProfile.LoadBalancerProfile == nil && networkProfile.NatGatewayProfile == nil {
			// on of the profiles should be present
			return fmt.Errorf("both `loadBalancerProfile` and `natGatewayProfile` are nil in Azure")
		}

		if networkProfile.LoadBalancerProfile != nil {
			loadBalancerProfile := *networkProfile.LoadBalancerProfile

			if key := "network_profile.0.load_balancer_profile.0.effective_outbound_ips"; d.HasChange(key) {
				effectiveOutboundIPs := idsToResourceReferences(d.Get(key))
				loadBalancerProfile.EffectiveOutboundIPs = effectiveOutboundIPs
			}

			if key := "network_profile.0.load_balancer_profile.0.idle_timeout_in_minutes"; d.HasChange(key) {
				idleTimeoutInMinutes := d.Get(key).(int)
				loadBalancerProfile.IdleTimeoutInMinutes = utils.Int64(int64(idleTimeoutInMinutes))
			}

			if key := "network_profile.0.load_balancer_profile.0.managed_outbound_ip_count"; d.HasChange(key) {
				managedOutboundIPCount := d.Get(key).(int)
				loadBalancerProfile.ManagedOutboundIPs = &managedclusters.ManagedClusterLoadBalancerProfileManagedOutboundIPs{
					Count: utils.Int64(int64(managedOutboundIPCount)),
				}

				// fixes: Load balancer profile must specify one of ManagedOutboundIPs, OutboundIPPrefixes and OutboundIPs.
				loadBalancerProfile.OutboundIPs = nil
				loadBalancerProfile.OutboundIPPrefixes = nil
			}

			if key := "network_profile.0.load_balancer_profile.0.managed_outbound_ipv6_count"; d.HasChange(key) {
				managedOutboundIPV6Count := d.Get(key).(int)
				if loadBalancerProfile.ManagedOutboundIPs == nil {
					loadBalancerProfile.ManagedOutboundIPs = &managedclusters.ManagedClusterLoadBalancerProfileManagedOutboundIPs{}
				}
				loadBalancerProfile.ManagedOutboundIPs.CountIPv6 = utils.Int64(int64(managedOutboundIPV6Count))

				// fixes: Load balancer profile must specify one of ManagedOutboundIPs, OutboundIPPrefixes and OutboundIPs.
				loadBalancerProfile.OutboundIPs = nil
				loadBalancerProfile.OutboundIPPrefixes = nil
			}

			if key := "network_profile.0.load_balancer_profile.0.outbound_ip_address_ids"; d.HasChange(key) {
				outboundIPAddress := d.Get(key)
				if v := outboundIPAddress.(*pluginsdk.Set).List(); len(v) == 0 {
					// sending [] to unset `outbound_ip_address_ids` results in 400 / Bad Request
					// instead we default back to AKS managed outbound which is the default of the AKS API when nothing is provided
					loadBalancerProfile.ManagedOutboundIPs = &managedclusters.ManagedClusterLoadBalancerProfileManagedOutboundIPs{
						Count: utils.Int64(1),
					}
					loadBalancerProfile.OutboundIPs = nil
					loadBalancerProfile.OutboundIPPrefixes = nil
				} else {
					publicIPAddressIDs := idsToResourceReferences(d.Get(key))
					loadBalancerProfile.OutboundIPs = &managedclusters.ManagedClusterLoadBalancerProfileOutboundIPs{
						PublicIPs: publicIPAddressIDs,
					}

					// fixes: Load balancer profile must specify one of ManagedOutboundIPs, OutboundIPPrefixes and OutboundIPs.
					loadBalancerProfile.ManagedOutboundIPs = nil
					loadBalancerProfile.OutboundIPPrefixes = nil
				}
			}

			if key := "network_profile.0.load_balancer_profile.0.outbound_ip_prefix_ids"; d.HasChange(key) {
				outboundIPPrefixes := d.Get(key)
				if v := outboundIPPrefixes.(*pluginsdk.Set).List(); len(v) == 0 {
					// sending [] to unset `outbound_ip_address_ids` results in 400 / Bad Request
					// instead we default back to AKS managed outbound which is the default of the AKS API when nothing is specified
					loadBalancerProfile.ManagedOutboundIPs = &managedclusters.ManagedClusterLoadBalancerProfileManagedOutboundIPs{
						Count: utils.Int64(1),
					}
					loadBalancerProfile.OutboundIPs = nil
					loadBalancerProfile.OutboundIPPrefixes = nil
				} else {
					outboundIPPrefixIDs := idsToResourceReferences(d.Get(key))
					loadBalancerProfile.OutboundIPPrefixes = &managedclusters.ManagedClusterLoadBalancerProfileOutboundIPPrefixes{
						PublicIPPrefixes: outboundIPPrefixIDs,
					}

					// fixes: Load balancer profile must specify one of ManagedOutboundIPs, OutboundIPPrefixes and OutboundIPs.
					loadBalancerProfile.ManagedOutboundIPs = nil
					loadBalancerProfile.OutboundIPs = nil
				}
			}

			if key := "network_profile.0.load_balancer_profile.0.outbound_ports_allocated"; d.HasChange(key) {
				allocatedOutboundPorts := d.Get(key).(int)
				loadBalancerProfile.AllocatedOutboundPorts = utils.Int64(int64(allocatedOutboundPorts))
			}

			existing.Model.Properties.NetworkProfile.LoadBalancerProfile = &loadBalancerProfile
		}

		if networkProfile.NatGatewayProfile != nil {
			natGatewayProfile := *networkProfile.NatGatewayProfile

			if key := "network_profile.0.nat_gateway_profile.0.idle_timeout_in_minutes"; d.HasChange(key) {
				idleTimeoutInMinutes := d.Get(key).(int)
				natGatewayProfile.IdleTimeoutInMinutes = utils.Int64(int64(idleTimeoutInMinutes))
			}

			if key := "network_profile.0.nat_gateway_profile.0.managed_outbound_ip_count"; d.HasChange(key) {
				managedOutboundIPCount := d.Get(key).(int)
				natGatewayProfile.ManagedOutboundIPProfile = &managedclusters.ManagedClusterManagedOutboundIPProfile{
					Count: utils.Int64(int64(managedOutboundIPCount)),
				}
				natGatewayProfile.EffectiveOutboundIPs = nil
			}

			existing.Model.Properties.NetworkProfile.NatGatewayProfile = &natGatewayProfile
		}

		existing.Model.Properties.NetworkProfile.KubeProxyConfig = expandKubernetesClusterKubeProxyConfig(d.Get("network_profile.0.kube_proxy").([]interface{}))
	}

	if d.HasChange("tags") {
		updateCluster = true
		t := d.Get("tags").(map[string]interface{})
		existing.Model.Tags = tags.Expand(t)
	}

	if d.HasChange("windows_profile") {
		updateCluster = true
		windowsProfileRaw := d.Get("windows_profile").([]interface{})
		windowsProfile := expandKubernetesClusterWindowsProfile(windowsProfileRaw)
		existing.Model.Properties.WindowsProfile = windowsProfile
	}

	if d.HasChange("identity") {
		updateCluster = true
		managedClusterIdentityRaw := d.Get("identity").([]interface{})

		expandedIdentity, err := expandKubernetesClusterManagedClusterIdentity(managedClusterIdentityRaw)
		if err != nil {
			return fmt.Errorf("expanding `identity`: %+v", err)
		}
		existing.Model.Identity = expandedIdentity
	}

	if d.HasChange("sku_tier") {
		updateCluster = true
		if existing.Model.Sku == nil {
			basic := managedclusters.ManagedClusterSKUNameBasic
			existing.Model.Sku = &managedclusters.ManagedClusterSKU{
				Name: &basic,
			}
		}

		skuTier := managedclusters.ManagedClusterSKUTierFree
		if v := d.Get("sku_tier").(string); v != "" {
			skuTier = managedclusters.ManagedClusterSKUTier(v)
		}
		existing.Model.Sku.Tier = &skuTier
	}

	if d.HasChange("automatic_channel_upgrade") {
		updateCluster = true
		if existing.Model.Properties.AutoUpgradeProfile == nil {
			existing.Model.Properties.AutoUpgradeProfile = &managedclusters.ManagedClusterAutoUpgradeProfile{}
		}

		channel := managedclusters.UpgradeChannelNone
		if v := d.Get("automatic_channel_upgrade").(string); v != "" {
			channel = managedclusters.UpgradeChannel(v)
		}

		existing.Model.Properties.AutoUpgradeProfile.UpgradeChannel = &channel
	}

	if d.HasChange("http_proxy_config") {
		updateCluster = true
		httpProxyConfigRaw := d.Get("http_proxy_config").([]interface{})
		httpProxyConfig := expandKubernetesClusterHttpProxyConfig(httpProxyConfigRaw)
		existing.Model.Properties.HTTPProxyConfig = httpProxyConfig
	}

	if d.HasChange("oidc_issuer_enabled") {
		updateCluster = true
		oidcIssuerEnabled := d.Get("oidc_issuer_enabled").(bool)
		oidcIssuerProfile := expandKubernetesClusterOidcIssuerProfile(oidcIssuerEnabled)
		existing.Model.Properties.OidcIssuerProfile = oidcIssuerProfile
	}

	if d.HasChanges("microsoft_defender") {
		updateCluster = true
		microsoftDefenderRaw := d.Get("microsoft_defender").([]interface{})
		microsoftDefender := expandKubernetesClusterMicrosoftDefender(d, microsoftDefenderRaw)
		existing.Model.Properties.SecurityProfile = microsoftDefender
	}

	if d.HasChanges("storage_profile") {
		updateCluster = true
		storageProfileRaw := d.Get("storage_profile").([]interface{})
		clusterStorageProfile := expandStorageProfile(storageProfileRaw)
		existing.Model.Properties.StorageProfile = clusterStorageProfile
	}

	if d.HasChange("workload_autoscaler_profile") {
		updateCluster = true
		workloadAutoscalerProfileRaw := d.Get("workload_autoscaler_profile").([]interface{})
		workloadAutoscalerProfile := expandKubernetesClusterWorkloadAutoscalerProfile(workloadAutoscalerProfileRaw)
		if workloadAutoscalerProfile == nil {
			existing.Model.Properties.WorkloadAutoScalerProfile = &managedclusters.ManagedClusterWorkloadAutoScalerProfile{
				Keda: &managedclusters.ManagedClusterWorkloadAutoScalerProfileKeda{
					Enabled: false,
				},
			}
		} else {
			existing.Model.Properties.WorkloadAutoScalerProfile = workloadAutoscalerProfile
		}
	}

	if d.HasChanges("workload_identity_enabled") {
		updateCluster = true
		workloadIdentity := d.Get("workload_identity_enabled").(bool)
		if existing.Model.Properties.SecurityProfile == nil {
			existing.Model.Properties.SecurityProfile = &managedclusters.ManagedClusterSecurityProfile{}
		}
		existing.Model.Properties.SecurityProfile.WorkloadIdentity = &managedclusters.ManagedClusterSecurityProfileWorkloadIdentity{
			Enabled: &workloadIdentity,
		}
	}

	if d.HasChange("image_cleaner_enabled") || d.HasChange("image_cleaner_interval_hours") {
		updateCluster = true
		if existing.Model.Properties.SecurityProfile == nil {
			existing.Model.Properties.SecurityProfile = &managedclusters.ManagedClusterSecurityProfile{}
		}
		existing.Model.Properties.SecurityProfile.ImageCleaner = &managedclusters.ManagedClusterSecurityProfileImageCleaner{
			Enabled:       utils.Bool(d.Get("image_cleaner_enabled").(bool)),
			IntervalHours: utils.Int64(int64(d.Get("image_cleaner_interval_hours").(int))),
		}
	}

	if d.HasChange("web_app_routing") {
		updateCluster = true
		existing.Model.Properties.IngressProfile = expandKubernetesClusterIngressProfile(d, d.Get("web_app_routing").([]interface{}))
	}

	if updateCluster {
		// If Defender was explicitly disabled in a prior update then we should strip SecurityProfile.AzureDefender from the request
		// body to prevent errors in cases where Defender is disabled for the entire subscription
		if !d.HasChanges("microsoft_defender") && len(d.Get("microsoft_defender").([]interface{})) == 0 {
			if existing.Model.Properties.SecurityProfile == nil {
				existing.Model.Properties.SecurityProfile = &managedclusters.ManagedClusterSecurityProfile{}
			}
			existing.Model.Properties.SecurityProfile.Defender = nil
		}

		log.Printf("[DEBUG] Updating %s..", *id)
		future, err := clusterClient.CreateOrUpdate(ctx, *id, *existing.Model)
		if err != nil {
			return fmt.Errorf("updating %s: %+v", *id, err)
		}

		if err = future.Poller.PollUntilDone(); err != nil {
			return fmt.Errorf("waiting for update of %s: %+v", *id, err)
		}
		log.Printf("[DEBUG] Updated %s..", *id)
	}

	// then roll the version of Kubernetes if necessary
	if d.HasChange("kubernetes_version") {
		existing, err = clusterClient.Get(ctx, *id)
		if err != nil {
			return fmt.Errorf("retrieving existing %s: %+v", *id, err)
		}
		if existing.Model == nil || existing.Model.Properties == nil {
			return fmt.Errorf("retrieving existing %s: `properties` was nil", *id)
		}

		kubernetesVersion := d.Get("kubernetes_version").(string)
		log.Printf("[DEBUG] Upgrading the version of Kubernetes to %q..", kubernetesVersion)
		existing.Model.Properties.KubernetesVersion = utils.String(kubernetesVersion)

		future, err := clusterClient.CreateOrUpdate(ctx, *id, *existing.Model)
		if err != nil {
			return fmt.Errorf("updating Kubernetes Version for %s: %+v", *id, err)
		}

		if err = future.Poller.PollUntilDone(); err != nil {
			return fmt.Errorf("waiting for update of %s: %+v", *id, err)
		}

		log.Printf("[DEBUG] Upgraded the version of Kubernetes to %q..", kubernetesVersion)
	}

	// update the node pool using the separate API
	if d.HasChange("default_node_pool") {
		log.Printf("[DEBUG] Updating of Default Node Pool..")

		agentProfiles, err := ExpandDefaultNodePool(d)
		if err != nil {
			return fmt.Errorf("expanding `default_node_pool`: %+v", err)
		}

		agentProfile := ConvertDefaultNodePoolToAgentPool(agentProfiles)
		defaultNodePoolId := agentpools.NewAgentPoolID(id.SubscriptionId, id.ResourceGroupName, id.ResourceName, *agentProfile.Name)

		// if a users specified a version - confirm that version is supported on the cluster
		if nodePoolVersion := agentProfile.Properties.CurrentOrchestratorVersion; nodePoolVersion != nil {
			existingNodePool, err := nodePoolsClient.Get(ctx, defaultNodePoolId)
			if err != nil {
				return fmt.Errorf("retrieving Default Node Pool %s: %+v", defaultNodePoolId, err)
			}
			currentNodePoolVersion := ""
			if v := existingNodePool.Model.Properties.OrchestratorVersion; v != nil {
				currentNodePoolVersion = *v
			}

			if err := validateNodePoolSupportsVersion(ctx, containersClient, currentNodePoolVersion, defaultNodePoolId, *nodePoolVersion); err != nil {
				return err
			}
		}

		agentPool, err := nodePoolsClient.CreateOrUpdate(ctx, defaultNodePoolId, agentProfile)
		if err != nil {
			return fmt.Errorf("updating Default Node Pool %s %+v", defaultNodePoolId, err)
		}

		if err := agentPool.Poller.PollUntilDone(); err != nil {
			return fmt.Errorf("waiting for update of Default Node Pool %s: %+v", defaultNodePoolId, err)
		}
		log.Printf("[DEBUG] Updated Default Node Pool.")
	}

	if d.HasChange("maintenance_window") {
		client := meta.(*clients.Client).Containers.MaintenanceConfigurationsClient
		parameters := maintenanceconfigurations.MaintenanceConfiguration{
			Properties: expandKubernetesClusterMaintenanceConfiguration(d.Get("maintenance_window").([]interface{})),
		}
		maintenanceId := maintenanceconfigurations.NewMaintenanceConfigurationID(id.SubscriptionId, id.ResourceGroupName, id.ResourceName, "default")
		if _, err := client.CreateOrUpdate(ctx, maintenanceId, parameters); err != nil {
			return fmt.Errorf("creating/updating Maintenance Configuration for Managed Kubernetes Cluster (%q): %+v", id, err)
		}
	}

	d.Partial(false)

	return resourceKubernetesClusterRead(d, meta)
}

func resourceKubernetesClusterRead(d *pluginsdk.ResourceData, meta interface{}) error {
	client := meta.(*clients.Client).Containers.KubernetesClustersClient
	ctx, cancel := timeouts.ForRead(meta.(*clients.Client).StopContext, d)
	defer cancel()

	id, err := managedclusters.ParseManagedClusterID(d.Id())
	if err != nil {
		return err
	}

	resp, err := client.Get(ctx, *id)
	if err != nil {
		if response.WasNotFound(resp.HttpResponse) {
			log.Printf("[DEBUG] %s was not found - removing from state!", *id)
			d.SetId("")
			return nil
		}

		return fmt.Errorf("retrieving %s: %+v", *id, err)
	}

	respModel := resp.Model
	if respModel == nil {
		return fmt.Errorf("retrieving %s: no payload delivered", *id)
	}

	accessProfileId := managedclusters.NewAccessProfileID(id.SubscriptionId, id.ResourceGroupName, id.ResourceName, "clusterUser")
	profile, err := client.GetAccessProfile(ctx, accessProfileId)
	if err != nil {
		return fmt.Errorf("retrieving Access Profile for %s: %+v", *id, err)
	}

	d.Set("name", id.ResourceName)
	d.Set("resource_group_name", id.ResourceGroupName)
	d.Set("edge_zone", flattenEdgeZone(respModel.ExtendedLocation))
	if location := respModel.Location; location != "" {
		d.Set("location", azure.NormalizeLocation(location))
	}

	skuTier := string(managedclusters.ManagedClusterSKUTierFree)
	if respModel.Sku != nil && respModel.Sku.Tier != nil && *respModel.Sku.Tier != "" {
		skuTier = string(*respModel.Sku.Tier)
	}
	d.Set("sku_tier", skuTier)

	if props := respModel.Properties; props != nil {
		d.Set("dns_prefix", props.DnsPrefix)
		d.Set("dns_prefix_private_cluster", props.FqdnSubdomain)
		d.Set("fqdn", props.Fqdn)
		d.Set("private_fqdn", props.PrivateFQDN)
		d.Set("portal_fqdn", props.AzurePortalFQDN)
		d.Set("disk_encryption_set_id", props.DiskEncryptionSetID)
		d.Set("kubernetes_version", props.KubernetesVersion)
		d.Set("node_resource_group", props.NodeResourceGroup)
		d.Set("enable_pod_security_policy", props.EnablePodSecurityPolicy)
		d.Set("local_account_disabled", props.DisableLocalAccounts)

		publicNetworkAccess := managedclusters.PublicNetworkAccessEnabled
		if props.PublicNetworkAccess != nil {
			publicNetworkAccess = *props.PublicNetworkAccess
		}
		d.Set("public_network_access_enabled", publicNetworkAccess != managedclusters.PublicNetworkAccessDisabled)

		upgradeChannel := ""
		if profile := props.AutoUpgradeProfile; profile != nil && *profile.UpgradeChannel != managedclusters.UpgradeChannelNone {
			upgradeChannel = string(*profile.UpgradeChannel)
		}
		d.Set("automatic_channel_upgrade", upgradeChannel)

		enablePrivateCluster := false
		enablePrivateClusterPublicFQDN := false
		runCommandEnabled := true
		if accessProfile := props.ApiServerAccessProfile; accessProfile != nil {
			apiServerAuthorizedIPRanges := utils.FlattenStringSlice(accessProfile.AuthorizedIPRanges)
			if err := d.Set("api_server_authorized_ip_ranges", apiServerAuthorizedIPRanges); err != nil {
				return fmt.Errorf("setting `api_server_authorized_ip_ranges`: %+v", err)
			}
			if accessProfile.EnablePrivateCluster != nil {
				enablePrivateCluster = *accessProfile.EnablePrivateCluster
			}
			if accessProfile.EnablePrivateClusterPublicFQDN != nil {
				enablePrivateClusterPublicFQDN = *accessProfile.EnablePrivateClusterPublicFQDN
			}
			if accessProfile.DisableRunCommand != nil {
				runCommandEnabled = !*accessProfile.DisableRunCommand
			}
			switch {
			case accessProfile.PrivateDNSZone != nil && strings.EqualFold("System", *accessProfile.PrivateDNSZone):
				d.Set("private_dns_zone_id", "System")
			case accessProfile.PrivateDNSZone != nil && strings.EqualFold("None", *accessProfile.PrivateDNSZone):
				d.Set("private_dns_zone_id", "None")
			default:
				d.Set("private_dns_zone_id", accessProfile.PrivateDNSZone)
			}
		}

		d.Set("private_cluster_enabled", enablePrivateCluster)
		d.Set("private_cluster_public_fqdn_enabled", enablePrivateClusterPublicFQDN)
		d.Set("run_command_enabled", runCommandEnabled)

		if props.AddonProfiles != nil {
			addOns := flattenKubernetesAddOns(*props.AddonProfiles)
			d.Set("aci_connector_linux", addOns["aci_connector_linux"])
			d.Set("azure_policy_enabled", addOns["azure_policy_enabled"].(bool))
			d.Set("http_application_routing_enabled", addOns["http_application_routing_enabled"].(bool))
			d.Set("http_application_routing_zone_name", addOns["http_application_routing_zone_name"])
			d.Set("oms_agent", addOns["oms_agent"])
			d.Set("ingress_application_gateway", addOns["ingress_application_gateway"])
			d.Set("open_service_mesh_enabled", addOns["open_service_mesh_enabled"].(bool))
			d.Set("key_vault_secrets_provider", addOns["key_vault_secrets_provider"])
		}
		autoScalerProfile, err := flattenKubernetesClusterAutoScalerProfile(props.AutoScalerProfile)
		if err != nil {
			return err
		}
		if err := d.Set("auto_scaler_profile", autoScalerProfile); err != nil {
			return fmt.Errorf("setting `auto_scaler_profile`: %+v", err)
		}

		azureMonitorProfile := flattenKubernetesClusterAzureMonitorProfile(props.AzureMonitorProfile)
		if err := d.Set("monitor_metrics", azureMonitorProfile); err != nil {
			return fmt.Errorf("setting `monitor_metrics`: %+v", err)
		}

		flattenedDefaultNodePool, err := FlattenDefaultNodePool(props.AgentPoolProfiles, d)
		if err != nil {
			return fmt.Errorf("flattening `default_node_pool`: %+v", err)
		}
		if err := d.Set("default_node_pool", flattenedDefaultNodePool); err != nil {
			return fmt.Errorf("setting `default_node_pool`: %+v", err)
		}

		kubeletIdentity := []interface{}{}
		if identityProfile := props.IdentityProfile; identityProfile != nil {
			kubeletIdentity, err = flattenKubernetesClusterIdentityProfile(*props.IdentityProfile)
			if err != nil {
				return err
			}
		}

		if err := d.Set("kubelet_identity", kubeletIdentity); err != nil {
			return fmt.Errorf("setting `kubelet_identity`: %+v", err)
		}

		linuxProfile := flattenKubernetesClusterLinuxProfile(props.LinuxProfile)
		if err := d.Set("linux_profile", linuxProfile); err != nil {
			return fmt.Errorf("setting `linux_profile`: %+v", err)
		}

		networkProfile := flattenKubernetesClusterNetworkProfile(props.NetworkProfile)
		if err := d.Set("network_profile", networkProfile); err != nil {
			return fmt.Errorf("setting `network_profile`: %+v", err)
		}

		rbacEnabled := true
		if props.EnableRBAC != nil {
			rbacEnabled = *props.EnableRBAC
		}
		d.Set("role_based_access_control_enabled", rbacEnabled)

		aadRbac := flattenKubernetesClusterAzureActiveDirectoryRoleBasedAccessControl(props, d)
		if err := d.Set("azure_active_directory_role_based_access_control", aadRbac); err != nil {
			return fmt.Errorf("setting `azure_active_directory_role_based_access_control`: %+v", err)
		}

		servicePrincipal := flattenAzureRmKubernetesClusterServicePrincipalProfile(props.ServicePrincipalProfile, d)
		if err := d.Set("service_principal", servicePrincipal); err != nil {
			return fmt.Errorf("setting `service_principal`: %+v", err)
		}

		windowsProfile := flattenKubernetesClusterWindowsProfile(props.WindowsProfile, d)
		if err := d.Set("windows_profile", windowsProfile); err != nil {
			return fmt.Errorf("setting `windows_profile`: %+v", err)
		}

		workloadAutoscalerProfile := flattenKubernetesClusterWorkloadAutoscalerProfile(props.WorkloadAutoScalerProfile, d)
		if err := d.Set("workload_autoscaler_profile", workloadAutoscalerProfile); err != nil {
			return fmt.Errorf("setting `workload_autoscaler_profile`: %+v", err)
		}

		if props.SecurityProfile != nil && props.SecurityProfile.ImageCleaner != nil {
			if props.SecurityProfile.ImageCleaner.Enabled != nil {
				d.Set("image_cleaner_enabled", props.SecurityProfile.ImageCleaner.Enabled)
			}
			if props.SecurityProfile.ImageCleaner.IntervalHours != nil {
				d.Set("image_cleaner_interval_hours", props.SecurityProfile.ImageCleaner.IntervalHours)
			}
		}

		httpProxyConfig := flattenKubernetesClusterHttpProxyConfig(props)
		if err := d.Set("http_proxy_config", httpProxyConfig); err != nil {
			return fmt.Errorf("setting `http_proxy_config`: %+v", err)
		}

		oidcIssuerEnabled := false
		oidcIssuerUrl := ""
		if props.OidcIssuerProfile != nil {
			if props.OidcIssuerProfile.Enabled != nil {
				oidcIssuerEnabled = *props.OidcIssuerProfile.Enabled
			}
			if props.OidcIssuerProfile.IssuerURL != nil {
				oidcIssuerUrl = *props.OidcIssuerProfile.IssuerURL
			}
		}

		d.Set("oidc_issuer_enabled", oidcIssuerEnabled)
		d.Set("oidc_issuer_url", oidcIssuerUrl)

		microsoftDefender := flattenKubernetesClusterMicrosoftDefender(props.SecurityProfile)
		if err := d.Set("microsoft_defender", microsoftDefender); err != nil {
			return fmt.Errorf("setting `microsoft_defender`: %+v", err)
		}

		ingressProfile := flattenKubernetesClusterIngressProfile(props.IngressProfile)
		if err := d.Set("web_app_routing", ingressProfile); err != nil {
			return fmt.Errorf("setting `web_app_routing`: %+v", err)
		}

		workloadIdentity := false
		if props.SecurityProfile != nil && props.SecurityProfile.WorkloadIdentity != nil {
			workloadIdentity = *props.SecurityProfile.WorkloadIdentity.Enabled
		}
		d.Set("workload_identity_enabled", workloadIdentity)

		// adminProfile is only available for RBAC enabled clusters with AAD and local account is not disabled
		if props.AadProfile != nil && (props.DisableLocalAccounts == nil || !*props.DisableLocalAccounts) {
			accessProfileId := managedclusters.NewAccessProfileID(id.SubscriptionId, id.ResourceGroupName, id.ResourceName, "clusterAdmin")
			adminProfile, err := client.GetAccessProfile(ctx, accessProfileId)
			if err != nil {
				return fmt.Errorf("retrieving Admin Access Profile for Managed Kubernetes Cluster %q (Resource Group %q): %+v", id.ResourceName, id.ResourceGroupName, err)
			}

			if adminProfile.Model == nil {
				return fmt.Errorf("retrieving Admin Access Profile for Managed Kubernetes Cluster %q (Resource Group %q): no payload found", id.ResourceName, id.ResourceGroupName)
			}
			adminKubeConfigRaw, adminKubeConfig := flattenKubernetesClusterAccessProfile(*adminProfile.Model)
			d.Set("kube_admin_config_raw", adminKubeConfigRaw)
			if err := d.Set("kube_admin_config", adminKubeConfig); err != nil {
				return fmt.Errorf("setting `kube_admin_config`: %+v", err)
			}
		} else {
			d.Set("kube_admin_config_raw", "")
			d.Set("kube_admin_config", []interface{}{})
		}
	}

	identity, err := identity.FlattenSystemOrUserAssignedMap(respModel.Identity)
	if err != nil {
		return fmt.Errorf("setting `identity`: %+v", err)
	}

	if err := d.Set("identity", identity); err != nil {
		return fmt.Errorf("setting `identity`: %+v", err)
	}

	kubeConfigRaw, kubeConfig := flattenKubernetesClusterAccessProfile(*profile.Model)
	d.Set("kube_config_raw", kubeConfigRaw)
	if err := d.Set("kube_config", kubeConfig); err != nil {
		return fmt.Errorf("setting `kube_config`: %+v", err)
	}

	maintenanceConfigurationsClient := meta.(*clients.Client).Containers.MaintenanceConfigurationsClient
	maintenanceId := maintenanceconfigurations.NewMaintenanceConfigurationID(id.SubscriptionId, id.ResourceGroupName, id.ResourceName, "default")
	configResp, _ := maintenanceConfigurationsClient.Get(ctx, maintenanceId)
	if configurationBody := configResp.Model; configurationBody != nil && configurationBody.Properties != nil {
		d.Set("maintenance_window", flattenKubernetesClusterMaintenanceConfiguration(configurationBody.Properties))
	}

	return tags.FlattenAndSet(d, respModel.Tags)
}

func resourceKubernetesClusterDelete(d *pluginsdk.ResourceData, meta interface{}) error {
	client := meta.(*clients.Client).Containers.KubernetesClustersClient
	ctx, cancel := timeouts.ForDelete(meta.(*clients.Client).StopContext, d)
	defer cancel()

	id, err := managedclusters.ParseManagedClusterID(d.Id())
	if err != nil {
		return err
	}

	if _, ok := d.GetOk("maintenance_window"); ok {
		client := meta.(*clients.Client).Containers.MaintenanceConfigurationsClient
		maintenanceId := maintenanceconfigurations.NewMaintenanceConfigurationID(id.SubscriptionId, id.ResourceGroupName, id.ResourceName, "default")
		if _, err := client.Delete(ctx, maintenanceId); err != nil {
			return fmt.Errorf("deleting Maintenance Configuration for %s: %+v", *id, err)
		}
	}

	ignorePodDisruptionBudget := true
	future, err := client.Delete(ctx, *id, managedclusters.DeleteOperationOptions{
		IgnorePodDisruptionBudget: &ignorePodDisruptionBudget,
	})
	if err != nil {
		return fmt.Errorf("deleting %s: %+v", *id, err)
	}

	if err := future.Poller.PollUntilDone(); err != nil {
		return fmt.Errorf("waiting for the deletion of %s: %+v", *id, err)
	}

	return nil
}

func flattenKubernetesClusterAccessProfile(profile managedclusters.ManagedClusterAccessProfile) (*string, []interface{}) {
	if accessProfile := profile.Properties; accessProfile != nil {
		if kubeConfigRaw := accessProfile.KubeConfig; kubeConfigRaw != nil {
			rawConfig := *kubeConfigRaw
			if base64IsEncoded(*kubeConfigRaw) {
				rawConfig = base64Decode(*kubeConfigRaw)
			}
			var flattenedKubeConfig []interface{}

			if strings.Contains(rawConfig, "apiserver-id:") || strings.Contains(rawConfig, "exec") {
				kubeConfigAAD, err := kubernetes.ParseKubeConfigAAD(rawConfig)
				if err != nil {
					return utils.String(rawConfig), []interface{}{}
				}

				flattenedKubeConfig = flattenKubernetesClusterKubeConfigAAD(*kubeConfigAAD)
			} else {
				kubeConfig, err := kubernetes.ParseKubeConfig(rawConfig)
				if err != nil {
					return utils.String(rawConfig), []interface{}{}
				}

				flattenedKubeConfig = flattenKubernetesClusterKubeConfig(*kubeConfig)
			}

			return utils.String(rawConfig), flattenedKubeConfig
		}
	}
	return nil, []interface{}{}
}

func expandKubernetesClusterLinuxProfile(input []interface{}) *managedclusters.ContainerServiceLinuxProfile {
	if len(input) == 0 {
		return nil
	}

	config := input[0].(map[string]interface{})

	adminUsername := config["admin_username"].(string)
	linuxKeys := config["ssh_key"].([]interface{})

	keyData := ""
	if key, ok := linuxKeys[0].(map[string]interface{}); ok {
		keyData = key["key_data"].(string)
	}

	return &managedclusters.ContainerServiceLinuxProfile{
		AdminUsername: adminUsername,
		Ssh: managedclusters.ContainerServiceSshConfiguration{
			PublicKeys: []managedclusters.ContainerServiceSshPublicKey{
				{
					KeyData: keyData,
				},
			},
		},
	}
}

func expandKubernetesClusterIdentityProfile(input []interface{}) *map[string]managedclusters.UserAssignedIdentity {
	identityProfile := make(map[string]managedclusters.UserAssignedIdentity)
	if len(input) == 0 || input[0] == nil {
		return &identityProfile
	}

	values := input[0].(map[string]interface{})

	if identity.Type(values["user_assigned_identity_id"].(string)) != "" {
		identityProfile["kubeletidentity"] = managedclusters.UserAssignedIdentity{
			ResourceId: utils.String(values["user_assigned_identity_id"].(string)),
			ClientId:   utils.String(values["client_id"].(string)),
			ObjectId:   utils.String(values["object_id"].(string)),
		}
	}

	return &identityProfile
}

func flattenKubernetesClusterIdentityProfile(profile map[string]managedclusters.UserAssignedIdentity) ([]interface{}, error) {
	if profile == nil {
		return []interface{}{}, nil
	}

	kubeletIdentity := make([]interface{}, 0)
	if kubeletidentity, ok := profile["kubeletidentity"]; ok {
		clientId := ""
		if clientid := kubeletidentity.ClientId; clientid != nil {
			clientId = *clientid
		}

		objectId := ""
		if objectid := kubeletidentity.ObjectId; objectid != nil {
			objectId = *objectid
		}

		userAssignedIdentityId := ""
		if resourceid := kubeletidentity.ResourceId; resourceid != nil {
			parsedId, err := commonids.ParseUserAssignedIdentityIDInsensitively(*resourceid)
			if err != nil {
				return nil, err
			}

			userAssignedIdentityId = parsedId.ID()
		}

		kubeletIdentity = append(kubeletIdentity, map[string]interface{}{
			"client_id":                 clientId,
			"object_id":                 objectId,
			"user_assigned_identity_id": userAssignedIdentityId,
		})
	}

	return kubeletIdentity, nil
}

func flattenKubernetesClusterLinuxProfile(profile *managedclusters.ContainerServiceLinuxProfile) []interface{} {
	if profile == nil {
		return []interface{}{}
	}

	adminUsername := profile.AdminUsername

	sshKeys := make([]interface{}, 0)
	ssh := profile.Ssh
	if keys := ssh.PublicKeys; keys != nil {
		for _, sshKey := range keys {
			keyData := ""
			if kd := sshKey.KeyData; kd != "" {
				keyData = kd
			}
			sshKeys = append(sshKeys, map[string]interface{}{
				"key_data": keyData,
			})
		}
	}

	return []interface{}{
		map[string]interface{}{
			"admin_username": adminUsername,
			"ssh_key":        sshKeys,
		},
	}
}

func expandKubernetesClusterWindowsProfile(input []interface{}) *managedclusters.ManagedClusterWindowsProfile {
	if len(input) == 0 {
		return nil
	}

	config := input[0].(map[string]interface{})

	license := managedclusters.LicenseTypeNone
	if v := config["license"].(string); v != "" {
		license = managedclusters.LicenseType(v)
	}

	gmsaProfile := expandGmsaProfile(config["gmsa"].([]interface{}))

	return &managedclusters.ManagedClusterWindowsProfile{
		AdminUsername: config["admin_username"].(string),
		AdminPassword: utils.String(config["admin_password"].(string)),
		LicenseType:   &license,
		GmsaProfile:   gmsaProfile,
	}
}

func expandKubernetesClusterWorkloadAutoscalerProfile(input []interface{}) *managedclusters.ManagedClusterWorkloadAutoScalerProfile {
	if len(input) == 0 {
		return nil
	}

	config := input[0].(map[string]interface{})
	kedaEnabled := managedclusters.ManagedClusterWorkloadAutoScalerProfileKeda{}
	if v := config["keda_enabled"].(bool); v {
		kedaEnabled.Enabled = v
	}

	return &managedclusters.ManagedClusterWorkloadAutoScalerProfile{
		Keda: &kedaEnabled,
	}
}

func expandGmsaProfile(input []interface{}) *managedclusters.WindowsGmsaProfile {
	if len(input) == 0 {
		return nil
	}

	config := input[0].(map[string]interface{})
	return &managedclusters.WindowsGmsaProfile{
		Enabled:        utils.Bool(true),
		DnsServer:      utils.String(config["dns_server"].(string)),
		RootDomainName: utils.String(config["root_domain"].(string)),
	}
}

func flattenKubernetesClusterWindowsProfile(profile *managedclusters.ManagedClusterWindowsProfile, d *pluginsdk.ResourceData) []interface{} {
	if profile == nil {
		return []interface{}{}
	}

	adminUsername := profile.AdminUsername

	// admin password isn't returned, so let's look it up
	adminPassword := ""
	if v, ok := d.GetOk("windows_profile.0.admin_password"); ok {
		adminPassword = v.(string)
	}

	license := ""
	if profile.LicenseType != nil && *profile.LicenseType != managedclusters.LicenseTypeNone {
		license = string(*profile.LicenseType)
	}

	gmsaProfile := flattenGmsaProfile(profile.GmsaProfile)

	return []interface{}{
		map[string]interface{}{
			"admin_password": adminPassword,
			"admin_username": adminUsername,
			"license":        license,
			"gmsa":           gmsaProfile,
		},
	}
}

func flattenKubernetesClusterWorkloadAutoscalerProfile(profile *managedclusters.ManagedClusterWorkloadAutoScalerProfile, d *pluginsdk.ResourceData) []interface{} {
	if profile == nil || len(d.Get("workload_autoscaler_profile").([]interface{})) == 0 {
		return []interface{}{}
	}

	kedaEnabled := false
	if v := profile.Keda; v != nil {
		kedaEnabled = profile.Keda.Enabled
	}

	return []interface{}{
		map[string]interface{}{
			"keda_enabled": kedaEnabled,
		},
	}
}

func flattenGmsaProfile(profile *managedclusters.WindowsGmsaProfile) []interface{} {
	if profile == nil {
		return []interface{}{}
	}

	dnsServer := ""
	if dns := profile.DnsServer; dns != nil {
		dnsServer = *dns
	}

	rootDomainName := ""
	if domain := profile.RootDomainName; domain != nil {
		rootDomainName = *domain
	}

	return []interface{}{
		map[string]interface{}{
			"dns_server":  dnsServer,
			"root_domain": rootDomainName,
		},
	}
}

func expandKubernetesClusterNetworkProfile(input []interface{}) (*managedclusters.ContainerServiceNetworkProfile, error) {
	if len(input) == 0 {
		return nil, nil
	}

	config := input[0].(map[string]interface{})

	networkPlugin := config["network_plugin"].(string)
	networkMode := config["network_mode"].(string)
	if networkPlugin != "azure" && networkMode != "" {
		return nil, fmt.Errorf("`network_mode` cannot be set if `network_plugin` is not `azure`")
	}
	networkPolicy := config["network_policy"].(string)
	loadBalancerProfileRaw := config["load_balancer_profile"].([]interface{})
	loadBalancerSku := config["load_balancer_sku"].(string)
	natGatewayProfileRaw := config["nat_gateway_profile"].([]interface{})
	outboundType := config["outbound_type"].(string)
	ipVersions, err := expandIPVersions(config["ip_versions"].([]interface{}))
	if err != nil {
		return nil, err
	}

	networkProfile := managedclusters.ContainerServiceNetworkProfile{
		NetworkPlugin:   utils.ToPtr(managedclusters.NetworkPlugin(networkPlugin)),
		NetworkMode:     utils.ToPtr(managedclusters.NetworkMode(networkMode)),
		NetworkPolicy:   utils.ToPtr(managedclusters.NetworkPolicy(networkPolicy)),
		KubeProxyConfig: expandKubernetesClusterKubeProxyConfig(config["kube_proxy"].([]interface{})),
		LoadBalancerSku: utils.ToPtr(managedclusters.LoadBalancerSku(loadBalancerSku)),
		OutboundType:    utils.ToPtr(managedclusters.OutboundType(outboundType)),
		IPFamilies:      ipVersions,
	}

	if ebpfDataPlane := config["ebpf_data_plane"].(string); ebpfDataPlane != "" {
		networkProfile.EbpfDataplane = utils.ToPtr(managedclusters.EbpfDataplane(ebpfDataPlane))
	}
	if networkPluginMode := config["network_plugin_mode"].(string); networkPluginMode != "" {
		networkProfile.NetworkPluginMode = utils.ToPtr(managedclusters.NetworkPluginMode(networkPluginMode))
	}

	if len(loadBalancerProfileRaw) > 0 {
		if !strings.EqualFold(loadBalancerSku, "standard") {
			return nil, fmt.Errorf("only load balancer SKU 'Standard' supports load balancer profiles. Provided load balancer type: %s", loadBalancerSku)
		}

		networkProfile.LoadBalancerProfile = expandLoadBalancerProfile(loadBalancerProfileRaw)
	}

	if len(natGatewayProfileRaw) > 0 {
		if !strings.EqualFold(loadBalancerSku, "standard") {
			return nil, fmt.Errorf("only load balancer SKU 'Standard' supports NAT Gateway profiles. Provided load balancer type: %s", loadBalancerSku)
		}

		networkProfile.NatGatewayProfile = expandNatGatewayProfile(natGatewayProfileRaw)
	}

	if v, ok := config["dns_service_ip"]; ok && v.(string) != "" {
		dnsServiceIP := v.(string)
		networkProfile.DnsServiceIP = utils.String(dnsServiceIP)
	}

	if v, ok := config["pod_cidr"]; ok && v.(string) != "" {
		podCidr := v.(string)
		networkProfile.PodCidr = utils.String(podCidr)
	}

	if v, ok := config["pod_cidrs"]; ok {
		networkProfile.PodCidrs = utils.ExpandStringSlice(v.([]interface{}))
	}

	if v, ok := config["docker_bridge_cidr"]; ok && v.(string) != "" {
		dockerBridgeCidr := v.(string)
		networkProfile.DockerBridgeCidr = utils.String(dockerBridgeCidr)
	}

	if v, ok := config["service_cidr"]; ok && v.(string) != "" {
		serviceCidr := v.(string)
		networkProfile.ServiceCidr = utils.String(serviceCidr)
	}

	if v, ok := config["service_cidrs"]; ok {
		networkProfile.ServiceCidrs = utils.ExpandStringSlice(v.([]interface{}))
	}

	return &networkProfile, nil
}

func expandLoadBalancerProfile(d []interface{}) *managedclusters.ManagedClusterLoadBalancerProfile {
	if d[0] == nil {
		return nil
	}

	config := d[0].(map[string]interface{})

	profile := &managedclusters.ManagedClusterLoadBalancerProfile{}

	if mins, ok := config["idle_timeout_in_minutes"]; ok && mins.(int) != 0 {
		profile.IdleTimeoutInMinutes = utils.Int64(int64(mins.(int)))
	}

	if port, ok := config["outbound_ports_allocated"].(int); ok {
		profile.AllocatedOutboundPorts = utils.Int64(int64(port))
	}

	if ipCount := config["managed_outbound_ip_count"]; ipCount != nil {
		if c := int64(ipCount.(int)); c > 0 {
			profile.ManagedOutboundIPs = &managedclusters.ManagedClusterLoadBalancerProfileManagedOutboundIPs{Count: &c}
		}
	}

	if ipv6Count := config["managed_outbound_ipv6_count"]; ipv6Count != nil {
		if c := int64(ipv6Count.(int)); c > 0 {
			if profile.ManagedOutboundIPs == nil {
				profile.ManagedOutboundIPs = &managedclusters.ManagedClusterLoadBalancerProfileManagedOutboundIPs{}
			}
			profile.ManagedOutboundIPs.CountIPv6 = &c
		}
	}

	if ipPrefixes := idsToResourceReferences(config["outbound_ip_prefix_ids"]); ipPrefixes != nil {
		profile.OutboundIPPrefixes = &managedclusters.ManagedClusterLoadBalancerProfileOutboundIPPrefixes{PublicIPPrefixes: ipPrefixes}
	}

	if outIps := idsToResourceReferences(config["outbound_ip_address_ids"]); outIps != nil {
		profile.OutboundIPs = &managedclusters.ManagedClusterLoadBalancerProfileOutboundIPs{PublicIPs: outIps}
	}

	return profile
}

func expandIPVersions(input []interface{}) (*[]managedclusters.IPFamily, error) {
	if len(input) == 0 {
		return nil, nil
	}

	ipv := make([]managedclusters.IPFamily, 0)
	for _, data := range input {
		ipv = append(ipv, managedclusters.IPFamily(data.(string)))
	}

	if len(ipv) == 1 && ipv[0] == managedclusters.IPFamilyIPvSix {
		return nil, fmt.Errorf("`ip_versions` must be `IPv4` or `IPv4` and `IPv6`. `IPv6` alone is not supported")
	}

	return &ipv, nil
}

func expandNatGatewayProfile(d []interface{}) *managedclusters.ManagedClusterNATGatewayProfile {
	if d[0] == nil {
		return nil
	}

	config := d[0].(map[string]interface{})

	profile := &managedclusters.ManagedClusterNATGatewayProfile{}

	if mins, ok := config["idle_timeout_in_minutes"]; ok && mins.(int) != 0 {
		profile.IdleTimeoutInMinutes = utils.Int64(int64(mins.(int)))
	}

	if ipCount := config["managed_outbound_ip_count"]; ipCount != nil {
		if c := int64(ipCount.(int)); c > 0 {
			profile.ManagedOutboundIPProfile = &managedclusters.ManagedClusterManagedOutboundIPProfile{Count: &c}
		}
	}

	return profile
}

func idsToResourceReferences(set interface{}) *[]managedclusters.ResourceReference {
	if set == nil {
		return nil
	}

	s := set.(*pluginsdk.Set)
	results := make([]managedclusters.ResourceReference, 0)

	for _, element := range s.List() {
		id := element.(string)
		results = append(results, managedclusters.ResourceReference{Id: &id})
	}

	if len(results) > 0 {
		return &results
	}

	return nil
}

func resourceReferencesToIds(refs *[]managedclusters.ResourceReference) []string {
	if refs == nil {
		return nil
	}

	ids := make([]string, 0)

	for _, ref := range *refs {
		if ref.Id != nil {
			ids = append(ids, *ref.Id)
		}
	}

	if len(ids) > 0 {
		return ids
	}

	return nil
}

func flattenKubernetesClusterNetworkProfile(profile *managedclusters.ContainerServiceNetworkProfile) []interface{} {
	if profile == nil {
		return []interface{}{}
	}

	dnsServiceIP := ""
	if profile.DnsServiceIP != nil {
		dnsServiceIP = *profile.DnsServiceIP
	}

	dockerBridgeCidr := ""
	if profile.DockerBridgeCidr != nil {
		dockerBridgeCidr = *profile.DockerBridgeCidr
	}

	serviceCidr := ""
	if profile.ServiceCidr != nil {
		serviceCidr = *profile.ServiceCidr
	}

	podCidr := ""
	if profile.PodCidr != nil {
		podCidr = *profile.PodCidr
	}

	networkPlugin := ""
	if profile.NetworkPlugin != nil {
		networkPlugin = string(*profile.NetworkPlugin)
	}

	networkMode := ""
	if profile.NetworkMode != nil {
		networkMode = string(*profile.NetworkMode)
	}

	networkPolicy := ""
	if profile.NetworkPolicy != nil {
		networkPolicy = string(*profile.NetworkPolicy)
	}

	outboundType := ""
	if profile.OutboundType != nil {
		outboundType = string(*profile.OutboundType)
	}

	lbProfiles := make([]interface{}, 0)
	if lbp := profile.LoadBalancerProfile; lbp != nil {
		lb := make(map[string]interface{})

		if v := lbp.AllocatedOutboundPorts; v != nil {
			lb["outbound_ports_allocated"] = v
		}

		if v := lbp.IdleTimeoutInMinutes; v != nil {
			lb["idle_timeout_in_minutes"] = v
		}

		if ips := lbp.ManagedOutboundIPs; ips != nil {
			if count := ips.Count; count != nil {
				lb["managed_outbound_ip_count"] = count
			}

			if countIPv6 := ips.CountIPv6; countIPv6 != nil {
				lb["managed_outbound_ipv6_count"] = countIPv6
			}
		}

		if oip := lbp.OutboundIPs; oip != nil {
			if poip := oip.PublicIPs; poip != nil {
				lb["outbound_ip_address_ids"] = resourceReferencesToIds(poip)
			}
		}

		if oip := lbp.OutboundIPPrefixes; oip != nil {
			if pip := oip.PublicIPPrefixes; pip != nil {
				lb["outbound_ip_prefix_ids"] = resourceReferencesToIds(pip)
			}
		}

		lb["effective_outbound_ips"] = resourceReferencesToIds(profile.LoadBalancerProfile.EffectiveOutboundIPs)
		lbProfiles = append(lbProfiles, lb)
	}

	ngwProfiles := make([]interface{}, 0)
	if ngwp := profile.NatGatewayProfile; ngwp != nil {
		ng := make(map[string]interface{})

		if v := ngwp.IdleTimeoutInMinutes; v != nil {
			ng["idle_timeout_in_minutes"] = v
		}

		if ips := ngwp.ManagedOutboundIPProfile; ips != nil {
			if count := ips.Count; count != nil {
				ng["managed_outbound_ip_count"] = count
			}
		}

		ng["effective_outbound_ips"] = resourceReferencesToIds(profile.NatGatewayProfile.EffectiveOutboundIPs)
		ngwProfiles = append(ngwProfiles, ng)
	}

	ipVersions := make([]interface{}, 0)
	if ipfs := profile.IPFamilies; ipfs != nil {
		for _, item := range *ipfs {
			ipVersions = append(ipVersions, item)
		}
	}

	// TODO - Remove the workaround below once issue https://github.com/Azure/azure-rest-api-specs/issues/18056 is resolved
	sku := profile.LoadBalancerSku
	for _, v := range managedclusters.PossibleValuesForLoadBalancerSku() {
		if strings.EqualFold(v, string(*sku)) {
			lsSku := managedclusters.LoadBalancerSku(v)
			sku = &lsSku
		}
	}

	kubeProxy := flattenKubernetesClusterKubeProxyConfig(profile.KubeProxyConfig)

	networkPluginMode := ""
	if profile.NetworkPluginMode != nil {
		// The returned value has inconsistent casing
		// TODO: Remove the normalization codes once the following issue is fixed.
		// Issue: https://github.com/Azure/azure-rest-api-specs/issues/21810
		if strings.EqualFold(string(*profile.NetworkPluginMode), string(managedclusters.NetworkPluginModeOverlay)) {
			networkPluginMode = string(managedclusters.NetworkPluginModeOverlay)
		}
	}
	ebpfDataPlane := ""
	if profile.EbpfDataplane != nil {
		ebpfDataPlane = string(*profile.EbpfDataplane)
	}

	return []interface{}{
		map[string]interface{}{
			"dns_service_ip":        dnsServiceIP,
			"docker_bridge_cidr":    dockerBridgeCidr,
			"ebpf_data_plane":       ebpfDataPlane,
			"kube_proxy":            kubeProxy,
			"load_balancer_sku":     string(*sku),
			"load_balancer_profile": lbProfiles,
			"nat_gateway_profile":   ngwProfiles,
			"ip_versions":           ipVersions,
			"network_plugin":        networkPlugin,
			"network_plugin_mode":   networkPluginMode,
			"network_mode":          networkMode,
			"network_policy":        networkPolicy,
			"pod_cidr":              podCidr,
			"pod_cidrs":             utils.FlattenStringSlice(profile.PodCidrs),
			"service_cidr":          serviceCidr,
			"service_cidrs":         utils.FlattenStringSlice(profile.ServiceCidrs),
			"outbound_type":         outboundType,
		},
	}
}

func expandKubernetesClusterAzureActiveDirectoryRoleBasedAccessControl(input []interface{}, providerTenantId string) (*managedclusters.ManagedClusterAADProfile, error) {
	if len(input) == 0 {
		return nil, nil
	}

	var aad *managedclusters.ManagedClusterAADProfile

	azureAdRaw := input[0].(map[string]interface{})

	clientAppId := azureAdRaw["client_app_id"].(string)
	serverAppId := azureAdRaw["server_app_id"].(string)
	serverAppSecret := azureAdRaw["server_app_secret"].(string)
	tenantId := azureAdRaw["tenant_id"].(string)
	managed := azureAdRaw["managed"].(bool)
	azureRbacEnabled := azureAdRaw["azure_rbac_enabled"].(bool)
	adminGroupObjectIdsRaw := azureAdRaw["admin_group_object_ids"].([]interface{})
	adminGroupObjectIds := utils.ExpandStringSlice(adminGroupObjectIdsRaw)

	if tenantId == "" {
		tenantId = providerTenantId
	}

	if managed {
		aad = &managedclusters.ManagedClusterAADProfile{
			TenantID:            utils.String(tenantId),
			Managed:             utils.Bool(managed),
			AdminGroupObjectIDs: adminGroupObjectIds,
			EnableAzureRBAC:     utils.Bool(azureRbacEnabled),
		}

		if clientAppId != "" || serverAppId != "" || serverAppSecret != "" {
			return nil, fmt.Errorf("can't specify client_app_id or server_app_id or server_app_secret when using managed aad rbac (managed = true)")
		}
	} else {
		aad = &managedclusters.ManagedClusterAADProfile{
			ClientAppID:     utils.String(clientAppId),
			ServerAppID:     utils.String(serverAppId),
			ServerAppSecret: utils.String(serverAppSecret),
			TenantID:        utils.String(tenantId),
			Managed:         utils.Bool(managed),
		}

		if len(*adminGroupObjectIds) > 0 {
			return nil, fmt.Errorf("can't specify admin_group_object_ids when using managed aad rbac (managed = false)")
		}

		if clientAppId == "" || serverAppId == "" || serverAppSecret == "" {
			return nil, fmt.Errorf("you must specify client_app_id and server_app_id and server_app_secret when using managed aad rbac (managed = false)")
		}

		if azureRbacEnabled {
			return nil, fmt.Errorf("you must enable Managed AAD before Azure RBAC can be enabled")
		}
	}

	return aad, nil
}

func expandKubernetesClusterManagedClusterIdentity(input []interface{}) (*identity.SystemOrUserAssignedMap, error) {
	expanded, err := identity.ExpandSystemOrUserAssignedMap(input)
	if err != nil {
		return nil, err
	}

	out := identity.SystemOrUserAssignedMap{
		Type: identity.Type(string(expanded.Type)),
	}
	if expanded.Type == identity.TypeUserAssigned {
		out.IdentityIds = make(map[string]identity.UserAssignedIdentityDetails)
		for k := range expanded.IdentityIds {
			out.IdentityIds[k] = identity.UserAssignedIdentityDetails{
				// intentionally empty
			}
		}
	}
	return &out, nil
}

func flattenKubernetesClusterAzureActiveDirectoryRoleBasedAccessControl(input *managedclusters.ManagedClusterProperties, d *pluginsdk.ResourceData) []interface{} {
	results := make([]interface{}, 0)
	if profile := input.AadProfile; profile != nil {
		adminGroupObjectIds := utils.FlattenStringSlice(profile.AdminGroupObjectIDs)

		clientAppId := ""
		if profile.ClientAppID != nil {
			clientAppId = *profile.ClientAppID
		}

		managed := false
		if profile.Managed != nil {
			managed = *profile.Managed
		}

		azureRbacEnabled := false
		if profile.EnableAzureRBAC != nil {
			azureRbacEnabled = *profile.EnableAzureRBAC
		}

		serverAppId := ""
		if profile.ServerAppID != nil {
			serverAppId = *profile.ServerAppID
		}

		serverAppSecret := ""
		// since input.ServerAppSecret isn't returned we're pulling this out of the existing state (which won't work for Imports)
		// azure_active_directory_role_based_access_control.0.server_app_secret
		if existing, ok := d.GetOk("azure_active_directory_role_based_access_control"); ok {
			aadRbacRaw := existing.([]interface{})
			if len(aadRbacRaw) > 0 {
				aadRbac := aadRbacRaw[0].(map[string]interface{})
				if v := aadRbac["server_app_secret"]; v != nil {
					serverAppSecret = v.(string)
				}
			}
		}

		tenantId := ""
		if profile.TenantID != nil {
			tenantId = *profile.TenantID
		}

		results = append(results, map[string]interface{}{
			"admin_group_object_ids": adminGroupObjectIds,
			"client_app_id":          clientAppId,
			"managed":                managed,
			"server_app_id":          serverAppId,
			"server_app_secret":      serverAppSecret,
			"tenant_id":              tenantId,
			"azure_rbac_enabled":     azureRbacEnabled,
		})
	}

	return results
}

func flattenAzureRmKubernetesClusterServicePrincipalProfile(profile *managedclusters.ManagedClusterServicePrincipalProfile, d *pluginsdk.ResourceData) []interface{} {
	if profile == nil {
		return []interface{}{}
	}

	clientId := profile.ClientId

	if strings.EqualFold(clientId, "msi") {
		return []interface{}{}
	}

	// client secret isn't returned by the API so pass the existing value along
	clientSecret := ""
	if sp, ok := d.GetOk("service_principal"); ok {
		var val []interface{}

		// prior to 1.34 this was a *pluginsdk.Set, now it's a List - try both
		if v, ok := sp.([]interface{}); ok {
			val = v
		} else if v, ok := sp.(*pluginsdk.Set); ok {
			val = v.List()
		}

		if len(val) > 0 && val[0] != nil {
			raw := val[0].(map[string]interface{})
			clientSecret = raw["client_secret"].(string)
		}
	}

	return []interface{}{
		map[string]interface{}{
			"client_id":     clientId,
			"client_secret": clientSecret,
		},
	}
}

func flattenKubernetesClusterKubeConfig(config kubernetes.KubeConfig) []interface{} {
	// we don't size-check these since they're validated in the Parse method
	cluster := config.Clusters[0].Cluster
	user := config.Users[0].User
	name := config.Users[0].Name

	return []interface{}{
		map[string]interface{}{
			"client_certificate":     user.ClientCertificteData,
			"client_key":             user.ClientKeyData,
			"cluster_ca_certificate": cluster.ClusterAuthorityData,
			"host":                   cluster.Server,
			"password":               user.Token,
			"username":               name,
		},
	}
}

func flattenKubernetesClusterKubeConfigAAD(config kubernetes.KubeConfigAAD) []interface{} {
	// we don't size-check these since they're validated in the Parse method
	cluster := config.Clusters[0].Cluster
	name := config.Users[0].Name

	return []interface{}{
		map[string]interface{}{
			"client_certificate":     "",
			"client_key":             "",
			"cluster_ca_certificate": cluster.ClusterAuthorityData,
			"host":                   cluster.Server,
			"password":               "",
			"username":               name,
		},
	}
}

func flattenKubernetesClusterAutoScalerProfile(profile *managedclusters.ManagedClusterPropertiesAutoScalerProfile) ([]interface{}, error) {
	if profile == nil {
		return []interface{}{}, nil
	}

	balanceSimilarNodeGroups := false
	if profile.BalanceSimilarNodeGroups != nil {
		// @tombuildsstuff: presumably this'll get converted to a Boolean at some point
		//					at any rate we should use the proper type users expect here
		balanceSimilarNodeGroups = strings.EqualFold(*profile.BalanceSimilarNodeGroups, "true")
	}

	expander := ""
	if profile.Expander != nil {
		expander = string(*profile.Expander)
	}

	maxGracefulTerminationSec := ""
	if profile.MaxGracefulTerminationSec != nil {
		maxGracefulTerminationSec = *profile.MaxGracefulTerminationSec
	}

	maxNodeProvisionTime := ""
	if profile.MaxNodeProvisionTime != nil {
		maxNodeProvisionTime = *profile.MaxNodeProvisionTime
	}

	maxUnreadyNodes := 0
	if profile.OkTotalUnreadyCount != nil {
		var err error
		maxUnreadyNodes, err = strconv.Atoi(*profile.OkTotalUnreadyCount)
		if err != nil {
			return nil, err
		}
	}

	maxUnreadyPercentage := 0.0
	if profile.MaxTotalUnreadyPercentage != nil {
		var err error
		maxUnreadyPercentage, err = strconv.ParseFloat(*profile.MaxTotalUnreadyPercentage, 64)
		if err != nil {
			return nil, err
		}
	}

	newPodScaleUpDelay := ""
	if profile.NewPodScaleUpDelay != nil {
		newPodScaleUpDelay = *profile.NewPodScaleUpDelay
	}

	scaleDownDelayAfterAdd := ""
	if profile.ScaleDownDelayAfterAdd != nil {
		scaleDownDelayAfterAdd = *profile.ScaleDownDelayAfterAdd
	}

	scaleDownDelayAfterDelete := ""
	if profile.ScaleDownDelayAfterDelete != nil {
		scaleDownDelayAfterDelete = *profile.ScaleDownDelayAfterDelete
	}

	scaleDownDelayAfterFailure := ""
	if profile.ScaleDownDelayAfterFailure != nil {
		scaleDownDelayAfterFailure = *profile.ScaleDownDelayAfterFailure
	}

	scaleDownUnneededTime := ""
	if profile.ScaleDownUnneededTime != nil {
		scaleDownUnneededTime = *profile.ScaleDownUnneededTime
	}

	scaleDownUnreadyTime := ""
	if profile.ScaleDownUnreadyTime != nil {
		scaleDownUnreadyTime = *profile.ScaleDownUnreadyTime
	}

	scaleDownUtilizationThreshold := ""
	if profile.ScaleDownUtilizationThreshold != nil {
		scaleDownUtilizationThreshold = *profile.ScaleDownUtilizationThreshold
	}

	emptyBulkDeleteMax := ""
	if profile.MaxEmptyBulkDelete != nil {
		emptyBulkDeleteMax = *profile.MaxEmptyBulkDelete
	}

	scanInterval := ""
	if profile.ScanInterval != nil {
		scanInterval = *profile.ScanInterval
	}

	skipNodesWithLocalStorage := true
	if profile.SkipNodesWithLocalStorage != nil {
		skipNodesWithLocalStorage = strings.EqualFold(*profile.SkipNodesWithLocalStorage, "true")
	}

	skipNodesWithSystemPods := true
	if profile.SkipNodesWithSystemPods != nil {
		skipNodesWithSystemPods = strings.EqualFold(*profile.SkipNodesWithSystemPods, "true")
	}

	return []interface{}{
		map[string]interface{}{
			"balance_similar_node_groups":      balanceSimilarNodeGroups,
			"expander":                         expander,
			"max_graceful_termination_sec":     maxGracefulTerminationSec,
			"max_node_provisioning_time":       maxNodeProvisionTime,
			"max_unready_nodes":                maxUnreadyNodes,
			"max_unready_percentage":           maxUnreadyPercentage,
			"new_pod_scale_up_delay":           newPodScaleUpDelay,
			"scale_down_delay_after_add":       scaleDownDelayAfterAdd,
			"scale_down_delay_after_delete":    scaleDownDelayAfterDelete,
			"scale_down_delay_after_failure":   scaleDownDelayAfterFailure,
			"scale_down_unneeded":              scaleDownUnneededTime,
			"scale_down_unready":               scaleDownUnreadyTime,
			"scale_down_utilization_threshold": scaleDownUtilizationThreshold,
			"empty_bulk_delete_max":            emptyBulkDeleteMax,
			"scan_interval":                    scanInterval,
			"skip_nodes_with_local_storage":    skipNodesWithLocalStorage,
			"skip_nodes_with_system_pods":      skipNodesWithSystemPods,
		},
	}, nil
}

func expandKubernetesClusterAutoScalerProfile(input []interface{}) *managedclusters.ManagedClusterPropertiesAutoScalerProfile {
	if len(input) == 0 {
		return nil
	}

	config := input[0].(map[string]interface{})

	balanceSimilarNodeGroups := config["balance_similar_node_groups"].(bool)
	expander := config["expander"].(string)
	maxGracefulTerminationSec := config["max_graceful_termination_sec"].(string)
	maxNodeProvisionTime := config["max_node_provisioning_time"].(string)
	maxUnreadyNodes := fmt.Sprint(config["max_unready_nodes"].(int))
	maxUnreadyPercentage := fmt.Sprint(config["max_unready_percentage"].(float64))
	newPodScaleUpDelay := config["new_pod_scale_up_delay"].(string)
	scaleDownDelayAfterAdd := config["scale_down_delay_after_add"].(string)
	scaleDownDelayAfterDelete := config["scale_down_delay_after_delete"].(string)
	scaleDownDelayAfterFailure := config["scale_down_delay_after_failure"].(string)
	scaleDownUnneededTime := config["scale_down_unneeded"].(string)
	scaleDownUnreadyTime := config["scale_down_unready"].(string)
	scaleDownUtilizationThreshold := config["scale_down_utilization_threshold"].(string)
	emptyBulkDeleteMax := config["empty_bulk_delete_max"].(string)
	scanInterval := config["scan_interval"].(string)
	skipNodesWithLocalStorage := config["skip_nodes_with_local_storage"].(bool)
	skipNodesWithSystemPods := config["skip_nodes_with_system_pods"].(bool)

	return &managedclusters.ManagedClusterPropertiesAutoScalerProfile{
		BalanceSimilarNodeGroups:      utils.String(strconv.FormatBool(balanceSimilarNodeGroups)),
		Expander:                      utils.ToPtr(managedclusters.Expander(expander)),
		MaxGracefulTerminationSec:     utils.String(maxGracefulTerminationSec),
		MaxNodeProvisionTime:          utils.String(maxNodeProvisionTime),
		MaxTotalUnreadyPercentage:     utils.String(maxUnreadyPercentage),
		NewPodScaleUpDelay:            utils.String(newPodScaleUpDelay),
		OkTotalUnreadyCount:           utils.String(maxUnreadyNodes),
		ScaleDownDelayAfterAdd:        utils.String(scaleDownDelayAfterAdd),
		ScaleDownDelayAfterDelete:     utils.String(scaleDownDelayAfterDelete),
		ScaleDownDelayAfterFailure:    utils.String(scaleDownDelayAfterFailure),
		ScaleDownUnneededTime:         utils.String(scaleDownUnneededTime),
		ScaleDownUnreadyTime:          utils.String(scaleDownUnreadyTime),
		ScaleDownUtilizationThreshold: utils.String(scaleDownUtilizationThreshold),
		MaxEmptyBulkDelete:            utils.String(emptyBulkDeleteMax),
		ScanInterval:                  utils.String(scanInterval),
		SkipNodesWithLocalStorage:     utils.String(strconv.FormatBool(skipNodesWithLocalStorage)),
		SkipNodesWithSystemPods:       utils.String(strconv.FormatBool(skipNodesWithSystemPods)),
	}
}

func expandKubernetesClusterMaintenanceConfiguration(input []interface{}) *maintenanceconfigurations.MaintenanceConfigurationProperties {
	if len(input) == 0 {
		return nil
	}
	value := input[0].(map[string]interface{})
	return &maintenanceconfigurations.MaintenanceConfigurationProperties{
		NotAllowedTime: expandKubernetesClusterMaintenanceConfigurationTimeSpans(value["not_allowed"].(*pluginsdk.Set).List()),
		TimeInWeek:     expandKubernetesClusterMaintenanceConfigurationTimeInWeeks(value["allowed"].(*pluginsdk.Set).List()),
	}
}

func expandKubernetesClusterMaintenanceConfigurationTimeSpans(input []interface{}) *[]maintenanceconfigurations.TimeSpan {
	results := make([]maintenanceconfigurations.TimeSpan, 0)
	for _, item := range input {
		v := item.(map[string]interface{})
		start, _ := time.Parse(time.RFC3339, v["start"].(string))
		end, _ := time.Parse(time.RFC3339, v["end"].(string))
		results = append(results, maintenanceconfigurations.TimeSpan{
			Start: utils.ToPtr(start.Format("2006-01-02T15:04:05Z07:00")),
			End:   utils.ToPtr(end.Format("2006-01-02T15:04:05Z07:00")),
		})
	}
	return &results
}

func expandKubernetesClusterMaintenanceConfigurationTimeInWeeks(input []interface{}) *[]maintenanceconfigurations.TimeInWeek {
	results := make([]maintenanceconfigurations.TimeInWeek, 0)
	for _, item := range input {
		v := item.(map[string]interface{})
		results = append(results, maintenanceconfigurations.TimeInWeek{
			Day:       utils.ToPtr(maintenanceconfigurations.WeekDay(v["day"].(string))),
			HourSlots: utils.ExpandInt64Slice(v["hours"].(*pluginsdk.Set).List()),
		})
	}
	return &results
}

func flattenKubernetesClusterMaintenanceConfiguration(input *maintenanceconfigurations.MaintenanceConfigurationProperties) interface{} {
	results := make([]interface{}, 0)
	if input == nil {
		return results
	}
	results = append(results, map[string]interface{}{
		"not_allowed": flattenKubernetesClusterMaintenanceConfigurationTimeSpans(input.NotAllowedTime),
		"allowed":     flattenKubernetesClusterMaintenanceConfigurationTimeInWeeks(input.TimeInWeek),
	})
	return results
}

func flattenKubernetesClusterMaintenanceConfigurationTimeSpans(input *[]maintenanceconfigurations.TimeSpan) []interface{} {
	results := make([]interface{}, 0)
	if input == nil {
		return results
	}

	for _, item := range *input {
		var end string
		if item.End != nil {
			end = *item.End
		}
		var start string
		if item.Start != nil {
			start = *item.Start
		}
		results = append(results, map[string]interface{}{
			"end":   end,
			"start": start,
		})
	}
	return results
}

func flattenKubernetesClusterMaintenanceConfigurationTimeInWeeks(input *[]maintenanceconfigurations.TimeInWeek) []interface{} {
	results := make([]interface{}, 0)
	if input == nil {
		return results
	}

	for _, item := range *input {
		day := ""
		if item.Day != nil {
			day = string(*item.Day)
		}
		results = append(results, map[string]interface{}{
			"day":   day,
			"hours": utils.FlattenInt64Slice(item.HourSlots),
		})
	}
	return results
}

func expandKubernetesClusterHttpProxyConfig(input []interface{}) *managedclusters.ManagedClusterHTTPProxyConfig {
	httpProxyConfig := managedclusters.ManagedClusterHTTPProxyConfig{}
	if len(input) == 0 || input[0] == nil {
		return nil
	}

	config := input[0].(map[string]interface{})

	httpProxyConfig.HTTPProxy = utils.String(config["http_proxy"].(string))
	httpProxyConfig.HTTPSProxy = utils.String(config["https_proxy"].(string))
	if value := config["trusted_ca"].(string); len(value) != 0 {
		httpProxyConfig.TrustedCa = utils.String(value)
	}

	noProxyRaw := config["no_proxy"].(*pluginsdk.Set).List()
	httpProxyConfig.NoProxy = utils.ExpandStringSlice(noProxyRaw)

	return &httpProxyConfig
}

func expandKubernetesClusterOidcIssuerProfile(input bool) *managedclusters.ManagedClusterOIDCIssuerProfile {
	oidcIssuerProfile := managedclusters.ManagedClusterOIDCIssuerProfile{}
	oidcIssuerProfile.Enabled = &input

	return &oidcIssuerProfile
}

func flattenKubernetesClusterHttpProxyConfig(props *managedclusters.ManagedClusterProperties) []interface{} {
	if props == nil || props.HTTPProxyConfig == nil {
		return []interface{}{}
	}

	httpProxyConfig := props.HTTPProxyConfig

	httpProxy := ""
	if httpProxyConfig.HTTPProxy != nil {
		httpProxy = *httpProxyConfig.HTTPProxy
	}

	httpsProxy := ""
	if httpProxyConfig.HTTPSProxy != nil {
		httpsProxy = *httpProxyConfig.HTTPSProxy
	}

	noProxyList := make([]string, 0)
	if httpProxyConfig.NoProxy != nil {
		noProxyList = append(noProxyList, *httpProxyConfig.NoProxy...)
	}

	trustedCa := ""
	if httpProxyConfig.TrustedCa != nil {
		trustedCa = *httpProxyConfig.TrustedCa
	}

	results := []interface{}{}
	return append(results, map[string]interface{}{
		"http_proxy":  httpProxy,
		"https_proxy": httpsProxy,
		"no_proxy":    noProxyList,
		"trusted_ca":  trustedCa,
	})
}

func expandKubernetesClusterMicrosoftDefender(d *pluginsdk.ResourceData, input []interface{}) *managedclusters.ManagedClusterSecurityProfile {
	if (len(input) == 0 || input[0] == nil) && d.HasChange("microsoft_defender") {
		return &managedclusters.ManagedClusterSecurityProfile{
			Defender: &managedclusters.ManagedClusterSecurityProfileDefender{
				SecurityMonitoring: &managedclusters.ManagedClusterSecurityProfileDefenderSecurityMonitoring{
					Enabled: utils.Bool(false),
				},
			},
		}
	} else if len(input) == 0 || input[0] == nil {
		return nil
	}

	config := input[0].(map[string]interface{})
	return &managedclusters.ManagedClusterSecurityProfile{
		Defender: &managedclusters.ManagedClusterSecurityProfileDefender{
			SecurityMonitoring: &managedclusters.ManagedClusterSecurityProfileDefenderSecurityMonitoring{
				Enabled: utils.Bool(true),
			},
			LogAnalyticsWorkspaceResourceId: utils.String(config["log_analytics_workspace_id"].(string)),
		},
	}
}

func flattenKubernetesClusterMicrosoftDefender(input *managedclusters.ManagedClusterSecurityProfile) []interface{} {
	if input == nil || input.Defender == nil || (input.Defender.SecurityMonitoring != nil && input.Defender.SecurityMonitoring.Enabled != nil && !*input.Defender.SecurityMonitoring.Enabled) {
		return []interface{}{}
	}

	logAnalyticsWorkspace := ""
	if v := input.Defender.LogAnalyticsWorkspaceResourceId; v != nil {
		logAnalyticsWorkspace = *v
	}

	return []interface{}{
		map[string]interface{}{
			"log_analytics_workspace_id": logAnalyticsWorkspace,
		},
	}
}

func expandStorageProfile(input []interface{}) *managedclusters.ManagedClusterStorageProfile {
	if (input == nil) || len(input) == 0 {
		return nil
	}

	raw := input[0].(map[string]interface{})

	profile := managedclusters.ManagedClusterStorageProfile{
		BlobCSIDriver: &managedclusters.ManagedClusterStorageProfileBlobCSIDriver{
			Enabled: utils.Bool(raw["blob_driver_enabled"].(bool)),
		},
		DiskCSIDriver: &managedclusters.ManagedClusterStorageProfileDiskCSIDriver{
			Enabled: utils.Bool(raw["disk_driver_enabled"].(bool)),
			Version: utils.String(raw["disk_driver_version"].(string)),
		},
		FileCSIDriver: &managedclusters.ManagedClusterStorageProfileFileCSIDriver{
			Enabled: utils.Bool(raw["file_driver_enabled"].(bool)),
		},
		SnapshotController: &managedclusters.ManagedClusterStorageProfileSnapshotController{
			Enabled: utils.Bool(raw["snapshot_controller_enabled"].(bool)),
		},
	}

	return &profile
}

func expandEdgeZone(input string) *edgezones.Model {
	normalized := edgezones.Normalize(input)
	if normalized == "" {
		return nil
	}

	return &edgezones.Model{
		Name: normalized,
	}
}

func flattenEdgeZone(input *edgezones.Model) string {
	// As the `extendedLocation.type` returned by API is always lower case, so it has to use `Normalize` function while comparing them
	if input == nil || input.Name == "" {
		return ""
	}
	return edgezones.NormalizeNilable(&input.Name)
}

func base64Decode(str string) string {
	data, err := base64.StdEncoding.DecodeString(str)
	if err != nil {
		return ""
	}
	return string(data)
}

func base64IsEncoded(data string) bool {
	_, err := base64.StdEncoding.DecodeString(data)
	return err == nil
}

func expandKubernetesClusterIngressProfile(d *pluginsdk.ResourceData, input []interface{}) *managedclusters.ManagedClusterIngressProfile {
	if (len(input) == 0 || input[0] == nil) && d.HasChange("web_app_routing") {
		return &managedclusters.ManagedClusterIngressProfile{
			WebAppRouting: &managedclusters.ManagedClusterIngressProfileWebAppRouting{
				Enabled: utils.Bool(false),
			},
		}
	} else if len(input) == 0 || input[0] == nil {
		return nil
	}

	config := input[0].(map[string]interface{})
	return &managedclusters.ManagedClusterIngressProfile{
		WebAppRouting: &managedclusters.ManagedClusterIngressProfileWebAppRouting{
			Enabled:           utils.Bool(true),
			DnsZoneResourceId: utils.String(config["dns_zone_id"].(string)),
		},
	}
}

func flattenKubernetesClusterIngressProfile(input *managedclusters.ManagedClusterIngressProfile) []interface{} {
	if input == nil || input.WebAppRouting == nil || (input.WebAppRouting.Enabled != nil && !*input.WebAppRouting.Enabled) {
		return []interface{}{}
	}

	dnsZoneId := ""
	if v := input.WebAppRouting.DnsZoneResourceId; v != nil {
		dnsZoneId = *v
	}

	return []interface{}{
		map[string]interface{}{
			"dns_zone_id": dnsZoneId,
		},
	}
}

<<<<<<< HEAD
func expandKubernetesClusterKubeProxyConfig(input []interface{}) *managedclusters.ContainerServiceNetworkProfileKubeProxyConfig {
	if len(input) == 0 {
		return &managedclusters.ContainerServiceNetworkProfileKubeProxyConfig{
			Enabled: utils.Bool(false),
		}
	}
	config := input[0].(map[string]interface{})
	return &managedclusters.ContainerServiceNetworkProfileKubeProxyConfig{
		Enabled:    utils.Bool(true),
		IPvsConfig: expandKubernetesClusterKubeProxyIPvsConfig(config["ipvs"].([]interface{})),
		Mode:       utils.ToPtr(managedclusters.Mode(config["mode"].(string))),
	}
}

func expandKubernetesClusterKubeProxyIPvsConfig(input []interface{}) *managedclusters.ContainerServiceNetworkProfileKubeProxyConfigIPvsConfig {
	if len(input) == 0 || input[0] == nil {
		return nil
	}
	config := input[0].(map[string]interface{})
	return &managedclusters.ContainerServiceNetworkProfileKubeProxyConfigIPvsConfig{
		Scheduler:            utils.ToPtr(managedclusters.IPvsScheduler(config["scheduler"].(string))),
		TcpFinTimeoutSeconds: utils.Int64(int64(config["tcp_fin_timeout_in_seconds"].(int))),
		TcpTimeoutSeconds:    utils.Int64(int64(config["tcp_timeout_in_seconds"].(int))),
		UdpTimeoutSeconds:    utils.Int64(int64(config["udp_timeout_in_seconds"].(int))),
	}
}

func flattenKubernetesClusterKubeProxyConfig(input *managedclusters.ContainerServiceNetworkProfileKubeProxyConfig) []interface{} {
	if input == nil || input.Enabled == nil || !*input.Enabled {
		return []interface{}{}
	}
	mode := ""
	if input.Mode != nil {
		mode = string(*input.Mode)
	}
	return []interface{}{
		map[string]interface{}{
			"mode": mode,
			"ipvs": flattenKubernetesClusterKubeProxyIPvsConfig(input.IPvsConfig),
		},
	}
}

func flattenKubernetesClusterKubeProxyIPvsConfig(input *managedclusters.ContainerServiceNetworkProfileKubeProxyConfigIPvsConfig) []interface{} {
	if input == nil {
		return []interface{}{}
	}
	scheduler := ""
	if input.Scheduler != nil {
		scheduler = string(*input.Scheduler)
	}
	var tcpFinTimeout, tcpTimeout, udpTimeout int64
	if input.TcpFinTimeoutSeconds != nil {
		tcpFinTimeout = *input.TcpFinTimeoutSeconds
	}
	if input.TcpTimeoutSeconds != nil {
		tcpTimeout = *input.TcpTimeoutSeconds
	}
	if input.UdpTimeoutSeconds != nil {
		udpTimeout = *input.UdpTimeoutSeconds
	}
	return []interface{}{
		map[string]interface{}{
			"scheduler":                  scheduler,
			"tcp_fin_timeout_in_seconds": tcpFinTimeout,
			"tcp_timeout_in_seconds":     tcpTimeout,
			"udp_timeout_in_seconds":     udpTimeout,
=======
func expandKubernetesClusterAzureMonitorProfile(input []interface{}) *managedclusters.ManagedClusterAzureMonitorProfile {
	if len(input) == 0 {
		return &managedclusters.ManagedClusterAzureMonitorProfile{
			Metrics: &managedclusters.ManagedClusterAzureMonitorProfileMetrics{
				Enabled: false,
			},
		}
	}
	if input[0] == nil {
		return &managedclusters.ManagedClusterAzureMonitorProfile{
			Metrics: &managedclusters.ManagedClusterAzureMonitorProfileMetrics{
				Enabled: true,
			},
		}
	}
	config := input[0].(map[string]interface{})
	return &managedclusters.ManagedClusterAzureMonitorProfile{
		Metrics: &managedclusters.ManagedClusterAzureMonitorProfileMetrics{
			Enabled: true,
			KubeStateMetrics: &managedclusters.ManagedClusterAzureMonitorProfileKubeStateMetrics{
				MetricAnnotationsAllowList: utils.String(config["annotations_allowed"].(string)),
				MetricLabelsAllowlist:      utils.String(config["labels_allowed"].(string)),
			},
		},
	}
}

func flattenKubernetesClusterAzureMonitorProfile(input *managedclusters.ManagedClusterAzureMonitorProfile) []interface{} {
	if input == nil || input.Metrics == nil || !input.Metrics.Enabled {
		return nil
	}
	if input.Metrics.KubeStateMetrics == nil {
		return []interface{}{
			map[string]interface{}{},
		}
	}
	annotationAllowList := ""
	if input.Metrics.KubeStateMetrics.MetricAnnotationsAllowList != nil {
		annotationAllowList = *input.Metrics.KubeStateMetrics.MetricAnnotationsAllowList
	}
	labelAllowList := ""
	if input.Metrics.KubeStateMetrics.MetricLabelsAllowlist != nil {
		labelAllowList = *input.Metrics.KubeStateMetrics.MetricLabelsAllowlist
	}
	return []interface{}{
		map[string]interface{}{
			"annotations_allowed": annotationAllowList,
			"labels_allowed":      labelAllowList,
>>>>>>> f47ed85c
		},
	}
}<|MERGE_RESOLUTION|>--- conflicted
+++ resolved
@@ -3636,7 +3636,6 @@
 	}
 }
 
-<<<<<<< HEAD
 func expandKubernetesClusterKubeProxyConfig(input []interface{}) *managedclusters.ContainerServiceNetworkProfileKubeProxyConfig {
 	if len(input) == 0 {
 		return &managedclusters.ContainerServiceNetworkProfileKubeProxyConfig{
@@ -3680,31 +3679,6 @@
 	}
 }
 
-func flattenKubernetesClusterKubeProxyIPvsConfig(input *managedclusters.ContainerServiceNetworkProfileKubeProxyConfigIPvsConfig) []interface{} {
-	if input == nil {
-		return []interface{}{}
-	}
-	scheduler := ""
-	if input.Scheduler != nil {
-		scheduler = string(*input.Scheduler)
-	}
-	var tcpFinTimeout, tcpTimeout, udpTimeout int64
-	if input.TcpFinTimeoutSeconds != nil {
-		tcpFinTimeout = *input.TcpFinTimeoutSeconds
-	}
-	if input.TcpTimeoutSeconds != nil {
-		tcpTimeout = *input.TcpTimeoutSeconds
-	}
-	if input.UdpTimeoutSeconds != nil {
-		udpTimeout = *input.UdpTimeoutSeconds
-	}
-	return []interface{}{
-		map[string]interface{}{
-			"scheduler":                  scheduler,
-			"tcp_fin_timeout_in_seconds": tcpFinTimeout,
-			"tcp_timeout_in_seconds":     tcpTimeout,
-			"udp_timeout_in_seconds":     udpTimeout,
-=======
 func expandKubernetesClusterAzureMonitorProfile(input []interface{}) *managedclusters.ManagedClusterAzureMonitorProfile {
 	if len(input) == 0 {
 		return &managedclusters.ManagedClusterAzureMonitorProfile{
@@ -3732,6 +3706,34 @@
 	}
 }
 
+func flattenKubernetesClusterKubeProxyIPvsConfig(input *managedclusters.ContainerServiceNetworkProfileKubeProxyConfigIPvsConfig) []interface{} {
+	if input == nil {
+		return []interface{}{}
+	}
+	scheduler := ""
+	if input.Scheduler != nil {
+		scheduler = string(*input.Scheduler)
+	}
+	var tcpFinTimeout, tcpTimeout, udpTimeout int64
+	if input.TcpFinTimeoutSeconds != nil {
+		tcpFinTimeout = *input.TcpFinTimeoutSeconds
+	}
+	if input.TcpTimeoutSeconds != nil {
+		tcpTimeout = *input.TcpTimeoutSeconds
+	}
+	if input.UdpTimeoutSeconds != nil {
+		udpTimeout = *input.UdpTimeoutSeconds
+	}
+	return []interface{}{
+		map[string]interface{}{
+			"scheduler":                  scheduler,
+			"tcp_fin_timeout_in_seconds": tcpFinTimeout,
+			"tcp_timeout_in_seconds":     tcpTimeout,
+			"udp_timeout_in_seconds":     udpTimeout,
+		},
+	}
+}
+
 func flattenKubernetesClusterAzureMonitorProfile(input *managedclusters.ManagedClusterAzureMonitorProfile) []interface{} {
 	if input == nil || input.Metrics == nil || !input.Metrics.Enabled {
 		return nil
@@ -3753,7 +3755,6 @@
 		map[string]interface{}{
 			"annotations_allowed": annotationAllowList,
 			"labels_allowed":      labelAllowList,
->>>>>>> f47ed85c
 		},
 	}
 }