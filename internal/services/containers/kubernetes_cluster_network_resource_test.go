--- conflicted
+++ resolved
@@ -734,43 +734,50 @@
 	})
 }
 
-<<<<<<< HEAD
+func TestAccKubernetesCluster_networkPluginMode(t *testing.T) {
+	data := acceptance.BuildTestData(t, "azurerm_kubernetes_cluster", "test")
+	r := KubernetesClusterResource{}
+
+	data.ResourceTest(t, r, []acceptance.TestStep{
+		{
+			Config: r.networkPluginMode(data),
+			Check: acceptance.ComposeTestCheckFunc(
+				check.That(data.ResourceName).ExistsInAzure(r),
+			),
+		},
+		data.ImportStep(),
+	})
+}
+
+func TestAccKubernetesCluster_ebpfDataPlane(t *testing.T) {
+	data := acceptance.BuildTestData(t, "azurerm_kubernetes_cluster", "test")
+	r := KubernetesClusterResource{}
+
+	data.ResourceTest(t, r, []acceptance.TestStep{
+		{
+			Config: r.ebpfDataPlane(data),
+			Check: acceptance.ComposeTestCheckFunc(
+				check.That(data.ResourceName).ExistsInAzure(r),
+			),
+		},
+		data.ImportStep(),
+	})
+}
+
 func TestAccKubernetesCluster_kubeProxy(t *testing.T) {
-=======
-func TestAccKubernetesCluster_networkPluginMode(t *testing.T) {
->>>>>>> 316f5bb3
-	data := acceptance.BuildTestData(t, "azurerm_kubernetes_cluster", "test")
-	r := KubernetesClusterResource{}
-
-	data.ResourceTest(t, r, []acceptance.TestStep{
-		{
-<<<<<<< HEAD
-			Config: r.kubeProxy(data),
-=======
-			Config: r.networkPluginMode(data),
-			Check: acceptance.ComposeTestCheckFunc(
-				check.That(data.ResourceName).ExistsInAzure(r),
-			),
-		},
-		data.ImportStep(),
-	})
-}
-
-func TestAccKubernetesCluster_ebpfDataPlane(t *testing.T) {
-	data := acceptance.BuildTestData(t, "azurerm_kubernetes_cluster", "test")
-	r := KubernetesClusterResource{}
-
-	data.ResourceTest(t, r, []acceptance.TestStep{
-		{
-			Config: r.ebpfDataPlane(data),
->>>>>>> 316f5bb3
-			Check: acceptance.ComposeTestCheckFunc(
-				check.That(data.ResourceName).ExistsInAzure(r),
-			),
-		},
-		data.ImportStep(),
-	})
-}
+ 	data := acceptance.BuildTestData(t, "azurerm_kubernetes_cluster", "test")
+ 	r := KubernetesClusterResource{}
+
+ 	data.ResourceTest(t, r, []acceptance.TestStep{
+ 		{
+ 			Config: r.kubeProxy(data),
+ 			Check: acceptance.ComposeTestCheckFunc(
+ 				check.That(data.ResourceName).ExistsInAzure(r),
+ 			),
+ 		},
+ 		data.ImportStep(),
+ 	})
+ }
 
 func (KubernetesClusterResource) advancedNetworkingConfig(data acceptance.TestData, networkPlugin string) string {
 	return fmt.Sprintf(`
@@ -3126,49 +3133,27 @@
 `, data.RandomInteger, data.Locations.Primary, data.RandomInteger, data.RandomInteger, enabled, authorizedIPConfig)
 }
 
-<<<<<<< HEAD
-func (KubernetesClusterResource) kubeProxy(data acceptance.TestData) string {
-=======
 func (KubernetesClusterResource) ebpfDataPlane(data acceptance.TestData) string {
->>>>>>> 316f5bb3
 	return fmt.Sprintf(`
 provider "azurerm" {
   features {}
 }
 resource "azurerm_resource_group" "test" {
-<<<<<<< HEAD
-  name     = "acctestRG-aks-%d"
-  location = "%s"
-}
-resource "azurerm_kubernetes_cluster" "test" {
-  name                = "acctestaks%d"
-  location            = azurerm_resource_group.test.location
-  resource_group_name = azurerm_resource_group.test.name
-  dns_prefix          = "acctestaks%d"
-  default_node_pool {
-    name       = "default"
-    node_count = 1
-    vm_size    = "Standard_D2s_v3"
-=======
   name     = "acctestRG-aks-%[2]d"
   location = "%[1]s"
 }
-
 resource "azurerm_virtual_network" "test" {
   name                = "acctestRG-vnet-%[2]d"
   address_space       = ["10.0.0.0/8"]
   location            = azurerm_resource_group.test.location
   resource_group_name = azurerm_resource_group.test.name
 }
-
 resource "azurerm_subnet" "test" {
   name                 = "acctestRG-subnet-%[2]d"
   resource_group_name  = azurerm_resource_group.test.name
   virtual_network_name = azurerm_virtual_network.test.name
   address_prefixes     = ["10.10.0.0/16"]
-
-}
-
+}
 resource "azurerm_kubernetes_cluster" "test" {
   name                = "acctestaks%[2]d"
   location            = azurerm_resource_group.test.location
@@ -3179,28 +3164,10 @@
     node_count     = 1
     vm_size        = "Standard_DS2_v2"
     vnet_subnet_id = azurerm_subnet.test.id
->>>>>>> 316f5bb3
-  }
-  identity {
-    type = "SystemAssigned"
-  }
-<<<<<<< HEAD
-
-  network_profile {
-    network_plugin = "azure"
-    kube_proxy {
-      mode = "IPVS"
-      ipvs_config {
-        scheduler                  = "LeastConnection"
-        tcp_fin_timeout_in_seconds = 1000
-        tcp_timeout_in_seconds     = 1000
-        udp_timeout_in_seconds     = 1000
-      }
-    }
-  }
-}
-`, data.RandomInteger, data.Locations.Primary, data.RandomInteger, data.RandomInteger)
-=======
+  }
+  identity {
+    type = "SystemAssigned"
+  }
   network_profile {
     pod_cidr            = "192.168.0.0/16"
     network_plugin      = "azure"
@@ -3220,22 +3187,18 @@
   name     = "acctestRG-aks-%[2]d"
   location = "%[1]s"
 }
-
 resource "azurerm_virtual_network" "test" {
   name                = "acctestRG-vnet-%[2]d"
   address_space       = ["10.0.0.0/8"]
   location            = azurerm_resource_group.test.location
   resource_group_name = azurerm_resource_group.test.name
 }
-
 resource "azurerm_subnet" "test" {
   name                 = "acctestRG-subnet-%[2]d"
   resource_group_name  = azurerm_resource_group.test.name
   virtual_network_name = azurerm_virtual_network.test.name
   address_prefixes     = ["10.10.0.0/16"]
-
-}
-
+}
 resource "azurerm_kubernetes_cluster" "test" {
   name                = "acctestaks%[2]d"
   location            = azurerm_resource_group.test.location
@@ -3257,5 +3220,44 @@
   }
 }
 `, "westcentralus", data.RandomInteger)
->>>>>>> 316f5bb3
-}+}
+
+
+ func (KubernetesClusterResource) kubeProxy(data acceptance.TestData) string {
+ 	return fmt.Sprintf(`
+ provider "azurerm" {
+   features {}
+ }
+ resource "azurerm_resource_group" "test" {
+   name     = "acctestRG-aks-%d"
+   location = "%s"
+ }
+ resource "azurerm_kubernetes_cluster" "test" {
+   name                = "acctestaks%d"
+   location            = azurerm_resource_group.test.location
+   resource_group_name = azurerm_resource_group.test.name
+   dns_prefix          = "acctestaks%d"
+   default_node_pool {
+     name       = "default"
+     node_count = 1
+     vm_size    = "Standard_D2s_v3"
+   }
+   identity {
+     type = "SystemAssigned"
+   }
+
+   network_profile {
+     network_plugin = "azure"
+     kube_proxy {
+       mode = "IPVS"
+       ipvs_config {
+         scheduler                  = "LeastConnection"
+         tcp_fin_timeout_in_seconds = 1000
+         tcp_timeout_in_seconds     = 1000
+         udp_timeout_in_seconds     = 1000
+       }
+     }
+   }
+ }
+ `, data.RandomInteger, data.Locations.Primary, data.RandomInteger, data.RandomInteger)
+ }