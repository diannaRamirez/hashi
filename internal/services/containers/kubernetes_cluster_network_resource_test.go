--- conflicted
+++ resolved
@@ -794,29 +794,6 @@
 	})
 }
 
-<<<<<<< HEAD
-func TestAccKubernetesCluster_kubeProxy(t *testing.T) {
-	data := acceptance.BuildTestData(t, "azurerm_kubernetes_cluster", "test")
-	r := KubernetesClusterResource{}
-
-	data.ResourceTest(t, r, []acceptance.TestStep{
-		{
-			Config: r.kubeProxy(data),
-			Check: acceptance.ComposeTestCheckFunc(
-				check.That(data.ResourceName).ExistsInAzure(r),
-			),
-		},
-		data.ImportStep(),
-		{
-			Config: r.kubeProxyDisabled(data),
-			Check: acceptance.ComposeTestCheckFunc(
-				check.That(data.ResourceName).ExistsInAzure(r),
-			),
-		},
-		data.ImportStep(),
-	})
-}
-
 func TestAccKubernetesCluster_clusterPoolNodePublicIPTags(t *testing.T) {
 	data := acceptance.BuildTestData(t, "azurerm_kubernetes_cluster", "test")
 	r := KubernetesClusterResource{}
@@ -832,8 +809,6 @@
 	})
 }
 
-=======
->>>>>>> 1d5c230f
 func (KubernetesClusterResource) apiServerInBYOSubnet(data acceptance.TestData) string {
 	return fmt.Sprintf(`
 provider "azurerm" {
@@ -3426,76 +3401,6 @@
   }
 }
 `, "westcentralus", data.RandomInteger)
-<<<<<<< HEAD
-}
-
-func (KubernetesClusterResource) kubeProxy(data acceptance.TestData) string {
-	return fmt.Sprintf(`
-provider "azurerm" {
-  features {}
-}
-resource "azurerm_resource_group" "test" {
-  name     = "acctestRG-aks-%d"
-  location = "%s"
-}
-resource "azurerm_kubernetes_cluster" "test" {
-  name                = "acctestaks%d"
-  location            = azurerm_resource_group.test.location
-  resource_group_name = azurerm_resource_group.test.name
-  dns_prefix          = "acctestaks%d"
-  default_node_pool {
-    name       = "default"
-    node_count = 1
-    vm_size    = "Standard_D2s_v3"
-  }
-  identity {
-    type = "SystemAssigned"
-  }
-
-  network_profile {
-    network_plugin = "none"
-    kube_proxy {
-      mode = "IPVS"
-      ipvs {
-        scheduler                  = "LeastConnection"
-        tcp_fin_timeout_in_seconds = 1000
-        tcp_timeout_in_seconds     = 1000
-        udp_timeout_in_seconds     = 1000
-      }
-    }
-  }
-}
-  `, data.RandomInteger, data.Locations.Primary, data.RandomInteger, data.RandomInteger)
-}
-
-func (KubernetesClusterResource) kubeProxyDisabled(data acceptance.TestData) string {
-	return fmt.Sprintf(`
-provider "azurerm" {
-  features {}
-}
-resource "azurerm_resource_group" "test" {
-  name     = "acctestRG-aks-%d"
-  location = "%s"
-}
-resource "azurerm_kubernetes_cluster" "test" {
-  name                = "acctestaks%d"
-  location            = azurerm_resource_group.test.location
-  resource_group_name = azurerm_resource_group.test.name
-  dns_prefix          = "acctestaks%d"
-  default_node_pool {
-    name       = "default"
-    node_count = 1
-    vm_size    = "Standard_D2s_v3"
-  }
-  identity {
-    type = "SystemAssigned"
-  }
-
-  network_profile {
-    network_plugin = "none"
-  }
-}
-  `, data.RandomInteger, data.Locations.Primary, data.RandomInteger, data.RandomInteger)
 }
 
 func (KubernetesClusterResource) clusterPoolNodePublicIPTags(data acceptance.TestData) string {
@@ -3530,6 +3435,4 @@
   }
 }
  `, data.Locations.Primary, data.RandomInteger)
-=======
->>>>>>> 1d5c230f
 }