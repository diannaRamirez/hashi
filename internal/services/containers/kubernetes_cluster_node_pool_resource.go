--- conflicted
+++ resolved
@@ -67,7 +67,6 @@
 		Schema: resourceKubernetesClusterNodePoolSchema(),
 
 		CustomizeDiff: pluginsdk.CustomDiffInSequence(
-<<<<<<< HEAD
 			pluginsdk.ForceNewIfChange("os_sku", func(ctx context.Context, old, new, meta interface{}) bool {
 				// Ubuntu and AzureLinux are currently the only allowed Linux OSSKU Migration targets.
 				if old != agentpools.OSSKUUbuntu && old != agentpools.OSSKUAzureLinux {
@@ -79,11 +78,10 @@
 				}
 
 				return false
-=======
+      }),
 			// The behaviour of the API requires this, but this could be removed when https://github.com/Azure/azure-rest-api-specs/issues/27373 has been addressed
 			pluginsdk.ForceNewIfChange("upgrade_settings.0.drain_timeout_in_minutes", func(ctx context.Context, old, new, meta interface{}) bool {
 				return old != 0 && new == 0
->>>>>>> cc156643
 			}),
 		),
 	}
