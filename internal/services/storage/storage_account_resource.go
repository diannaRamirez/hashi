--- conflicted
+++ resolved
@@ -289,17 +289,16 @@
 				Default:  true,
 			},
 
-<<<<<<< HEAD
 			"public_network_access_enabled": {
 				Type:     pluginsdk.TypeBool,
 				Optional: true,
 				Default:  true,
-=======
+			},
+
 			"default_to_oauth_authentication": {
 				Type:     pluginsdk.TypeBool,
 				Optional: true,
 				Default:  false,
->>>>>>> e29a4428
 			},
 
 			"network_rules": {
@@ -1001,15 +1000,7 @@
 		Tags: tags.Expand(t),
 		Kind: storage.Kind(accountKind),
 		AccountPropertiesCreateParameters: &storage.AccountPropertiesCreateParameters{
-<<<<<<< HEAD
-			PublicNetworkAccess:         publicNetworkAccess,
-			EnableHTTPSTrafficOnly:      &enableHTTPSTrafficOnly,
-			NetworkRuleSet:              expandStorageAccountNetworkRules(d, tenantId),
-			IsHnsEnabled:                &isHnsEnabled,
-			EnableNfsV3:                 &nfsV3Enabled,
-			AllowSharedKeyAccess:        &allowSharedKeyAccess,
-			AllowCrossTenantReplication: &crossTenantReplication,
-=======
+			PublicNetworkAccess:          publicNetworkAccess,
 			EnableHTTPSTrafficOnly:       &enableHTTPSTrafficOnly,
 			NetworkRuleSet:               expandStorageAccountNetworkRules(d, tenantId),
 			IsHnsEnabled:                 &isHnsEnabled,
@@ -1017,7 +1008,6 @@
 			AllowSharedKeyAccess:         &allowSharedKeyAccess,
 			DefaultToOAuthAuthentication: &defaultToOAuthAuthentication,
 			AllowCrossTenantReplication:  &crossTenantReplication,
->>>>>>> e29a4428
 		},
 	}
 
