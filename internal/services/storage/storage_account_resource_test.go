package storage_test

import (
	"context"
	"fmt"
	"os"
	"path/filepath"
	"regexp"
	"testing"

	"github.com/hashicorp/terraform-provider-azurerm/internal/acceptance"
	"github.com/hashicorp/terraform-provider-azurerm/internal/acceptance/check"
	"github.com/hashicorp/terraform-provider-azurerm/internal/clients"
	"github.com/hashicorp/terraform-provider-azurerm/internal/services/storage/parse"
	"github.com/hashicorp/terraform-provider-azurerm/internal/tf/pluginsdk"
	"github.com/hashicorp/terraform-provider-azurerm/utils"
)

type StorageAccountResource struct{}

func TestAccStorageAccount_basic(t *testing.T) {
	data := acceptance.BuildTestData(t, "azurerm_storage_account", "test")
	r := StorageAccountResource{}

	data.ResourceTest(t, r, []acceptance.TestStep{
		{
			Config: r.basic(data),
			Check: acceptance.ComposeTestCheckFunc(
				check.That(data.ResourceName).ExistsInAzure(r),
				check.That(data.ResourceName).Key("account_tier").HasValue("Standard"),
				check.That(data.ResourceName).Key("account_replication_type").HasValue("LRS"),
				check.That(data.ResourceName).Key("tags.%").HasValue("1"),
				check.That(data.ResourceName).Key("tags.environment").HasValue("production"),
			),
		},
		data.ImportStep(),
		{
			Config: r.update(data),
			Check: acceptance.ComposeTestCheckFunc(
				check.That(data.ResourceName).ExistsInAzure(r),
				check.That(data.ResourceName).Key("account_tier").HasValue("Standard"),
				check.That(data.ResourceName).Key("account_replication_type").HasValue("GRS"),
				check.That(data.ResourceName).Key("tags.%").HasValue("1"),
				check.That(data.ResourceName).Key("tags.environment").HasValue("staging"),
				check.That(data.ResourceName).Key("cross_tenant_replication_enabled").HasValue("true"),
			),
		},
	})
}

func TestAccStorageAccount_requiresImport(t *testing.T) {
	data := acceptance.BuildTestData(t, "azurerm_storage_account", "test")
	r := StorageAccountResource{}

	data.ResourceTest(t, r, []acceptance.TestStep{
		{
			Config: r.basic(data),
			Check: acceptance.ComposeTestCheckFunc(
				check.That(data.ResourceName).ExistsInAzure(r),
			),
		},
		data.RequiresImportErrorStep(r.requiresImport),
	})
}

func TestAccStorageAccount_noCrossTenantReplication(t *testing.T) {
	data := acceptance.BuildTestData(t, "azurerm_storage_account", "test")
	r := StorageAccountResource{}

	data.ResourceTest(t, r, []acceptance.TestStep{
		{
			Config: r.noCrossTenantReplication(data),
			Check: acceptance.ComposeTestCheckFunc(
				check.That(data.ResourceName).ExistsInAzure(r),
				check.That(data.ResourceName).Key("cross_tenant_replication_enabled").HasValue("false"),
			),
		},
	})
}

func TestAccStorageAccount_tagCount(t *testing.T) {
	data := acceptance.BuildTestData(t, "azurerm_storage_account", "test")
	r := StorageAccountResource{}

	data.ResourceTest(t, r, []acceptance.TestStep{
		{
			Config: r.tagCount(data),
			Check: acceptance.ComposeTestCheckFunc(
				check.That(data.ResourceName).ExistsInAzure(r),
			),
		},
		data.ImportStep(),
	})
}

func TestAccStorageAccount_writeLock(t *testing.T) {
	data := acceptance.BuildTestData(t, "azurerm_storage_account", "test")
	r := StorageAccountResource{}

	data.ResourceTest(t, r, []acceptance.TestStep{
		{
			Config: r.writeLock(data),
		},
		{
			// works around a bug in the test suite where the Storage Account won't be re-read after the Lock's provisioned
			Config: r.writeLock(data),
			Check: acceptance.ComposeTestCheckFunc(
				check.That(data.ResourceName).ExistsInAzure(r),
				check.That(data.ResourceName).Key("account_tier").HasValue("Standard"),
				check.That(data.ResourceName).Key("account_replication_type").HasValue("LRS"),
				check.That(data.ResourceName).Key("tags.%").HasValue("1"),
				check.That(data.ResourceName).Key("tags.environment").HasValue("production"),
				check.That(data.ResourceName).Key("primary_connection_string").IsEmpty(),
				check.That(data.ResourceName).Key("secondary_connection_string").IsEmpty(),
				check.That(data.ResourceName).Key("primary_blob_connection_string").IsEmpty(),
				check.That(data.ResourceName).Key("secondary_blob_connection_string").IsEmpty(),
				check.That(data.ResourceName).Key("primary_access_key").IsEmpty(),
				check.That(data.ResourceName).Key("secondary_access_key").IsEmpty(),
			),
		},
		data.ImportStep(),
	})
}

func TestAccStorageAccount_premium(t *testing.T) {
	data := acceptance.BuildTestData(t, "azurerm_storage_account", "test")
	r := StorageAccountResource{}

	data.ResourceTest(t, r, []acceptance.TestStep{
		{
			Config: r.premium(data),
			Check: acceptance.ComposeTestCheckFunc(
				check.That(data.ResourceName).ExistsInAzure(r),
				check.That(data.ResourceName).Key("account_tier").HasValue("Premium"),
				check.That(data.ResourceName).Key("account_replication_type").HasValue("LRS"),
				check.That(data.ResourceName).Key("tags.%").HasValue("1"),
				check.That(data.ResourceName).Key("tags.environment").HasValue("production"),
			),
		},
		data.ImportStep(),
	})
}

func TestAccStorageAccount_disappears(t *testing.T) {
	data := acceptance.BuildTestData(t, "azurerm_storage_account", "test")
	r := StorageAccountResource{}

	data.ResourceTest(t, r, []acceptance.TestStep{
		data.DisappearsStep(acceptance.DisappearsStepData{
			Config:       r.basic,
			TestResource: r,
		}),
	})
}

func TestAccStorageAccount_blobConnectionString(t *testing.T) {
	data := acceptance.BuildTestData(t, "azurerm_storage_account", "test")
	r := StorageAccountResource{}

	data.ResourceTest(t, r, []acceptance.TestStep{
		{
			Config: r.basic(data),
			Check: acceptance.ComposeTestCheckFunc(check.That(data.ResourceName).ExistsInAzure(r),
				check.That(data.ResourceName).Key("primary_blob_connection_string").Exists(),
			),
		},
	})
}

func TestAccStorageAccount_enableHttpsTrafficOnly(t *testing.T) {
	data := acceptance.BuildTestData(t, "azurerm_storage_account", "test")
	r := StorageAccountResource{}

	data.ResourceTest(t, r, []acceptance.TestStep{
		{
			Config: r.enableHttpsTrafficOnly(data),
			Check: acceptance.ComposeTestCheckFunc(
				check.That(data.ResourceName).ExistsInAzure(r),
				check.That(data.ResourceName).Key("enable_https_traffic_only").HasValue("true"),
			),
		},
		data.ImportStep(),
		{
			Config: r.enableHttpsTrafficOnlyDisabled(data),
			Check: acceptance.ComposeTestCheckFunc(
				check.That(data.ResourceName).ExistsInAzure(r),
				check.That(data.ResourceName).Key("enable_https_traffic_only").HasValue("false"),
			),
		},
	})
}

func TestAccStorageAccount_minTLSVersion(t *testing.T) {
	data := acceptance.BuildTestData(t, "azurerm_storage_account", "test")
	r := StorageAccountResource{}

	data.ResourceTest(t, r, []acceptance.TestStep{
		{
			Config: r.basic(data),
			Check: acceptance.ComposeTestCheckFunc(
				check.That(data.ResourceName).ExistsInAzure(r),
			),
		},
		data.ImportStep(),
		{
			Config: r.minTLSVersion(data, "TLS1_0"),
			Check: acceptance.ComposeTestCheckFunc(
				check.That(data.ResourceName).ExistsInAzure(r),
			),
		},
		data.ImportStep(),
		{
			Config: r.minTLSVersion(data, "TLS1_1"),
			Check: acceptance.ComposeTestCheckFunc(
				check.That(data.ResourceName).ExistsInAzure(r),
			),
		},
		data.ImportStep(),
		{
			Config: r.minTLSVersion(data, "TLS1_2"),
			Check: acceptance.ComposeTestCheckFunc(
				check.That(data.ResourceName).ExistsInAzure(r),
			),
		},
		data.ImportStep(),
		{
			Config: r.minTLSVersion(data, "TLS1_1"),
			Check: acceptance.ComposeTestCheckFunc(
				check.That(data.ResourceName).ExistsInAzure(r),
			),
		},
	})
}

func TestAccStorageAccount_isHnsEnabled(t *testing.T) {
	data := acceptance.BuildTestData(t, "azurerm_storage_account", "test")
	r := StorageAccountResource{}

	data.ResourceTest(t, r, []acceptance.TestStep{
		{
			Config: r.isHnsEnabledTrue(data),
			Check: acceptance.ComposeTestCheckFunc(
				check.That(data.ResourceName).ExistsInAzure(r),
				check.That(data.ResourceName).Key("is_hns_enabled").HasValue("true"),
			),
		},
		data.ImportStep(),
		{
			Config: r.isHnsEnabledFalse(data),
			Check: acceptance.ComposeTestCheckFunc(
				check.That(data.ResourceName).ExistsInAzure(r),
				check.That(data.ResourceName).Key("is_hns_enabled").HasValue("false"),
			),
		},
	})
}

func TestAccStorageAccount_isNFSv3Enabled(t *testing.T) {
	data := acceptance.BuildTestData(t, "azurerm_storage_account", "test")
	r := StorageAccountResource{}

	data.ResourceTest(t, r, []acceptance.TestStep{
		{
			Config: r.isNFSv3Enabled(data),
			Check: acceptance.ComposeTestCheckFunc(
				check.That(data.ResourceName).ExistsInAzure(r),
			),
		},
		data.ImportStep(),
	})
}

func TestAccStorageAccount_blobStorageWithUpdate(t *testing.T) {
	data := acceptance.BuildTestData(t, "azurerm_storage_account", "test")
	r := StorageAccountResource{}

	data.ResourceTest(t, r, []acceptance.TestStep{
		{
			Config: r.blobStorage(data),
			Check: acceptance.ComposeTestCheckFunc(
				check.That(data.ResourceName).ExistsInAzure(r),
				check.That(data.ResourceName).Key("account_kind").HasValue("BlobStorage"),
				check.That(data.ResourceName).Key("access_tier").HasValue("Hot"),
			),
		},
		data.ImportStep(),
		{
			Config: r.blobStorageUpdate(data),
			Check: acceptance.ComposeTestCheckFunc(
				check.That(data.ResourceName).ExistsInAzure(r),
				check.That(data.ResourceName).Key("access_tier").HasValue("Cool"),
			),
		},
	})
}

func TestAccStorageAccount_blockBlobStorage(t *testing.T) {
	data := acceptance.BuildTestData(t, "azurerm_storage_account", "test")
	r := StorageAccountResource{}

	data.ResourceTest(t, r, []acceptance.TestStep{
		{
			Config: r.blockBlobStorage(data),
			Check: acceptance.ComposeTestCheckFunc(
				check.That(data.ResourceName).ExistsInAzure(r),
				check.That(data.ResourceName).Key("account_kind").HasValue("BlockBlobStorage"),
				check.That(data.ResourceName).Key("access_tier").IsEmpty(),
			),
		},
		data.ImportStep(),
	})
}

func TestAccStorageAccount_fileStorageWithUpdate(t *testing.T) {
	data := acceptance.BuildTestData(t, "azurerm_storage_account", "test")
	r := StorageAccountResource{}

	data.ResourceTest(t, r, []acceptance.TestStep{
		{
			Config: r.fileStorage(data),
			Check: acceptance.ComposeTestCheckFunc(
				check.That(data.ResourceName).ExistsInAzure(r),
				check.That(data.ResourceName).Key("account_kind").HasValue("FileStorage"),
				check.That(data.ResourceName).Key("account_tier").HasValue("Premium"),
				check.That(data.ResourceName).Key("access_tier").HasValue("Hot"),
			),
		},
		data.ImportStep(),
		{
			Config: r.fileStorageUpdate(data),
			Check: acceptance.ComposeTestCheckFunc(
				check.That(data.ResourceName).ExistsInAzure(r),
				check.That(data.ResourceName).Key("account_tier").HasValue("Premium"),
				check.That(data.ResourceName).Key("access_tier").HasValue("Cool"),
			),
		},
	})
}

func TestAccStorageAccount_storageV2WithUpdate(t *testing.T) {
	data := acceptance.BuildTestData(t, "azurerm_storage_account", "test")
	r := StorageAccountResource{}

	data.ResourceTest(t, r, []acceptance.TestStep{
		{
			Config: r.storageV2(data),
			Check: acceptance.ComposeTestCheckFunc(
				check.That(data.ResourceName).ExistsInAzure(r),
				check.That(data.ResourceName).Key("account_kind").HasValue("StorageV2"),
				check.That(data.ResourceName).Key("access_tier").HasValue("Hot"),
			),
		},
		data.ImportStep(),
		{
			Config: r.storageV2Update(data),
			Check: acceptance.ComposeTestCheckFunc(
				check.That(data.ResourceName).ExistsInAzure(r),
				check.That(data.ResourceName).Key("access_tier").HasValue("Cool"),
			),
		},
	})
}

func TestAccStorageAccount_storageV1ToV2Update(t *testing.T) {
	data := acceptance.BuildTestData(t, "azurerm_storage_account", "test")
	r := StorageAccountResource{}

	data.ResourceTest(t, r, []acceptance.TestStep{
		{
			Config: r.storageToV2Prep(data),
			Check: acceptance.ComposeTestCheckFunc(
				check.That(data.ResourceName).ExistsInAzure(r),
				check.That(data.ResourceName).Key("account_kind").HasValue("Storage"),
			),
		},
		data.ImportStep(),
		{
			Config: r.storageToV2Update(data),
			Check: acceptance.ComposeTestCheckFunc(
				check.That(data.ResourceName).ExistsInAzure(r),
				check.That(data.ResourceName).Key("account_kind").HasValue("StorageV2"),
			),
		},
		data.ImportStep(),
	})
}

func TestAccStorageAccount_systemAssignedIdentity(t *testing.T) {
	data := acceptance.BuildTestData(t, "azurerm_storage_account", "test")
	r := StorageAccountResource{}

	data.ResourceTest(t, r, []acceptance.TestStep{
		{
			Config: r.systemAssignedIdentity(data),
			Check: acceptance.ComposeTestCheckFunc(
				check.That(data.ResourceName).ExistsInAzure(r),
				check.That(data.ResourceName).Key("identity.0.type").HasValue("SystemAssigned"),
				check.That(data.ResourceName).Key("identity.0.principal_id").IsUUID(),
				check.That(data.ResourceName).Key("identity.0.tenant_id").IsUUID(),
			),
		},
	})
}

func TestAccStorageAccount_userAssignedIdentity(t *testing.T) {
	data := acceptance.BuildTestData(t, "azurerm_storage_account", "test")
	r := StorageAccountResource{}

	data.ResourceTest(t, r, []acceptance.TestStep{
		{
			Config: r.userAssignedIdentity(data),
			Check: acceptance.ComposeTestCheckFunc(
				check.That(data.ResourceName).ExistsInAzure(r),
			),
		},
	})
}

func TestAccStorageAccount_systemAssignedUserAssignedIdentity(t *testing.T) {
	data := acceptance.BuildTestData(t, "azurerm_storage_account", "test")
	r := StorageAccountResource{}

	data.ResourceTest(t, r, []acceptance.TestStep{
		{
			Config: r.systemAssignedUserAssignedIdentity(data),
			Check: acceptance.ComposeTestCheckFunc(
				check.That(data.ResourceName).ExistsInAzure(r),
				check.That(data.ResourceName).Key("identity.0.principal_id").IsUUID(),
				check.That(data.ResourceName).Key("identity.0.tenant_id").IsUUID(),
			),
		},
	})
}

func TestAccStorageAccount_updateResourceByEnablingIdentity(t *testing.T) {
	data := acceptance.BuildTestData(t, "azurerm_storage_account", "test")
	r := StorageAccountResource{}

	data.ResourceTest(t, r, []acceptance.TestStep{
		{
			Config: r.identityDisabled(data),
			Check: acceptance.ComposeTestCheckFunc(
				check.That(data.ResourceName).ExistsInAzure(r),
			),
		},
		{
			Config: r.systemAssignedIdentity(data),
			Check: acceptance.ComposeTestCheckFunc(
				check.That(data.ResourceName).ExistsInAzure(r),
				check.That(data.ResourceName).Key("identity.0.principal_id").IsUUID(),
				check.That(data.ResourceName).Key("identity.0.tenant_id").IsUUID(),
			),
		},
		{
			Config: r.userAssignedIdentity(data),
			Check: acceptance.ComposeTestCheckFunc(
				check.That(data.ResourceName).ExistsInAzure(r),
			),
		},
		{
			Config: r.systemAssignedUserAssignedIdentity(data),
			Check: acceptance.ComposeTestCheckFunc(
				check.That(data.ResourceName).ExistsInAzure(r),
				check.That(data.ResourceName).Key("identity.0.principal_id").IsUUID(),
				check.That(data.ResourceName).Key("identity.0.tenant_id").IsUUID(),
			),
		},
	})
}

func TestAccStorageAccount_publicNetworkAccess(t *testing.T) {
	data := acceptance.BuildTestData(t, "azurerm_storage_account", "test")
	r := StorageAccountResource{}

	data.ResourceTest(t, r, []acceptance.TestStep{
		{
			Config: r.publicNetworkAccess(data, true),
			Check: acceptance.ComposeTestCheckFunc(
				check.That(data.ResourceName).ExistsInAzure(r),
			),
		},
		data.ImportStep(),
		{
			Config: r.publicNetworkAccess(data, false),
			Check: acceptance.ComposeTestCheckFunc(
				check.That(data.ResourceName).ExistsInAzure(r),
			),
		},
		data.ImportStep(),
	})
}

func TestAccStorageAccount_networkRules(t *testing.T) {
	data := acceptance.BuildTestData(t, "azurerm_storage_account", "test")
	r := StorageAccountResource{}

	data.ResourceTest(t, r, []acceptance.TestStep{
		{
			Config: r.networkRules(data),
			Check: acceptance.ComposeTestCheckFunc(
				check.That(data.ResourceName).ExistsInAzure(r),
				check.That(data.ResourceName).Key("network_rules.0.default_action").HasValue("Deny"),
				check.That(data.ResourceName).Key("network_rules.0.ip_rules.#").HasValue("1"),
				check.That(data.ResourceName).Key("network_rules.0.virtual_network_subnet_ids.#").HasValue("1"),
			),
		},
		data.ImportStep(),
		{
			Config: r.networkRulesUpdate(data),
			Check: acceptance.ComposeTestCheckFunc(
				check.That(data.ResourceName).ExistsInAzure(r),
				check.That(data.ResourceName).Key("network_rules.0.default_action").HasValue("Deny"),
				check.That(data.ResourceName).Key("network_rules.0.ip_rules.#").HasValue("2"),
				check.That(data.ResourceName).Key("network_rules.0.virtual_network_subnet_ids.#").HasValue("1"),
				check.That(data.ResourceName).Key("network_rules.0.bypass.#").HasValue("2"),
			),
		},
		data.ImportStep(),
	})
}

func TestAccStorageAccount_networkRulesDeleted(t *testing.T) {
	data := acceptance.BuildTestData(t, "azurerm_storage_account", "test")
	r := StorageAccountResource{}

	data.ResourceTest(t, r, []acceptance.TestStep{
		{
			Config: r.networkRules(data),
			Check: acceptance.ComposeTestCheckFunc(
				check.That(data.ResourceName).ExistsInAzure(r),
				check.That(data.ResourceName).Key("network_rules.0.default_action").HasValue("Deny"),
				check.That(data.ResourceName).Key("network_rules.0.ip_rules.#").HasValue("1"),
				check.That(data.ResourceName).Key("network_rules.0.virtual_network_subnet_ids.#").HasValue("1"),
			),
		},
		{
			Config: r.networkRulesReverted(data),
			Check: acceptance.ComposeTestCheckFunc(
				check.That(data.ResourceName).ExistsInAzure(r),
				check.That(data.ResourceName).Key("network_rules.0.default_action").HasValue("Allow"),
			),
		},
	})
}

func TestAccStorageAccount_privateLinkAccess(t *testing.T) {
	data := acceptance.BuildTestData(t, "azurerm_storage_account", "test")
	r := StorageAccountResource{}

	data.ResourceTest(t, r, []acceptance.TestStep{
		{
			Config: r.networkRules(data),
			Check: acceptance.ComposeTestCheckFunc(
				check.That(data.ResourceName).ExistsInAzure(r),
			),
		},
		data.ImportStep(),
		{
			Config: r.networkRulesPrivateLinkAccess(data),
			Check: acceptance.ComposeTestCheckFunc(
				check.That(data.ResourceName).ExistsInAzure(r),
			),
		},
		data.ImportStep(),
		{
			Config: r.networkRulesReverted(data),
			Check: acceptance.ComposeTestCheckFunc(
				check.That(data.ResourceName).ExistsInAzure(r),
			),
		},
		data.ImportStep(),
	})
}

func TestAccStorageAccount_networkRulesSynapseAccess(t *testing.T) {
	data := acceptance.BuildTestData(t, "azurerm_storage_account", "test")
	r := StorageAccountResource{}

	data.ResourceTest(t, r, []acceptance.TestStep{
		{
			Config: r.networkRules(data),
			Check: acceptance.ComposeTestCheckFunc(
				check.That(data.ResourceName).ExistsInAzure(r),
			),
		},
		data.ImportStep(),
		{
			Config: r.networkRulesSynapseAccess(data),
			Check: acceptance.ComposeTestCheckFunc(
				check.That(data.ResourceName).ExistsInAzure(r),
			),
		},
		data.ImportStep(),
	})
}

func TestAccStorageAccount_blobProperties(t *testing.T) {
	data := acceptance.BuildTestData(t, "azurerm_storage_account", "test")
	r := StorageAccountResource{}

	data.ResourceTest(t, r, []acceptance.TestStep{
		{
			Config: r.blobProperties(data),
			Check: acceptance.ComposeTestCheckFunc(
				check.That(data.ResourceName).ExistsInAzure(r),
				check.That(data.ResourceName).Key("blob_properties.0.cors_rule.#").HasValue("1"),
				check.That(data.ResourceName).Key("blob_properties.0.delete_retention_policy.0.days").HasValue("300"),
			),
		},
		data.ImportStep(),
		{
			Config: r.blobPropertiesUpdated(data),
			Check: acceptance.ComposeTestCheckFunc(
				check.That(data.ResourceName).ExistsInAzure(r),
				check.That(data.ResourceName).Key("blob_properties.0.cors_rule.#").HasValue("2"),
				check.That(data.ResourceName).Key("blob_properties.0.delete_retention_policy.0.days").HasValue("7"),
				check.That(data.ResourceName).Key("blob_properties.0.versioning_enabled").HasValue("false"),
				check.That(data.ResourceName).Key("blob_properties.0.change_feed_enabled").HasValue("false"),
			),
		},
		data.ImportStep(),
		{
			Config: r.blobPropertiesUpdated2(data),
			Check: acceptance.ComposeTestCheckFunc(
				check.That(data.ResourceName).ExistsInAzure(r),
				check.That(data.ResourceName).Key("blob_properties.0.delete_retention_policy.#").DoesNotExist(),
				check.That(data.ResourceName).Key("blob_properties.0.container_delete_retention_policy.#").DoesNotExist(),
			),
		},
		data.ImportStep(),
	})
}

func TestAccStorageAccount_blobProperties_containerAndLastAccessTimeDisabled(t *testing.T) {
	data := acceptance.BuildTestData(t, "azurerm_storage_account", "test")
	r := StorageAccountResource{}

	data.ResourceTest(t, r, []acceptance.TestStep{
		{
			Config: r.blobPropertiesContainerAndLastAccessTimeDisabled(data),
			Check: acceptance.ComposeTestCheckFunc(
				check.That(data.ResourceName).ExistsInAzure(r),
			),
		},
		data.ImportStep(),
		{
			Config: r.blobPropertiesContainerAndLastAccessTimeDisabledUpdated(data),
			Check: acceptance.ComposeTestCheckFunc(
				check.That(data.ResourceName).ExistsInAzure(r),
			),
		},
		data.ImportStep(),
	})
}

func TestAccStorageAccount_blobPropertiesEmptyAllowedExposedHeaders(t *testing.T) {
	data := acceptance.BuildTestData(t, "azurerm_storage_account", "test")
	r := StorageAccountResource{}

	data.ResourceTest(t, r, []acceptance.TestStep{
		{
			Config: r.blobPropertiesUpdatedEmptyAllowedExposedHeaders(data),
			Check: acceptance.ComposeTestCheckFunc(
				check.That(data.ResourceName).ExistsInAzure(r),
				check.That(data.ResourceName).Key("blob_properties.0.cors_rule.#").HasValue("1"),
				check.That(data.ResourceName).Key("blob_properties.0.cors_rule.0.allowed_headers.#").HasValue("1"),
				check.That(data.ResourceName).Key("blob_properties.0.cors_rule.0.exposed_headers.#").HasValue("1"),
			),
		},
	})
}

func TestAccStorageAccount_queueProperties(t *testing.T) {
	data := acceptance.BuildTestData(t, "azurerm_storage_account", "test")
	r := StorageAccountResource{}

	data.ResourceTest(t, r, []acceptance.TestStep{
		{
			Config: r.queuePropertiesLoggingOnly(data),
			Check: acceptance.ComposeTestCheckFunc(
				check.That(data.ResourceName).ExistsInAzure(r),
			),
		},
		data.ImportStep(),
		{
			Config: r.queuePropertiesMinuteMetricsOnly(data),
			Check: acceptance.ComposeTestCheckFunc(
				check.That(data.ResourceName).ExistsInAzure(r),
			),
		},
		data.ImportStep(),
		{
			Config: r.queueProperties(data),
			Check: acceptance.ComposeTestCheckFunc(
				check.That(data.ResourceName).ExistsInAzure(r),
			),
		},
		data.ImportStep(),
		{
			Config: r.queuePropertiesUpdated(data),
			Check: acceptance.ComposeTestCheckFunc(
				check.That(data.ResourceName).ExistsInAzure(r),
			),
		},
		data.ImportStep(),
	})
}

func TestAccStorageAccount_staticWebsiteEnabled(t *testing.T) {
	data := acceptance.BuildTestData(t, "azurerm_storage_account", "test")
	r := StorageAccountResource{}

	data.ResourceTest(t, r, []acceptance.TestStep{
		{
			Config: r.staticWebsiteEnabled(data),
			Check: acceptance.ComposeTestCheckFunc(
				check.That(data.ResourceName).ExistsInAzure(r),
			),
		},
		data.ImportStep(),
		{
			// Disabled
			Config: r.storageV2(data),
			Check: acceptance.ComposeTestCheckFunc(
				check.That(data.ResourceName).ExistsInAzure(r),
			),
		},
		data.ImportStep(),
		{
			Config: r.staticWebsiteEnabled(data),
			Check: acceptance.ComposeTestCheckFunc(
				check.That(data.ResourceName).ExistsInAzure(r),
			),
		},
		data.ImportStep(),
	})
}

func TestAccStorageAccount_staticWebsitePropertiesForStorageV2(t *testing.T) {
	data := acceptance.BuildTestData(t, "azurerm_storage_account", "test")
	r := StorageAccountResource{}

	data.ResourceTest(t, r, []acceptance.TestStep{
		{
			Config: r.staticWebsitePropertiesForStorageV2(data),
			Check: acceptance.ComposeTestCheckFunc(
				check.That(data.ResourceName).ExistsInAzure(r),
			),
		},
		data.ImportStep(),
		{
			Config: r.staticWebsitePropertiesUpdatedForStorageV2(data),
			Check: acceptance.ComposeTestCheckFunc(
				check.That(data.ResourceName).ExistsInAzure(r),
			),
		},
		data.ImportStep(),
	})
}

func TestAccStorageAccount_staticWebsitePropertiesForBlockBlobStorage(t *testing.T) {
	data := acceptance.BuildTestData(t, "azurerm_storage_account", "test")
	r := StorageAccountResource{}

	data.ResourceTest(t, r, []acceptance.TestStep{
		{
			Config: r.staticWebsitePropertiesForBlockBlobStorage(data),
			Check: acceptance.ComposeTestCheckFunc(
				check.That(data.ResourceName).ExistsInAzure(r),
			),
		},
		data.ImportStep(),
		{
			Config: r.staticWebsitePropertiesUpdatedForBlockBlobStorage(data),
			Check: acceptance.ComposeTestCheckFunc(
				check.That(data.ResourceName).ExistsInAzure(r),
			),
		},
		data.ImportStep(),
	})
}

func TestAccStorageAccount_replicationTypeGZRS(t *testing.T) {
	data := acceptance.BuildTestData(t, "azurerm_storage_account", "test")
	r := StorageAccountResource{}

	data.ResourceTest(t, r, []acceptance.TestStep{
		{
			Config: r.replicationTypeGZRS(data),
			Check: acceptance.ComposeTestCheckFunc(
				check.That(data.ResourceName).ExistsInAzure(r),
				check.That(data.ResourceName).Key("account_replication_type").HasValue("GZRS"),
			),
		},
		data.ImportStep(),
		{
			Config: r.replicationTypeRAGZRS(data),
			Check: acceptance.ComposeTestCheckFunc(
				check.That(data.ResourceName).ExistsInAzure(r),
				check.That(data.ResourceName).Key("account_replication_type").HasValue("RAGZRS"),
			),
		},
	})
}

func TestAccStorageAccount_largeFileShare(t *testing.T) {
	data := acceptance.BuildTestData(t, "azurerm_storage_account", "test")
	r := StorageAccountResource{}

	data.ResourceTest(t, r, []acceptance.TestStep{
		{
			Config: r.basic(data),
			Check: acceptance.ComposeTestCheckFunc(
				check.That(data.ResourceName).ExistsInAzure(r),
			),
		},
		data.ImportStep(),
		{
			Config: r.largeFileShareDisabled(data),
			Check: acceptance.ComposeTestCheckFunc(
				check.That(data.ResourceName).ExistsInAzure(r),
			),
		},
		data.ImportStep(),
		{
			Config: r.largeFileShareEnabled(data),
			Check: acceptance.ComposeTestCheckFunc(
				check.That(data.ResourceName).ExistsInAzure(r),
			),
		},
		data.ImportStep(),
		{
			Config:      r.largeFileShareDisabled(data),
			ExpectError: regexp.MustCompile("`large_file_share_enabled` cannot be disabled once it's been enabled"),
		},
	})
}

func TestAccStorageAccount_hnsWithPremiumStorage(t *testing.T) {
	data := acceptance.BuildTestData(t, "azurerm_storage_account", "test")
	r := StorageAccountResource{}

	data.ResourceTest(t, r, []acceptance.TestStep{
		{
			Config: r.premiumBlockBlobStorageAndEnabledHns(data),
			Check: acceptance.ComposeTestCheckFunc(
				check.That(data.ResourceName).ExistsInAzure(r),
			),
		},
		data.ImportStep(),
	})
}

func TestAccAzureRMStorageAccount_azureFilesAuthentication(t *testing.T) {
	data := acceptance.BuildTestData(t, "azurerm_storage_account", "test")
	r := StorageAccountResource{}

	data.ResourceTest(t, r, []acceptance.TestStep{
		{
			Config: r.basic(data),
			Check: acceptance.ComposeTestCheckFunc(
				check.That(data.ResourceName).ExistsInAzure(r),
			),
		},
		data.ImportStep(),
		{
			Config: r.azureFilesAuthenticationAD(data),
			Check: acceptance.ComposeTestCheckFunc(
				check.That(data.ResourceName).ExistsInAzure(r),
			),
		},
		data.ImportStep(),
		{
			Config: r.azureFilesAuthenticationADUpdate(data),
			Check: acceptance.ComposeTestCheckFunc(
				check.That(data.ResourceName).ExistsInAzure(r),
			),
		},
		data.ImportStep(),
		{
			Config: r.basic(data),
			Check: acceptance.ComposeTestCheckFunc(
				check.That(data.ResourceName).ExistsInAzure(r),
			),
		},
		data.ImportStep(),
	})
}

func TestAccAzureRMStorageAccount_routing(t *testing.T) {
	data := acceptance.BuildTestData(t, "azurerm_storage_account", "test")
	r := StorageAccountResource{}

	data.ResourceTest(t, r, []acceptance.TestStep{
		{
			Config: r.basic(data),
			Check: acceptance.ComposeTestCheckFunc(
				check.That(data.ResourceName).ExistsInAzure(r),
			),
		},
		data.ImportStep(),
		{
			Config: r.routing(data),
			Check: acceptance.ComposeTestCheckFunc(
				check.That(data.ResourceName).ExistsInAzure(r),
			),
		},
		data.ImportStep(),
		{
			Config: r.routingUpdate(data),
			Check: acceptance.ComposeTestCheckFunc(
				check.That(data.ResourceName).ExistsInAzure(r),
			),
		},
		data.ImportStep(),
		{
			Config: r.basic(data),
			Check: acceptance.ComposeTestCheckFunc(
				check.That(data.ResourceName).ExistsInAzure(r),
			),
		},
		data.ImportStep(),
	})
}

func TestAccAzureRMStorageAccount_shareProperties(t *testing.T) {
	data := acceptance.BuildTestData(t, "azurerm_storage_account", "test")
	r := StorageAccountResource{}

	data.ResourceTest(t, r, []acceptance.TestStep{
		{
			Config: r.shareProperties(data),
			Check: acceptance.ComposeTestCheckFunc(
				check.That(data.ResourceName).ExistsInAzure(r),
			),
		},
		data.ImportStep(),
	})
}

func TestAccAzureRMStorageAccount_sharePropertiesUpdate(t *testing.T) {
	data := acceptance.BuildTestData(t, "azurerm_storage_account", "test")
	r := StorageAccountResource{}

	data.ResourceTest(t, r, []acceptance.TestStep{
		{
			Config: r.basic(data),
			Check: acceptance.ComposeTestCheckFunc(
				check.That(data.ResourceName).ExistsInAzure(r),
			),
		},
		data.ImportStep(),
		{
			Config: r.shareProperties(data),
			Check: acceptance.ComposeTestCheckFunc(
				check.That(data.ResourceName).ExistsInAzure(r),
			),
		},
		data.ImportStep(),
		{
			Config: r.sharePropertiesUpdated(data),
			Check: acceptance.ComposeTestCheckFunc(
				check.That(data.ResourceName).ExistsInAzure(r),
			),
		},
		data.ImportStep(),
		{
			Config: r.sharePropertiesSMBDisabled(data),
			Check: acceptance.ComposeTestCheckFunc(
				check.That(data.ResourceName).ExistsInAzure(r),
			),
		},
		data.ImportStep(),
		{
			Config: r.basic(data),
			Check: acceptance.ComposeTestCheckFunc(
				check.That(data.ResourceName).ExistsInAzure(r),
			),
		},
		data.ImportStep(),
	})
}

func TestAccAzureRMStorageAccount_shareSoftDelete(t *testing.T) {
	data := acceptance.BuildTestData(t, "azurerm_storage_account", "test")
	r := StorageAccountResource{}
	sourceBlob, err := os.CreateTemp("", "")
	if err != nil {
		t.Fatalf("Failed to create local source blob file")
	}

	if err := populateTempFile(sourceBlob); err != nil {
		t.Fatalf("Error populating temp file: %s", err)
	}

	data.ResourceTest(t, r, []acceptance.TestStep{
		{
			Config: r.shareSoftDeleteWithShareFile(data, filepath.ToSlash(sourceBlob.Name())),
			Check: acceptance.ComposeTestCheckFunc(
				check.That(data.ResourceName).ExistsInAzure(r),
			),
		},
		data.ImportStep(),
		{
			Config: r.shareSoftDelete(data),
			Check: acceptance.ComposeTestCheckFunc(
				check.That(data.ResourceName).ExistsInAzure(r),
			),
		},
		data.ImportStep(),
		{
			Config: r.shareNoSoftDelete(data),
			Check: acceptance.ComposeTestCheckFunc(
				check.That(data.ResourceName).ExistsInAzure(r),
				check.That(data.ResourceName).Key("share_properties.0.retention_policy.#").DoesNotExist(),
			),
		},
		data.ImportStep(),
		{
			Config: r.shareSoftDeleteWithShareFile(data, filepath.ToSlash(sourceBlob.Name())),
			Check: acceptance.ComposeTestCheckFunc(
				check.That(data.ResourceName).ExistsInAzure(r),
			),
		},
		data.ImportStep(),
	})
}

func TestAccStorageAccount_allowSharedKeyAccess(t *testing.T) {
	data := acceptance.BuildTestData(t, "azurerm_storage_account", "test")
	r := StorageAccountResource{}

	data.ResourceTest(t, r, []acceptance.TestStep{
		{
			Config: r.allowSharedKeyAccess(data),
			Check: acceptance.ComposeTestCheckFunc(
				check.That(data.ResourceName).ExistsInAzure(r),
				check.That(data.ResourceName).Key("account_tier").HasValue("Standard"),
				check.That(data.ResourceName).Key("account_replication_type").HasValue("LRS"),
				check.That(data.ResourceName).Key("tags.%").HasValue("1"),
				check.That(data.ResourceName).Key("tags.environment").HasValue("production"),
				check.That(data.ResourceName).Key("shared_access_key_enabled").HasValue("false"),
			),
		},
		{
			Config: r.allowSharedKeyAccessUpdated(data),
			Check: acceptance.ComposeTestCheckFunc(
				check.That(data.ResourceName).ExistsInAzure(r),
				check.That(data.ResourceName).Key("account_tier").HasValue("Standard"),
				check.That(data.ResourceName).Key("account_replication_type").HasValue("LRS"),
				check.That(data.ResourceName).Key("tags.%").HasValue("1"),
				check.That(data.ResourceName).Key("tags.environment").HasValue("production"),
				check.That(data.ResourceName).Key("shared_access_key_enabled").HasValue("true"),
			),
		},
	})
}

func TestAccStorageAccount_defaultToOAuthAuthentication(t *testing.T) {
	data := acceptance.BuildTestData(t, "azurerm_storage_account", "test")
	r := StorageAccountResource{}

	data.ResourceTest(t, r, []acceptance.TestStep{
		{
			Config: r.defaultToOAuthAuthentication(data),
			Check: acceptance.ComposeTestCheckFunc(
				check.That(data.ResourceName).ExistsInAzure(r),
				check.That(data.ResourceName).Key("account_tier").HasValue("Standard"),
				check.That(data.ResourceName).Key("account_replication_type").HasValue("LRS"),
				check.That(data.ResourceName).Key("tags.%").HasValue("1"),
				check.That(data.ResourceName).Key("tags.environment").HasValue("production"),
				check.That(data.ResourceName).Key("default_to_oauth_authentication").HasValue("true"),
			),
		},
		{
			Config: r.defaultToOAuthAuthenticationUpdated(data),
			Check: acceptance.ComposeTestCheckFunc(
				check.That(data.ResourceName).ExistsInAzure(r),
				check.That(data.ResourceName).Key("account_tier").HasValue("Standard"),
				check.That(data.ResourceName).Key("account_replication_type").HasValue("LRS"),
				check.That(data.ResourceName).Key("tags.%").HasValue("1"),
				check.That(data.ResourceName).Key("tags.environment").HasValue("production"),
				check.That(data.ResourceName).Key("default_to_oauth_authentication").HasValue("false"),
			),
		},
	})
}

func TestAccStorageAccount_encryptionKeyType(t *testing.T) {
	data := acceptance.BuildTestData(t, "azurerm_storage_account", "test")
	r := StorageAccountResource{}

	data.ResourceTest(t, r, []acceptance.TestStep{
		{
			Config: r.encryptionKeyType(data, "Account"),
			Check: acceptance.ComposeTestCheckFunc(
				check.That(data.ResourceName).ExistsInAzure(r),
			),
		},
		data.ImportStep(),
		{
			Config: r.encryptionKeyType(data, "Service"),
			Check: acceptance.ComposeTestCheckFunc(
				check.That(data.ResourceName).ExistsInAzure(r),
			),
		},
		data.ImportStep(),
	})
}

func TestAccStorageAccount_infrastructureEncryption(t *testing.T) {
	data := acceptance.BuildTestData(t, "azurerm_storage_account", "test")
	r := StorageAccountResource{}

	data.ResourceTest(t, r, []acceptance.TestStep{
		{
			Config: r.infrastructureEncryption(data),
			Check: acceptance.ComposeTestCheckFunc(
				check.That(data.ResourceName).ExistsInAzure(r),
				check.That(data.ResourceName).Key("infrastructure_encryption_enabled").HasValue("true"),
			),
		},
		data.ImportStep(),
		{
			Config: r.infrastructureEncryptionDisabled(data),
			Check: acceptance.ComposeTestCheckFunc(
				check.That(data.ResourceName).ExistsInAzure(r),
				check.That(data.ResourceName).Key("infrastructure_encryption_enabled").HasValue("false"),
			),
		},
		data.ImportStep(),
		{
			Config: r.infrastructureEncryptionForBlockBlobStorage(data),
			Check: acceptance.ComposeTestCheckFunc(
				check.That(data.ResourceName).ExistsInAzure(r),
				check.That(data.ResourceName).Key("infrastructure_encryption_enabled").HasValue("true"),
				check.That(data.ResourceName).Key("account_tier").HasValue("Premium"),
				check.That(data.ResourceName).Key("account_kind").HasValue("BlockBlobStorage"),
			),
		},
	})
}

func TestAccStorageAccount_immutabilityPolicy(t *testing.T) {
	data := acceptance.BuildTestData(t, "azurerm_storage_account", "test")
	r := StorageAccountResource{}

	data.ResourceTest(t, r, []acceptance.TestStep{
		{
			Config: r.immutabilityPolicy(data),
			Check: acceptance.ComposeTestCheckFunc(
				check.That(data.ResourceName).ExistsInAzure(r),
			),
		},
		data.ImportStep(),
	})
}

func TestAccStorageAccount_customerManagedKey(t *testing.T) {
	data := acceptance.BuildTestData(t, "azurerm_storage_account", "test")
	r := StorageAccountResource{}

	data.ResourceTest(t, r, []acceptance.TestStep{
		{
			Config: r.customerManagedKey(data),
			Check: acceptance.ComposeTestCheckFunc(
				check.That(data.ResourceName).ExistsInAzure(r),
			),
		},
		data.ImportStep(),
	})
}

func TestAccStorageAccount_customerManagedKeyAutoRotation(t *testing.T) {
	data := acceptance.BuildTestData(t, "azurerm_storage_account", "test")
	r := StorageAccountResource{}

	data.ResourceTest(t, r, []acceptance.TestStep{
		{
			Config: r.customerManagedKeyAutoRotation(data),
			Check: acceptance.ComposeTestCheckFunc(
				check.That(data.ResourceName).ExistsInAzure(r),
			),
		},
		data.ImportStep(),
	})
}

func TestAccStorageAccount_customerManagedKeyUpdated(t *testing.T) {
	data := acceptance.BuildTestData(t, "azurerm_storage_account", "test")
	r := StorageAccountResource{}

	data.ResourceTest(t, r, []acceptance.TestStep{
		{
			Config: r.customerManagedKey(data),
			Check: acceptance.ComposeTestCheckFunc(
				check.That(data.ResourceName).ExistsInAzure(r),
			),
		},
		data.ImportStep(),
		{
			Config: r.customerManagedKeyUpdate(data),
			Check: acceptance.ComposeTestCheckFunc(
				check.That(data.ResourceName).ExistsInAzure(r),
			),
		},
		data.ImportStep(),
	})
}

func TestAccStorageAccount_customerManagedKeyRemoteKeyVault(t *testing.T) {
	data := acceptance.BuildTestData(t, "azurerm_storage_account", "test")
	r := StorageAccountResource{}

	data.ResourceTest(t, r, []acceptance.TestStep{
		{
			Config: r.customerManagedKeyRemoteKeyVault(data),
			Check: acceptance.ComposeTestCheckFunc(
				check.That(data.ResourceName).ExistsInAzure(r),
			),
		},
		data.ImportStep(),
	})
}

func TestAccStorageAccount_updateToUsingIdentityAndCustomerManagedKey(t *testing.T) {
	data := acceptance.BuildTestData(t, "azurerm_storage_account", "test")
	r := StorageAccountResource{}

	data.ResourceTest(t, r, []acceptance.TestStep{
		{
			Config: r.withoutCustomerManagedKey(data),
			Check: acceptance.ComposeTestCheckFunc(
				check.That(data.ResourceName).ExistsInAzure(r),
			),
		},
		data.ImportStep(),
		{
			Config: r.customerManagedKey(data),
			Check: acceptance.ComposeTestCheckFunc(
				check.That(data.ResourceName).ExistsInAzure(r),
			),
		},
		data.ImportStep(),
	})
}

func TestAccStorageAccount_edgeZone(t *testing.T) {
	data := acceptance.BuildTestData(t, "azurerm_storage_account", "test")
	r := StorageAccountResource{}

	data.ResourceTest(t, r, []acceptance.TestStep{
		{
			Config: r.edgeZone(data),
			Check: acceptance.ComposeTestCheckFunc(
				check.That(data.ResourceName).ExistsInAzure(r),
			),
		},
		data.ImportStep(),
	})
}

<<<<<<< HEAD
func TestAccStorageAccount_storageV1StandardZRS(t *testing.T) {
=======
func TestAccStorageAccount_smbMultichannel(t *testing.T) {
>>>>>>> d8f8fb35
	data := acceptance.BuildTestData(t, "azurerm_storage_account", "test")
	r := StorageAccountResource{}

	data.ResourceTest(t, r, []acceptance.TestStep{
		{
<<<<<<< HEAD
			Config: r.storageV1StandardZRS(data),
=======
			Config: r.smbMultichannel(data, true),
			Check: acceptance.ComposeTestCheckFunc(
				check.That(data.ResourceName).ExistsInAzure(r),
			),
		},
		data.ImportStep(),
		{
			Config: r.smbMultichannel(data, false),
>>>>>>> d8f8fb35
			Check: acceptance.ComposeTestCheckFunc(
				check.That(data.ResourceName).ExistsInAzure(r),
			),
		},
		data.ImportStep(),
	})
}

func (r StorageAccountResource) Exists(ctx context.Context, client *clients.Client, state *pluginsdk.InstanceState) (*bool, error) {
	id, err := parse.StorageAccountID(state.ID)
	if err != nil {
		return nil, err
	}
	resp, err := client.Storage.AccountsClient.GetProperties(ctx, id.ResourceGroup, id.Name, "")
	if err != nil {
		if utils.ResponseWasNotFound(resp.Response) {
			return utils.Bool(false), nil
		}
		return nil, fmt.Errorf("retrieving Storage Account %q (Resource Group %q): %+v", id.Name, id.ResourceGroup, err)
	}
	return utils.Bool(true), nil
}

func (r StorageAccountResource) Destroy(ctx context.Context, client *clients.Client, state *pluginsdk.InstanceState) (*bool, error) {
	id, err := parse.StorageAccountID(state.ID)
	if err != nil {
		return nil, err
	}
	if _, err := client.Storage.AccountsClient.Delete(ctx, id.ResourceGroup, id.Name); err != nil {
		return nil, fmt.Errorf("deleting Storage Account %q (Resource Group %q): %+v", id.Name, id.ResourceGroup, err)
	}
	return utils.Bool(true), nil
}

func (r StorageAccountResource) basic(data acceptance.TestData) string {
	return fmt.Sprintf(`
provider "azurerm" {
  features {}
}

resource "azurerm_resource_group" "test" {
  name     = "acctestRG-storage-%d"
  location = "%s"
}

resource "azurerm_storage_account" "test" {
  name                = "unlikely23exst2acct%s"
  resource_group_name = azurerm_resource_group.test.name

  location                 = azurerm_resource_group.test.location
  account_tier             = "Standard"
  account_replication_type = "LRS"

  tags = {
    environment = "production"
  }
}
`, data.RandomInteger, data.Locations.Primary, data.RandomString)
}

func (r StorageAccountResource) publicNetworkAccess(data acceptance.TestData, enabled bool) string {
	return fmt.Sprintf(`
provider "azurerm" {
  features {}
}

resource "azurerm_resource_group" "test" {
  name     = "acctestRG-storage-%d"
  location = "%s"
}

resource "azurerm_storage_account" "test" {
  name                = "unlikely23exst2acct%s"
  resource_group_name = azurerm_resource_group.test.name

  location                      = azurerm_resource_group.test.location
  account_tier                  = "Standard"
  account_replication_type      = "LRS"
  public_network_access_enabled = %t
}
`, data.RandomInteger, data.Locations.Primary, data.RandomString, enabled)
}

func (r StorageAccountResource) noCrossTenantReplication(data acceptance.TestData) string {
	return fmt.Sprintf(`
provider "azurerm" {
  features {}
}

resource "azurerm_resource_group" "test" {
  name     = "acctestRG-storage-%d"
  location = "%s"
}

resource "azurerm_storage_account" "test" {
  name                = "unlikely23exst2acct%s"
  resource_group_name = azurerm_resource_group.test.name

  location                         = azurerm_resource_group.test.location
  account_tier                     = "Standard"
  account_replication_type         = "LRS"
  cross_tenant_replication_enabled = false

  tags = {
    environment = "production"
  }
}
`, data.RandomInteger, data.Locations.Primary, data.RandomString)
}

func (r StorageAccountResource) tagCount(data acceptance.TestData) string {
	tags := ""
	for i := 0; i < 50; i++ {
		tags += fmt.Sprintf("t%d = \"v%d\"\n", i, i)
	}

	return fmt.Sprintf(`
provider "azurerm" {
  features {}
}

resource "azurerm_resource_group" "test" {
  name     = "acctestRG-storage-%d"
  location = "%s"
}

resource "azurerm_storage_account" "test" {
  name                = "unlikely23exst2acct%s"
  resource_group_name = azurerm_resource_group.test.name

  location                 = azurerm_resource_group.test.location
  account_tier             = "Standard"
  account_replication_type = "LRS"

  tags = {
                                    %s
  }
}
`, data.RandomInteger, data.Locations.Primary, data.RandomString, tags)
}

func (r StorageAccountResource) requiresImport(data acceptance.TestData) string {
	template := r.basic(data)
	return fmt.Sprintf(`
%s

resource "azurerm_storage_account" "import" {
  name                     = azurerm_storage_account.test.name
  resource_group_name      = azurerm_storage_account.test.resource_group_name
  location                 = azurerm_storage_account.test.location
  account_tier             = azurerm_storage_account.test.account_tier
  account_replication_type = azurerm_storage_account.test.account_replication_type
}
`, template)
}

func (r StorageAccountResource) writeLock(data acceptance.TestData) string {
	template := r.basic(data)
	return fmt.Sprintf(`
%s

resource "azurerm_management_lock" "test" {
  name       = "acctestlock-%d"
  scope      = azurerm_storage_account.test.id
  lock_level = "ReadOnly"
}
`, template, data.RandomInteger)
}

func (r StorageAccountResource) premium(data acceptance.TestData) string {
	return fmt.Sprintf(`
provider "azurerm" {
  features {}
}

resource "azurerm_resource_group" "test" {
  name     = "acctestRG-storage-%d"
  location = "%s"
}

resource "azurerm_storage_account" "test" {
  name                = "unlikely23exst2acct%s"
  resource_group_name = azurerm_resource_group.test.name

  location                 = azurerm_resource_group.test.location
  account_tier             = "Premium"
  account_replication_type = "LRS"

  tags = {
    environment = "production"
  }
}
`, data.RandomInteger, data.Locations.Primary, data.RandomString)
}

func (r StorageAccountResource) update(data acceptance.TestData) string {
	return fmt.Sprintf(`
provider "azurerm" {
  features {}
}

resource "azurerm_resource_group" "test" {
  name     = "acctestRG-storage-%d"
  location = "%s"
}

resource "azurerm_storage_account" "test" {
  name                = "unlikely23exst2acct%s"
  resource_group_name = azurerm_resource_group.test.name

  location                 = azurerm_resource_group.test.location
  account_tier             = "Standard"
  account_replication_type = "GRS"

  tags = {
    environment = "staging"
  }
}
`, data.RandomInteger, data.Locations.Primary, data.RandomString)
}

func (r StorageAccountResource) enableHttpsTrafficOnly(data acceptance.TestData) string {
	return fmt.Sprintf(`
provider "azurerm" {
  features {}
}

resource "azurerm_resource_group" "test" {
  name     = "acctestRG-storage-%d"
  location = "%s"
}

resource "azurerm_storage_account" "test" {
  name                = "unlikely23exst2acct%s"
  resource_group_name = azurerm_resource_group.test.name

  location                  = azurerm_resource_group.test.location
  account_tier              = "Standard"
  account_replication_type  = "LRS"
  enable_https_traffic_only = true

  tags = {
    environment = "production"
  }
}
`, data.RandomInteger, data.Locations.Primary, data.RandomString)
}

func (r StorageAccountResource) enableHttpsTrafficOnlyDisabled(data acceptance.TestData) string {
	return fmt.Sprintf(`
provider "azurerm" {
  features {}
}

resource "azurerm_resource_group" "test" {
  name     = "acctestRG-storage-%d"
  location = "%s"
}

resource "azurerm_storage_account" "test" {
  name                = "unlikely23exst2acct%s"
  resource_group_name = azurerm_resource_group.test.name

  location                  = azurerm_resource_group.test.location
  account_tier              = "Standard"
  account_replication_type  = "LRS"
  enable_https_traffic_only = false

  tags = {
    environment = "production"
  }
}
`, data.RandomInteger, data.Locations.Primary, data.RandomString)
}

func (r StorageAccountResource) minTLSVersion(data acceptance.TestData, tlsVersion string) string {
	return fmt.Sprintf(`

provider "azurerm" {
  features {}
}

resource "azurerm_resource_group" "test" {
  name     = "acctestRG-storage-%d"
  location = "%s"
}

resource "azurerm_storage_account" "test" {
  name                = "unlikely23exst2acct%s"
  resource_group_name = azurerm_resource_group.test.name

  location                 = azurerm_resource_group.test.location
  account_tier             = "Standard"
  account_replication_type = "LRS"
  min_tls_version          = "%s"

  tags = {
    environment = "production"
  }
}
`, data.RandomInteger, data.Locations.Primary, data.RandomString, tlsVersion)
}

func (r *StorageAccountResource) controlAllowNestedItemsToBePublic(data acceptance.TestData, allowFlag bool) string {
	return fmt.Sprintf(`
provider "azurerm" {
  features {}
}

resource "azurerm_resource_group" "test" {
  name     = "acctestRG-storage-%d"
  location = "%s"
}

resource "azurerm_storage_account" "test" {
  name                = "unlikely23exst2acct%s"
  resource_group_name = azurerm_resource_group.test.name

  location                        = azurerm_resource_group.test.location
  account_tier                    = "Standard"
  account_replication_type        = "LRS"
  allow_nested_items_to_be_public = %t

  tags = {
    environment = "production"
  }
}
`, data.RandomInteger, data.Locations.Primary, data.RandomString, allowFlag)
}

func (r StorageAccountResource) isHnsEnabledTrue(data acceptance.TestData) string {
	return fmt.Sprintf(`
provider "azurerm" {
  features {}
}

resource "azurerm_resource_group" "test" {
  name     = "acctestRG-storage-%d"
  location = "%s"
}

resource "azurerm_storage_account" "test" {
  name                = "unlikely23exst2acct%s"
  resource_group_name = azurerm_resource_group.test.name

  location                 = azurerm_resource_group.test.location
  account_kind             = "StorageV2"
  account_tier             = "Standard"
  account_replication_type = "LRS"
  is_hns_enabled           = true
}
`, data.RandomInteger, data.Locations.Primary, data.RandomString)
}

func (r StorageAccountResource) isHnsEnabledFalse(data acceptance.TestData) string {
	return fmt.Sprintf(`
provider "azurerm" {
  features {}
}

resource "azurerm_resource_group" "test" {
  name     = "acctestRG-storage-%d"
  location = "%s"
}

resource "azurerm_storage_account" "test" {
  name                = "unlikely23exst2acct%s"
  resource_group_name = azurerm_resource_group.test.name

  location                 = azurerm_resource_group.test.location
  account_kind             = "StorageV2"
  account_tier             = "Standard"
  account_replication_type = "LRS"
  is_hns_enabled           = false
}
`, data.RandomInteger, data.Locations.Primary, data.RandomString)
}

func (r StorageAccountResource) isNFSv3Enabled(data acceptance.TestData) string {
	return fmt.Sprintf(`
provider "azurerm" {
  features {}
}

resource "azurerm_resource_group" "test" {
  name     = "acctestRG-storage-%d"
  location = "%s"
}

resource "azurerm_virtual_network" "test" {
  name                = "acctestVNet-%d"
  address_space       = ["10.0.0.0/16"]
  location            = azurerm_resource_group.test.location
  resource_group_name = azurerm_resource_group.test.name
}

resource "azurerm_subnet" "test" {
  name                 = "acctestSubnet-%d"
  resource_group_name  = azurerm_resource_group.test.name
  virtual_network_name = azurerm_virtual_network.test.name
  address_prefixes     = ["10.0.2.0/24"]
  service_endpoints    = ["Microsoft.Storage"]
}

resource "azurerm_storage_account" "test" {
  name                = "unlikely23exst2acct%s"
  resource_group_name = azurerm_resource_group.test.name

  location                  = azurerm_resource_group.test.location
  account_tier              = "Premium"
  account_kind              = "BlockBlobStorage"
  account_replication_type  = "LRS"
  is_hns_enabled            = true
  nfsv3_enabled             = true
  enable_https_traffic_only = false
  network_rules {
    default_action             = "Deny"
    virtual_network_subnet_ids = [azurerm_subnet.test.id]
  }
}
`, data.RandomInteger, data.Locations.Primary, data.RandomInteger, data.RandomInteger, data.RandomString)
}

func (r StorageAccountResource) blobStorage(data acceptance.TestData) string {
	return fmt.Sprintf(`
provider "azurerm" {
  features {}
}

resource "azurerm_resource_group" "test" {
  name     = "acctestRG-storage-%d"
  location = "%s"
}

resource "azurerm_storage_account" "test" {
  name                = "unlikely23exst2acct%s"
  resource_group_name = azurerm_resource_group.test.name

  location                 = azurerm_resource_group.test.location
  account_kind             = "BlobStorage"
  account_tier             = "Standard"
  account_replication_type = "LRS"

  tags = {
    environment = "production"
  }
}
`, data.RandomInteger, data.Locations.Primary, data.RandomString)
}

func (r StorageAccountResource) blobStorageUpdate(data acceptance.TestData) string {
	return fmt.Sprintf(`
provider "azurerm" {
  features {}
}

resource "azurerm_resource_group" "test" {
  name     = "acctestRG-storage-%d"
  location = "%s"
}

resource "azurerm_storage_account" "test" {
  name                = "unlikely23exst2acct%s"
  resource_group_name = azurerm_resource_group.test.name

  location                 = azurerm_resource_group.test.location
  account_kind             = "BlobStorage"
  account_tier             = "Standard"
  account_replication_type = "LRS"
  access_tier              = "Cool"

  tags = {
    environment = "production"
  }
}
`, data.RandomInteger, data.Locations.Primary, data.RandomString)
}

func (r StorageAccountResource) blockBlobStorage(data acceptance.TestData) string {
	return fmt.Sprintf(`
provider "azurerm" {
  features {}
}

resource "azurerm_resource_group" "test" {
  name     = "acctestRG-storage-%d"
  location = "%s"
}

resource "azurerm_storage_account" "test" {
  name                = "unlikely23exst2acct%s"
  resource_group_name = azurerm_resource_group.test.name

  location                 = azurerm_resource_group.test.location
  account_kind             = "BlockBlobStorage"
  account_tier             = "Premium"
  account_replication_type = "LRS"

  tags = {
    environment = "production"
  }
}
`, data.RandomInteger, data.Locations.Primary, data.RandomString)
}

func (r StorageAccountResource) fileStorage(data acceptance.TestData) string {
	return fmt.Sprintf(`
provider "azurerm" {
  features {}
}

resource "azurerm_resource_group" "test" {
  name     = "acctestRG-storage-%d"
  location = "%s"
}

resource "azurerm_storage_account" "test" {
  name                = "unlikely23exst2acct%s"
  resource_group_name = azurerm_resource_group.test.name

  location                 = azurerm_resource_group.test.location
  account_kind             = "FileStorage"
  account_tier             = "Premium"
  account_replication_type = "LRS"
  access_tier              = "Hot"

  tags = {
    environment = "production"
  }
}
`, data.RandomInteger, data.Locations.Primary, data.RandomString)
}

func (r StorageAccountResource) fileStorageUpdate(data acceptance.TestData) string {
	return fmt.Sprintf(`
provider "azurerm" {
  features {}
}

resource "azurerm_resource_group" "test" {
  name     = "acctestRG-storage-%d"
  location = "%s"
}

resource "azurerm_storage_account" "test" {
  name                = "unlikely23exst2acct%s"
  resource_group_name = azurerm_resource_group.test.name

  location                 = azurerm_resource_group.test.location
  account_kind             = "FileStorage"
  account_tier             = "Premium"
  account_replication_type = "LRS"
  access_tier              = "Cool"

  tags = {
    environment = "production"
  }
}
`, data.RandomInteger, data.Locations.Primary, data.RandomString)
}

func (r StorageAccountResource) storageV2(data acceptance.TestData) string {
	return fmt.Sprintf(`
provider "azurerm" {
  features {}
}

resource "azurerm_resource_group" "test" {
  name     = "acctestRG-storage-%d"
  location = "%s"
}

resource "azurerm_storage_account" "test" {
  name                = "unlikely23exst2acct%s"
  resource_group_name = azurerm_resource_group.test.name

  location                 = azurerm_resource_group.test.location
  account_kind             = "StorageV2"
  account_tier             = "Standard"
  account_replication_type = "LRS"

  tags = {
    environment = "production"
  }
}
`, data.RandomInteger, data.Locations.Primary, data.RandomString)
}

func (r StorageAccountResource) storageV2Update(data acceptance.TestData) string {
	return fmt.Sprintf(`
provider "azurerm" {
  features {}
}

resource "azurerm_resource_group" "test" {
  name     = "acctestRG-storage-%d"
  location = "%s"
}

resource "azurerm_storage_account" "test" {
  name                = "unlikely23exst2acct%s"
  resource_group_name = azurerm_resource_group.test.name

  location                 = azurerm_resource_group.test.location
  account_kind             = "StorageV2"
  account_tier             = "Standard"
  account_replication_type = "LRS"
  access_tier              = "Cool"

  tags = {
    environment = "production"
  }
}
`, data.RandomInteger, data.Locations.Primary, data.RandomString)
}

func (r StorageAccountResource) storageToV2Prep(data acceptance.TestData) string {
	return fmt.Sprintf(`
provider "azurerm" {
  features {}
}

resource "azurerm_resource_group" "test" {
  name     = "acctestRG-storage-%d"
  location = "%s"
}

resource "azurerm_storage_account" "test" {
  name                = "unlikely23exst2acct%s"
  resource_group_name = azurerm_resource_group.test.name

  location                 = azurerm_resource_group.test.location
  account_kind             = "Storage"
  account_tier             = "Standard"
  account_replication_type = "LRS"

  tags = {
    environment = "production"
  }
}
`, data.RandomInteger, data.Locations.Primary, data.RandomString)
}

func (r StorageAccountResource) storageToV2Update(data acceptance.TestData) string {
	return fmt.Sprintf(`
provider "azurerm" {
  features {}
}

resource "azurerm_resource_group" "test" {
  name     = "acctestRG-storage-%d"
  location = "%s"
}

resource "azurerm_storage_account" "test" {
  name                = "unlikely23exst2acct%s"
  resource_group_name = azurerm_resource_group.test.name

  location                 = azurerm_resource_group.test.location
  account_kind             = "StorageV2"
  account_tier             = "Standard"
  account_replication_type = "LRS"

  tags = {
    environment = "production"
  }
}
`, data.RandomInteger, data.Locations.Primary, data.RandomString)
}

func (r StorageAccountResource) identityTemplate(data acceptance.TestData) string {
	return fmt.Sprintf(`
provider "azurerm" {
  features {}
}

resource "azurerm_resource_group" "test" {
  name     = "acctestRG-storage-%d"
  location = "%s"
}

resource "azurerm_user_assigned_identity" "test" {
  name                = "acctestUAI-%d"
  location            = azurerm_resource_group.test.location
  resource_group_name = azurerm_resource_group.test.name
}
`, data.RandomInteger, data.Locations.Primary, data.RandomInteger)
}

func (r StorageAccountResource) identityDisabled(data acceptance.TestData) string {
	return fmt.Sprintf(`
%s

resource "azurerm_storage_account" "test" {
  name                = "unlikely23exst2acct%s"
  resource_group_name = azurerm_resource_group.test.name

  location                 = azurerm_resource_group.test.location
  account_tier             = "Standard"
  account_replication_type = "LRS"

}
`, r.identityTemplate(data), data.RandomString)
}

func (r StorageAccountResource) systemAssignedIdentity(data acceptance.TestData) string {
	return fmt.Sprintf(`
%s

resource "azurerm_storage_account" "test" {
  name                = "unlikely23exst2acct%s"
  resource_group_name = azurerm_resource_group.test.name

  location                 = azurerm_resource_group.test.location
  account_tier             = "Standard"
  account_replication_type = "LRS"

  identity {
    type = "SystemAssigned"
  }
}
`, r.identityTemplate(data), data.RandomString)
}

func (r StorageAccountResource) userAssignedIdentity(data acceptance.TestData) string {
	return fmt.Sprintf(`
%s

resource "azurerm_storage_account" "test" {
  name                = "unlikely23exst2acct%s"
  resource_group_name = azurerm_resource_group.test.name

  location                 = azurerm_resource_group.test.location
  account_tier             = "Standard"
  account_replication_type = "LRS"

  identity {
    type = "UserAssigned"
    identity_ids = [
      azurerm_user_assigned_identity.test.id,
    ]
  }
}
`, r.identityTemplate(data), data.RandomString)
}

func (r StorageAccountResource) systemAssignedUserAssignedIdentity(data acceptance.TestData) string {
	return fmt.Sprintf(`
%s

resource "azurerm_storage_account" "test" {
  name                = "unlikely23exst2acct%s"
  resource_group_name = azurerm_resource_group.test.name

  location                 = azurerm_resource_group.test.location
  account_tier             = "Standard"
  account_replication_type = "LRS"

  identity {
    type = "SystemAssigned, UserAssigned"
    identity_ids = [
      azurerm_user_assigned_identity.test.id,
    ]
  }
}
`, r.identityTemplate(data), data.RandomString)
}

func (r StorageAccountResource) networkRulesTemplate(data acceptance.TestData) string {
	return fmt.Sprintf(`
provider "azurerm" {
  features {}
}

resource "azurerm_resource_group" "test" {
  name     = "acctestRG-storage-%[1]d"
  location = "%[2]s"
}

resource "azurerm_virtual_network" "test" {
  name                = "acctestvirtnet%[1]d"
  address_space       = ["10.0.0.0/16"]
  location            = azurerm_resource_group.test.location
  resource_group_name = azurerm_resource_group.test.name
}

resource "azurerm_subnet" "test" {
  name                 = "acctestsubnet%[1]d"
  resource_group_name  = azurerm_resource_group.test.name
  virtual_network_name = azurerm_virtual_network.test.name
  address_prefixes     = ["10.0.2.0/24"]
  service_endpoints    = ["Microsoft.Storage"]
}
`, data.RandomInteger, data.Locations.Primary)
}

func (r StorageAccountResource) networkRulesPrivateEndpointTemplate(data acceptance.TestData) string {
	return fmt.Sprintf(`
%[1]s

resource "azurerm_subnet" "blob_endpoint" {
  name                 = "acctestsnetblobendpoint-%[2]d"
  resource_group_name  = azurerm_resource_group.test.name
  virtual_network_name = azurerm_virtual_network.test.name
  address_prefixes     = ["10.0.5.0/24"]

  enforce_private_link_endpoint_network_policies = true
}

resource "azurerm_subnet" "table_endpoint" {
  name                 = "acctestsnettableendpoint-%[2]d"
  resource_group_name  = azurerm_resource_group.test.name
  virtual_network_name = azurerm_virtual_network.test.name
  address_prefixes     = ["10.0.6.0/24"]

  enforce_private_link_endpoint_network_policies = true
}

resource "azurerm_storage_account" "blob_connection" {
  name                     = "accblobconnacct%[3]s"
  resource_group_name      = azurerm_resource_group.test.name
  location                 = azurerm_resource_group.test.location
  account_tier             = "Standard"
  account_replication_type = "LRS"
}

resource "azurerm_storage_account" "table_connection" {
  name                     = "acctableconnacct%[3]s"
  resource_group_name      = azurerm_resource_group.test.name
  location                 = azurerm_resource_group.test.location
  account_tier             = "Standard"
  account_replication_type = "LRS"
}

resource "azurerm_private_dns_zone" "blob" {
  name                = "privatelink.blob.core.windows.net"
  resource_group_name = azurerm_resource_group.test.name
}

resource "azurerm_private_dns_zone" "table" {
  name                = "privatelink.table.core.windows.net"
  resource_group_name = azurerm_resource_group.test.name
}

resource "azurerm_private_endpoint" "blob" {
  name                = "acctest-privatelink-blob-%[2]d"
  location            = azurerm_resource_group.test.location
  resource_group_name = azurerm_resource_group.test.name
  subnet_id           = azurerm_subnet.blob_endpoint.id

  private_service_connection {
    name                           = "acctest-privatelink-mssc-%[2]d"
    private_connection_resource_id = azurerm_storage_account.blob_connection.id
    subresource_names              = ["blob"]
    is_manual_connection           = false
  }
}

resource "azurerm_private_endpoint" "table" {
  name                = "acctest-privatelink-table-%[2]d"
  location            = azurerm_resource_group.test.location
  resource_group_name = azurerm_resource_group.test.name
  subnet_id           = azurerm_subnet.table_endpoint.id

  private_service_connection {
    name                           = "acctest-privatelink-mssc-%[2]d"
    private_connection_resource_id = azurerm_storage_account.table_connection.id
    subresource_names              = ["table"]
    is_manual_connection           = false
  }
}
`, r.networkRulesTemplate(data), data.RandomInteger, data.RandomString)
}

func (r StorageAccountResource) networkRules(data acceptance.TestData) string {
	return fmt.Sprintf(`
%s

resource "azurerm_storage_account" "test" {
  name                     = "unlikely23exst2acct%s"
  resource_group_name      = azurerm_resource_group.test.name
  location                 = azurerm_resource_group.test.location
  account_tier             = "Standard"
  account_replication_type = "LRS"

  network_rules {
    default_action             = "Deny"
    ip_rules                   = ["127.0.0.1"]
    virtual_network_subnet_ids = [azurerm_subnet.test.id]
  }

  tags = {
    environment = "production"
  }
}
`, r.networkRulesTemplate(data), data.RandomString)
}

func (r StorageAccountResource) networkRulesUpdate(data acceptance.TestData) string {
	return fmt.Sprintf(`
%s

resource "azurerm_storage_account" "test" {
  name                     = "unlikely23exst2acct%s"
  resource_group_name      = azurerm_resource_group.test.name
  location                 = azurerm_resource_group.test.location
  account_tier             = "Standard"
  account_replication_type = "LRS"

  network_rules {
    default_action = "Deny"
    ip_rules       = ["127.0.0.1", "127.0.0.2"]
    bypass         = ["Logging", "Metrics"]
  }

  tags = {
    environment = "production"
  }
}
`, r.networkRulesTemplate(data), data.RandomString)
}

func (r StorageAccountResource) networkRulesReverted(data acceptance.TestData) string {
	return fmt.Sprintf(`
%s

resource "azurerm_storage_account" "test" {
  name                     = "unlikely23exst2acct%s"
  resource_group_name      = azurerm_resource_group.test.name
  location                 = azurerm_resource_group.test.location
  account_tier             = "Standard"
  account_replication_type = "LRS"

  network_rules {
    default_action             = "Allow"
    ip_rules                   = ["127.0.0.1"]
    virtual_network_subnet_ids = [azurerm_subnet.test.id]
  }

  tags = {
    environment = "production"
  }
}
`, r.networkRulesTemplate(data), data.RandomString)
}

func (r StorageAccountResource) networkRulesPrivateLinkAccess(data acceptance.TestData) string {
	return fmt.Sprintf(`
%s

resource "azurerm_storage_account" "test" {
  name                     = "unlikely23exst2acct%s"
  resource_group_name      = azurerm_resource_group.test.name
  location                 = azurerm_resource_group.test.location
  account_tier             = "Standard"
  account_replication_type = "LRS"

  network_rules {
    default_action             = "Deny"
    ip_rules                   = ["127.0.0.1"]
    virtual_network_subnet_ids = [azurerm_subnet.test.id]
    private_link_access {
      endpoint_resource_id = azurerm_private_endpoint.blob.id
    }
    private_link_access {
      endpoint_resource_id = azurerm_private_endpoint.table.id
    }
  }

  tags = {
    environment = "production"
  }
}
`, r.networkRulesPrivateEndpointTemplate(data), data.RandomString)
}

func (r StorageAccountResource) networkRulesSynapseAccess(data acceptance.TestData) string {
	return fmt.Sprintf(`
%s

resource "azurerm_storage_account" "synapse" {
  name                     = "acctestacc%[2]s"
  resource_group_name      = azurerm_resource_group.test.name
  location                 = azurerm_resource_group.test.location
  account_kind             = "BlobStorage"
  account_tier             = "Standard"
  account_replication_type = "LRS"
}

resource "azurerm_storage_data_lake_gen2_filesystem" "test" {
  name               = "acctest-%[3]d"
  storage_account_id = azurerm_storage_account.synapse.id
}

resource "azurerm_synapse_workspace" "test" {
  name                                 = "acctestsw%[3]d"
  resource_group_name                  = azurerm_resource_group.test.name
  location                             = azurerm_resource_group.test.location
  storage_data_lake_gen2_filesystem_id = azurerm_storage_data_lake_gen2_filesystem.test.id
  sql_administrator_login              = "sqladminuser"
  sql_administrator_login_password     = "H@Sh1CoR3!"

  identity {
    type = "SystemAssigned"
  }
}

resource "azurerm_storage_account" "test" {
  name                     = "unlikely23exst2acct%[2]s"
  resource_group_name      = azurerm_resource_group.test.name
  location                 = azurerm_resource_group.test.location
  account_tier             = "Standard"
  account_replication_type = "LRS"

  network_rules {
    default_action = "Deny"
    ip_rules       = ["127.0.0.1"]
    private_link_access {
      endpoint_resource_id = azurerm_synapse_workspace.test.id
    }
  }

  tags = {
    environment = "production"
  }
}
`, r.networkRulesTemplate(data), data.RandomString, data.RandomInteger)
}

func (r StorageAccountResource) blobProperties(data acceptance.TestData) string {
	return fmt.Sprintf(`
provider "azurerm" {
  features {}
}

resource "azurerm_resource_group" "test" {
  name     = "acctestAzureRMSA-%d"
  location = "%s"
}

resource "azurerm_storage_account" "test" {
  name                = "unlikely23exst2acct%s"
  resource_group_name = azurerm_resource_group.test.name

  location                 = azurerm_resource_group.test.location
  account_tier             = "Standard"
  account_replication_type = "LRS"

  blob_properties {
    cors_rule {
      allowed_origins    = ["http://www.example.com"]
      exposed_headers    = ["x-tempo-*"]
      allowed_headers    = ["x-tempo-*"]
      allowed_methods    = ["GET", "PUT", "PATCH"]
      max_age_in_seconds = "500"
    }

    delete_retention_policy {
      days = 300
    }

    default_service_version       = "2019-07-07"
    versioning_enabled            = true
    change_feed_enabled           = true
    change_feed_retention_in_days = 1
    last_access_time_enabled      = true
    container_delete_retention_policy {
      days = 7
    }

  }
}
`, data.RandomInteger, data.Locations.Primary, data.RandomString)
}

func (r StorageAccountResource) blobPropertiesUpdated(data acceptance.TestData) string {
	return fmt.Sprintf(`
provider "azurerm" {
  features {}
}

resource "azurerm_resource_group" "test" {
  name     = "acctestAzureRMSA-%d"
  location = "%s"
}

resource "azurerm_storage_account" "test" {
  name                = "unlikely23exst2acct%s"
  resource_group_name = azurerm_resource_group.test.name

  location                 = azurerm_resource_group.test.location
  account_tier             = "Standard"
  account_replication_type = "LRS"

  blob_properties {
    cors_rule {
      allowed_origins    = ["http://www.example.com"]
      exposed_headers    = ["x-tempo-*", "x-method-*"]
      allowed_headers    = ["*"]
      allowed_methods    = ["GET"]
      max_age_in_seconds = "2000000000"
    }

    cors_rule {
      allowed_origins    = ["http://www.test.com"]
      exposed_headers    = ["x-tempo-*"]
      allowed_headers    = ["*"]
      allowed_methods    = ["PUT"]
      max_age_in_seconds = "1000"
    }

    delete_retention_policy {
    }

    container_delete_retention_policy {
    }
  }
}
`, data.RandomInteger, data.Locations.Primary, data.RandomString)
}

func (r StorageAccountResource) blobPropertiesUpdated2(data acceptance.TestData) string {
	return fmt.Sprintf(`
provider "azurerm" {
  features {}
}

resource "azurerm_resource_group" "test" {
  name     = "acctestAzureRMSA-%d"
  location = "%s"
}

resource "azurerm_storage_account" "test" {
  name                = "unlikely23exst2acct%s"
  resource_group_name = azurerm_resource_group.test.name

  location                 = azurerm_resource_group.test.location
  account_tier             = "Standard"
  account_replication_type = "LRS"

  blob_properties {
    versioning_enabled  = true
    change_feed_enabled = true
  }
}
`, data.RandomInteger, data.Locations.Primary, data.RandomString)
}

func (r StorageAccountResource) blobPropertiesContainerAndLastAccessTimeDisabled(data acceptance.TestData) string {
	return fmt.Sprintf(`
provider "azurerm" {
  features {}
}

resource "azurerm_resource_group" "test" {
  name     = "acctestAzureRMSA-%d"
  location = "%s"
}

resource "azurerm_storage_account" "test" {
  name                = "unlikely23exst2acct%s"
  resource_group_name = azurerm_resource_group.test.name

  location                 = azurerm_resource_group.test.location
  account_tier             = "Standard"
  account_replication_type = "LRS"

  blob_properties {
    cors_rule {
      allowed_origins    = ["http://www.example.com"]
      exposed_headers    = ["x-tempo-*"]
      allowed_headers    = ["x-tempo-*"]
      allowed_methods    = ["GET", "PUT", "PATCH"]
      max_age_in_seconds = "500"
    }

    delete_retention_policy {
      days = 300
    }

    default_service_version = "2019-07-07"
    versioning_enabled      = true
    change_feed_enabled     = true
  }
}
`, data.RandomInteger, data.Locations.Primary, data.RandomString)
}

func (r StorageAccountResource) blobPropertiesContainerAndLastAccessTimeDisabledUpdated(data acceptance.TestData) string {
	return fmt.Sprintf(`
provider "azurerm" {
  features {}
}

resource "azurerm_resource_group" "test" {
  name     = "acctestAzureRMSA-%d"
  location = "%s"
}

resource "azurerm_storage_account" "test" {
  name                = "unlikely23exst2acct%s"
  resource_group_name = azurerm_resource_group.test.name

  location                 = azurerm_resource_group.test.location
  account_tier             = "Standard"
  account_replication_type = "LRS"

  blob_properties {
    cors_rule {
      allowed_origins    = ["http://www.example.com"]
      exposed_headers    = ["x-tempo-*", "x-method-*"]
      allowed_headers    = ["*"]
      allowed_methods    = ["GET"]
      max_age_in_seconds = "2000000000"
    }

    cors_rule {
      allowed_origins    = ["http://www.test.com"]
      exposed_headers    = ["x-tempo-*"]
      allowed_headers    = ["*"]
      allowed_methods    = ["PUT"]
      max_age_in_seconds = "1000"
    }

    delete_retention_policy {
    }
  }
}
`, data.RandomInteger, data.Locations.Primary, data.RandomString)
}

func (r StorageAccountResource) blobPropertiesUpdatedEmptyAllowedExposedHeaders(data acceptance.TestData) string {
	return fmt.Sprintf(`
provider "azurerm" {
  features {}
}

resource "azurerm_resource_group" "test" {
  name     = "acctestAzureRMSA-%d"
  location = "%s"
}

resource "azurerm_storage_account" "test" {
  name                = "unlikely23exst2acct%s"
  resource_group_name = azurerm_resource_group.test.name

  location                        = azurerm_resource_group.test.location
  account_tier                    = "Standard"
  account_replication_type        = "LRS"
  enable_https_traffic_only       = true
  allow_nested_items_to_be_public = true

  blob_properties {
    cors_rule {
      allowed_headers    = [""]
      exposed_headers    = [""]
      allowed_origins    = ["*"]
      allowed_methods    = ["GET"]
      max_age_in_seconds = 3600
    }
  }
}
`, data.RandomInteger, data.Locations.Primary, data.RandomString)
}

func (r StorageAccountResource) queueProperties(data acceptance.TestData) string {
	return fmt.Sprintf(`
provider "azurerm" {
  features {}
}

resource "azurerm_resource_group" "test" {
  name     = "acctestRG-storage-%d"
  location = "%s"
}

resource "azurerm_storage_account" "test" {
  name                = "unlikely23exst2acct%s"
  resource_group_name = azurerm_resource_group.test.name

  location                 = azurerm_resource_group.test.location
  account_tier             = "Standard"
  account_replication_type = "LRS"

  queue_properties {
    cors_rule {
      allowed_origins    = ["http://www.example.com"]
      exposed_headers    = ["x-tempo-*"]
      allowed_headers    = ["x-tempo-*"]
      allowed_methods    = ["GET", "PUT"]
      max_age_in_seconds = "500"
    }

    logging {
      version               = "1.0"
      delete                = true
      read                  = true
      write                 = true
      retention_policy_days = 7
    }

    hour_metrics {
      version               = "1.0"
      enabled               = false
      retention_policy_days = 7
    }

    minute_metrics {
      version               = "1.0"
      enabled               = false
      retention_policy_days = 7
    }
  }
}
`, data.RandomInteger, data.Locations.Primary, data.RandomString)
}

func (r StorageAccountResource) queuePropertiesUpdated(data acceptance.TestData) string {
	return fmt.Sprintf(`
provider "azurerm" {
  features {}
}

resource "azurerm_resource_group" "test" {
  name     = "acctestRG-storage-%d"
  location = "%s"
}

resource "azurerm_storage_account" "test" {
  name                = "unlikely23exst2acct%s"
  resource_group_name = azurerm_resource_group.test.name

  location                 = azurerm_resource_group.test.location
  account_tier             = "Standard"
  account_replication_type = "LRS"

  queue_properties {
    cors_rule {
      allowed_origins    = ["http://www.example.com"]
      exposed_headers    = ["x-tempo-*", "x-method-*"]
      allowed_headers    = ["*"]
      allowed_methods    = ["GET"]
      max_age_in_seconds = "2000000000"
    }
    cors_rule {
      allowed_origins    = ["http://www.test.com"]
      exposed_headers    = ["x-tempo-*"]
      allowed_headers    = ["*"]
      allowed_methods    = ["PUT"]
      max_age_in_seconds = "1000"
    }
    logging {
      version               = "1.0"
      delete                = true
      read                  = true
      write                 = true
      retention_policy_days = 7
    }

    hour_metrics {
      version               = "1.0"
      enabled               = true
      retention_policy_days = 7
      include_apis          = true
    }

    minute_metrics {
      version               = "1.0"
      enabled               = true
      include_apis          = false
      retention_policy_days = 7
    }
  }
}
`, data.RandomInteger, data.Locations.Primary, data.RandomString)
}

func (r StorageAccountResource) queuePropertiesLoggingOnly(data acceptance.TestData) string {
	return fmt.Sprintf(`
provider "azurerm" {
  features {}
}

resource "azurerm_resource_group" "test" {
  name     = "acctestRG-storage-%d"
  location = "%s"
}

resource "azurerm_storage_account" "test" {
  name                = "unlikely23exst2acct%s"
  resource_group_name = azurerm_resource_group.test.name

  location                 = azurerm_resource_group.test.location
  account_tier             = "Standard"
  account_replication_type = "LRS"

  queue_properties {
    logging {
      version               = "1.0"
      delete                = true
      read                  = true
      write                 = true
      retention_policy_days = 7
    }
  }
}
`, data.RandomInteger, data.Locations.Primary, data.RandomString)
}

func (r StorageAccountResource) queuePropertiesMinuteMetricsOnly(data acceptance.TestData) string {
	return fmt.Sprintf(`
provider "azurerm" {
  features {}
}

resource "azurerm_resource_group" "test" {
  name     = "acctestRG-storage-%d"
  location = "%s"
}

resource "azurerm_storage_account" "test" {
  name                = "unlikely23exst2acct%s"
  resource_group_name = azurerm_resource_group.test.name

  location                 = azurerm_resource_group.test.location
  account_tier             = "Standard"
  account_replication_type = "LRS"

  queue_properties {
    minute_metrics {
      version               = "1.0"
      enabled               = false
      retention_policy_days = 7
    }
  }
}
`, data.RandomInteger, data.Locations.Primary, data.RandomString)
}

func (r StorageAccountResource) staticWebsiteEnabled(data acceptance.TestData) string {
	return fmt.Sprintf(`
provider "azurerm" {
  features {}
}

resource "azurerm_resource_group" "test" {
  name     = "acctestRG-storage-%d"
  location = "%s"
}

resource "azurerm_storage_account" "test" {
  name                = "unlikely23exst2acct%s"
  resource_group_name = azurerm_resource_group.test.name

  location                 = azurerm_resource_group.test.location
  account_kind             = "StorageV2"
  account_tier             = "Standard"
  account_replication_type = "LRS"

  static_website {}
}
`, data.RandomInteger, data.Locations.Primary, data.RandomString)
}

func (r StorageAccountResource) staticWebsitePropertiesForStorageV2(data acceptance.TestData) string {
	return fmt.Sprintf(`
provider "azurerm" {
  features {}
}

resource "azurerm_resource_group" "test" {
  name     = "acctestRG-storage-%d"
  location = "%s"
}

resource "azurerm_storage_account" "test" {
  name                = "unlikely23exst2acct%s"
  resource_group_name = azurerm_resource_group.test.name

  location                 = azurerm_resource_group.test.location
  account_kind             = "StorageV2"
  account_tier             = "Standard"
  account_replication_type = "LRS"

  static_website {
    index_document     = "index.html"
    error_404_document = "404.html"
  }
}
`, data.RandomInteger, data.Locations.Primary, data.RandomString)
}

func (r StorageAccountResource) staticWebsitePropertiesForBlockBlobStorage(data acceptance.TestData) string {
	return fmt.Sprintf(`
provider "azurerm" {
  features {}
}

resource "azurerm_resource_group" "test" {
  name     = "acctestRG-storage-%d"
  location = "%s"
}

resource "azurerm_storage_account" "test" {
  name                = "unlikely23exst2acct%s"
  resource_group_name = azurerm_resource_group.test.name

  location                 = azurerm_resource_group.test.location
  account_kind             = "BlockBlobStorage"
  account_tier             = "Premium"
  account_replication_type = "LRS"

  static_website {
    index_document     = "index.html"
    error_404_document = "404.html"
  }
}
`, data.RandomInteger, data.Locations.Primary, data.RandomString)
}

func (r StorageAccountResource) staticWebsitePropertiesUpdatedForStorageV2(data acceptance.TestData) string {
	return fmt.Sprintf(`
provider "azurerm" {
  features {}
}

resource "azurerm_resource_group" "test" {
  name     = "acctestRG-storage-%d"
  location = "%s"
}

resource "azurerm_storage_account" "test" {
  name                = "unlikely23exst2acct%s"
  resource_group_name = azurerm_resource_group.test.name

  location                 = azurerm_resource_group.test.location
  account_kind             = "StorageV2"
  account_tier             = "Standard"
  account_replication_type = "LRS"

  static_website {
    index_document     = "index-2.html"
    error_404_document = "404-2.html"
  }
}
`, data.RandomInteger, data.Locations.Primary, data.RandomString)
}

func (r StorageAccountResource) staticWebsitePropertiesUpdatedForBlockBlobStorage(data acceptance.TestData) string {
	return fmt.Sprintf(`
provider "azurerm" {
  features {}
}

resource "azurerm_resource_group" "test" {
  name     = "acctestRG-storage-%d"
  location = "%s"
}

resource "azurerm_storage_account" "test" {
  name                = "unlikely23exst2acct%s"
  resource_group_name = azurerm_resource_group.test.name

  location                 = azurerm_resource_group.test.location
  account_kind             = "BlockBlobStorage"
  account_tier             = "Premium"
  account_replication_type = "LRS"

  static_website {
    index_document     = "index-2.html"
    error_404_document = "404-2.html"
  }
}
`, data.RandomInteger, data.Locations.Primary, data.RandomString)
}

func (r StorageAccountResource) replicationTypeGZRS(data acceptance.TestData) string {
	return fmt.Sprintf(`
provider "azurerm" {
  features {}
}

resource "azurerm_resource_group" "test" {
  name     = "acctestRG-storage-%d"
  location = "%s"
}

resource "azurerm_storage_account" "test" {
  name                = "unlikely23exst2acct%s"
  resource_group_name = azurerm_resource_group.test.name

  location                 = azurerm_resource_group.test.location
  account_tier             = "Standard"
  account_replication_type = "GZRS"
}
`, data.RandomInteger, data.Locations.Primary, data.RandomString)
}

func (r StorageAccountResource) replicationTypeRAGZRS(data acceptance.TestData) string {
	return fmt.Sprintf(`
provider "azurerm" {
  features {}
}

resource "azurerm_resource_group" "test" {
  name     = "acctestRG-storage-%d"
  location = "%s"
}

resource "azurerm_storage_account" "test" {
  name                = "unlikely23exst2acct%s"
  resource_group_name = azurerm_resource_group.test.name

  location                 = azurerm_resource_group.test.location
  account_tier             = "Standard"
  account_replication_type = "RAGZRS"
}
`, data.RandomInteger, data.Locations.Primary, data.RandomString)
}

func (r StorageAccountResource) largeFileShareDisabled(data acceptance.TestData) string {
	return fmt.Sprintf(`
provider "azurerm" {
  features {}
}

resource "azurerm_resource_group" "test" {
  name     = "acctestRG-storage-%d"
  location = "%s"
}

resource "azurerm_storage_account" "test" {
  name                = "unlikely23exst2acct%s"
  resource_group_name = azurerm_resource_group.test.name

  location                 = azurerm_resource_group.test.location
  account_tier             = "Standard"
  account_replication_type = "LRS"
  large_file_share_enabled = false

  tags = {
    environment = "production"
  }
}
`, data.RandomInteger, data.Locations.Primary, data.RandomString)
}

func (r StorageAccountResource) largeFileShareEnabled(data acceptance.TestData) string {
	return fmt.Sprintf(`
provider "azurerm" {
  features {}
}

resource "azurerm_resource_group" "test" {
  name     = "acctestRG-storage-%d"
  location = "%s"
}

resource "azurerm_storage_account" "test" {
  name                = "unlikely23exst2acct%s"
  resource_group_name = azurerm_resource_group.test.name

  location                 = azurerm_resource_group.test.location
  account_tier             = "Standard"
  account_replication_type = "LRS"
  large_file_share_enabled = true

  tags = {
    environment = "production"
  }
}
`, data.RandomInteger, data.Locations.Primary, data.RandomString)
}

func (r StorageAccountResource) premiumBlockBlobStorageAndEnabledHns(data acceptance.TestData) string {
	return fmt.Sprintf(`
provider "azurerm" {
  features {}
}
resource "azurerm_resource_group" "test" {
  name     = "acctestRG-storage-%d"
  location = "%s"
}
resource "azurerm_storage_account" "test" {
  name                      = "acctestsa%s"
  resource_group_name       = azurerm_resource_group.test.name
  location                  = azurerm_resource_group.test.location
  account_kind              = "BlockBlobStorage"
  account_tier              = "Premium"
  account_replication_type  = "LRS"
  is_hns_enabled            = true
  min_tls_version           = "TLS1_2"
  enable_https_traffic_only = true
}
`, data.RandomInteger, data.Locations.Primary, data.RandomString)
}

func (r StorageAccountResource) azureFilesAuthenticationAD(data acceptance.TestData) string {
	return fmt.Sprintf(`
provider "azurerm" {
  features {}
}

resource "azurerm_resource_group" "test" {
  name     = "acctestRG-storage-%d"
  location = "%s"
}

resource "azurerm_storage_account" "test" {
  name                     = "unlikely23exst2acct%s"
  resource_group_name      = azurerm_resource_group.test.name
  location                 = azurerm_resource_group.test.location
  account_tier             = "Standard"
  account_replication_type = "LRS"

  azure_files_authentication {
    directory_type = "AD"
    active_directory {
      storage_sid         = "S-1-5-21-2400535526-2334094090-2402026252-0012"
      domain_name         = "adtest.com"
      domain_sid          = "S-1-5-21-2400535526-2334094090-2402026252-0012"
      domain_guid         = "aebfc118-9fa9-4732-a21f-d98e41a77ae1"
      forest_name         = "adtest.com"
      netbios_domain_name = "adtest.com"
    }
  }

  tags = {
    environment = "production"
  }
}
`, data.RandomInteger, data.Locations.Primary, data.RandomString)
}

func (r StorageAccountResource) azureFilesAuthenticationADUpdate(data acceptance.TestData) string {
	return fmt.Sprintf(`
provider "azurerm" {
  features {}
}

resource "azurerm_resource_group" "test" {
  name     = "acctestRG-storage-%d"
  location = "%s"
}

resource "azurerm_storage_account" "test" {
  name                     = "unlikely23exst2acct%s"
  resource_group_name      = azurerm_resource_group.test.name
  location                 = azurerm_resource_group.test.location
  account_tier             = "Standard"
  account_replication_type = "LRS"

  azure_files_authentication {
    directory_type = "AD"
    active_directory {
      storage_sid         = "S-1-5-21-2400535526-2334094090-2402026252-1112"
      domain_name         = "adtest2.com"
      domain_sid          = "S-1-5-21-2400535526-2334094090-2402026252-1112"
      domain_guid         = "13a20c9a-d491-47e6-8a39-299e7a32ea27"
      forest_name         = "adtest2.com"
      netbios_domain_name = "adtest2.com"
    }
  }

  tags = {
    environment = "production"
  }
}
`, data.RandomInteger, data.Locations.Primary, data.RandomString)
}

func (r StorageAccountResource) routing(data acceptance.TestData) string {
	return fmt.Sprintf(`
provider "azurerm" {
  features {}
}

resource "azurerm_resource_group" "test" {
  name     = "acctestRG-storage-%d"
  location = "%s"
}

resource "azurerm_storage_account" "test" {
  name                     = "unlikely23exst2acct%s"
  resource_group_name      = azurerm_resource_group.test.name
  location                 = azurerm_resource_group.test.location
  account_tier             = "Standard"
  account_replication_type = "LRS"
  routing {
    choice                      = "InternetRouting"
    publish_microsoft_endpoints = true
  }
  tags = {
    environment = "production"
  }
}
`, data.RandomInteger, data.Locations.Primary, data.RandomString)
}

func (r StorageAccountResource) routingUpdate(data acceptance.TestData) string {
	return fmt.Sprintf(`
provider "azurerm" {
  features {}
}

resource "azurerm_resource_group" "test" {
  name     = "acctestRG-storage-%d"
  location = "%s"
}

resource "azurerm_storage_account" "test" {
  name                     = "unlikely23exst2acct%s"
  resource_group_name      = azurerm_resource_group.test.name
  location                 = azurerm_resource_group.test.location
  account_tier             = "Standard"
  account_replication_type = "LRS"

  routing {
    choice                     = "MicrosoftRouting"
    publish_internet_endpoints = true
  }

  tags = {
    environment = "production"
  }
}
`, data.RandomInteger, data.Locations.Primary, data.RandomString)
}

func (r StorageAccountResource) shareProperties(data acceptance.TestData) string {
	return fmt.Sprintf(`
provider "azurerm" {
  features {}
}

resource "azurerm_resource_group" "test" {
  name     = "acctestRG-storage-%d"
  location = "%s"
}

resource "azurerm_storage_account" "test" {
  name                = "unlikely23exst2acct%s"
  resource_group_name = azurerm_resource_group.test.name

  location                 = azurerm_resource_group.test.location
  account_tier             = "Standard"
  account_replication_type = "LRS"

  share_properties {
    cors_rule {
      allowed_origins    = ["http://www.example.com"]
      exposed_headers    = ["x-tempo-*"]
      allowed_headers    = ["x-tempo-*"]
      allowed_methods    = ["GET", "PUT", "PATCH"]
      max_age_in_seconds = "500"
    }

    retention_policy {
      days = 300
    }

    smb {
      versions                        = ["SMB3.0"]
      authentication_types            = ["NTLMv2"]
      kerberos_ticket_encryption_type = ["AES-256"]
    }
  }
}
`, data.RandomInteger, data.Locations.Primary, data.RandomString)
}

func (r StorageAccountResource) sharePropertiesUpdated(data acceptance.TestData) string {
	return fmt.Sprintf(`
provider "azurerm" {
  features {}
}

resource "azurerm_resource_group" "test" {
  name     = "acctestRG-storage-%d"
  location = "%s"
}

resource "azurerm_storage_account" "test" {
  name                = "unlikely23exst2acct%s"
  resource_group_name = azurerm_resource_group.test.name

  location                 = azurerm_resource_group.test.location
  account_tier             = "Standard"
  account_replication_type = "LRS"

  share_properties {
    cors_rule {
      allowed_origins    = ["http://www.example.com"]
      exposed_headers    = ["x-tempo-*", "x-method-*"]
      allowed_headers    = ["*"]
      allowed_methods    = ["GET"]
      max_age_in_seconds = "2000000000"
    }

    cors_rule {
      allowed_origins    = ["http://www.test.com"]
      exposed_headers    = ["x-tempo-*"]
      allowed_headers    = ["*"]
      allowed_methods    = ["PUT"]
      max_age_in_seconds = "1000"
    }

    retention_policy {
    }

    smb {
      versions                        = ["SMB3.0", "SMB3.1.1"]
      authentication_types            = ["NTLMv2", "Kerberos"]
      kerberos_ticket_encryption_type = ["AES-256", "RC4-HMAC"]
      channel_encryption_type         = ["AES-128-CCM", "AES-256-GCM"]
    }
  }
}
`, data.RandomInteger, data.Locations.Primary, data.RandomString)
}

func (r StorageAccountResource) sharePropertiesSMBDisabled(data acceptance.TestData) string {
	return fmt.Sprintf(`
provider "azurerm" {
  features {}
}

resource "azurerm_resource_group" "test" {
  name     = "acctestRG-storage-%d"
  location = "%s"
}

resource "azurerm_storage_account" "test" {
  name                = "unlikely23exst2acct%s"
  resource_group_name = azurerm_resource_group.test.name

  location                 = azurerm_resource_group.test.location
  account_tier             = "Standard"
  account_replication_type = "LRS"

  share_properties {
    cors_rule {
      allowed_origins    = ["http://www.example.com"]
      exposed_headers    = ["x-tempo-*", "x-method-*"]
      allowed_headers    = ["*"]
      allowed_methods    = ["GET"]
      max_age_in_seconds = "2000000000"
    }

    cors_rule {
      allowed_origins    = ["http://www.test.com"]
      exposed_headers    = ["x-tempo-*"]
      allowed_headers    = ["*"]
      allowed_methods    = ["PUT"]
      max_age_in_seconds = "1000"
    }

    retention_policy {
    }

  }
}
`, data.RandomInteger, data.Locations.Primary, data.RandomString)
}

func (r StorageAccountResource) shareSoftDeleteWithShareFile(data acceptance.TestData, fileName string) string {
	storageAcc := r.shareSoftDelete(data)
	return fmt.Sprintf(`
%s

resource "azurerm_storage_share" "test" {
  name                 = "testshare%s"
  storage_account_name = azurerm_storage_account.test.name
  quota                = 1
}

resource "azurerm_storage_share_file" "test" {
  name             = "dir"
  storage_share_id = azurerm_storage_share.test.id

  source = "%s"

  metadata = {
    hello = "world"
  }
}
`, storageAcc, data.RandomString, fileName)
}

func (r StorageAccountResource) shareSoftDelete(data acceptance.TestData) string {
	return fmt.Sprintf(`
provider "azurerm" {
  features {}
}

resource "azurerm_resource_group" "test" {
  name     = "acctestRG-storage-%[1]d"
  location = "%[2]s"
}

resource "azurerm_storage_account" "test" {
  name                = "unlikely23exst2acct%[3]s"
  resource_group_name = azurerm_resource_group.test.name

  location                 = azurerm_resource_group.test.location
  account_tier             = "Standard"
  account_replication_type = "LRS"

  share_properties {
    retention_policy {
      days = 3
    }
  }
}
`, data.RandomInteger, data.Locations.Primary, data.RandomString)
}

func (r StorageAccountResource) shareNoSoftDelete(data acceptance.TestData) string {
	return fmt.Sprintf(`
provider "azurerm" {
  features {}
}

resource "azurerm_resource_group" "test" {
  name     = "acctestRG-storage-%[1]d"
  location = "%[2]s"
}

resource "azurerm_storage_account" "test" {
  name                = "unlikely23exst2acct%[3]s"
  resource_group_name = azurerm_resource_group.test.name

  location                 = azurerm_resource_group.test.location
  account_tier             = "Standard"
  account_replication_type = "LRS"

  share_properties {}
}
`, data.RandomInteger, data.Locations.Primary, data.RandomString)
}

func (r StorageAccountResource) allowSharedKeyAccess(data acceptance.TestData) string {
	return fmt.Sprintf(`
provider "azurerm" {
  features {}
  storage_use_azuread = true
}

resource "azurerm_resource_group" "test" {
  name     = "acctestRG-storage-%d"
  location = "%s"
}

resource "azurerm_storage_account" "test" {
  name                = "unlikely23exst2acct%s"
  resource_group_name = azurerm_resource_group.test.name

  location                  = azurerm_resource_group.test.location
  account_tier              = "Standard"
  account_replication_type  = "LRS"
  shared_access_key_enabled = false

  tags = {
    environment = "production"
  }
}
`, data.RandomInteger, data.Locations.Primary, data.RandomString)
}

func (r StorageAccountResource) allowSharedKeyAccessUpdated(data acceptance.TestData) string {
	return fmt.Sprintf(`
provider "azurerm" {
  features {}
  storage_use_azuread = true
}

resource "azurerm_resource_group" "test" {
  name     = "acctestRG-storage-%d"
  location = "%s"
}

resource "azurerm_storage_account" "test" {
  name                = "unlikely23exst2acct%s"
  resource_group_name = azurerm_resource_group.test.name

  location                  = azurerm_resource_group.test.location
  account_tier              = "Standard"
  account_replication_type  = "LRS"
  shared_access_key_enabled = true

  tags = {
    environment = "production"
  }
}
`, data.RandomInteger, data.Locations.Primary, data.RandomString)
}

func (r StorageAccountResource) defaultToOAuthAuthentication(data acceptance.TestData) string {
	return fmt.Sprintf(`
provider "azurerm" {
  features {}
  storage_use_azuread = true
}

resource "azurerm_resource_group" "test" {
  name     = "acctestRG-storage-%d"
  location = "%s"
}

resource "azurerm_storage_account" "test" {
  name                = "unlikely23exst2acct%s"
  resource_group_name = azurerm_resource_group.test.name

  location                        = azurerm_resource_group.test.location
  account_tier                    = "Standard"
  account_replication_type        = "LRS"
  default_to_oauth_authentication = true

  tags = {
    environment = "production"
  }
}
`, data.RandomInteger, data.Locations.Primary, data.RandomString)
}

func (r StorageAccountResource) defaultToOAuthAuthenticationUpdated(data acceptance.TestData) string {
	return fmt.Sprintf(`
provider "azurerm" {
  features {}
  storage_use_azuread = true
}

resource "azurerm_resource_group" "test" {
  name     = "acctestRG-storage-%d"
  location = "%s"
}

resource "azurerm_storage_account" "test" {
  name                = "unlikely23exst2acct%s"
  resource_group_name = azurerm_resource_group.test.name

  location                        = azurerm_resource_group.test.location
  account_tier                    = "Standard"
  account_replication_type        = "LRS"
  default_to_oauth_authentication = false

  tags = {
    environment = "production"
  }
}
`, data.RandomInteger, data.Locations.Primary, data.RandomString)
}

func (r StorageAccountResource) encryptionKeyType(data acceptance.TestData, t string) string {
	return fmt.Sprintf(`
provider "azurerm" {
  features {}
}

resource "azurerm_resource_group" "test" {
  name     = "acctestRG-storage-%d"
  location = "%s"
}

resource "azurerm_storage_account" "test" {
  name                = "unlikely23exst2acct%s"
  resource_group_name = azurerm_resource_group.test.name

  location                  = azurerm_resource_group.test.location
  account_tier              = "Standard"
  account_replication_type  = "LRS"
  table_encryption_key_type = %q
  queue_encryption_key_type = %q
}
`, data.RandomInteger, data.Locations.Primary, data.RandomString, t, t)
}

func (r StorageAccountResource) infrastructureEncryption(data acceptance.TestData) string {
	return fmt.Sprintf(`
provider "azurerm" {
  features {}
}

resource "azurerm_resource_group" "test" {
  name     = "acctestRG-storage-%d"
  location = "%s"
}

resource "azurerm_storage_account" "test" {
  name                = "unlikely23exst2acct%s"
  resource_group_name = azurerm_resource_group.test.name

  location                          = azurerm_resource_group.test.location
  account_tier                      = "Standard"
  account_replication_type          = "LRS"
  infrastructure_encryption_enabled = true
}
`, data.RandomInteger, data.Locations.Primary, data.RandomString)
}

func (r StorageAccountResource) immutabilityPolicy(data acceptance.TestData) string {
	return fmt.Sprintf(`
provider "azurerm" {
  features {}
}

resource "azurerm_resource_group" "test" {
  name     = "acctestRG-storage-%d"
  location = "%s"
}

resource "azurerm_storage_account" "test" {
  name                = "unlikely23exst2acct%s"
  resource_group_name = azurerm_resource_group.test.name

  location                 = azurerm_resource_group.test.location
  account_tier             = "Standard"
  account_replication_type = "LRS"

  immutability_policy {
    period_since_creation_in_days = 3
    state                         = "Unlocked"
    allow_protected_append_writes = false
  }
}
`, data.RandomInteger, data.Locations.Primary, data.RandomString)
}

func (r StorageAccountResource) infrastructureEncryptionForBlockBlobStorage(data acceptance.TestData) string {
	return fmt.Sprintf(`
provider "azurerm" {
  features {}
}

resource "azurerm_resource_group" "test" {
  name     = "acctestRG-storage-%d"
  location = "%s"
}

resource "azurerm_storage_account" "test" {
  name                = "unlikely23exst2acct%s"
  resource_group_name = azurerm_resource_group.test.name

  location                          = azurerm_resource_group.test.location
  account_kind                      = "BlockBlobStorage"
  account_tier                      = "Premium"
  account_replication_type          = "LRS"
  infrastructure_encryption_enabled = true
}
`, data.RandomInteger, data.Locations.Primary, data.RandomString)
}

func (r StorageAccountResource) infrastructureEncryptionDisabled(data acceptance.TestData) string {
	return fmt.Sprintf(`
provider "azurerm" {
  features {}
}

resource "azurerm_resource_group" "test" {
  name     = "acctestRG-storage-%d"
  location = "%s"
}

resource "azurerm_storage_account" "test" {
  name                = "unlikely23exst2acct%s"
  resource_group_name = azurerm_resource_group.test.name

  location                          = azurerm_resource_group.test.location
  account_tier                      = "Standard"
  account_replication_type          = "LRS"
  infrastructure_encryption_enabled = false
}
`, data.RandomInteger, data.Locations.Primary, data.RandomString)
}

func (r StorageAccountResource) cmkTemplate(data acceptance.TestData) string {
	return fmt.Sprintf(`
provider "azurerm" {
  features {
    key_vault {
      purge_soft_delete_on_destroy       = false
      purge_soft_deleted_keys_on_destroy = false
    }
  }
}

data "azurerm_client_config" "current" {}

resource "azurerm_resource_group" "test" {
  name     = "acctestRG-%d"
  location = "%s"
}

resource "azurerm_user_assigned_identity" "test" {
  name                = "acctestmi%s"
  location            = azurerm_resource_group.test.location
  resource_group_name = azurerm_resource_group.test.name
}

resource "azurerm_key_vault" "test" {
  name                     = "acctestkv%s"
  location                 = azurerm_resource_group.test.location
  resource_group_name      = azurerm_resource_group.test.name
  tenant_id                = data.azurerm_client_config.current.tenant_id
  sku_name                 = "standard"
  purge_protection_enabled = true
}

resource "azurerm_key_vault_access_policy" "storage" {
  key_vault_id = azurerm_key_vault.test.id
  tenant_id    = data.azurerm_client_config.current.tenant_id
  object_id    = azurerm_user_assigned_identity.test.principal_id

  key_permissions    = ["Get", "Create", "List", "Restore", "Recover", "UnwrapKey", "WrapKey", "Purge", "Encrypt", "Decrypt", "Sign", "Verify"]
  secret_permissions = ["Get"]
}

resource "azurerm_key_vault_access_policy" "client" {
  key_vault_id = azurerm_key_vault.test.id
  tenant_id    = data.azurerm_client_config.current.tenant_id
  object_id    = data.azurerm_client_config.current.object_id

  key_permissions    = ["Get", "Create", "Delete", "List", "Restore", "Recover", "UnwrapKey", "WrapKey", "Purge", "Encrypt", "Decrypt", "Sign", "Verify"]
  secret_permissions = ["Get"]
}

resource "azurerm_key_vault_key" "test" {
  name         = "first"
  key_vault_id = azurerm_key_vault.test.id
  key_type     = "RSA"
  key_size     = 2048
  key_opts     = ["decrypt", "encrypt", "sign", "unwrapKey", "verify", "wrapKey"]

  depends_on = [
    azurerm_key_vault_access_policy.client,
    azurerm_key_vault_access_policy.storage,
  ]
}
`, data.RandomInteger, data.Locations.Primary, data.RandomString, data.RandomString)
}

func (r StorageAccountResource) withoutCustomerManagedKey(data acceptance.TestData) string {
	return fmt.Sprintf(`
%s

resource "azurerm_storage_account" "test" {
  name                     = "unlikely23exst2acct%s"
  resource_group_name      = azurerm_resource_group.test.name
  location                 = azurerm_resource_group.test.location
  account_tier             = "Standard"
  account_replication_type = "LRS"
  account_kind             = "StorageV2"
}
`, r.cmkTemplate(data), data.RandomString)
}

func (r StorageAccountResource) customerManagedKey(data acceptance.TestData) string {
	return fmt.Sprintf(`
%s

resource "azurerm_storage_account" "test" {
  name                     = "unlikely23exst2acct%s"
  resource_group_name      = azurerm_resource_group.test.name
  location                 = azurerm_resource_group.test.location
  account_tier             = "Standard"
  account_replication_type = "LRS"
  account_kind             = "StorageV2"
  identity {
    type = "UserAssigned"
    identity_ids = [
      azurerm_user_assigned_identity.test.id,
    ]
  }

  customer_managed_key {
    key_vault_key_id          = azurerm_key_vault_key.test.id
    user_assigned_identity_id = azurerm_user_assigned_identity.test.id
  }

  infrastructure_encryption_enabled = true
  table_encryption_key_type         = "Account"
  queue_encryption_key_type         = "Account"

  tags = {
    environment = "production"
  }
}
`, r.cmkTemplate(data), data.RandomString)
}

func (r StorageAccountResource) customerManagedKeyUpdate(data acceptance.TestData) string {
	return fmt.Sprintf(`
%s

resource "azurerm_key_vault" "update" {
  name                     = "acctestkvu%s"
  location                 = azurerm_resource_group.test.location
  resource_group_name      = azurerm_resource_group.test.name
  tenant_id                = data.azurerm_client_config.current.tenant_id
  sku_name                 = "standard"
  purge_protection_enabled = true
}

resource "azurerm_key_vault_access_policy" "storageupdate" {
  key_vault_id       = azurerm_key_vault.update.id
  tenant_id          = data.azurerm_client_config.current.tenant_id
  object_id          = azurerm_user_assigned_identity.test.principal_id
  key_permissions    = ["Get", "Create", "List", "Restore", "Recover", "UnwrapKey", "WrapKey", "Purge", "Encrypt", "Decrypt", "Sign", "Verify"]
  secret_permissions = ["Get"]
}

resource "azurerm_key_vault_access_policy" "clientupdate" {
  key_vault_id       = azurerm_key_vault.update.id
  tenant_id          = data.azurerm_client_config.current.tenant_id
  object_id          = data.azurerm_client_config.current.object_id
  key_permissions    = ["Get", "Create", "Delete", "List", "Restore", "Recover", "UnwrapKey", "WrapKey", "Purge", "Encrypt", "Decrypt", "Sign", "Verify"]
  secret_permissions = ["Get"]
}

resource "azurerm_key_vault_key" "update" {
  name         = "first"
  key_vault_id = azurerm_key_vault.update.id
  key_type     = "RSA"
  key_size     = 2048
  key_opts     = ["decrypt", "encrypt", "sign", "unwrapKey", "verify", "wrapKey"]

  depends_on = [
    azurerm_key_vault_access_policy.clientupdate,
    azurerm_key_vault_access_policy.storageupdate,
  ]
}

resource "azurerm_storage_account" "test" {
  name                     = "unlikely23exst2acct%s"
  resource_group_name      = azurerm_resource_group.test.name
  location                 = azurerm_resource_group.test.location
  account_tier             = "Standard"
  account_replication_type = "LRS"
  account_kind             = "StorageV2"

  identity {
    type = "UserAssigned"
    identity_ids = [
      azurerm_user_assigned_identity.test.id,
    ]
  }

  customer_managed_key {
    key_vault_key_id          = azurerm_key_vault_key.update.id
    user_assigned_identity_id = azurerm_user_assigned_identity.test.id
  }

  table_encryption_key_type = "Account"
  queue_encryption_key_type = "Account"

  tags = {
    environment = "production"
  }
}
`, r.cmkTemplate(data), data.RandomString, data.RandomString)
}

func (r StorageAccountResource) customerManagedKeyAutoRotation(data acceptance.TestData) string {
	return fmt.Sprintf(`
%s

resource "azurerm_storage_account" "test" {
  name                     = "unlikely23exst2acct%s"
  resource_group_name      = azurerm_resource_group.test.name
  location                 = azurerm_resource_group.test.location
  account_tier             = "Standard"
  account_replication_type = "LRS"
  account_kind             = "StorageV2"

  identity {
    type = "UserAssigned"
    identity_ids = [
      azurerm_user_assigned_identity.test.id,
    ]
  }

  customer_managed_key {
    key_vault_key_id          = azurerm_key_vault_key.test.versionless_id
    user_assigned_identity_id = azurerm_user_assigned_identity.test.id
  }
}
`, r.cmkTemplate(data), data.RandomString)
}

func (r StorageAccountResource) customerManagedKeyRemoteKeyVault(data acceptance.TestData) string {
	clientData := data.Client()
	return fmt.Sprintf(`
provider "azurerm" {
  features {}
}

provider "azurerm-alt" {
  subscription_id = "%s"
  tenant_id       = "%s"
  features {
    key_vault {
      purge_soft_delete_on_destroy       = false
      purge_soft_deleted_keys_on_destroy = false
    }
  }
}

data "azurerm_client_config" "current" {}

resource "azurerm_resource_group" "remotetest" {
  provider = azurerm-alt
  name     = "acctestRG-alt-%d"
  location = "%s"
}

resource "azurerm_user_assigned_identity" "test" {
  provider            = azurerm
  name                = "acctestmi%s"
  location            = azurerm_resource_group.test.location
  resource_group_name = azurerm_resource_group.test.name
}

resource "azurerm_key_vault" "remotetest" {
  provider                 = azurerm-alt
  name                     = "acctestkvr%s"
  location                 = azurerm_resource_group.remotetest.location
  resource_group_name      = azurerm_resource_group.remotetest.name
  tenant_id                = "%s"
  sku_name                 = "standard"
  purge_protection_enabled = true
}

resource "azurerm_key_vault_access_policy" "storage" {
  provider           = azurerm-alt
  key_vault_id       = azurerm_key_vault.remotetest.id
  tenant_id          = data.azurerm_client_config.current.tenant_id
  object_id          = azurerm_user_assigned_identity.test.principal_id
  key_permissions    = ["Get", "Create", "List", "Restore", "Recover", "UnwrapKey", "WrapKey", "Purge", "Encrypt", "Decrypt", "Sign", "Verify"]
  secret_permissions = ["Get"]
}

resource "azurerm_key_vault_access_policy" "client" {
  provider           = azurerm-alt
  key_vault_id       = azurerm_key_vault.remotetest.id
  tenant_id          = data.azurerm_client_config.current.tenant_id
  object_id          = data.azurerm_client_config.current.object_id
  key_permissions    = ["Get", "Create", "Delete", "List", "Restore", "Recover", "UnwrapKey", "WrapKey", "Purge", "Encrypt", "Decrypt", "Sign", "Verify"]
  secret_permissions = ["Get"]
}

resource "azurerm_key_vault_key" "remote" {
  provider     = azurerm-alt
  name         = "remote"
  key_vault_id = azurerm_key_vault.remotetest.id
  key_type     = "RSA"
  key_size     = 2048
  key_opts     = ["decrypt", "encrypt", "sign", "unwrapKey", "verify", "wrapKey"]

  depends_on = [
    azurerm_key_vault_access_policy.client,
    azurerm_key_vault_access_policy.storage,
  ]
}

resource "azurerm_resource_group" "test" {
  provider = azurerm
  name     = "acctestRG-%d"
  location = "%s"
}

resource "azurerm_storage_account" "test" {
  provider                 = azurerm
  name                     = "acctestsa%s"
  resource_group_name      = azurerm_resource_group.test.name
  location                 = azurerm_resource_group.test.location
  account_tier             = "Standard"
  account_replication_type = "LRS"

  identity {
    type = "UserAssigned"
    identity_ids = [
      azurerm_user_assigned_identity.test.id,
    ]
  }

  customer_managed_key {
    key_vault_key_id          = azurerm_key_vault_key.remote.id
    user_assigned_identity_id = azurerm_user_assigned_identity.test.id
  }
}
`, clientData.SubscriptionIDAlt, clientData.TenantID, data.RandomInteger, data.Locations.Primary, data.RandomString, data.RandomString, clientData.TenantID, data.RandomInteger, data.Locations.Primary, data.RandomString)
}

func (r StorageAccountResource) edgeZone(data acceptance.TestData) string {
	// @tombuildsstuff: WestUS has an edge zone available - so hard-code to that for now
	data.Locations.Primary = "westus"

	return fmt.Sprintf(`
provider "azurerm" {
  features {}
}

resource "azurerm_resource_group" "test" {
  name     = "acctestRG-storage-%d"
  location = "%s"
}

data "azurerm_extended_locations" "test" {
  location = azurerm_resource_group.test.location
}

resource "azurerm_storage_account" "test" {
  name                     = "unlikely23exst2acct%s"
  resource_group_name      = azurerm_resource_group.test.name
  location                 = azurerm_resource_group.test.location
  account_tier             = "Premium"
  account_replication_type = "LRS"
  edge_zone                = data.azurerm_extended_locations.test.extended_locations[0]

  tags = {
    environment = "production"
  }
}
`, data.RandomInteger, data.Locations.Primary, data.RandomString)
}

<<<<<<< HEAD
func (r StorageAccountResource) storageV1StandardZRS(data acceptance.TestData) string {
=======
func (r StorageAccountResource) smbMultichannel(data acceptance.TestData, enabled bool) string {
>>>>>>> d8f8fb35
	return fmt.Sprintf(`
provider "azurerm" {
  features {}
}
<<<<<<< HEAD

=======
>>>>>>> d8f8fb35
resource "azurerm_resource_group" "test" {
  name     = "acctestRG-storage-%d"
  location = "%s"
}
<<<<<<< HEAD

resource "azurerm_storage_account" "test" {
  name                = "unlikely23exst2acct%s"
  resource_group_name = azurerm_resource_group.test.name

  location                 = azurerm_resource_group.test.location
  account_kind             = "Storage"
  account_tier             = "Standard"
  account_replication_type = "ZRS"
}
`, data.RandomInteger, data.Locations.Primary, data.RandomString)
=======
resource "azurerm_storage_account" "test" {
  name                     = "unlikely23exst2acct%s"
  resource_group_name      = azurerm_resource_group.test.name
  location                 = azurerm_resource_group.test.location
  account_tier             = "Premium"
  account_kind             = "FileStorage"
  account_replication_type = "ZRS"

  share_properties {
    smb {
      multichannel_enabled = %t
    }
  }
}
`, data.RandomInteger, data.Locations.Primary, data.RandomString, enabled)
>>>>>>> d8f8fb35
}<|MERGE_RESOLUTION|>--- conflicted
+++ resolved
@@ -1260,19 +1260,27 @@
 	})
 }
 
-<<<<<<< HEAD
 func TestAccStorageAccount_storageV1StandardZRS(t *testing.T) {
-=======
+	data := acceptance.BuildTestData(t, "azurerm_storage_account", "test")
+	r := StorageAccountResource{}
+
+	data.ResourceTest(t, r, []acceptance.TestStep{
+		{
+			Config: r.storageV1StandardZRS(data),
+			Check: acceptance.ComposeTestCheckFunc(
+				check.That(data.ResourceName).ExistsInAzure(r),
+			),
+		},
+		data.ImportStep(),
+	})
+}
+
 func TestAccStorageAccount_smbMultichannel(t *testing.T) {
->>>>>>> d8f8fb35
-	data := acceptance.BuildTestData(t, "azurerm_storage_account", "test")
-	r := StorageAccountResource{}
-
-	data.ResourceTest(t, r, []acceptance.TestStep{
-		{
-<<<<<<< HEAD
-			Config: r.storageV1StandardZRS(data),
-=======
+	data := acceptance.BuildTestData(t, "azurerm_storage_account", "test")
+	r := StorageAccountResource{}
+
+	data.ResourceTest(t, r, []acceptance.TestStep{
+		{
 			Config: r.smbMultichannel(data, true),
 			Check: acceptance.ComposeTestCheckFunc(
 				check.That(data.ResourceName).ExistsInAzure(r),
@@ -1281,7 +1289,6 @@
 		data.ImportStep(),
 		{
 			Config: r.smbMultichannel(data, false),
->>>>>>> d8f8fb35
 			Check: acceptance.ComposeTestCheckFunc(
 				check.That(data.ResourceName).ExistsInAzure(r),
 			),
@@ -3908,36 +3915,38 @@
 `, data.RandomInteger, data.Locations.Primary, data.RandomString)
 }
 
-<<<<<<< HEAD
 func (r StorageAccountResource) storageV1StandardZRS(data acceptance.TestData) string {
-=======
+	return fmt.Sprintf(`
+provider "azurerm" {
+  features {}
+}
+
+resource "azurerm_resource_group" "test" {
+  name     = "acctestRG-storage-%d"
+  location = "%s"
+}
+
+resource "azurerm_storage_account" "test" {
+  name                = "unlikely23exst2acct%s"
+  resource_group_name = azurerm_resource_group.test.name
+
+  location                 = azurerm_resource_group.test.location
+  account_kind             = "Storage"
+  account_tier             = "Standard"
+  account_replication_type = "ZRS"
+}
+`, data.RandomInteger, data.Locations.Primary, data.RandomString)
+}
+
 func (r StorageAccountResource) smbMultichannel(data acceptance.TestData, enabled bool) string {
->>>>>>> d8f8fb35
-	return fmt.Sprintf(`
-provider "azurerm" {
-  features {}
-}
-<<<<<<< HEAD
-
-=======
->>>>>>> d8f8fb35
-resource "azurerm_resource_group" "test" {
-  name     = "acctestRG-storage-%d"
-  location = "%s"
-}
-<<<<<<< HEAD
-
-resource "azurerm_storage_account" "test" {
-  name                = "unlikely23exst2acct%s"
-  resource_group_name = azurerm_resource_group.test.name
-
-  location                 = azurerm_resource_group.test.location
-  account_kind             = "Storage"
-  account_tier             = "Standard"
-  account_replication_type = "ZRS"
-}
-`, data.RandomInteger, data.Locations.Primary, data.RandomString)
-=======
+	return fmt.Sprintf(`
+provider "azurerm" {
+  features {}
+}
+resource "azurerm_resource_group" "test" {
+  name     = "acctestRG-storage-%d"
+  location = "%s"
+}
 resource "azurerm_storage_account" "test" {
   name                     = "unlikely23exst2acct%s"
   resource_group_name      = azurerm_resource_group.test.name
@@ -3953,5 +3962,4 @@
   }
 }
 `, data.RandomInteger, data.Locations.Primary, data.RandomString, enabled)
->>>>>>> d8f8fb35
 }