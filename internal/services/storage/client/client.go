--- conflicted
+++ resolved
@@ -32,12 +32,7 @@
 	BlobInventoryPoliciesClient *storage.BlobInventoryPoliciesClient
 	CloudEndpointsClient        *storagesync.CloudEndpointsClient
 	EncryptionScopesClient      *storage.EncryptionScopesClient
-<<<<<<< HEAD
-	Environment                 az.Environment
-=======
 	Environment                 azure.Environment
-	FileServicesClient          *storage.FileServicesClient
->>>>>>> 8ebdb2f2
 	ObjectReplicationClient     *objectreplicationpolicies.ObjectReplicationPoliciesClient
 	SyncServiceClient           *storagesync.ServicesClient
 	SyncGroupsClient            *storagesync.SyncGroupsClient
