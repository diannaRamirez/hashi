--- conflicted
+++ resolved
@@ -5,12 +5,8 @@
 	"fmt"
 	"time"
 
-<<<<<<< HEAD
-	"github.com/Azure/azure-sdk-for-go/services/network/mgmt/2021-05-01/network"
+	"github.com/Azure/azure-sdk-for-go/services/network/mgmt/2021-08-01/network"
 	"github.com/hashicorp/terraform-provider-azurerm/helpers/azure"
-=======
-	"github.com/Azure/azure-sdk-for-go/services/network/mgmt/2021-08-01/network"
->>>>>>> 7abe308f
 	"github.com/hashicorp/terraform-provider-azurerm/internal/locks"
 	"github.com/hashicorp/terraform-provider-azurerm/internal/sdk"
 	"github.com/hashicorp/terraform-provider-azurerm/internal/services/loadbalancer/parse"
@@ -29,17 +25,11 @@
 type BackendAddressPoolAddressResource struct{}
 
 type BackendAddressPoolAddressModel struct {
-<<<<<<< HEAD
 	Name                    string `tfschema:"name"`
 	BackendAddressPoolId    string `tfschema:"backend_address_pool_id"`
 	VirtualNetworkId        string `tfschema:"virtual_network_id"`
 	IPAddress               string `tfschema:"ip_address"`
 	FrontendIPConfiguration string `tfschema:"backend_address_ip_config_id"`
-=======
-	Name                 string                      `tfschema:"name"`
-	BackendAddressPoolId string                      `tfschema:"backend_address_pool_id"`
-	VirtualNetworkId     string                      `tfschema:"virtual_network_id"`
-	IPAddress            string                      `tfschema:"ip_address"`
 	PortMapping          []inboundNATRulePortMapping `tfschema:"inbound_nat_rule_port_mapping"`
 }
 
@@ -70,7 +60,6 @@
 			},
 		},
 	}
->>>>>>> 7abe308f
 }
 
 func (r BackendAddressPoolAddressResource) Arguments() map[string]*pluginsdk.Schema {
@@ -225,7 +214,6 @@
 	return sdk.ResourceFunc{
 		Func: func(ctx context.Context, metadata sdk.ResourceMetaData) error {
 			client := metadata.Client.LoadBalancers.LoadBalancerBackendAddressPoolsClient
-			lbClient := metadata.Client.LoadBalancers.LoadBalancersClient
 			id, err := parse.BackendAddressPoolAddressID(metadata.ResourceData.Id())
 			if err != nil {
 				return err
