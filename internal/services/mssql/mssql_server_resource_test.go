--- conflicted
+++ resolved
@@ -192,29 +192,6 @@
 	})
 }
 
-<<<<<<< HEAD
-func TestAccMsSqlServer_blobAuditingPolicies_withFirewall(t *testing.T) {
-	data := acceptance.BuildTestData(t, "azurerm_mssql_server", "test")
-	r := MsSqlServerResource{}
-
-	data.ResourceTest(t, r, []acceptance.TestStep{
-		{
-			Config: r.basic(data),
-			Check: acceptance.ComposeTestCheckFunc(
-				check.That(data.ResourceName).ExistsInAzure(r),
-			),
-		},
-		data.ImportStep("administrator_login_password", "extended_auditing_policy.0.storage_account_access_key"),
-		{
-			Config: r.blobAuditingPoliciesWithFirewall(data),
-			Check: acceptance.ComposeTestCheckFunc(
-				check.That(data.ResourceName).ExistsInAzure(r),
-			),
-		},
-		data.ImportStep("administrator_login_password", "extended_auditing_policy.0.storage_account_access_key"),
-	})
-}
-
 func TestAccMsSqlServer_updateAzureadAuthenticationOnlyWithIdentity(t *testing.T) {
 	data := acceptance.BuildTestData(t, "azurerm_mssql_server", "test")
 	r := MsSqlServerResource{}
@@ -237,8 +214,6 @@
 	})
 }
 
-=======
->>>>>>> 9178b43a
 func (MsSqlServerResource) Exists(ctx context.Context, client *clients.Client, state *pluginsdk.InstanceState) (*bool, error) {
 	id, err := parse.ServerID(state.ID)
 	if err != nil {
@@ -634,10 +609,9 @@
   }
 }
 `, data.RandomInteger, data.Locations.Primary)
-<<<<<<< HEAD
-}
-
-func (MsSqlServerResource) blobAuditingPoliciesWithFirewall(data acceptance.TestData) string {
+}
+
+func (MsSqlServerResource) updateAzureadAuthenticationOnlyWithIdentity(data acceptance.TestData, enableAzureadAuthenticationOnly bool) string {
 	return fmt.Sprintf(`
 provider "azurerm" {
   features {}
@@ -646,78 +620,6 @@
 provider "azuread" {}
 
 data "azurerm_client_config" "test" {}
-
-resource "azurerm_resource_group" "test" {
-  name     = "acctestRG-mssql-%[1]d"
-  location = "%[2]s"
-}
-
-resource "azurerm_virtual_network" "test" {
-  name                = "acctestvirtnet%[1]d"
-  address_space       = ["10.0.0.0/16"]
-  location            = azurerm_resource_group.test.location
-  resource_group_name = azurerm_resource_group.test.name
-}
-
-resource "azurerm_subnet" "test" {
-  name                 = "acctestsubnet%[1]d"
-  resource_group_name  = azurerm_resource_group.test.name
-  virtual_network_name = azurerm_virtual_network.test.name
-  address_prefix       = "10.0.2.0/24"
-  service_endpoints    = ["Microsoft.Storage"]
-}
-
-resource "azurerm_storage_account" "test" {
-  name                     = "unlikely23exst2acct%[3]s"
-  resource_group_name      = azurerm_resource_group.test.name
-  location                 = azurerm_resource_group.test.location
-  account_tier             = "Standard"
-  account_replication_type = "LRS"
-
-  network_rules {
-    default_action             = "Allow"
-    ip_rules                   = ["127.0.0.1"]
-    virtual_network_subnet_ids = [azurerm_subnet.test.id]
-  }
-}
-
-resource "azurerm_mssql_server" "test" {
-  name                         = "acctestsqlserver%[1]d"
-  resource_group_name          = azurerm_resource_group.test.name
-  location                     = azurerm_resource_group.test.location
-  version                      = "12.0"
-  administrator_login          = "missadministrator"
-  administrator_login_password = "thisIsKat11"
-
-  azuread_administrator {
-    login_username = "AzureAD Admin2"
-    object_id      = data.azurerm_client_config.test.object_id
-  }
-
-  extended_auditing_policy {
-    storage_account_access_key              = azurerm_storage_account.test.primary_access_key
-    storage_endpoint                        = azurerm_storage_account.test.primary_blob_endpoint
-    storage_account_access_key_is_secondary = true
-    retention_in_days                       = 6
-  }
-}
-`, data.RandomInteger, data.Locations.Primary, data.RandomString)
-}
-
-func (MsSqlServerResource) updateAzureadAuthenticationOnlyWithIdentity(data acceptance.TestData, enableAzureadAuthenticationOnly bool) string {
-	if !features.ThreePointOhBeta() {
-		return fmt.Sprintf(`
-provider "azurerm" {
-  features {}
-}
-
-provider "azuread" {}
-
-data "azurerm_client_config" "current" {}
-
-data "azuread_service_principal" "current" {
-  object_id = data.azurerm_client_config.current.object_id
-}
 
 resource "azurerm_resource_group" "test" {
   name     = "acctestRG-mssql-%[1]d"
@@ -736,61 +638,12 @@
   location                     = azurerm_resource_group.test.location
   version                      = "12.0"
   minimum_tls_version          = "1.2"
-  administrator_login          = "mradministrator"
-  administrator_login_password = "thisIsAbc11"
+  administrator_login          = "missadministrator"
+  administrator_login_password = "thisIsKat11"
 
   azuread_administrator {
-    login_username              = data.azuread_service_principal.current.display_name
-    object_id                   = data.azuread_service_principal.current.object_id
-    azuread_authentication_only = %[3]t
-  }
-
-  identity {
-    type                       = "UserAssigned"
-    user_assigned_identity_ids = [azurerm_user_assigned_identity.test.id]
-  }
-
-  primary_user_assigned_identity_id = azurerm_user_assigned_identity.test.id
-}
-`, data.RandomInteger, data.Locations.Primary, enableAzureadAuthenticationOnly)
-	}
-
-	return fmt.Sprintf(`
-provider "azurerm" {
-  features {}
-}
-
-provider "azuread" {}
-
-data "azurerm_client_config" "current" {}
-
-data "azuread_service_principal" "current" {
-  object_id = data.azurerm_client_config.current.object_id
-}
-
-resource "azurerm_resource_group" "test" {
-  name     = "acctestRG-mssql-%[1]d"
-  location = "%[2]s"
-}
-
-resource "azurerm_user_assigned_identity" "test" {
-  resource_group_name = azurerm_resource_group.test.name
-  location            = azurerm_resource_group.test.location
-  name                = "test_identity_1"
-}
-
-resource "azurerm_mssql_server" "test" {
-  name                         = "acctestsqlserver%[1]d"
-  resource_group_name          = azurerm_resource_group.test.name
-  location                     = azurerm_resource_group.test.location
-  version                      = "12.0"
-  minimum_tls_version          = "1.2"
-  administrator_login          = "mradministrator"
-  administrator_login_password = "thisIsAbc11"
-
-  azuread_administrator {
-    login_username              = data.azuread_service_principal.current.display_name
-    object_id                   = data.azuread_service_principal.current.object_id
+    login_username              = "AzureAD Admin"
+    object_id                   = data.azurerm_client_config.test.object_id
     azuread_authentication_only = %[3]t
   }
 
@@ -802,6 +655,4 @@
   primary_user_assigned_identity_id = azurerm_user_assigned_identity.test.id
 }
 `, data.RandomInteger, data.Locations.Primary, enableAzureadAuthenticationOnly)
-=======
->>>>>>> 9178b43a
 }