package redisenterprise

import (
	"fmt"
	"log"
	"strings"
	"time"

	"github.com/hashicorp/go-azure-helpers/lang/response"
	"github.com/hashicorp/go-azure-helpers/resourcemanager/commonschema"
	"github.com/hashicorp/terraform-provider-azurerm/helpers/tf"
	"github.com/hashicorp/terraform-provider-azurerm/internal/clients"
<<<<<<< HEAD
	"github.com/hashicorp/terraform-provider-azurerm/internal/services/redisenterprise/sdk/2022-01-01/databases"
	"github.com/hashicorp/terraform-provider-azurerm/internal/services/redisenterprise/sdk/2022-01-01/redisenterprise"
=======
	"github.com/hashicorp/terraform-provider-azurerm/internal/features"
	"github.com/hashicorp/terraform-provider-azurerm/internal/services/redisenterprise/sdk/2021-08-01/databases"
	"github.com/hashicorp/terraform-provider-azurerm/internal/services/redisenterprise/sdk/2021-08-01/redisenterprise"
>>>>>>> 506a251b
	"github.com/hashicorp/terraform-provider-azurerm/internal/services/redisenterprise/validate"
	"github.com/hashicorp/terraform-provider-azurerm/internal/tf/pluginsdk"
	"github.com/hashicorp/terraform-provider-azurerm/internal/tf/validation"
	"github.com/hashicorp/terraform-provider-azurerm/internal/timeouts"
	"github.com/hashicorp/terraform-provider-azurerm/utils"
)

func resourceRedisEnterpriseDatabase() *pluginsdk.Resource {
	return &pluginsdk.Resource{
		Create: resourceRedisEnterpriseDatabaseCreate,
		Read:   resourceRedisEnterpriseDatabaseRead,
		Update: resourceRedisEnterpriseDatabaseUpdate,
		Delete: resourceRedisEnterpriseDatabaseDelete,

		Timeouts: &pluginsdk.ResourceTimeout{
			Create: pluginsdk.DefaultTimeout(30 * time.Minute),
			Read:   pluginsdk.DefaultTimeout(5 * time.Minute),
			Delete: pluginsdk.DefaultTimeout(30 * time.Minute),
		},

		Importer: pluginsdk.ImporterValidatingResourceId(func(id string) error {
			_, err := redisenterprise.ParseDatabaseID(id)
			return err
		}),

		// Since update is not currently supported all attribute have to be marked as FORCE NEW
		// until support for Update comes online in the near future
		Schema: redisEnterpriseDatabaseSchema(),
	}
}

func redisEnterpriseDatabaseSchema() map[string]*pluginsdk.Schema {
	s := map[string]*pluginsdk.Schema{
		"name": {
			Type:         pluginsdk.TypeString,
			Optional:     true,
			ForceNew:     true,
			Default:      "default",
			ValidateFunc: validate.RedisEnterpriseDatabaseName,
		},

		"cluster_id": {
			Type:         pluginsdk.TypeString,
			Required:     true,
			ForceNew:     true,
			ValidateFunc: redisenterprise.ValidateRedisEnterpriseID,
		},

		"client_protocol": {
			Type:     pluginsdk.TypeString,
			Optional: true,
			ForceNew: true,
			Default:  string(redisenterprise.ProtocolEncrypted),
			ValidateFunc: validation.StringInSlice([]string{
				string(redisenterprise.ProtocolEncrypted),
				string(redisenterprise.ProtocolPlaintext),
			}, false),
		},

		"clustering_policy": {
			Type:     pluginsdk.TypeString,
			Optional: true,
			ForceNew: true,
			Default:  string(redisenterprise.ClusteringPolicyOSSCluster),
			ValidateFunc: validation.StringInSlice([]string{
				string(redisenterprise.ClusteringPolicyEnterpriseCluster),
				string(redisenterprise.ClusteringPolicyOSSCluster),
			}, false),
		},

		"eviction_policy": {
			Type:     pluginsdk.TypeString,
			Optional: true,
			ForceNew: true,
			Default:  string(redisenterprise.EvictionPolicyVolatileLRU),
			ValidateFunc: validation.StringInSlice([]string{
				string(redisenterprise.EvictionPolicyAllKeysLFU),
				string(redisenterprise.EvictionPolicyAllKeysLRU),
				string(redisenterprise.EvictionPolicyAllKeysRandom),
				string(redisenterprise.EvictionPolicyVolatileLRU),
				string(redisenterprise.EvictionPolicyVolatileLFU),
				string(redisenterprise.EvictionPolicyVolatileTTL),
				string(redisenterprise.EvictionPolicyVolatileRandom),
				string(redisenterprise.EvictionPolicyNoEviction),
			}, false),
		},

		"module": {
			Type:     pluginsdk.TypeList,
			Optional: true,
			ForceNew: true,
			MaxItems: 3,
			Elem: &pluginsdk.Resource{
				Schema: map[string]*pluginsdk.Schema{
					"name": {
						Type:     pluginsdk.TypeString,
						Required: true,
						ForceNew: true,
						ValidateFunc: validation.StringInSlice([]string{
							"RedisBloom",
							"RedisTimeSeries",
							"RediSearch",
						}, false),
					},

					"args": {
						Type:     pluginsdk.TypeString,
						Optional: true,
						ForceNew: true,
						Default:  "",
					},

					"version": {
						Type:     pluginsdk.TypeString,
						Computed: true,
					},
				},
			},
		},

<<<<<<< HEAD
			"linked_database_id": {
				Type:     pluginsdk.TypeSet,
				Optional: true,
				MaxItems: 5,
				Set:      pluginsdk.HashString,
				Elem: &pluginsdk.Schema{
					Type:         pluginsdk.TypeString,
					ValidateFunc: databases.ValidateDatabaseID,
				},
			},

			"linked_database_group_nickname": {
				Type:         pluginsdk.TypeString,
				Optional:     true,
				ForceNew:     true,
				RequiredWith: []string{"linked_database_id"},
			},

			// This attribute is currently in preview and is not returned by the RP
			// "persistence": {
			// 	Type:     pluginsdk.TypeList,
			// 	Optional: true,
			// 	MaxItems: 1,
			// 	Elem: &pluginsdk.Resource{
			// 		Schema: map[string]*pluginsdk.Schema{
			// 			"aof_enabled": {
			// 				Type:     pluginsdk.TypeBool,
			// 				Optional: true,
			// 			},

			// 			"aof_frequency": {
			// 				Type:     pluginsdk.TypeString,
			// 				Optional: true,
			// 				ValidateFunc: validation.StringInSlice([]string{
			// 					string(redisenterprise.Ones),
			// 					string(redisenterprise.Always),
			// 				}, false),
			// 			},

			// 			"rdb_enabled": {
			// 				Type:     pluginsdk.TypeBool,
			// 				Optional: true,
			// 			},

			// 			"rdb_frequency": {
			// 				Type:     pluginsdk.TypeString,
			// 				Optional: true,
			// 				ValidateFunc: validation.StringInSlice([]string{
			// 					string(redisenterprise.Oneh),
			// 					string(redisenterprise.Sixh),
			// 					string(redisenterprise.OneTwoh),
			// 				}, false),
			// 			},
			// 		},
			// 	},
			// },

			"port": {
				Type:         pluginsdk.TypeInt,
				Optional:     true,
				ForceNew:     true,
				Default:      10000,
				ValidateFunc: validation.IntBetween(0, 65353),
			},
=======
		// This attribute is currently in preview and is not returned by the RP
		// "persistence": {
		// 	Type:     pluginsdk.TypeList,
		// 	Optional: true,
		// 	MaxItems: 1,
		// 	Elem: &pluginsdk.Resource{
		// 		Schema: map[string]*pluginsdk.Schema{
		// 			"aof_enabled": {
		// 				Type:     pluginsdk.TypeBool,
		// 				Optional: true,
		// 			},

		// 			"aof_frequency": {
		// 				Type:     pluginsdk.TypeString,
		// 				Optional: true,
		// 				ValidateFunc: validation.StringInSlice([]string{
		// 					string(redisenterprise.Ones),
		// 					string(redisenterprise.Always),
		// 				}, false),
		// 			},

		// 			"rdb_enabled": {
		// 				Type:     pluginsdk.TypeBool,
		// 				Optional: true,
		// 			},

		// 			"rdb_frequency": {
		// 				Type:     pluginsdk.TypeString,
		// 				Optional: true,
		// 				ValidateFunc: validation.StringInSlice([]string{
		// 					string(redisenterprise.Oneh),
		// 					string(redisenterprise.Sixh),
		// 					string(redisenterprise.OneTwoh),
		// 				}, false),
		// 			},
		// 		},
		// 	},
		// },

		"port": {
			Type:         pluginsdk.TypeInt,
			Optional:     true,
			ForceNew:     true,
			Default:      10000,
			ValidateFunc: validation.IntBetween(0, 65353),
		},
>>>>>>> 506a251b

		"primary_access_key": {
			Type:      pluginsdk.TypeString,
			Computed:  true,
			Sensitive: true,
		},

		"secondary_access_key": {
			Type:      pluginsdk.TypeString,
			Computed:  true,
			Sensitive: true,
		},
	}

	if !features.FourPointOhBeta() {
		s["resource_group_name"] = commonschema.ResourceGroupNameDeprecatedComputed()
	}

	return s
}

func resourceRedisEnterpriseDatabaseCreate(d *pluginsdk.ResourceData, meta interface{}) error {
	subscriptionId := meta.(*clients.Client).Account.SubscriptionId
	client := meta.(*clients.Client).RedisEnterprise.DatabaseClient
	ctx, cancel := timeouts.ForCreate(meta.(*clients.Client).StopContext, d)
	defer cancel()

	clusterId, err := redisenterprise.ParseRedisEnterpriseID(d.Get("cluster_id").(string))
	if err != nil {
		return fmt.Errorf("parsing `cluster_id`: %+v", err)
	}

	id := databases.NewDatabaseID(subscriptionId, clusterId.ResourceGroupName, clusterId.ClusterName, d.Get("name").(string))
	if d.IsNewResource() {
		existing, err := client.Get(ctx, id)
		if err != nil {
			if !response.WasNotFound(existing.HttpResponse) {
				return fmt.Errorf("checking for presence of existing %s: %+v", id, err)
			}
		}

		if !response.WasNotFound(existing.HttpResponse) {
			return tf.ImportAsExistsError("azurerm_redis_enterprise_database", id.ID())
		}
	}

	clusteringPolicy := databases.ClusteringPolicy(d.Get("clustering_policy").(string))
	evictionPolicy := databases.EvictionPolicy(d.Get("eviction_policy").(string))
	protocol := databases.Protocol(d.Get("client_protocol").(string))

	oldItems, newItems := d.GetChange("linked_database_id")
	isForceUnlink, data := forceUnlinkItems(oldItems.(*pluginsdk.Set).List(), newItems.(*pluginsdk.Set).List())
	if isForceUnlink {
		if err := forceUnlinkDatabase(d, meta, *data); err != nil {
			return fmt.Errorf("unlinking database error: %+v", err)
		}
	}

	linkedDatabase, err := expandArmGeoLinkedDatabase(d.Get("linked_database_id").(*pluginsdk.Set).List(), id.ID(), d.Get("linked_database_group_nickname").(string))
	if err != nil {
		return fmt.Errorf("Setting geo database for database %s error: %+v", id.ID(), err)
	}

	isGeoEnabled := false
	if linkedDatabase != nil {
		isGeoEnabled = true
	}
	module, err := expandArmDatabaseModuleArray(d.Get("module").([]interface{}), isGeoEnabled)
	if err != nil {
		return fmt.Errorf("setting module error: %+v", err)
	}

	if isGeoEnabled && module != nil && evictionPolicy != databases.EvictionPolicyNoEviction {
		return fmt.Errorf("evictionPolicy must be set to NoEviction when using RediSearch module")
	}

	parameters := databases.Database{
		Properties: &databases.DatabaseProperties{
			ClientProtocol:   &protocol,
			ClusteringPolicy: &clusteringPolicy,
			EvictionPolicy:   &evictionPolicy,
			Modules:          module,
			// Persistence:      expandArmDatabasePersistence(d.Get("persistence").([]interface{})),
			GeoReplication: linkedDatabase,
			Port:           utils.Int64(int64(d.Get("port").(int))),
		},
	}

	future, err := client.Create(ctx, id, parameters)
	if err != nil {
		// @tombuildsstuff: investigate moving this above

		// Need to check if this was due to the cluster having the wrong sku
		if strings.Contains(err.Error(), "The value of the parameter 'properties.modules' is invalid") {
			clusterClient := meta.(*clients.Client).RedisEnterprise.Client
			resp, err := clusterClient.Get(ctx, *clusterId)
			if err != nil {
				return fmt.Errorf("retrieving %s: %+v", *clusterId, err)
			}

			if strings.Contains(strings.ToLower(string(resp.Model.Sku.Name)), "flash") {
				return fmt.Errorf("creating a Redis Enterprise Database with modules in a Redis Enterprise Cluster that has an incompatible Flash SKU type %q - please remove the Redis Enterprise Database modules or change the Redis Enterprise Cluster SKU type %s", string(resp.Model.Sku.Name), id)
			}
		}

		return fmt.Errorf("creating %s: %+v", id, err)
	}

	if err := future.Poller.PollUntilDone(); err != nil {
		return fmt.Errorf("waiting for creation of %s: %+v", id, err)
	}

	d.SetId(id.ID())
	return resourceRedisEnterpriseDatabaseRead(d, meta)
}

func resourceRedisEnterpriseDatabaseRead(d *pluginsdk.ResourceData, meta interface{}) error {
	client := meta.(*clients.Client).RedisEnterprise.DatabaseClient
	ctx, cancel := timeouts.ForRead(meta.(*clients.Client).StopContext, d)
	defer cancel()

	id, err := databases.ParseDatabaseID(d.Id())
	if err != nil {
		return err
	}

	resp, err := client.Get(ctx, *id)
	if err != nil {
		if response.WasNotFound(resp.HttpResponse) {
			log.Printf("[INFO] Redis Enterprise Database %q does not exist - removing from state", d.Id())
			d.SetId("")
			return nil
		}
		return fmt.Errorf("retrieving %s: %+v", *id, err)
	}

	keysResp, err := client.ListKeys(ctx, *id)
	if err != nil {
		return fmt.Errorf("listing keys for %s: %+v", *id, err)
	}

	d.Set("name", id.DatabaseName)
	clusterId := redisenterprise.NewRedisEnterpriseID(id.SubscriptionId, id.ResourceGroupName, id.ClusterName)
	d.Set("cluster_id", clusterId.ID())

	if !features.FourPointOhBeta() {
		d.Set("resource_group_name", id.ResourceGroupName)
	}

	if model := resp.Model; model != nil {
		if props := model.Properties; props != nil {
			clientProtocol := ""
			if props.ClientProtocol != nil {
				clientProtocol = string(*props.ClientProtocol)
			}
			d.Set("client_protocol", clientProtocol)

			clusteringPolicy := ""
			if props.ClusteringPolicy != nil {
				clusteringPolicy = string(*props.ClusteringPolicy)
			}
			d.Set("clustering_policy", clusteringPolicy)

			evictionPolicy := ""
			if props.EvictionPolicy != nil {
				evictionPolicy = string(*props.EvictionPolicy)
			}
			d.Set("eviction_policy", evictionPolicy)
			if err := d.Set("module", flattenArmDatabaseModuleArray(props.Modules)); err != nil {
				return fmt.Errorf("setting `module`: %+v", err)
			}
			// if err := d.Set("persistence", flattenArmDatabasePersistence(props.Persistence)); err != nil {
			// 	return fmt.Errorf("setting `persistence`: %+v", err)
			// }
			if geoProps := props.GeoReplication; geoProps != nil {
				if geoProps.GroupNickname != nil {
					d.Set("linked_database_group_nickname", geoProps.GroupNickname)
				}
				if err := d.Set("linked_database_id", flattenArmGeoLinkedDatabase(geoProps.LinkedDatabases)); err != nil {
					return fmt.Errorf("setting `linked_database_id`: %+v", err)
				}
			}
			d.Set("port", props.Port)
		}
	}

	if model := keysResp.Model; model != nil {
		d.Set("primary_access_key", model.PrimaryKey)
		d.Set("secondary_access_key", model.SecondaryKey)
	}

	return nil
}

func resourceRedisEnterpriseDatabaseUpdate(d *pluginsdk.ResourceData, meta interface{}) error {
	subscriptionId := meta.(*clients.Client).Account.SubscriptionId
	client := meta.(*clients.Client).RedisEnterprise.DatabaseClient
	ctx, cancel := timeouts.ForUpdate(meta.(*clients.Client).StopContext, d)
	defer cancel()

	clusterId, err := redisenterprise.ParseRedisEnterpriseID(d.Get("cluster_id").(string))
	if err != nil {
		return fmt.Errorf("parsing `cluster_id`: %+v", err)
	}

	id := databases.NewDatabaseID(subscriptionId, clusterId.ResourceGroupName, clusterId.ClusterName, d.Get("name").(string))

	clusteringPolicy := databases.ClusteringPolicy(d.Get("clustering_policy").(string))
	evictionPolicy := databases.EvictionPolicy(d.Get("eviction_policy").(string))
	protocol := databases.Protocol(d.Get("client_protocol").(string))

	oldItems, newItems := d.GetChange("linked_database_id")
	isForceUnlink, data := forceUnlinkItems(oldItems.(*pluginsdk.Set).List(), newItems.(*pluginsdk.Set).List())
	if isForceUnlink {
		if err := forceUnlinkDatabase(d, meta, *data); err != nil {
			return fmt.Errorf("unlinking database error: %+v", err)
		}
	}

	linkedDatabase, err := expandArmGeoLinkedDatabase(d.Get("linked_database_id").(*pluginsdk.Set).List(), id.ID(), d.Get("linked_database_group_nickname").(string))
	if err != nil {
		return fmt.Errorf("Setting geo database for database %s error: %+v", id.ID(), err)
	}

	isGeoEnabled := false
	if linkedDatabase != nil {
		isGeoEnabled = true
	}
	module, err := expandArmDatabaseModuleArray(d.Get("module").([]interface{}), isGeoEnabled)
	if err != nil {
		return fmt.Errorf("setting module error: %+v", err)
	}

	if isGeoEnabled && module != nil && evictionPolicy != databases.EvictionPolicyNoEviction {
		return fmt.Errorf("evictionPolicy must be set to NoEviction when using RediSearch module")
	}

	parameters := databases.DatabaseUpdate{
		Properties: &databases.DatabaseProperties{
			ClientProtocol:   &protocol,
			ClusteringPolicy: &clusteringPolicy,
			EvictionPolicy:   &evictionPolicy,
			Modules:          module,
			// Persistence:      expandArmDatabasePersistence(d.Get("persistence").([]interface{})),
			GeoReplication: linkedDatabase,
			Port:           utils.Int64(int64(d.Get("port").(int))),
		},
	}

	future, err := client.Update(ctx, id, parameters)
	if err != nil {
		return fmt.Errorf("updatig %s: %+v", id, err)
	}

	if err := future.Poller.PollUntilDone(); err != nil {
		return fmt.Errorf("waiting for update of %s: %+v", id, err)
	}

	d.SetId(id.ID())
	return resourceRedisEnterpriseDatabaseRead(d, meta)
}

func resourceRedisEnterpriseDatabaseDelete(d *pluginsdk.ResourceData, meta interface{}) error {
	client := meta.(*clients.Client).RedisEnterprise.DatabaseClient
	ctx, cancel := timeouts.ForDelete(meta.(*clients.Client).StopContext, d)
	defer cancel()

	id, err := databases.ParseDatabaseID(d.Id())
	if err != nil {
		return err
	}

	if err := client.DeleteThenPoll(ctx, *id); err != nil {
		return fmt.Errorf("deleting %s: %+v", *id, err)
	}

	return nil
}

func expandArmDatabaseModuleArray(input []interface{}, isGeoEnabled bool) (*[]databases.Module, error) {
	results := make([]databases.Module, 0)

	for _, item := range input {
		v := item.(map[string]interface{})
		moduleName := v["name"].(string)
		if moduleName != "RediSearch" && isGeoEnabled {
			return nil, fmt.Errorf("Only RediSearch module is allowed with geo-replication")
		}
		results = append(results, databases.Module{
			Name: moduleName,
			Args: utils.String(v["args"].(string)),
		})
	}
	return &results, nil
}

// Persistence is currently preview and does not return from the RP but will be fully supported in the near future
// func expandArmDatabasePersistence(input []interface{}) *redisenterprise.Persistence {
// 	if len(input) == 0 {
// 		return nil
// 	}
// 	v := input[0].(map[string]interface{})
// 	return &redisenterprise.Persistence{
// 		AofEnabled:   utils.Bool(v["aof_enabled"].(bool)),
// 		AofFrequency: redisenterprise.AofFrequency(v["aof_frequency"].(string)),
// 		RdbEnabled:   utils.Bool(v["rdb_enabled"].(bool)),
// 		RdbFrequency: redisenterprise.RdbFrequency(v["rdb_frequency"].(string)),
// 	}
// }

func flattenArmDatabaseModuleArray(input *[]databases.Module) []interface{} {
	results := make([]interface{}, 0)
	if input == nil {
		return results
	}

	for _, item := range *input {
		args := ""
		if item.Args != nil {
			args = *item.Args
			// new behavior if you do not pass args the RP sets the args to "PARTITIONS AUTO" by default
			// (for RediSearch) which causes the the database to be force new on every plan after creation
			// feels like an RP bug, but I added this workaround...
			// NOTE: You also cannot set the args to PARTITIONS AUTO by default else you will get an error on create:
			// Code="InvalidRequestBody" Message="The value of the parameter 'properties.modules' is invalid."
			if strings.EqualFold(args, "PARTITIONS AUTO") {
				args = ""
			}
		}

		var version string
		if item.Version != nil {
			version = *item.Version
		}

		results = append(results, map[string]interface{}{
			"name":    item.Name,
			"args":    args,
			"version": version,
		})
	}

	return results
}
func expandArmGeoLinkedDatabase(inputId []interface{}, parentDBId string, inputGeoName string) (*databases.DatabasePropertiesGeoReplication, error) {
	idList := make([]databases.LinkedDatabase, 0)
	if len(inputId) == 0 {
		return nil, nil
	}
	isParentDbIncluded := false

	for _, id := range inputId {
		if id.(string) == parentDBId {
			isParentDbIncluded = true
		}
		idList = append(idList, databases.LinkedDatabase{
			Id: utils.String(id.(string)),
		})
	}
	if isParentDbIncluded {
		return &databases.DatabasePropertiesGeoReplication{
			LinkedDatabases: &idList,
			GroupNickname:   utils.String(inputGeoName),
		}, nil
	}

	return nil, fmt.Errorf("linked database list must include database ID: %s", parentDBId)
}

func flattenArmGeoLinkedDatabase(inputDB *[]databases.LinkedDatabase) []string {
	results := make([]string, 0)

	if inputDB == nil {
		return results
	}

	for _, item := range *inputDB {
		if item.Id != nil {
			results = append(results, *item.Id)
		}
	}
	return results
}

func forceUnlinkItems(oldItemList []interface{}, newItemList []interface{}) (bool, *[]string) {
	newItems := make(map[string]bool)
	forceUnlinkList := make([]string, 0)
	for _, newItem := range newItemList {
		newItems[newItem.(string)] = true
	}

	for _, oldItem := range oldItemList {
		if !newItems[oldItem.(string)] {
			forceUnlinkList = append(forceUnlinkList, oldItem.(string))
		}
	}
	if len(forceUnlinkList) > 0 {
		return true, &forceUnlinkList
	}
	return false, nil
}

func forceUnlinkDatabase(d *pluginsdk.ResourceData, meta interface{}, unlinkedDbRaw []string) error {
	client := meta.(*clients.Client).RedisEnterprise.DatabaseClient
	ctx, cancel := timeouts.ForUpdate(meta.(*clients.Client).StopContext, d)
	defer cancel()
	log.Printf("[INFO]Preparing to unlink a linked database")

	id, err := databases.ParseDatabaseID(d.Id())
	if err != nil {
		return err
	}

	parameters := databases.ForceUnlinkParameters{
		Ids: unlinkedDbRaw,
	}

	if err := client.ForceUnlinkThenPoll(ctx, *id, parameters); err != nil {
		return fmt.Errorf("force unlinking from database %s error: %+v", id, err)
	}

	return nil
}

// Persistence is currently preview and does not return from the RP but will be fully supported in the near future
// func flattenArmDatabasePersistence(input *redisenterprise.Persistence) []interface{} {
// 	if input == nil {
// 		return make([]interface{}, 0)
// 	}

// 	var aofEnabled bool
// 	if input.AofEnabled != nil {
// 		aofEnabled = *input.AofEnabled
// 	}

// 	var aofFrequency redisenterprise.AofFrequency
// 	if input.AofFrequency != "" {
// 		aofFrequency = input.AofFrequency
// 	}

// 	var rdbEnabled bool
// 	if input.RdbEnabled != nil {
// 		rdbEnabled = *input.RdbEnabled
// 	}

// 	var rdbFrequency redisenterprise.RdbFrequency
// 	if input.RdbFrequency != "" {
// 		rdbFrequency = input.RdbFrequency
// 	}

// 	return []interface{}{
// 		map[string]interface{}{
// 			"aof_enabled":   aofEnabled,
// 			"aof_frequency": aofFrequency,
// 			"rdb_enabled":   rdbEnabled,
// 			"rdb_frequency": rdbFrequency,
// 		},
// 	}
// }<|MERGE_RESOLUTION|>--- conflicted
+++ resolved
@@ -10,14 +10,8 @@
 	"github.com/hashicorp/go-azure-helpers/resourcemanager/commonschema"
 	"github.com/hashicorp/terraform-provider-azurerm/helpers/tf"
 	"github.com/hashicorp/terraform-provider-azurerm/internal/clients"
-<<<<<<< HEAD
 	"github.com/hashicorp/terraform-provider-azurerm/internal/services/redisenterprise/sdk/2022-01-01/databases"
 	"github.com/hashicorp/terraform-provider-azurerm/internal/services/redisenterprise/sdk/2022-01-01/redisenterprise"
-=======
-	"github.com/hashicorp/terraform-provider-azurerm/internal/features"
-	"github.com/hashicorp/terraform-provider-azurerm/internal/services/redisenterprise/sdk/2021-08-01/databases"
-	"github.com/hashicorp/terraform-provider-azurerm/internal/services/redisenterprise/sdk/2021-08-01/redisenterprise"
->>>>>>> 506a251b
 	"github.com/hashicorp/terraform-provider-azurerm/internal/services/redisenterprise/validate"
 	"github.com/hashicorp/terraform-provider-azurerm/internal/tf/pluginsdk"
 	"github.com/hashicorp/terraform-provider-azurerm/internal/tf/validation"
@@ -29,7 +23,7 @@
 	return &pluginsdk.Resource{
 		Create: resourceRedisEnterpriseDatabaseCreate,
 		Read:   resourceRedisEnterpriseDatabaseRead,
-		Update: resourceRedisEnterpriseDatabaseUpdate,
+		// Update currently is not implemented, will be for GA
 		Delete: resourceRedisEnterpriseDatabaseDelete,
 
 		Timeouts: &pluginsdk.ResourceTimeout{
@@ -138,7 +132,6 @@
 			},
 		},
 
-<<<<<<< HEAD
 			"linked_database_id": {
 				Type:     pluginsdk.TypeSet,
 				Optional: true,
@@ -168,53 +161,6 @@
 			// 				Type:     pluginsdk.TypeBool,
 			// 				Optional: true,
 			// 			},
-
-			// 			"aof_frequency": {
-			// 				Type:     pluginsdk.TypeString,
-			// 				Optional: true,
-			// 				ValidateFunc: validation.StringInSlice([]string{
-			// 					string(redisenterprise.Ones),
-			// 					string(redisenterprise.Always),
-			// 				}, false),
-			// 			},
-
-			// 			"rdb_enabled": {
-			// 				Type:     pluginsdk.TypeBool,
-			// 				Optional: true,
-			// 			},
-
-			// 			"rdb_frequency": {
-			// 				Type:     pluginsdk.TypeString,
-			// 				Optional: true,
-			// 				ValidateFunc: validation.StringInSlice([]string{
-			// 					string(redisenterprise.Oneh),
-			// 					string(redisenterprise.Sixh),
-			// 					string(redisenterprise.OneTwoh),
-			// 				}, false),
-			// 			},
-			// 		},
-			// 	},
-			// },
-
-			"port": {
-				Type:         pluginsdk.TypeInt,
-				Optional:     true,
-				ForceNew:     true,
-				Default:      10000,
-				ValidateFunc: validation.IntBetween(0, 65353),
-			},
-=======
-		// This attribute is currently in preview and is not returned by the RP
-		// "persistence": {
-		// 	Type:     pluginsdk.TypeList,
-		// 	Optional: true,
-		// 	MaxItems: 1,
-		// 	Elem: &pluginsdk.Resource{
-		// 		Schema: map[string]*pluginsdk.Schema{
-		// 			"aof_enabled": {
-		// 				Type:     pluginsdk.TypeBool,
-		// 				Optional: true,
-		// 			},
 
 		// 			"aof_frequency": {
 		// 				Type:     pluginsdk.TypeString,
@@ -250,7 +196,6 @@
 			Default:      10000,
 			ValidateFunc: validation.IntBetween(0, 65353),
 		},
->>>>>>> 506a251b
 
 		"primary_access_key": {
 			Type:      pluginsdk.TypeString,
@@ -393,6 +338,7 @@
 	}
 
 	d.Set("name", id.DatabaseName)
+	d.Set("resource_group_name", id.ResourceGroupName)
 	clusterId := redisenterprise.NewRedisEnterpriseID(id.SubscriptionId, id.ResourceGroupName, id.ClusterName)
 	d.Set("cluster_id", clusterId.ID())
 
