--- conflicted
+++ resolved
@@ -28,36 +28,22 @@
 // SupportedDataSources returns the supported Data Sources supported by this Service
 func (r Registration) SupportedDataSources() map[string]*pluginsdk.Resource {
 	return map[string]*pluginsdk.Resource{
-<<<<<<< HEAD
-		"azurerm_healthcare_service":         dataSourceHealthcareService(),
-		"azurerm_healthcare_workspace":       dataSourceHealthcareWorkspace(),
-		"azurerm_healthcare_dicom_service":   dataSourceHealthcareDicomService(),
-		"azurerm_healthcare_fhir_service":    dataSourceHealthcareApisFhirService(),
-		"azurerm_healthcare_medtech_service": dataSourceHealthcareIotConnector(),
-=======
 		"azurerm_healthcare_service":       dataSourceHealthcareService(),
 		"azurerm_healthcare_workspace":     dataSourceHealthcareWorkspace(),
 		"azurerm_healthcare_dicom_service": dataSourceHealthcareDicomService(),
 		"azurerm_healthcare_fhir_service":  dataSourceHealthcareApisFhirService(),
->>>>>>> 3e92c969
+		"azurerm_healthcare_medtech_service": dataSourceHealthcareIotConnector(),
 	}
 }
 
 // SupportedResources returns the supported Resources supported by this Service
 func (r Registration) SupportedResources() map[string]*pluginsdk.Resource {
 	return map[string]*pluginsdk.Resource{
-<<<<<<< HEAD
-		"azurerm_healthcare_service":                          resourceHealthcareService(),
-		"azurerm_healthcare_workspace":                        resourceHealthcareApisWorkspace(),
-		"azurerm_healthcare_dicom_service":                    resourceHealthcareApisDicomService(),
-		"azurerm_healthcare_fhir_service":                     resourceHealthcareApisFhirService(),
-		"azurerm_healthcare_medtech_service":                  resourceHealthcareApisMedTechService(),
-		"azurerm_healthcare_medtech_service_fhir_destination": resourceHealthcareApisMedTechServiceFhirDestination(),
-=======
 		"azurerm_healthcare_service":       resourceHealthcareService(),
 		"azurerm_healthcare_workspace":     resourceHealthcareApisWorkspace(),
 		"azurerm_healthcare_dicom_service": resourceHealthcareApisDicomService(),
 		"azurerm_healthcare_fhir_service":  resourceHealthcareApisFhirService(),
->>>>>>> 3e92c969
+		"azurerm_healthcare_medtech_service":                  resourceHealthcareApisMedTechService(),
+		"azurerm_healthcare_medtech_service_fhir_destination": resourceHealthcareApisMedTechServiceFhirDestination(),
 	}
 }