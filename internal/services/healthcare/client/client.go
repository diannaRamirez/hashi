--- conflicted
+++ resolved
@@ -3,43 +3,32 @@
 import (
 	"github.com/Azure/azure-sdk-for-go/services/healthcareapis/mgmt/2021-11-01/healthcareapis"
 	"github.com/hashicorp/terraform-provider-azurerm/internal/common"
-	healthcareFhirService "github.com/hashicorp/terraform-provider-azurerm/internal/services/healthcare/sdk/2021-06-01-preview/fhirservices"
-	healthcareWorkspaceIotConnector "github.com/hashicorp/terraform-provider-azurerm/internal/services/healthcare/sdk/2021-06-01-preview/iotconnectors"
 )
 
 type Client struct {
-<<<<<<< HEAD
-	HealthcareServiceClient               *healthcare.ServicesClient
-	HealthcareWorkspaceIotConnectorClient *healthcareWorkspaceIotConnector.IotConnectorsClient
-	HealthcareFhirClient                  *healthcareFhirService.FhirServicesClient
-=======
-	HealthcareServiceClient   *healthcareapis.ServicesClient
-	HealthcareWorkspaceClient *healthcareapis.WorkspacesClient
->>>>>>> 9876d70c
+	HealthcareServiceClient                              *healthcareapis.ServicesClient
+	HealthcareWorkspaceClient                            *healthcareapis.WorkspacesClient
+	HealthcareWorkspaceIotConnectorClient                *healthcareapis.IotConnectorsClient
+	HealthcareWorkspaceIotConnectorFhirDestinationClient *healthcareapis.IotConnectorFhirDestinationClient
 }
 
 func NewClient(o *common.ClientOptions) *Client {
 	HealthcareServiceClient := healthcareapis.NewServicesClientWithBaseURI(o.ResourceManagerEndpoint, o.SubscriptionId)
 	o.ConfigureClient(&HealthcareServiceClient.Client, o.ResourceManagerAuthorizer)
 
-<<<<<<< HEAD
-	HealthcareWorkspaceIotConnectorClient := healthcareWorkspaceIotConnector.NewIotConnectorsClientWithBaseURI(o.ResourceManagerEndpoint)
-	o.ConfigureClient(&HealthcareWorkspaceIotConnectorClient.Client, o.ResourceManagerAuthorizer)
-
-	HealthcareFhirServiceClient := healthcareFhirService.NewFhirServicesClientWithBaseURI(o.ResourceManagerEndpoint)
-	o.ConfigureClient(&HealthcareFhirServiceClient.Client, o.ResourceManagerAuthorizer)
-
-	return &Client{
-		HealthcareServiceClient:               &HealthcareServiceClient,
-		HealthcareWorkspaceIotConnectorClient: &HealthcareWorkspaceIotConnectorClient,
-		HealthcareFhirClient:                  &HealthcareFhirServiceClient,
-=======
 	HealthcareWorkspaceClient := healthcareapis.NewWorkspacesClientWithBaseURI(o.ResourceManagerEndpoint, o.SubscriptionId)
 	o.ConfigureClient(&HealthcareWorkspaceClient.Client, o.ResourceManagerAuthorizer)
 
+	HealthcareWorkspaceIotConnectorClient := healthcareapis.NewIotConnectorsClientWithBaseURI(o.ResourceManagerEndpoint, o.SubscriptionId)
+	o.ConfigureClient(&HealthcareWorkspaceIotConnectorClient.Client, o.ResourceManagerAuthorizer)
+
+	HealthcareWorkspaceIotConnectorFhirDestinationClient := healthcareapis.NewIotConnectorFhirDestinationClientWithBaseURI(o.ResourceManagerEndpoint, o.SubscriptionId)
+	o.ConfigureClient(&HealthcareWorkspaceIotConnectorFhirDestinationClient.Client, o.ResourceManagerAuthorizer)
+
 	return &Client{
-		HealthcareServiceClient:   &HealthcareServiceClient,
-		HealthcareWorkspaceClient: &HealthcareWorkspaceClient,
->>>>>>> 9876d70c
+		HealthcareServiceClient:                              &HealthcareServiceClient,
+		HealthcareWorkspaceClient:                            &HealthcareWorkspaceClient,
+		HealthcareWorkspaceIotConnectorClient:                &HealthcareWorkspaceIotConnectorClient,
+		HealthcareWorkspaceIotConnectorFhirDestinationClient: &HealthcareWorkspaceIotConnectorFhirDestinationClient,
 	}
 }