package appconfiguration

import (
	"context"
	"encoding/json"
	"fmt"
	"log"
	"time"

	"github.com/Azure/go-autorest/autorest"
	"github.com/hashicorp/go-azure-sdk/resource-manager/appconfiguration/2022-05-01/configurationstores"
	"github.com/hashicorp/terraform-plugin-sdk/v2/helper/schema"
	"github.com/hashicorp/terraform-provider-azurerm/helpers/tf"
	"github.com/hashicorp/terraform-provider-azurerm/internal/sdk"
	"github.com/hashicorp/terraform-provider-azurerm/internal/services/appconfiguration/migration"
	"github.com/hashicorp/terraform-provider-azurerm/internal/services/appconfiguration/parse"
	"github.com/hashicorp/terraform-provider-azurerm/internal/services/appconfiguration/sdk/1.0/appconfiguration"
	"github.com/hashicorp/terraform-provider-azurerm/internal/services/appconfiguration/validate"
	"github.com/hashicorp/terraform-provider-azurerm/internal/tags"
	"github.com/hashicorp/terraform-provider-azurerm/internal/tf/pluginsdk"
	"github.com/hashicorp/terraform-provider-azurerm/internal/tf/validation"
	"github.com/hashicorp/terraform-provider-azurerm/utils"
)

const (
	FeatureKeyContentType = "application/vnd.microsoft.appconfig.ff+json;charset=utf-8"
	FeatureKeyPrefix      = ".appconfig.featureflag"
)

type FeatureResource struct{}

var _ sdk.ResourceWithUpdate = FeatureResource{}

var _ sdk.ResourceWithStateMigration = FeatureResource{}

type FeatureResourceModel struct {
	ConfigurationStoreId string                       `tfschema:"configuration_store_id"`
	Description          string                       `tfschema:"description"`
	Enabled              bool                         `tfschema:"enabled"`
	Name                 string                       `tfschema:"name"`
	Label                string                       `tfschema:"label"`
	Locked               bool                         `tfschema:"locked"`
	Tags                 map[string]interface{}       `tfschema:"tags"`
	PercentageFilter     int                          `tfschema:"percentage_filter_value"`
	TimewindowFilters    []TimewindowFilterParameters `tfschema:"timewindow_filter"`
	TargetingFilters     []TargetingFilterAudience    `tfschema:"targeting_filter"`
}

func (k FeatureResource) Arguments() map[string]*pluginsdk.Schema {
	return map[string]*pluginsdk.Schema{
		"configuration_store_id": {
			Type:         pluginsdk.TypeString,
			Required:     true,
			ForceNew:     true,
			ValidateFunc: configurationstores.ValidateConfigurationStoreID,
		},
		"description": {
			Type:     pluginsdk.TypeString,
			Optional: true,
		},
		"enabled": {
			Type:     pluginsdk.TypeBool,
			Optional: true,
		},
		"name": {
			Type:         pluginsdk.TypeString,
			Required:     true,
			ForceNew:     true,
			ValidateFunc: validate.AppConfigurationFeatureName,
		},
		"etag": {
			Type:     pluginsdk.TypeString,
			Computed: true,
			Optional: true,
		},
		"label": {
			Type:     pluginsdk.TypeString,
			Optional: true,
			ForceNew: true,
		},
		"locked": {
			Type:     pluginsdk.TypeBool,
			Optional: true,
			Default:  false,
		},
		"percentage_filter_value": {
			Type:         pluginsdk.TypeInt,
			Optional:     true,
			ValidateFunc: validation.IntBetween(0, 100),
		},
		"targeting_filter": {
			Type:     pluginsdk.TypeList,
			Optional: true,
			Elem: &pluginsdk.Resource{
				Schema: map[string]*schema.Schema{
					"default_rollout_percentage": {
						Type:         pluginsdk.TypeInt,
						Required:     true,
						ValidateFunc: validation.IntBetween(0, 100),
					},

					"groups": {
						Type:     pluginsdk.TypeList,
						Optional: true,
						Elem: &pluginsdk.Resource{
							Schema: map[string]*schema.Schema{
								"name": {
									Type:     pluginsdk.TypeString,
									Required: true,
								},
								"rollout_percentage": {
									Type:         pluginsdk.TypeInt,
									Required:     true,
									ValidateFunc: validation.IntBetween(0, 100),
								},
							},
						},
					},
					"users": {
						Type:     pluginsdk.TypeList,
						Optional: true,
						Elem: &schema.Schema{
							Type:         schema.TypeString,
							ValidateFunc: validation.StringIsNotEmpty,
						},
					},
				},
			},
		},
		"timewindow_filter": {
			Type:     pluginsdk.TypeList,
			Optional: true,
			Elem: &pluginsdk.Resource{
				Schema: map[string]*schema.Schema{
					"start": {
						Type:         pluginsdk.TypeString,
						Optional:     true,
						ValidateFunc: validation.IsRFC3339Time,
					},
					"end": {
						Type:         pluginsdk.TypeString,
						Optional:     true,
						ValidateFunc: validation.IsRFC3339Time,
					},
				},
			},
		},
		"tags": tags.Schema(),
	}
}

func (k FeatureResource) Attributes() map[string]*pluginsdk.Schema {
	return map[string]*pluginsdk.Schema{}
}

func (k FeatureResource) ModelObject() interface{} {
	return &FeatureResourceModel{}
}

func (k FeatureResource) ResourceType() string {
	return "azurerm_app_configuration_feature"
}

func (k FeatureResource) Create() sdk.ResourceFunc {
	return sdk.ResourceFunc{
		Func: func(ctx context.Context, metadata sdk.ResourceMetaData) error {
			var model FeatureResourceModel
			if err := metadata.Decode(&model); err != nil {
				return fmt.Errorf("decoding %+v", err)
			}

<<<<<<< HEAD
			configurationStoreId, err := configurationstores.ParseConfigurationStoreID(model.ConfigurationStoreId)
=======
			client, err := metadata.Client.AppConfiguration.DataPlaneClient(ctx, model.ConfigurationStoreId)
>>>>>>> aa0b93c4
			if err != nil {
				return err
			}
			if client == nil {
				return fmt.Errorf("app configuration %q was not found", model.ConfigurationStoreId)
			}

			configurationStoreEndpoint, err := metadata.Client.AppConfiguration.EndpointForConfigurationStore(ctx, *configurationStoreId)
			if err != nil {
				return fmt.Errorf("retrieving Endpoint for feature %q in %q: %s", model.Name, *configurationStoreId, err)
			}

			client, err := metadata.Client.AppConfiguration.DataPlaneClientWithEndpoint(*configurationStoreEndpoint)
			if err != nil {
				return err
			}

			featureKey := fmt.Sprintf("%s/%s", FeatureKeyPrefix, model.Name)

			nestedItemId, err := parse.NewNestedItemID(client.Endpoint, featureKey, model.Label)
			if err != nil {
				return err
			}

			kv, err := client.GetKeyValue(ctx, featureKey, model.Label, "", "", "", []string{})
			if err != nil {
				if v, ok := err.(autorest.DetailedError); ok {
					if !utils.ResponseWasNotFound(autorest.Response{Response: v.Response}) {
						return fmt.Errorf("got http status code %d while checking for key's %q existence: %+v", v.Response.StatusCode, featureKey, v.Error())
					}
				} else {
					return fmt.Errorf("while checking for key's %q existence: %+v", featureKey, err)
				}
			} else if kv.Response.StatusCode == 200 {
				return tf.ImportAsExistsError(k.ResourceType(), nestedItemId.ID())
			}

			err = createOrUpdateFeature(ctx, client, model)
			if err != nil {
				return fmt.Errorf("while creating feature: %+v", err)
			}

			metadata.SetID(nestedItemId)
			return nil
		},
		Timeout: 30 * time.Minute,
	}
}

func (k FeatureResource) Read() sdk.ResourceFunc {
	return sdk.ResourceFunc{
		Func: func(ctx context.Context, metadata sdk.ResourceMetaData) error {
			nestedItemId, err := parse.ParseNestedItemID(metadata.ResourceData.Id())
			if err != nil {
				return fmt.Errorf("while parsing resource ID: %+v", err)
			}

			resourceClient := metadata.Client.Resource
			configurationStoreIdRaw, err := metadata.Client.AppConfiguration.ConfigurationStoreIDFromEndpoint(ctx, resourceClient, nestedItemId.ConfigurationStoreEndpoint)
			if err != nil {
				return fmt.Errorf("while retrieving the Resource ID of Configuration Store at Endpoint: %q: %s", nestedItemId.ConfigurationStoreEndpoint, err)
			}
<<<<<<< HEAD
			if configurationStoreIdRaw == nil {
=======

			client, err := metadata.Client.AppConfiguration.DataPlaneClient(ctx, resourceID.ConfigurationStoreId)
			if err != nil {
				return err
			}
			if client == nil {
>>>>>>> aa0b93c4
				// if the AppConfiguration is gone then all the data inside it is too
				log.Printf("[DEBUG] Unable to determine the Resource ID for Configuration Store at Endpoint %q - removing from state", nestedItemId.ConfigurationStoreEndpoint)
				return metadata.MarkAsGone(nestedItemId)
			}

			configurationStoreId, err := configurationstores.ParseConfigurationStoreID(*configurationStoreIdRaw)
			if err != nil {
				return err
			}

			ok, err := metadata.Client.AppConfiguration.Exists(ctx, *configurationStoreId)
			if err != nil {
				return fmt.Errorf("while checking Configuration Store %q for feature %q existence: %v", *configurationStoreId, *nestedItemId, err)
			}
			if !ok {
				log.Printf("[DEBUG] Configuration Store %q for feature %q was not found - removing from state", *configurationStoreId, *nestedItemId)
				return metadata.MarkAsGone(nestedItemId)
			}
<<<<<<< HEAD

			client, err := metadata.Client.AppConfiguration.DataPlaneClientWithEndpoint(nestedItemId.ConfigurationStoreEndpoint)
			if err != nil {
				return err
			}
=======
>>>>>>> aa0b93c4

			kv, err := client.GetKeyValue(ctx, nestedItemId.Key, nestedItemId.Label, "", "", "", []string{})
			if err != nil {
				if v, ok := err.(autorest.DetailedError); ok {
					if utils.ResponseWasNotFound(autorest.Response{Response: v.Response}) {
						return metadata.MarkAsGone(nestedItemId)
					}
				} else {
					return fmt.Errorf("while checking for key %q existence: %+v", *nestedItemId, err)
				}
				return fmt.Errorf("while checking for key %q existence: %+v", *nestedItemId, err)
			}

			var fv FeatureValue
			err = json.Unmarshal([]byte(utils.NormalizeNilableString(kv.Value)), &fv)
			if err != nil {
				return fmt.Errorf("while unmarshalling underlying key's value: %+v", err)
			}

			model := FeatureResourceModel{
				ConfigurationStoreId: configurationStoreId.ID(),
				Description:          fv.Description,
				Enabled:              fv.Enabled,
				Name:                 fv.ID,
				Label:                utils.NormalizeNilableString(kv.Label),
				Tags:                 tags.Flatten(kv.Tags),
			}

			if kv.Locked != nil {
				model.Locked = *kv.Locked
			}

			if len(fv.Conditions.ClientFilters.Filters) > 0 {
				for _, f := range fv.Conditions.ClientFilters.Filters {
					switch f := f.(type) {
					case TimewindowFeatureFilter:
						twfp := f
						model.TimewindowFilters = append(model.TimewindowFilters, twfp.Parameters)
					case TargetingFeatureFilter:
						tfp := f
						model.TargetingFilters = append(model.TargetingFilters, tfp.Parameters.Audience)
					case PercentageFeatureFilter:
						pfp := f
						model.PercentageFilter = pfp.Parameters.Value
					default:
						return fmt.Errorf("while unmarshaling feature payload: unknown filter type %+v", f)
					}
				}
			}
			return metadata.Encode(&model)
		},
		Timeout: 5 * time.Minute,
	}
}

func (k FeatureResource) Update() sdk.ResourceFunc {
	return sdk.ResourceFunc{
		Func: func(ctx context.Context, metadata sdk.ResourceMetaData) error {
			nestedItemId, err := parse.ParseNestedItemID(metadata.ResourceData.Id())
			if err != nil {
				return fmt.Errorf("while parsing resource ID: %+v", err)
			}

<<<<<<< HEAD
			client, err := metadata.Client.AppConfiguration.DataPlaneClientWithEndpoint(nestedItemId.ConfigurationStoreEndpoint)
=======
			client, err := metadata.Client.AppConfiguration.DataPlaneClient(ctx, resourceID.ConfigurationStoreId)
>>>>>>> aa0b93c4
			if err != nil {
				return err
			}
			if client == nil {
				return fmt.Errorf("app configuration %q was not found", resourceID.ConfigurationStoreId)
			}

			var model FeatureResourceModel
			if err := metadata.Decode(&model); err != nil {
				return fmt.Errorf("decoding %+v", err)
			}

			configurationStoreId, err := configurationstores.ParseConfigurationStoreID(model.ConfigurationStoreId)
			if err != nil {
				return err
			}

			metadata.Client.AppConfiguration.AddToCache(*configurationStoreId, nestedItemId.ConfigurationStoreEndpoint)

			if metadata.ResourceData.HasChange("tags") || metadata.ResourceData.HasChange("enabled") || metadata.ResourceData.HasChange("locked") || metadata.ResourceData.HasChange("description") {
				// Remove the lock, if any. We will put it back again if the model says so.
				if _, err = client.DeleteLock(ctx, nestedItemId.Key, nestedItemId.Label, "", ""); err != nil {
					return fmt.Errorf("while unlocking key/label pair %s/%s: %+v", nestedItemId.Key, nestedItemId.Label, err)
				}
				err = createOrUpdateFeature(ctx, client, model)
				if err != nil {
					return fmt.Errorf("while updating feature: %+v", err)
				}
			}

			return nil
		},
		Timeout: 30 * time.Minute,
	}
}

func (k FeatureResource) Delete() sdk.ResourceFunc {
	return sdk.ResourceFunc{
		Func: func(ctx context.Context, metadata sdk.ResourceMetaData) error {
			nestedItemId, err := parse.ParseNestedItemID(metadata.ResourceData.Id())
			if err != nil {
				return fmt.Errorf("while parsing resource ID: %+v", err)
			}

			client, err := metadata.Client.AppConfiguration.DataPlaneClientWithEndpoint(nestedItemId.ConfigurationStoreEndpoint)
			if err != nil {
				return err
			}

			kv, err := client.GetKeyValues(ctx, nestedItemId.Key, nestedItemId.Label, "", "", []string{})
			if err != nil {
				return fmt.Errorf("while checking for feature's %q existence: %+v", nestedItemId.Key, err)
			}
			keysFound := kv.Values()
			if len(keysFound) == 0 {
				return nil
			}

			if _, err = client.DeleteLock(ctx, nestedItemId.Key, nestedItemId.Label, "", ""); err != nil {
				return fmt.Errorf("while unlocking key %q: %+v", *nestedItemId, err)
			}

			if _, err = client.DeleteKeyValue(ctx, nestedItemId.Key, nestedItemId.Label, ""); err != nil {
				return fmt.Errorf("while removing key %q: %+v", *nestedItemId, err)
			}

			return nil
		},
		Timeout: 30 * time.Minute,
	}
}

func (k FeatureResource) IDValidationFunc() pluginsdk.SchemaValidateFunc {
	return validate.NestedItemId
}

func createOrUpdateFeature(ctx context.Context, client *appconfiguration.BaseClient, model FeatureResourceModel) error {
	featureKey := fmt.Sprintf("%s/%s", FeatureKeyPrefix, model.Name)
	entity := appconfiguration.KeyValue{
		Key:         utils.String(featureKey),
		Label:       utils.String(model.Label),
		Tags:        tags.Expand(model.Tags),
		ContentType: utils.String(FeatureKeyContentType),
		Locked:      utils.Bool(model.Locked),
	}

	value := FeatureValue{
		ID:          model.Name,
		Description: model.Description,
		Enabled:     model.Enabled,
	}

	value.Conditions.ClientFilters.Filters = make([]interface{}, 0)
	if model.PercentageFilter > 0 {
		value.Conditions.ClientFilters.Filters = append(value.Conditions.ClientFilters.Filters, PercentageFeatureFilter{
			Name:       PercentageFilterName,
			Parameters: PercentageFilterParameters{Value: model.PercentageFilter},
		})
	}

	if len(model.TargetingFilters) > 0 {
		for _, tgtf := range model.TargetingFilters {
			value.Conditions.ClientFilters.Filters = append(value.Conditions.ClientFilters.Filters, TargetingFeatureFilter{
				Name:       TargetingFilterName,
				Parameters: TargetingFilterParameters{Audience: tgtf},
			})
		}
	}

	if len(model.TimewindowFilters) > 0 {
		for _, twf := range model.TimewindowFilters {
			value.Conditions.ClientFilters.Filters = append(value.Conditions.ClientFilters.Filters, TimewindowFeatureFilter{
				Name:       TimewindowFilterName,
				Parameters: twf,
			})
		}
	}

	valueBytes, err := json.Marshal(value)
	if err != nil {
		return fmt.Errorf("while marshalling FeatureValue struct: %+v", err)
	}
	entity.Value = utils.String(string(valueBytes))
	if _, err = client.PutKeyValue(ctx, featureKey, model.Label, &entity, "", ""); err != nil {
		return err
	}

	if model.Locked {
		if _, err = client.PutLock(ctx, featureKey, model.Label, "", ""); err != nil {
			return fmt.Errorf("while locking key/label pair %s/%s: %+v", model.Name, model.Label, err)
		}
	} else {
		if _, err = client.DeleteLock(ctx, featureKey, model.Label, "", ""); err != nil {
			return fmt.Errorf("while unlocking key/label pair %s/%s: %+v", model.Name, model.Label, err)
		}
	}

	return nil
}
func (k FeatureResource) StateUpgraders() sdk.StateUpgradeData {
	return sdk.StateUpgradeData{
		SchemaVersion: 1,
		Upgraders: map[int]pluginsdk.StateUpgrade{
			0: migration.FeatureResourceV0ToV1{},
		},
	}
}<|MERGE_RESOLUTION|>--- conflicted
+++ resolved
@@ -169,16 +169,9 @@
 				return fmt.Errorf("decoding %+v", err)
 			}
 
-<<<<<<< HEAD
 			configurationStoreId, err := configurationstores.ParseConfigurationStoreID(model.ConfigurationStoreId)
-=======
-			client, err := metadata.Client.AppConfiguration.DataPlaneClient(ctx, model.ConfigurationStoreId)
->>>>>>> aa0b93c4
-			if err != nil {
-				return err
-			}
-			if client == nil {
-				return fmt.Errorf("app configuration %q was not found", model.ConfigurationStoreId)
+			if err != nil {
+				return err
 			}
 
 			configurationStoreEndpoint, err := metadata.Client.AppConfiguration.EndpointForConfigurationStore(ctx, *configurationStoreId)
@@ -236,16 +229,7 @@
 			if err != nil {
 				return fmt.Errorf("while retrieving the Resource ID of Configuration Store at Endpoint: %q: %s", nestedItemId.ConfigurationStoreEndpoint, err)
 			}
-<<<<<<< HEAD
 			if configurationStoreIdRaw == nil {
-=======
-
-			client, err := metadata.Client.AppConfiguration.DataPlaneClient(ctx, resourceID.ConfigurationStoreId)
-			if err != nil {
-				return err
-			}
-			if client == nil {
->>>>>>> aa0b93c4
 				// if the AppConfiguration is gone then all the data inside it is too
 				log.Printf("[DEBUG] Unable to determine the Resource ID for Configuration Store at Endpoint %q - removing from state", nestedItemId.ConfigurationStoreEndpoint)
 				return metadata.MarkAsGone(nestedItemId)
@@ -264,14 +248,11 @@
 				log.Printf("[DEBUG] Configuration Store %q for feature %q was not found - removing from state", *configurationStoreId, *nestedItemId)
 				return metadata.MarkAsGone(nestedItemId)
 			}
-<<<<<<< HEAD
 
 			client, err := metadata.Client.AppConfiguration.DataPlaneClientWithEndpoint(nestedItemId.ConfigurationStoreEndpoint)
 			if err != nil {
 				return err
 			}
-=======
->>>>>>> aa0b93c4
 
 			kv, err := client.GetKeyValue(ctx, nestedItemId.Key, nestedItemId.Label, "", "", "", []string{})
 			if err != nil {
@@ -335,16 +316,9 @@
 				return fmt.Errorf("while parsing resource ID: %+v", err)
 			}
 
-<<<<<<< HEAD
 			client, err := metadata.Client.AppConfiguration.DataPlaneClientWithEndpoint(nestedItemId.ConfigurationStoreEndpoint)
-=======
-			client, err := metadata.Client.AppConfiguration.DataPlaneClient(ctx, resourceID.ConfigurationStoreId)
->>>>>>> aa0b93c4
-			if err != nil {
-				return err
-			}
-			if client == nil {
-				return fmt.Errorf("app configuration %q was not found", resourceID.ConfigurationStoreId)
+			if err != nil {
+				return err
 			}
 
 			var model FeatureResourceModel
