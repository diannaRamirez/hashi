--- conflicted
+++ resolved
@@ -29,26 +29,10 @@
 // SupportedResources returns the supported Resources supported by this Service
 func (r Registration) SupportedResources() map[string]*pluginsdk.Resource {
 	return map[string]*pluginsdk.Resource{
-<<<<<<< HEAD
-		"azurerm_logic_app_action_custom":                   resourceLogicAppActionCustom(),
-		"azurerm_logic_app_action_http":                     resourceLogicAppActionHTTP(),
-		"azurerm_logic_app_integration_account":             resourceLogicAppIntegrationAccount(),
-		"azurerm_logic_app_integration_account_agreement":   resourceLogicAppIntegrationAccountAgreement(),
-		"azurerm_logic_app_integration_account_assembly":    resourceLogicAppIntegrationAccountAssembly(),
-		"azurerm_logic_app_integration_account_certificate": resourceLogicAppIntegrationAccountCertificate(),
-		"azurerm_logic_app_integration_account_map":         resourceLogicAppIntegrationAccountMap(),
-		"azurerm_logic_app_integration_account_partner":     resourceLogicAppIntegrationAccountPartner(),
-		"azurerm_logic_app_integration_account_schema":      resourceLogicAppIntegrationAccountSchema(),
-		"azurerm_logic_app_integration_account_session":     resourceLogicAppIntegrationAccountSession(),
-		"azurerm_logic_app_trigger_custom":                  resourceLogicAppTriggerCustom(),
-		"azurerm_logic_app_trigger_http_request":            resourceLogicAppTriggerHttpRequest(),
-		"azurerm_logic_app_trigger_recurrence":              resourceLogicAppTriggerRecurrence(),
-		"azurerm_logic_app_workflow":                        resourceLogicAppWorkflow(),
-		"azurerm_integration_service_environment":           resourceIntegrationServiceEnvironment(),
-=======
 		"azurerm_logic_app_action_custom":                           resourceLogicAppActionCustom(),
 		"azurerm_logic_app_action_http":                             resourceLogicAppActionHTTP(),
 		"azurerm_logic_app_integration_account":                     resourceLogicAppIntegrationAccount(),
+		"azurerm_logic_app_integration_account_agreement":           resourceLogicAppIntegrationAccountAgreement(),
 		"azurerm_logic_app_integration_account_assembly":            resourceLogicAppIntegrationAccountAssembly(),
 		"azurerm_logic_app_integration_account_batch_configuration": resourceLogicAppIntegrationAccountBatchConfiguration(),
 		"azurerm_logic_app_integration_account_certificate":         resourceLogicAppIntegrationAccountCertificate(),
@@ -61,6 +45,5 @@
 		"azurerm_logic_app_trigger_recurrence":                      resourceLogicAppTriggerRecurrence(),
 		"azurerm_logic_app_workflow":                                resourceLogicAppWorkflow(),
 		"azurerm_integration_service_environment":                   resourceIntegrationServiceEnvironment(),
->>>>>>> a64f8b0c
 	}
 }