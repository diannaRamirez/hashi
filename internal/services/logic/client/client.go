--- conflicted
+++ resolved
@@ -6,27 +6,16 @@
 )
 
 type Client struct {
-<<<<<<< HEAD
 	IntegrationAccountClient                   *logic.IntegrationAccountsClient
 	IntegrationAccountBatchConfigurationClient *logic.IntegrationAccountBatchConfigurationsClient
 	IntegrationAccountCertificateClient        *logic.IntegrationAccountCertificatesClient
+	IntegrationAccountMapClient                *logic.IntegrationAccountMapsClient
 	IntegrationAccountPartnerClient            *logic.IntegrationAccountPartnersClient
 	IntegrationAccountSchemaClient             *logic.IntegrationAccountSchemasClient
 	IntegrationAccountSessionClient            *logic.IntegrationAccountSessionsClient
 	IntegrationServiceEnvironmentClient        *logic.IntegrationServiceEnvironmentsClient
 	WorkflowClient                             *logic.WorkflowsClient
 	TriggersClient                             *logic.WorkflowTriggersClient
-=======
-	IntegrationAccountClient            *logic.IntegrationAccountsClient
-	IntegrationAccountCertificateClient *logic.IntegrationAccountCertificatesClient
-	IntegrationAccountMapClient         *logic.IntegrationAccountMapsClient
-	IntegrationAccountPartnerClient     *logic.IntegrationAccountPartnersClient
-	IntegrationAccountSchemaClient      *logic.IntegrationAccountSchemasClient
-	IntegrationAccountSessionClient     *logic.IntegrationAccountSessionsClient
-	IntegrationServiceEnvironmentClient *logic.IntegrationServiceEnvironmentsClient
-	WorkflowClient                      *logic.WorkflowsClient
-	TriggersClient                      *logic.WorkflowTriggersClient
->>>>>>> e11a0fa6
 }
 
 func NewClient(o *common.ClientOptions) *Client {
@@ -61,26 +50,15 @@
 	o.ConfigureClient(&triggersClient.Client, o.ResourceManagerAuthorizer)
 
 	return &Client{
-<<<<<<< HEAD
 		IntegrationAccountClient:                   &integrationAccountClient,
 		IntegrationAccountBatchConfigurationClient: &integrationAccountBatchConfigurationClient,
 		IntegrationAccountCertificateClient:        &integrationAccountCertificateClient,
+		IntegrationAccountMapClient:                &integrationAccountMapClient,
 		IntegrationAccountPartnerClient:            &integrationAccountPartnerClient,
 		IntegrationAccountSchemaClient:             &integrationAccountSchemaClient,
 		IntegrationAccountSessionClient:            &integrationAccountSessionClient,
 		IntegrationServiceEnvironmentClient:        &integrationServiceEnvironmentClient,
 		WorkflowClient:                             &workflowClient,
 		TriggersClient:                             &triggersClient,
-=======
-		IntegrationAccountClient:            &integrationAccountClient,
-		IntegrationAccountCertificateClient: &integrationAccountCertificateClient,
-		IntegrationAccountMapClient:         &integrationAccountMapClient,
-		IntegrationAccountPartnerClient:     &integrationAccountPartnerClient,
-		IntegrationAccountSchemaClient:      &integrationAccountSchemaClient,
-		IntegrationAccountSessionClient:     &integrationAccountSessionClient,
-		IntegrationServiceEnvironmentClient: &integrationServiceEnvironmentClient,
-		WorkflowClient:                      &workflowClient,
-		TriggersClient:                      &triggersClient,
->>>>>>> e11a0fa6
 	}
 }