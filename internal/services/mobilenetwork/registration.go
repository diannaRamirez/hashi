package mobilenetwork

import (
	"github.com/hashicorp/terraform-provider-azurerm/internal/sdk"
	"github.com/hashicorp/terraform-provider-azurerm/internal/tf/pluginsdk"
)

type Registration struct{}

var (
	_ sdk.TypedServiceRegistrationWithAGitHubLabel   = Registration{}
	_ sdk.UntypedServiceRegistrationWithAGitHubLabel = Registration{}
)

func (r Registration) AssociatedGitHubLabel() string {
	return "service/mobile-network"
}

// Name is the name of this Service
func (r Registration) Name() string {
	return "Mobile Network"
}

// WebsiteCategories returns a list of categories which can be used for the sidebar
func (r Registration) WebsiteCategories() []string {
	return []string{
		"Mobile Network",
	}
}

// SupportedDataSources returns the supported Data Sources supported by this Service
func (r Registration) SupportedDataSources() map[string]*pluginsdk.Resource {
	return map[string]*pluginsdk.Resource{}
}

// SupportedResources returns the supported Resources supported by this Service
func (r Registration) SupportedResources() map[string]*pluginsdk.Resource {
	return map[string]*pluginsdk.Resource{}
}

// DataSources returns a list of Data Sources supported by this Service
func (r Registration) DataSources() []sdk.DataSource {
	return []sdk.DataSource{
		DataNetworkDataSource{},
		MobileNetworkDataSource{},
		MobileNetworkServiceDataSource{},
		SiteDataSource{},
		SimGroupDataSource{},
		SliceDataSource{},
	}
}

// Resources returns a list of Resources supported by this Service
func (r Registration) Resources() []sdk.Resource {
	return []sdk.Resource{
<<<<<<< HEAD
		DataNetworkResource{},
=======
		MobileNetworkServiceResource{},
>>>>>>> 59220b8e
		SimGroupResource{},
		SliceResource{},
		MobileNetworkResource{},
		SiteResource{},
	}
}<|MERGE_RESOLUTION|>--- conflicted
+++ resolved
@@ -53,11 +53,8 @@
 // Resources returns a list of Resources supported by this Service
 func (r Registration) Resources() []sdk.Resource {
 	return []sdk.Resource{
-<<<<<<< HEAD
 		DataNetworkResource{},
-=======
 		MobileNetworkServiceResource{},
->>>>>>> 59220b8e
 		SimGroupResource{},
 		SliceResource{},
 		MobileNetworkResource{},
