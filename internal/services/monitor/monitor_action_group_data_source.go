package monitor

import (
	"fmt"
	"time"

	"github.com/hashicorp/go-azure-helpers/resourcemanager/commonschema"
	"github.com/hashicorp/go-azure-sdk/resource-manager/eventhub/2017-04-01/eventhubs"
	"github.com/hashicorp/terraform-provider-azurerm/internal/clients"
<<<<<<< HEAD
	"github.com/hashicorp/terraform-provider-azurerm/internal/features"
	eventHubValidation "github.com/hashicorp/terraform-provider-azurerm/internal/services/eventhub/validate"
=======
>>>>>>> c7244c24
	"github.com/hashicorp/terraform-provider-azurerm/internal/services/monitor/parse"
	"github.com/hashicorp/terraform-provider-azurerm/internal/tf/pluginsdk"
	"github.com/hashicorp/terraform-provider-azurerm/internal/tf/validation"
	"github.com/hashicorp/terraform-provider-azurerm/internal/timeouts"
	"github.com/hashicorp/terraform-provider-azurerm/utils"
)

func dataSourceMonitorActionGroup() *pluginsdk.Resource {
	resource := &pluginsdk.Resource{
		Read: dataSourceMonitorActionGroupRead,

		Timeouts: &pluginsdk.ResourceTimeout{
			Read: pluginsdk.DefaultTimeout(5 * time.Minute),
		},

		Schema: map[string]*pluginsdk.Schema{
			"name": {
				Type:         pluginsdk.TypeString,
				Required:     true,
				ValidateFunc: validation.StringIsNotEmpty,
			},

			"resource_group_name": commonschema.ResourceGroupNameForDataSource(),

			"short_name": {
				Type:     pluginsdk.TypeString,
				Computed: true,
			},

			"enabled": {
				Type:     pluginsdk.TypeBool,
				Computed: true,
			},

			"email_receiver": {
				Type:     pluginsdk.TypeList,
				Computed: true,
				Elem: &pluginsdk.Resource{
					Schema: map[string]*pluginsdk.Schema{
						"name": {
							Type:     pluginsdk.TypeString,
							Computed: true,
						},
						"email_address": {
							Type:     pluginsdk.TypeString,
							Computed: true,
						},
						"use_common_alert_schema": {
							Type:     pluginsdk.TypeBool,
							Computed: true,
						},
					},
				},
			},

			"itsm_receiver": {
				Type:     pluginsdk.TypeList,
				Computed: true,
				Elem: &pluginsdk.Resource{
					Schema: map[string]*pluginsdk.Schema{
						"name": {
							Type:     pluginsdk.TypeString,
							Computed: true,
						},
						"workspace_id": {
							Type:     pluginsdk.TypeString,
							Computed: true,
						},
						"connection_id": {
							Type:     pluginsdk.TypeString,
							Computed: true,
						},
						"ticket_configuration": {
							Type:     pluginsdk.TypeString,
							Computed: true,
						},
						"region": {
							Type:     pluginsdk.TypeString,
							Computed: true,
						},
					},
				},
			},

			"azure_app_push_receiver": {
				Type:     pluginsdk.TypeList,
				Computed: true,
				Elem: &pluginsdk.Resource{
					Schema: map[string]*pluginsdk.Schema{
						"name": {
							Type:     pluginsdk.TypeString,
							Computed: true,
						},
						"email_address": {
							Type:     pluginsdk.TypeString,
							Computed: true,
						},
					},
				},
			},

			"sms_receiver": {
				Type:     pluginsdk.TypeList,
				Computed: true,
				Elem: &pluginsdk.Resource{
					Schema: map[string]*pluginsdk.Schema{
						"name": {
							Type:     pluginsdk.TypeString,
							Computed: true,
						},
						"country_code": {
							Type:     pluginsdk.TypeString,
							Computed: true,
						},
						"phone_number": {
							Type:     pluginsdk.TypeString,
							Computed: true,
						},
					},
				},
			},

			"webhook_receiver": {
				Type:     pluginsdk.TypeList,
				Computed: true,
				Elem: &pluginsdk.Resource{
					Schema: map[string]*pluginsdk.Schema{
						"name": {
							Type:     pluginsdk.TypeString,
							Computed: true,
						},
						"service_uri": {
							Type:     pluginsdk.TypeString,
							Computed: true,
						},
						"use_common_alert_schema": {
							Type:     pluginsdk.TypeBool,
							Computed: true,
						},
						"aad_auth": {
							Type:     pluginsdk.TypeList,
							Computed: true,
							Elem: &pluginsdk.Resource{
								Schema: map[string]*pluginsdk.Schema{
									"object_id": {
										Type:     pluginsdk.TypeString,
										Computed: true,
									},

									"identifier_uri": {
										Type:     pluginsdk.TypeString,
										Computed: true,
									},

									"tenant_id": {
										Type:     pluginsdk.TypeString,
										Computed: true,
									},
								},
							},
						},
					},
				},
			},

			"automation_runbook_receiver": {
				Type:     pluginsdk.TypeList,
				Computed: true,
				Elem: &pluginsdk.Resource{
					Schema: map[string]*pluginsdk.Schema{
						"name": {
							Type:     pluginsdk.TypeString,
							Computed: true,
						},
						"automation_account_id": {
							Type:     pluginsdk.TypeString,
							Computed: true,
						},
						"runbook_name": {
							Type:     pluginsdk.TypeString,
							Computed: true,
						},
						"webhook_resource_id": {
							Type:     pluginsdk.TypeString,
							Computed: true,
						},
						"is_global_runbook": {
							Type:     pluginsdk.TypeBool,
							Computed: true,
						},
						"service_uri": {
							Type:     pluginsdk.TypeString,
							Computed: true,
						},
						"use_common_alert_schema": {
							Type:     pluginsdk.TypeBool,
							Computed: true,
						},
					},
				},
			},

			"voice_receiver": {
				Type:     pluginsdk.TypeList,
				Computed: true,
				Elem: &pluginsdk.Resource{
					Schema: map[string]*pluginsdk.Schema{
						"name": {
							Type:     pluginsdk.TypeString,
							Computed: true,
						},
						"country_code": {
							Type:     pluginsdk.TypeString,
							Computed: true,
						},
						"phone_number": {
							Type:     pluginsdk.TypeString,
							Computed: true,
						},
					},
				},
			},

			"logic_app_receiver": {
				Type:     pluginsdk.TypeList,
				Computed: true,
				Elem: &pluginsdk.Resource{
					Schema: map[string]*pluginsdk.Schema{
						"name": {
							Type:     pluginsdk.TypeString,
							Computed: true,
						},
						"resource_id": {
							Type:     pluginsdk.TypeString,
							Computed: true,
						},
						"callback_url": {
							Type:     pluginsdk.TypeString,
							Computed: true,
						},
						"use_common_alert_schema": {
							Type:     pluginsdk.TypeBool,
							Computed: true,
						},
					},
				},
			},

			"azure_function_receiver": {
				Type:     pluginsdk.TypeList,
				Computed: true,
				Elem: &pluginsdk.Resource{
					Schema: map[string]*pluginsdk.Schema{
						"name": {
							Type:     pluginsdk.TypeString,
							Computed: true,
						},
						"function_app_resource_id": {
							Type:     pluginsdk.TypeString,
							Computed: true,
						},
						"function_name": {
							Type:     pluginsdk.TypeString,
							Computed: true,
						},
						"http_trigger_url": {
							Type:     pluginsdk.TypeString,
							Computed: true,
						},
						"use_common_alert_schema": {
							Type:     pluginsdk.TypeBool,
							Computed: true,
						},
					},
				},
			},
			"arm_role_receiver": {
				Type:     pluginsdk.TypeList,
				Computed: true,
				Elem: &pluginsdk.Resource{
					Schema: map[string]*pluginsdk.Schema{
						"name": {
							Type:     pluginsdk.TypeString,
							Computed: true,
						},
						"role_id": {
							Type:     pluginsdk.TypeString,
							Computed: true,
						},
						"use_common_alert_schema": {
							Type:     pluginsdk.TypeBool,
							Computed: true,
						},
					},
				},
			},
<<<<<<< HEAD
		},
	}

	if !features.FourPointOhBeta() {
		resource.Schema["event_hub_receiver"] = &pluginsdk.Schema{
			Type:     pluginsdk.TypeList,
			Computed: true,
			Elem: &pluginsdk.Resource{
				Schema: map[string]*pluginsdk.Schema{
					"name": {
						Type:         pluginsdk.TypeString,
						Required:     true,
						ValidateFunc: validation.StringIsNotEmpty,
					},
					"event_hub_id": {
						Type:         pluginsdk.TypeString,
						Optional:     true,
						Computed:     true,
						ValidateFunc: eventHubValidation.EventhubID,
						Deprecated:   "This property is deprecated and will be removed in version 4.0 of the provider, please use 'event_hub_name' and 'event_hub_namespace' instead.",
					},
					"event_hub_name": {
						Type:         pluginsdk.TypeString,
						Optional:     true,
						Computed:     true,
						ValidateFunc: eventHubValidation.ValidateEventHubName(),
					},
					"event_hub_namespace": {
						Type:         pluginsdk.TypeString,
						Optional:     true,
						Computed:     true,
						ValidateFunc: eventHubValidation.ValidateEventHubNamespaceName(),
					},
					"tenant_id": {
						Type:         pluginsdk.TypeString,
						Optional:     true,
						Computed:     true,
						ValidateFunc: validation.IsUUID,
					},
					"use_common_alert_schema": {
						Type:     pluginsdk.TypeBool,
						Optional: true,
					},
					"subscription_id": {
						Type:         pluginsdk.TypeString,
						Optional:     true,
						Computed:     true,
						ValidateFunc: validation.IsUUID,
=======
			"event_hub_receiver": {
				Type:     pluginsdk.TypeList,
				Optional: true,
				Elem: &pluginsdk.Resource{
					Schema: map[string]*pluginsdk.Schema{
						"name": {
							Type:         pluginsdk.TypeString,
							Required:     true,
							ValidateFunc: validation.StringIsNotEmpty,
						},
						"event_hub_id": {
							Type:         pluginsdk.TypeString,
							Required:     true,
							ValidateFunc: eventhubs.ValidateEventhubID,
						},
						"tenant_id": {
							Type:         pluginsdk.TypeString,
							Optional:     true,
							Computed:     true,
							ValidateFunc: validation.IsUUID,
						},
						"use_common_alert_schema": {
							Type:     pluginsdk.TypeBool,
							Optional: true,
						},
>>>>>>> c7244c24
					},
				},
			},
		}
	} else {
		resource.Schema["event_hub_receiver"] = &pluginsdk.Schema{
			Type:     pluginsdk.TypeList,
			Computed: true,
			Elem: &pluginsdk.Resource{
				Schema: map[string]*pluginsdk.Schema{
					"name": {
						Type:         pluginsdk.TypeString,
						Required:     true,
						ValidateFunc: validation.StringIsNotEmpty,
					},
					"event_hub_name": {
						Type:         pluginsdk.TypeString,
						Required:     true,
						ValidateFunc: eventHubValidation.ValidateEventHubName(),
					},
					"event_hub_namespace": {
						Type:         pluginsdk.TypeString,
						Required:     true,
						ValidateFunc: eventHubValidation.ValidateEventHubNamespaceName(),
					},
					"tenant_id": {
						Type:         pluginsdk.TypeString,
						Optional:     true,
						Computed:     true,
						ValidateFunc: validation.IsUUID,
					},
					"use_common_alert_schema": {
						Type:     pluginsdk.TypeBool,
						Optional: true,
					},
					"subscription_id": {
						Type:         pluginsdk.TypeString,
						Optional:     true,
						Computed:     true,
						ValidateFunc: validation.IsUUID,
					},
				},
			},
		}
	}
	return resource
}

func dataSourceMonitorActionGroupRead(d *pluginsdk.ResourceData, meta interface{}) error {
	client := meta.(*clients.Client).Monitor.ActionGroupsClient
	subscriptionId := meta.(*clients.Client).Account.SubscriptionId
	ctx, cancel := timeouts.ForRead(meta.(*clients.Client).StopContext, d)
	defer cancel()

	resourceGroup := d.Get("resource_group_name").(string)

	id := parse.NewActionGroupID(subscriptionId, resourceGroup, d.Get("name").(string))

	resp, err := client.Get(ctx, id.ResourceGroup, id.Name)
	if err != nil {
		if utils.ResponseWasNotFound(resp.Response) {
			return fmt.Errorf("%s was not found", id)
		}
		return fmt.Errorf("making Read request on %s: %+v", id, err)
	}
	d.SetId(id.ID())

	if group := resp.ActionGroup; group != nil {
		d.Set("short_name", group.GroupShortName)
		d.Set("enabled", group.Enabled)

		if err = d.Set("email_receiver", flattenMonitorActionGroupEmailReceiver(group.EmailReceivers)); err != nil {
			return fmt.Errorf("setting `email_receiver`: %+v", err)
		}

		if err = d.Set("itsm_receiver", flattenMonitorActionGroupItsmReceiver(group.ItsmReceivers)); err != nil {
			return fmt.Errorf("setting `itsm_receiver`: %+v", err)
		}

		if err = d.Set("azure_app_push_receiver", flattenMonitorActionGroupAzureAppPushReceiver(group.AzureAppPushReceivers)); err != nil {
			return fmt.Errorf("setting `azure_app_push_receiver`: %+v", err)
		}

		if err = d.Set("sms_receiver", flattenMonitorActionGroupSmsReceiver(group.SmsReceivers)); err != nil {
			return fmt.Errorf("setting `sms_receiver`: %+v", err)
		}

		if err = d.Set("webhook_receiver", flattenMonitorActionGroupWebHookReceiver(group.WebhookReceivers)); err != nil {
			return fmt.Errorf("setting `webhook_receiver`: %+v", err)
		}

		if err = d.Set("automation_runbook_receiver", flattenMonitorActionGroupAutomationRunbookReceiver(group.AutomationRunbookReceivers)); err != nil {
			return fmt.Errorf("setting `automation_runbook_receiver`: %+v", err)
		}

		if err = d.Set("voice_receiver", flattenMonitorActionGroupVoiceReceiver(group.VoiceReceivers)); err != nil {
			return fmt.Errorf("setting `voice_receiver`: %+v", err)
		}

		if err = d.Set("logic_app_receiver", flattenMonitorActionGroupLogicAppReceiver(group.LogicAppReceivers)); err != nil {
			return fmt.Errorf("setting `logic_app_receiver`: %+v", err)
		}

		if err = d.Set("azure_function_receiver", flattenMonitorActionGroupAzureFunctionReceiver(group.AzureFunctionReceivers)); err != nil {
			return fmt.Errorf("setting `azure_function_receiver`: %+v", err)
		}
		if err = d.Set("arm_role_receiver", flattenMonitorActionGroupRoleReceiver(group.ArmRoleReceivers)); err != nil {
			return fmt.Errorf("setting `arm_role_receiver`: %+v", err)
		}
		if err = d.Set("event_hub_receiver", flattenMonitorActionGroupEventHubReceiver(resourceGroup, group.EventHubReceivers)); err != nil {
			return fmt.Errorf("setting `event_hub_receiver`: %+v", err)
		}
	}

	return nil
}<|MERGE_RESOLUTION|>--- conflicted
+++ resolved
@@ -7,11 +7,7 @@
 	"github.com/hashicorp/go-azure-helpers/resourcemanager/commonschema"
 	"github.com/hashicorp/go-azure-sdk/resource-manager/eventhub/2017-04-01/eventhubs"
 	"github.com/hashicorp/terraform-provider-azurerm/internal/clients"
-<<<<<<< HEAD
 	"github.com/hashicorp/terraform-provider-azurerm/internal/features"
-	eventHubValidation "github.com/hashicorp/terraform-provider-azurerm/internal/services/eventhub/validate"
-=======
->>>>>>> c7244c24
 	"github.com/hashicorp/terraform-provider-azurerm/internal/services/monitor/parse"
 	"github.com/hashicorp/terraform-provider-azurerm/internal/tf/pluginsdk"
 	"github.com/hashicorp/terraform-provider-azurerm/internal/tf/validation"
@@ -308,7 +304,6 @@
 					},
 				},
 			},
-<<<<<<< HEAD
 		},
 	}
 
@@ -327,20 +322,20 @@
 						Type:         pluginsdk.TypeString,
 						Optional:     true,
 						Computed:     true,
-						ValidateFunc: eventHubValidation.EventhubID,
+						ValidateFunc: eventhubs.ValidateEventhubID,
 						Deprecated:   "This property is deprecated and will be removed in version 4.0 of the provider, please use 'event_hub_name' and 'event_hub_namespace' instead.",
 					},
 					"event_hub_name": {
 						Type:         pluginsdk.TypeString,
 						Optional:     true,
 						Computed:     true,
-						ValidateFunc: eventHubValidation.ValidateEventHubName(),
+						ValidateFunc: validation.StringIsNotEmpty,
 					},
 					"event_hub_namespace": {
 						Type:         pluginsdk.TypeString,
 						Optional:     true,
 						Computed:     true,
-						ValidateFunc: eventHubValidation.ValidateEventHubNamespaceName(),
+						ValidateFunc: validation.StringIsNotEmpty,
 					},
 					"tenant_id": {
 						Type:         pluginsdk.TypeString,
@@ -357,33 +352,6 @@
 						Optional:     true,
 						Computed:     true,
 						ValidateFunc: validation.IsUUID,
-=======
-			"event_hub_receiver": {
-				Type:     pluginsdk.TypeList,
-				Optional: true,
-				Elem: &pluginsdk.Resource{
-					Schema: map[string]*pluginsdk.Schema{
-						"name": {
-							Type:         pluginsdk.TypeString,
-							Required:     true,
-							ValidateFunc: validation.StringIsNotEmpty,
-						},
-						"event_hub_id": {
-							Type:         pluginsdk.TypeString,
-							Required:     true,
-							ValidateFunc: eventhubs.ValidateEventhubID,
-						},
-						"tenant_id": {
-							Type:         pluginsdk.TypeString,
-							Optional:     true,
-							Computed:     true,
-							ValidateFunc: validation.IsUUID,
-						},
-						"use_common_alert_schema": {
-							Type:     pluginsdk.TypeBool,
-							Optional: true,
-						},
->>>>>>> c7244c24
 					},
 				},
 			},
@@ -402,12 +370,12 @@
 					"event_hub_name": {
 						Type:         pluginsdk.TypeString,
 						Required:     true,
-						ValidateFunc: eventHubValidation.ValidateEventHubName(),
+						ValidateFunc: validation.StringIsNotEmpty,
 					},
 					"event_hub_namespace": {
 						Type:         pluginsdk.TypeString,
 						Required:     true,
-						ValidateFunc: eventHubValidation.ValidateEventHubNamespaceName(),
+						ValidateFunc: validation.StringIsNotEmpty,
 					},
 					"tenant_id": {
 						Type:         pluginsdk.TypeString,
