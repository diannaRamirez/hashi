package applicationinsights

import (
	"github.com/hashicorp/terraform-provider-azurerm/internal/sdk"
	"github.com/hashicorp/terraform-provider-azurerm/internal/tf/pluginsdk"
)

type Registration struct{}

var (
	_ sdk.TypedServiceRegistrationWithAGitHubLabel   = Registration{}
	_ sdk.UntypedServiceRegistrationWithAGitHubLabel = Registration{}
)

func (r Registration) AssociatedGitHubLabel() string {
	return "service/application-insights"
}

// Name is the name of this Service
func (r Registration) Name() string {
	return "Application Insights"
}

// WebsiteCategories returns a list of categories which can be used for the sidebar
func (r Registration) WebsiteCategories() []string {
	return []string{
		"Application Insights",
	}
}

// SupportedDataSources returns the supported Data Sources supported by this Service
func (r Registration) SupportedDataSources() map[string]*pluginsdk.Resource {
	return map[string]*pluginsdk.Resource{
		"azurerm_application_insights": dataSourceApplicationInsights(),
	}
}

// SupportedResources returns the supported Resources supported by this Service
func (r Registration) SupportedResources() map[string]*pluginsdk.Resource {
	return map[string]*pluginsdk.Resource{
		"azurerm_application_insights_api_key":              resourceApplicationInsightsAPIKey(),
		"azurerm_application_insights":                      resourceApplicationInsights(),
		"azurerm_application_insights_analytics_item":       resourceApplicationInsightsAnalyticsItem(),
		"azurerm_application_insights_smart_detection_rule": resourceApplicationInsightsSmartDetectionRule(),
		"azurerm_application_insights_web_test":             resourceApplicationInsightsWebTests(),
	}
}

// DataSources returns a list of Data Sources supported by this Service
func (r Registration) DataSources() []sdk.DataSource {
	return []sdk.DataSource{}
}

// Resources returns a list of Resources supported by this Service
func (r Registration) Resources() []sdk.Resource {
	return []sdk.Resource{
<<<<<<< HEAD
		ApplicationInsightsWorkbookResource{},
=======
		ApplicationInsightsWorkbookTemplateResource{},
>>>>>>> 14a0cdfe
	}
}<|MERGE_RESOLUTION|>--- conflicted
+++ resolved
@@ -54,10 +54,7 @@
 // Resources returns a list of Resources supported by this Service
 func (r Registration) Resources() []sdk.Resource {
 	return []sdk.Resource{
-<<<<<<< HEAD
 		ApplicationInsightsWorkbookResource{},
-=======
 		ApplicationInsightsWorkbookTemplateResource{},
->>>>>>> 14a0cdfe
 	}
 }