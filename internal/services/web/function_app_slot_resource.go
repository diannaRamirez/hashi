--- conflicted
+++ resolved
@@ -28,204 +28,6 @@
 )
 
 func resourceFunctionAppSlot() *pluginsdk.Resource {
-<<<<<<< HEAD
-	return &pluginsdk.Resource{
-		Create: resourceFunctionAppSlotCreate,
-		Read:   resourceFunctionAppSlotRead,
-		Update: resourceFunctionAppSlotUpdate,
-		Delete: resourceFunctionAppSlotDelete,
-		Importer: pluginsdk.ImporterValidatingResourceId(func(id string) error {
-			_, err := parse.FunctionAppSlotID(id)
-			return err
-		}),
-
-		Timeouts: &pluginsdk.ResourceTimeout{
-			Create: pluginsdk.DefaultTimeout(30 * time.Minute),
-			Read:   pluginsdk.DefaultTimeout(5 * time.Minute),
-			Update: pluginsdk.DefaultTimeout(30 * time.Minute),
-			Delete: pluginsdk.DefaultTimeout(30 * time.Minute),
-		},
-
-		Schema: map[string]*pluginsdk.Schema{
-			"name": {
-				Type:     pluginsdk.TypeString,
-				Required: true,
-				ForceNew: true,
-			},
-
-			"resource_group_name": azure.SchemaResourceGroupName(),
-
-			"location": azure.SchemaLocation(),
-
-			"identity": schemaAppServiceIdentity(),
-
-			"function_app_name": {
-				Type:         pluginsdk.TypeString,
-				Required:     true,
-				ForceNew:     true,
-				ValidateFunc: webValidate.AppServiceName,
-			},
-
-			"app_service_plan_id": {
-				Type:         pluginsdk.TypeString,
-				Required:     true,
-				ForceNew:     true,
-				ValidateFunc: validate.AppServicePlanID,
-			},
-
-			"version": {
-				Type:     pluginsdk.TypeString,
-				Optional: true,
-				Default:  "~1",
-			},
-
-			"storage_account_name": {
-				Type:         pluginsdk.TypeString,
-				Required:     true,
-				ForceNew:     true,
-				ValidateFunc: storageValidate.StorageAccountName,
-			},
-
-			"storage_account_access_key": {
-				Type:         pluginsdk.TypeString,
-				Required:     true,
-				Sensitive:    true,
-				ValidateFunc: validation.NoZeroValues,
-			},
-
-			"app_settings": {
-				Type:     pluginsdk.TypeMap,
-				Optional: true,
-				Computed: true,
-				Elem: &pluginsdk.Schema{
-					Type: pluginsdk.TypeString,
-				},
-			},
-
-			"daily_memory_time_quota": {
-				Type:     pluginsdk.TypeInt,
-				Optional: true,
-			},
-
-			"enabled": {
-				Type:     pluginsdk.TypeBool,
-				Optional: true,
-				Default:  true,
-			},
-
-			// TODO 4.0: change this from enable_* to *_enabled
-			"enable_builtin_logging": {
-				Type:     pluginsdk.TypeBool,
-				Optional: true,
-				Default:  true,
-			},
-
-			"https_only": {
-				Type:     pluginsdk.TypeBool,
-				Optional: true,
-				Default:  false,
-			},
-
-			"os_type": {
-				Type:     pluginsdk.TypeString,
-				Optional: true,
-				ForceNew: true,
-				ValidateFunc: validation.StringInSlice([]string{
-					"linux",
-				}, false),
-			},
-
-			// todo remove this for 3.0 as it doesn't do anything
-			"client_affinity_enabled": {
-				Type:       pluginsdk.TypeBool,
-				Optional:   true,
-				Computed:   true,
-				Deprecated: "This property is no longer configurable in the service and has been deprecated. It will be removed in 3.0 of the provider.",
-			},
-
-			"connection_string": {
-				Type:     pluginsdk.TypeSet,
-				Optional: true,
-				Computed: true,
-				Elem: &pluginsdk.Resource{
-					Schema: map[string]*pluginsdk.Schema{
-						"name": {
-							Type:     pluginsdk.TypeString,
-							Required: true,
-						},
-						"value": {
-							Type:      pluginsdk.TypeString,
-							Required:  true,
-							Sensitive: true,
-						},
-						"type": {
-							Type:     pluginsdk.TypeString,
-							Required: true,
-							ValidateFunc: validation.StringInSlice([]string{
-								string(web.ConnectionStringTypeAPIHub),
-								string(web.ConnectionStringTypeCustom),
-								string(web.ConnectionStringTypeDocDb),
-								string(web.ConnectionStringTypeEventHub),
-								string(web.ConnectionStringTypeMySQL),
-								string(web.ConnectionStringTypeNotificationHub),
-								string(web.ConnectionStringTypePostgreSQL),
-								string(web.ConnectionStringTypeRedisCache),
-								string(web.ConnectionStringTypeServiceBus),
-								string(web.ConnectionStringTypeSQLAzure),
-								string(web.ConnectionStringTypeSQLServer),
-							}, true),
-							DiffSuppressFunc: suppress.CaseDifference,
-						},
-					},
-				},
-			},
-
-			"default_hostname": {
-				Type:     pluginsdk.TypeString,
-				Computed: true,
-			},
-
-			"kind": {
-				Type:     pluginsdk.TypeString,
-				Computed: true,
-			},
-
-			"outbound_ip_addresses": {
-				Type:     pluginsdk.TypeString,
-				Computed: true,
-			},
-
-			"possible_outbound_ip_addresses": {
-				Type:     pluginsdk.TypeString,
-				Computed: true,
-			},
-
-			"site_config": schemaAppServiceFunctionAppSiteConfig(),
-
-			"auth_settings": schemaAppServiceAuthSettings(),
-
-			"site_credential": {
-				Type:     pluginsdk.TypeList,
-				Computed: true,
-				Elem: &pluginsdk.Resource{
-					Schema: map[string]*pluginsdk.Schema{
-						"username": {
-							Type:     pluginsdk.TypeString,
-							Computed: true,
-						},
-						"password": {
-							Type:      pluginsdk.TypeString,
-							Computed:  true,
-							Sensitive: true,
-						},
-					},
-				},
-			},
-
-			"tags": tags.Schema(),
-		},
-	}
-=======
     return &pluginsdk.Resource{
         Create: resourceFunctionAppSlotCreate,
         Read:   resourceFunctionAppSlotRead,
@@ -245,7 +47,6 @@
 
         Schema: resourceFunctionAppSlotSchema(),
     }
->>>>>>> be58a25a
 }
 
 func resourceFunctionAppSlotCreate(d *pluginsdk.ResourceData, meta interface{}) error {
