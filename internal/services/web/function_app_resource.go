package web

import (
	"fmt"
	"log"
	"strconv"
	"strings"
	"time"

	"github.com/Azure/azure-sdk-for-go/services/web/mgmt/2021-02-01/web"
	"github.com/hashicorp/go-azure-helpers/resourcemanager/commonschema"
	"github.com/hashicorp/terraform-plugin-sdk/v2/helper/schema"
	"github.com/hashicorp/terraform-provider-azurerm/helpers/azure"
	"github.com/hashicorp/terraform-provider-azurerm/helpers/tf"
	"github.com/hashicorp/terraform-provider-azurerm/internal/clients"
	"github.com/hashicorp/terraform-provider-azurerm/internal/features"
	msivalidate "github.com/hashicorp/terraform-provider-azurerm/internal/services/msi/validate"
	storageValidate "github.com/hashicorp/terraform-provider-azurerm/internal/services/storage/validate"
	"github.com/hashicorp/terraform-provider-azurerm/internal/services/web/parse"
	webValidate "github.com/hashicorp/terraform-provider-azurerm/internal/services/web/validate"
	"github.com/hashicorp/terraform-provider-azurerm/internal/tags"
	"github.com/hashicorp/terraform-provider-azurerm/internal/tf/pluginsdk"
	"github.com/hashicorp/terraform-provider-azurerm/internal/tf/suppress"
	"github.com/hashicorp/terraform-provider-azurerm/internal/tf/validation"
	"github.com/hashicorp/terraform-provider-azurerm/internal/timeouts"
	"github.com/hashicorp/terraform-provider-azurerm/utils"
)

// Azure Function App shares the same infrastructure with Azure App Service.
// So this resource will reuse most of the App Service code, but remove the configurations which are not applicable for Function App.
func resourceFunctionApp() *pluginsdk.Resource {
	return &pluginsdk.Resource{
		Create: resourceFunctionAppCreate,
		Read:   resourceFunctionAppRead,
		Update: resourceFunctionAppUpdate,
		Delete: resourceFunctionAppDelete,
		Importer: pluginsdk.ImporterValidatingResourceId(func(id string) error {
			_, err := parse.FunctionAppID(id)
			return err
		}),

		Timeouts: &pluginsdk.ResourceTimeout{
			Create: pluginsdk.DefaultTimeout(30 * time.Minute),
			Read:   pluginsdk.DefaultTimeout(5 * time.Minute),
			Update: pluginsdk.DefaultTimeout(30 * time.Minute),
			Delete: pluginsdk.DefaultTimeout(30 * time.Minute),
		},
<<<<<<< HEAD

		Schema: map[string]*pluginsdk.Schema{
			"name": {
				Type:         pluginsdk.TypeString,
				Required:     true,
				ForceNew:     true,
				ValidateFunc: webValidate.AppServiceName,
			},

			"resource_group_name": azure.SchemaResourceGroupName(),

			"location": azure.SchemaLocation(),

			"app_service_plan_id": {
				Type:     pluginsdk.TypeString,
				Required: true,
			},

			"app_settings": {
				Type:     pluginsdk.TypeMap,
				Optional: true,
				Computed: true,
				Elem: &pluginsdk.Schema{
					Type: pluginsdk.TypeString,
				},
			},

			"auth_settings": schemaAppServiceAuthSettings(),

			"connection_string": {
				Type:     pluginsdk.TypeSet,
				Optional: true,
				Computed: true,
				Elem: &pluginsdk.Resource{
					Schema: map[string]*pluginsdk.Schema{
						"name": {
							Type:     pluginsdk.TypeString,
							Required: true,
						},

						"type": {
							Type:     pluginsdk.TypeString,
							Required: true,
							ValidateFunc: validation.StringInSlice([]string{
								string(web.ConnectionStringTypeAPIHub),
								string(web.ConnectionStringTypeCustom),
								string(web.ConnectionStringTypeDocDb),
								string(web.ConnectionStringTypeEventHub),
								string(web.ConnectionStringTypeMySQL),
								string(web.ConnectionStringTypeNotificationHub),
								string(web.ConnectionStringTypePostgreSQL),
								string(web.ConnectionStringTypeRedisCache),
								string(web.ConnectionStringTypeServiceBus),
								string(web.ConnectionStringTypeSQLAzure),
								string(web.ConnectionStringTypeSQLServer),
							}, true),
							DiffSuppressFunc: suppress.CaseDifference,
						},

						"value": {
							Type:      pluginsdk.TypeString,
							Required:  true,
							Sensitive: true,
						},
					},
				},
			},

			// todo remove for 3.0 as it doesn't do anything
			"client_affinity_enabled": {
				Type:       pluginsdk.TypeBool,
				Optional:   true,
				Computed:   true,
				Deprecated: "This property is no longer configurable in the service and has been deprecated. It will be removed in 3.0 of the provider.",
			},

			"client_cert_mode": {
				Type:     pluginsdk.TypeString,
				Optional: true,
				ValidateFunc: validation.StringInSlice([]string{
					"Required",
					"Optional",
				}, false),
			},

			"daily_memory_time_quota": {
				Type:     pluginsdk.TypeInt,
				Optional: true,
			},

			"enabled": {
				Type:     pluginsdk.TypeBool,
				Optional: true,
				Default:  true,
			},

			// TODO 4.0: change this from enable_* to *_enabled
			"enable_builtin_logging": {
				Type:     pluginsdk.TypeBool,
				Optional: true,
				Default:  true,
			},

			"https_only": {
				Type:     pluginsdk.TypeBool,
				Optional: true,
				Default:  false,
			},

			"identity": schemaAppServiceIdentity(),

			"os_type": {
				Type:     pluginsdk.TypeString,
				Optional: true,
				ForceNew: true,
				Default:  "",
				ValidateFunc: validation.StringInSlice([]string{
					"linux",
					"",
				}, false),
			},

			"key_vault_reference_identity_id": {
				Type:         pluginsdk.TypeString,
				Optional:     true,
				Computed:     true,
				ValidateFunc: msivalidate.UserAssignedIdentityID,
			},

			"site_config": schemaAppServiceFunctionAppSiteConfig(),

			"source_control": schemaAppServiceSiteSourceControl(),

			"storage_account_name": {
				Type: pluginsdk.TypeString,
				// Required: true, // Uncomment this in 3.0
				Optional:      true,
				Computed:      true, // Remove this in 3.0
				ForceNew:      true,
				ValidateFunc:  storageValidate.StorageAccountName,
				ConflictsWith: []string{"storage_connection_string"},
			},

			"storage_account_access_key": {
				Type:     pluginsdk.TypeString,
				Optional: true,
				Computed: true, // Remove this in 3.0
				// Required: true, // Uncomment this in 3.0
				Sensitive:     true,
				ValidateFunc:  validation.NoZeroValues,
				ConflictsWith: []string{"storage_connection_string"},
			},

			// TODO remove this in 3.0
			"storage_connection_string": {
				Type:          pluginsdk.TypeString,
				Optional:      true,
				Computed:      true,
				ForceNew:      true,
				Sensitive:     true,
				Deprecated:    "Deprecated in favour of `storage_account_name` and `storage_account_access_key`",
				ConflictsWith: []string{"storage_account_name", "storage_account_access_key"},
			},

			"version": {
				Type:     pluginsdk.TypeString,
				Optional: true,
				Default:  "~1",
			},

			"tags": tags.Schema(),

			// Computed Only

			"custom_domain_verification_id": {
				Type:     pluginsdk.TypeString,
				Computed: true,
			},

			"default_hostname": {
				Type:     pluginsdk.TypeString,
				Computed: true,
			},

			"kind": {
				Type:     pluginsdk.TypeString,
				Computed: true,
			},

			"outbound_ip_addresses": {
				Type:     pluginsdk.TypeString,
				Computed: true,
			},

			"possible_outbound_ip_addresses": {
				Type:     pluginsdk.TypeString,
				Computed: true,
			},

			"site_credential": {
				Type:     pluginsdk.TypeList,
				Computed: true,
				Elem: &pluginsdk.Resource{
					Schema: map[string]*pluginsdk.Schema{
						"username": {
							Type:     pluginsdk.TypeString,
							Computed: true,
						},
						"password": {
							Type:      pluginsdk.TypeString,
							Computed:  true,
							Sensitive: true,
						},
					},
				},
			},
		},
=======
		Schema: resourceFunctionAppSchema(),
>>>>>>> be58a25a
	}
}

func resourceFunctionAppCreate(d *pluginsdk.ResourceData, meta interface{}) error {
	client := meta.(*clients.Client).Web.AppServicesClient
	subscriptionId := meta.(*clients.Client).Account.SubscriptionId
	endpointSuffix := meta.(*clients.Client).Account.Environment.StorageEndpointSuffix
	ctx, cancel := timeouts.ForCreate(meta.(*clients.Client).StopContext, d)
	defer cancel()

	log.Printf("[INFO] preparing arguments for AzureRM Function App creation.")

	id := parse.NewFunctionAppID(subscriptionId, d.Get("resource_group_name").(string), d.Get("name").(string))

	existing, err := client.Get(ctx, id.ResourceGroup, id.SiteName)
	if err != nil {
		if !utils.ResponseWasNotFound(existing.Response) {
			return fmt.Errorf("checking for presence of existing %s: %s", id, err)
		}
	}

	if !utils.ResponseWasNotFound(existing.Response) {
		return tf.ImportAsExistsError("azurerm_function_app", id.ID())
	}

	availabilityRequest := web.ResourceNameAvailabilityRequest{
		Name: utils.String(id.SiteName),
		Type: web.CheckNameResourceTypesMicrosoftWebsites,
	}
	available, err := client.CheckNameAvailability(ctx, availabilityRequest)
	if err != nil {
		return fmt.Errorf("checking if the name %q was available: %+v", id.SiteName, err)
	}

	if !*available.NameAvailable {
		return fmt.Errorf("the name %q used for the Function App needs to be globally unique and isn't available: %s", id.SiteName, *available.Message)
	}

	location := azure.NormalizeLocation(d.Get("location").(string))
	kind := "functionapp"
	if osTypeRaw, ok := d.GetOk("os_type"); ok {
		osType := osTypeRaw.(string)
		if osType == "linux" {
			kind = "functionapp,linux"
		}
	}

	appServicePlanID := d.Get("app_service_plan_id").(string)
	enabled := d.Get("enabled").(bool)
	clientCertMode := d.Get("client_cert_mode").(string)
	clientCertEnabled := clientCertMode != ""
	httpsOnly := d.Get("https_only").(bool)
	dailyMemoryTimeQuota := d.Get("daily_memory_time_quota").(int)
	t := d.Get("tags").(map[string]interface{})
	appServiceTier, err := getFunctionAppServiceTier(ctx, appServicePlanID, meta)
	if err != nil {
		return err
	}

	basicAppSettings, err := getBasicFunctionAppAppSettings(d, appServiceTier, endpointSuffix, nil)
	if err != nil {
		return err
	}

	appSettings := expandFunctionAppAppSettings(d, basicAppSettings)

	siteConfig, err := expandFunctionAppSiteConfig(d)
	if err != nil {
		return fmt.Errorf("expanding `site_config` for %s: %s", id, err)
	}

	siteConfig.AppSettings = appSettingsMapToNameValuePair(appSettings)

	siteEnvelope := web.Site{
		Kind:     &kind,
		Location: &location,
		Tags:     tags.Expand(t),
		SiteProperties: &web.SiteProperties{
			ServerFarmID:         utils.String(appServicePlanID),
			Enabled:              utils.Bool(enabled),
			ClientCertEnabled:    utils.Bool(clientCertEnabled),
			HTTPSOnly:            utils.Bool(httpsOnly),
			DailyMemoryTimeQuota: utils.Int32(int32(dailyMemoryTimeQuota)),
			SiteConfig:           &siteConfig,
		},
	}

	if !features.ThreePointOhBeta() {
		clientAffinityEnabled := d.Get("client_affinity_enabled").(bool)
		siteEnvelope.SiteProperties.ClientAffinityEnabled = utils.Bool(clientAffinityEnabled)
	}

	if v, ok := d.GetOk("key_vault_reference_identity_id"); ok {
		siteEnvelope.SiteProperties.KeyVaultReferenceIdentity = utils.String(v.(string))
	}

	if clientCertMode != "" {
		siteEnvelope.SiteProperties.ClientCertMode = web.ClientCertMode(clientCertMode)
	}

	if _, ok := d.GetOk("identity"); ok {
		appServiceIdentity, err := expandAppServiceIdentity(d.Get("identity").([]interface{}))
		if err != nil {
			return fmt.Errorf("expanding `identity`: %+v", err)
		}
		siteEnvelope.Identity = appServiceIdentity
	}

	createFuture, err := client.CreateOrUpdate(ctx, id.ResourceGroup, id.SiteName, siteEnvelope)
	if err != nil {
		return err
	}

	err = createFuture.WaitForCompletionRef(ctx, client.Client)
	if err != nil {
		return err
	}

	if _, ok := d.GetOk("source_control"); ok {
		if siteConfig.ScmType != "" {
			return fmt.Errorf("cannot set source_control parameters when scm_type is set to %q", siteConfig.ScmType)
		}
		sourceControlProperties := expandAppServiceSiteSourceControl(d)
		sourceControl := &web.SiteSourceControl{}
		sourceControl.SiteSourceControlProperties = sourceControlProperties
		// TODO - Do we need to lock the function app for updates?
		_, err := client.CreateOrUpdateSourceControl(ctx, id.ResourceGroup, id.SiteName, *sourceControl)
		if err != nil {
			return fmt.Errorf("failed to create %s: %+v", id, err)
		}
	}

	d.SetId(id.ID())

	authSettingsRaw := d.Get("auth_settings").([]interface{})
	authSettings := expandAppServiceAuthSettings(authSettingsRaw)

	auth := web.SiteAuthSettings{
		ID:                         utils.String(id.ID()),
		SiteAuthSettingsProperties: &authSettings,
	}

	if _, err := client.UpdateAuthSettings(ctx, id.ResourceGroup, id.SiteName, auth); err != nil {
		return fmt.Errorf("updating auth settings for %s: %+v", id, err)
	}

	return resourceFunctionAppUpdate(d, meta)
}

func resourceFunctionAppUpdate(d *pluginsdk.ResourceData, meta interface{}) error {
	client := meta.(*clients.Client).Web.AppServicesClient
	endpointSuffix := meta.(*clients.Client).Account.Environment.StorageEndpointSuffix
	ctx, cancel := timeouts.ForUpdate(meta.(*clients.Client).StopContext, d)
	defer cancel()

	id, err := parse.FunctionAppID(d.Id())
	if err != nil {
		return err
	}

	location := azure.NormalizeLocation(d.Get("location").(string))
	kind := "functionapp"
	if osTypeRaw, ok := d.GetOk("os_type"); ok {
		osType := osTypeRaw.(string)
		if osType == "linux" {
			kind = "functionapp,linux"
		}
	}
	appServicePlanID := d.Get("app_service_plan_id").(string)
	enabled := d.Get("enabled").(bool)
	clientCertMode := d.Get("client_cert_mode").(string)
	clientCertEnabled := clientCertMode != ""
	httpsOnly := d.Get("https_only").(bool)
	dailyMemoryTimeQuota := d.Get("daily_memory_time_quota").(int)
	t := d.Get("tags").(map[string]interface{})

	appServiceTier, err := getFunctionAppServiceTier(ctx, appServicePlanID, meta)
	if err != nil {
		return err
	}

	var currentAppSettings map[string]*string
	appSettingsList, err := client.ListApplicationSettings(ctx, id.ResourceGroup, id.SiteName)
	if err != nil {
		return fmt.Errorf("reading App Settings for %s: %+v", id, err)
	}
	if appSettingsList.Properties != nil {
		currentAppSettings = appSettingsList.Properties
	}

	basicAppSettings, err := getBasicFunctionAppAppSettings(d, appServiceTier, endpointSuffix, currentAppSettings)
	if err != nil {
		return err
	}

	siteConfig, err := expandFunctionAppSiteConfig(d)
	if err != nil {
		return fmt.Errorf("expanding `site_config` for Function App %q (Resource Group %q): %s", id.SiteName, id.ResourceGroup, err)
	}

	siteConfig.AppSettings = &basicAppSettings

	// WEBSITE_VNET_ROUTE_ALL is superseded by a setting in site_config that defaults to false from 2021-02-01
	appSettings := expandFunctionAppAppSettings(d, basicAppSettings)
	if vnetRouteAll, ok := appSettings["WEBSITE_VNET_ROUTE_ALL"]; ok {
		if !d.HasChange("site_config.0.vnet_route_all_enabled") { // Only update the property if it's not set explicitly
			vnetRouteAllEnabled, _ := strconv.ParseBool(*vnetRouteAll)
			siteConfig.VnetRouteAllEnabled = &vnetRouteAllEnabled
		}
	}

	siteEnvelope := web.Site{
		Kind:     &kind,
		Location: &location,
		Tags:     tags.Expand(t),
		SiteProperties: &web.SiteProperties{
			ServerFarmID:         utils.String(appServicePlanID),
			Enabled:              utils.Bool(enabled),
			ClientCertEnabled:    utils.Bool(clientCertEnabled),
			HTTPSOnly:            utils.Bool(httpsOnly),
			DailyMemoryTimeQuota: utils.Int32(int32(dailyMemoryTimeQuota)),
			SiteConfig:           &siteConfig,
		},
	}

	if !features.ThreePointOhBeta() {
		clientAffinityEnabled := d.Get("client_affinity_enabled").(bool)
		siteEnvelope.SiteProperties.ClientAffinityEnabled = utils.Bool(clientAffinityEnabled)
	}

	if v, ok := d.GetOk("key_vault_reference_identity_id"); ok {
		siteEnvelope.SiteProperties.KeyVaultReferenceIdentity = utils.String(v.(string))
	}

	if clientCertMode != "" {
		siteEnvelope.SiteProperties.ClientCertMode = web.ClientCertMode(clientCertMode)
	}

	if _, ok := d.GetOk("identity"); ok {
		appServiceIdentity, err := expandAppServiceIdentity(d.Get("identity").([]interface{}))
		if err != nil {
			return fmt.Errorf("expanding `identity`: %+v", err)
		}
		siteEnvelope.Identity = appServiceIdentity
	}

	future, err := client.CreateOrUpdate(ctx, id.ResourceGroup, id.SiteName, siteEnvelope)
	if err != nil {
		return fmt.Errorf("updating Function App %q (Resource Group %q): %+v", id.SiteName, id.ResourceGroup, err)
	}

	if err = future.WaitForCompletionRef(ctx, client.Client); err != nil {
		return fmt.Errorf("waiting for update of Function App %q (Resource Group %q): %+v", id.SiteName, id.ResourceGroup, err)
	}

	settings := web.StringDictionary{
		Properties: appSettings,
	}

	if _, err = client.UpdateApplicationSettings(ctx, id.ResourceGroup, id.SiteName, settings); err != nil {
		return fmt.Errorf("updating Application Settings for Function App %q: %+v", id.SiteName, err)
	}

	// If `source_control` is defined, we need to set site_config.0.scm_type to "None" or we cannot update it
	// repo_url is required by the API
	_, hasSourceControl := d.GetOk("source_control.0.repo_url")

	scmType := web.ScmTypeNone

	if d.HasChange("site_config") || hasSourceControl {
		siteConfig, err := expandFunctionAppSiteConfig(d)
		if err != nil {
			return fmt.Errorf("expanding `site_config` for Function App %q (Resource Group %q): %s", id.SiteName, id.ResourceGroup, err)
		}
		siteConfigResource := web.SiteConfigResource{
			SiteConfig: &siteConfig,
		}

		scmType = siteConfig.ScmType
		// ScmType being set blocks the update of source_control in _most_ cases, ADO is an exception
		if hasSourceControl && scmType != web.ScmTypeVSTSRM {
			siteConfigResource.SiteConfig.ScmType = web.ScmTypeNone
		}

		if _, err := client.CreateOrUpdateConfiguration(ctx, id.ResourceGroup, id.SiteName, siteConfigResource); err != nil {
			return fmt.Errorf("updating Configuration for Function App %q: %+v", id.SiteName, err)
		}
	}

	// Don't send source_control changes for ADO controlled Apps
	if hasSourceControl && scmType != web.ScmTypeVSTSRM {
		sourceControlProperties := expandAppServiceSiteSourceControl(d)
		sourceControl := &web.SiteSourceControl{}
		sourceControl.SiteSourceControlProperties = sourceControlProperties
		scFuture, err := client.CreateOrUpdateSourceControl(ctx, id.ResourceGroup, id.SiteName, *sourceControl)
		if err != nil {
			return fmt.Errorf("failed to create App Service Source Control for %q (Resource Group %q): %+v", id.SiteName, id.ResourceGroup, err)
		}

		err = scFuture.WaitForCompletionRef(ctx, client.Client)
		if err != nil {
			return fmt.Errorf("failed waiting for App Service Source Control configuration: %+v", err)
		}

		sc, err := client.GetSourceControl(ctx, id.ResourceGroup, id.SiteName)
		if err != nil {
			return fmt.Errorf("failed reading back App Service Source Control for %q", *sc.Name)
		}
	}

	if d.HasChange("auth_settings") {
		authSettingsRaw := d.Get("auth_settings").([]interface{})
		authSettingsProperties := expandAppServiceAuthSettings(authSettingsRaw)
		authSettings := web.SiteAuthSettings{
			ID:                         utils.String(d.Id()),
			SiteAuthSettingsProperties: &authSettingsProperties,
		}

		if _, err := client.UpdateAuthSettings(ctx, id.ResourceGroup, id.SiteName, authSettings); err != nil {
			return fmt.Errorf("updating Authentication Settings for Function App %q: %+v", id.SiteName, err)
		}
	}

	if d.HasChange("connection_string") {
		// update the ConnectionStrings
		connectionStrings := expandFunctionAppConnectionStrings(d)
		properties := web.ConnectionStringDictionary{
			Properties: connectionStrings,
		}

		if _, err := client.UpdateConnectionStrings(ctx, id.ResourceGroup, id.SiteName, properties); err != nil {
			return fmt.Errorf("updating Connection Strings for App Service %q: %+v", id.SiteName, err)
		}
	}

	return resourceFunctionAppRead(d, meta)
}

func resourceFunctionAppRead(d *pluginsdk.ResourceData, meta interface{}) error {
	client := meta.(*clients.Client).Web.AppServicesClient
	ctx, cancel := timeouts.ForRead(meta.(*clients.Client).StopContext, d)
	defer cancel()

	id, err := parse.FunctionAppID(d.Id())
	if err != nil {
		return err
	}

	resp, err := client.Get(ctx, id.ResourceGroup, id.SiteName)
	if err != nil {
		if utils.ResponseWasNotFound(resp.Response) {
			log.Printf("[DEBUG] Function App %q (resource group %q) was not found - removing from state", id.SiteName, id.ResourceGroup)
			d.SetId("")
			return nil
		}
		return fmt.Errorf("making Read request on AzureRM Function App %q: %+v", id.SiteName, err)
	}

	appSettingsResp, err := client.ListApplicationSettings(ctx, id.ResourceGroup, id.SiteName)
	if err != nil {
		if utils.ResponseWasNotFound(appSettingsResp.Response) {
			log.Printf("[DEBUG] Application Settings of Function App %q (resource group %q) were not found", id.SiteName, id.ResourceGroup)
			d.SetId("")
			return nil
		}
		return fmt.Errorf("making Read request on AzureRM Function App AppSettings %q: %+v", id.SiteName, err)
	}

	connectionStringsResp, err := client.ListConnectionStrings(ctx, id.ResourceGroup, id.SiteName)
	if err != nil {
		return fmt.Errorf("making Read request on AzureRM Function App ConnectionStrings %q: %+v", id.SiteName, err)
	}

	siteCredFuture, err := client.ListPublishingCredentials(ctx, id.ResourceGroup, id.SiteName)
	if err != nil {
		return err
	}
	err = siteCredFuture.WaitForCompletionRef(ctx, client.Client)
	if err != nil {
		return err
	}
	siteCredResp, err := siteCredFuture.Result(*client)
	if err != nil {
		return fmt.Errorf("making Read request on AzureRM App Service Site Credential %q: %+v", id.SiteName, err)
	}
	authResp, err := client.GetAuthSettings(ctx, id.ResourceGroup, id.SiteName)
	if err != nil {
		return fmt.Errorf("retrieving the AuthSettings for Function App %q (Resource Group %q): %+v", id.SiteName, id.ResourceGroup, err)
	}

	d.Set("name", id.SiteName)
	d.Set("resource_group_name", id.ResourceGroup)
	d.Set("kind", resp.Kind)
	osType := ""
	if v := resp.Kind; v != nil && strings.Contains(*v, "linux") {
		osType = "linux"
	}
	d.Set("os_type", osType)

	if location := resp.Location; location != nil {
		d.Set("location", azure.NormalizeLocation(*location))
	}

	appServicePlanID := ""
	if props := resp.SiteProperties; props != nil {
		if props.ServerFarmID != nil {
			appServicePlanID = *props.ServerFarmID
		}
		d.Set("app_service_plan_id", props.ServerFarmID)
		d.Set("enabled", props.Enabled)
		d.Set("default_hostname", props.DefaultHostName)
		d.Set("https_only", props.HTTPSOnly)
		d.Set("daily_memory_time_quota", props.DailyMemoryTimeQuota)
		d.Set("outbound_ip_addresses", props.OutboundIPAddresses)
		d.Set("possible_outbound_ip_addresses", props.PossibleOutboundIPAddresses)
		d.Set("custom_domain_verification_id", props.CustomDomainVerificationID)

		if !features.ThreePointOhBeta() {
			d.Set("client_affinity_enabled", props.ClientAffinityEnabled)
		}

		clientCertMode := ""
		if props.ClientCertEnabled != nil && *props.ClientCertEnabled {
			clientCertMode = string(props.ClientCertMode)
		}
		d.Set("client_cert_mode", clientCertMode)

		if props.KeyVaultReferenceIdentity != nil {
			d.Set("key_vault_reference_identity_id", props.KeyVaultReferenceIdentity)
		}
	}

	appServiceTier, err := getFunctionAppServiceTier(ctx, appServicePlanID, meta)
	if err != nil {
		return err
	}

	appSettings := flattenAppServiceAppSettings(appSettingsResp.Properties)

	connectionString := appSettings["AzureWebJobsStorage"]
	d.Set("storage_connection_string", connectionString)

	// This teases out the necessary attributes from the storage connection string
	connectionStringParts := strings.Split(connectionString, ";")
	for _, part := range connectionStringParts {
		if strings.HasPrefix(part, "AccountName") {
			accountNameParts := strings.Split(part, "AccountName=")
			if len(accountNameParts) > 1 {
				d.Set("storage_account_name", accountNameParts[1])
			}
		}
		if strings.HasPrefix(part, "AccountKey") {
			accountKeyParts := strings.Split(part, "AccountKey=")
			if len(accountKeyParts) > 1 {
				d.Set("storage_account_access_key", accountKeyParts[1])
			}
		}
	}

	d.Set("version", appSettings["FUNCTIONS_EXTENSION_VERSION"])

	dashboard, ok := appSettings["AzureWebJobsDashboard"]
	d.Set("enable_builtin_logging", ok && dashboard != "")

	if _, ok = d.GetOk("app_settings.AzureWebJobsDashboard"); !ok {
		delete(appSettings, "AzureWebJobsDashboard")
	}
	if _, ok = d.GetOk("app_settings.AzureWebJobsStorage"); !ok {
		delete(appSettings, "AzureWebJobsStorage")
	}
	if _, ok = d.GetOk("app_settings.FUNCTIONS_EXTENSION_VERSION"); !ok {
		delete(appSettings, "FUNCTIONS_EXTENSION_VERSION")
	}

	// From the docs:
	// Only used when deploying to a Premium plan or to a Consumption plan running on Windows. Not supported for Consumptions plans running Linux.
	if (strings.EqualFold(appServiceTier, "dynamic") && strings.EqualFold(d.Get("os_type").(string), "linux")) ||
		(strings.EqualFold(appServiceTier, "dynamic") || strings.HasPrefix(strings.ToLower(appServiceTier), "elastic")) {
		delete(appSettings, "WEBSITE_CONTENTSHARE")
		delete(appSettings, "WEBSITE_CONTENTAZUREFILECONNECTIONSTRING")
	}

	if err = d.Set("app_settings", appSettings); err != nil {
		return err
	}
	if err = d.Set("connection_string", flattenFunctionAppConnectionStrings(connectionStringsResp.Properties)); err != nil {
		return err
	}

	identity, err := flattenAppServiceIdentity(resp.Identity)
	if err != nil {
		return fmt.Errorf("flattening `identity`: %+v", err)
	}
	if err := d.Set("identity", identity); err != nil {
		return fmt.Errorf("setting `identity`: %s", err)
	}

	configResp, err := client.GetConfiguration(ctx, id.ResourceGroup, id.SiteName)
	if err != nil {
		return fmt.Errorf("making Read request on AzureRM Function App Configuration %q: %+v", id.SiteName, err)
	}

	siteConfig := flattenFunctionAppSiteConfig(configResp.SiteConfig)
	if err = d.Set("site_config", siteConfig); err != nil {
		return err
	}

	authSettings := flattenAppServiceAuthSettings(authResp.SiteAuthSettingsProperties)
	if err := d.Set("auth_settings", authSettings); err != nil {
		return fmt.Errorf("setting `auth_settings`: %s", err)
	}

	scmResp, err := client.GetSourceControl(ctx, id.ResourceGroup, id.SiteName)
	if err != nil {
		return fmt.Errorf("making Read request on Function App Source Control %q: %+v", id.SiteName, err)
	}
	scm := flattenAppServiceSourceControl(scmResp.SiteSourceControlProperties)
	if err := d.Set("source_control", scm); err != nil {
		return fmt.Errorf("setting `source_control`: %s", err)
	}

	siteCred := flattenFunctionAppSiteCredential(siteCredResp.UserProperties)
	if err = d.Set("site_credential", siteCred); err != nil {
		return err
	}

	return tags.FlattenAndSet(d, resp.Tags)
}

func resourceFunctionAppDelete(d *pluginsdk.ResourceData, meta interface{}) error {
	client := meta.(*clients.Client).Web.AppServicesClient
	ctx, cancel := timeouts.ForDelete(meta.(*clients.Client).StopContext, d)
	defer cancel()

	id, err := parse.FunctionAppID(d.Id())
	if err != nil {
		return err
	}

	log.Printf("[DEBUG] Deleting Function App %q (resource group %q)", id.SiteName, id.ResourceGroup)

	deleteMetrics := true
	deleteEmptyServerFarm := false
	resp, err := client.Delete(ctx, id.ResourceGroup, id.SiteName, &deleteMetrics, &deleteEmptyServerFarm)
	if err != nil {
		if !utils.ResponseWasNotFound(resp) {
			return err
		}
	}

	return nil
}

func resourceFunctionAppSchema() map[string]*pluginsdk.Schema {
	out := map[string]*pluginsdk.Schema{
		"name": {
			Type:         pluginsdk.TypeString,
			Required:     true,
			ForceNew:     true,
			ValidateFunc: webValidate.AppServiceName,
		},

		"resource_group_name": azure.SchemaResourceGroupName(),

		"location": azure.SchemaLocation(),

		"app_service_plan_id": {
			Type:     pluginsdk.TypeString,
			Required: true,
		},

		"app_settings": {
			Type:     pluginsdk.TypeMap,
			Optional: true,
			Computed: true,
			Elem: &pluginsdk.Schema{
				Type: pluginsdk.TypeString,
			},
		},

		"auth_settings": schemaAppServiceAuthSettings(),

		"connection_string": {
			Type:     pluginsdk.TypeSet,
			Optional: true,
			Computed: true,
			Elem: &pluginsdk.Resource{
				Schema: map[string]*pluginsdk.Schema{
					"name": {
						Type:     pluginsdk.TypeString,
						Required: true,
					},

					"type": {
						Type:     pluginsdk.TypeString,
						Required: true,
						ValidateFunc: validation.StringInSlice([]string{
							string(web.ConnectionStringTypeAPIHub),
							string(web.ConnectionStringTypeCustom),
							string(web.ConnectionStringTypeDocDb),
							string(web.ConnectionStringTypeEventHub),
							string(web.ConnectionStringTypeMySQL),
							string(web.ConnectionStringTypeNotificationHub),
							string(web.ConnectionStringTypePostgreSQL),
							string(web.ConnectionStringTypeRedisCache),
							string(web.ConnectionStringTypeServiceBus),
							string(web.ConnectionStringTypeSQLAzure),
							string(web.ConnectionStringTypeSQLServer),
						}, !features.ThreePointOhBeta()),
						DiffSuppressFunc: suppress.CaseDifferenceV2Only,
					},

					"value": {
						Type:      pluginsdk.TypeString,
						Required:  true,
						Sensitive: true,
					},
				},
			},
		},

		"client_cert_mode": {
			Type:     pluginsdk.TypeString,
			Optional: true,
			ValidateFunc: validation.StringInSlice([]string{
				"Required",
				"Optional",
			}, false),
		},

		"daily_memory_time_quota": {
			Type:     pluginsdk.TypeInt,
			Optional: true,
		},

		"enabled": {
			Type:     pluginsdk.TypeBool,
			Optional: true,
			Default:  true,
		},

		"enable_builtin_logging": {
			Type:     pluginsdk.TypeBool,
			Optional: true,
			Default:  true,
		},

		"https_only": {
			Type:     pluginsdk.TypeBool,
			Optional: true,
			Default:  false,
		},

		"identity": func() *schema.Schema {
			if !features.ThreePointOhBeta() {
				return schemaAppServiceIdentity()
			}

			return commonschema.SystemAssignedUserAssignedIdentityOptional()
		}(),

		"os_type": {
			Type:     pluginsdk.TypeString,
			Optional: true,
			ForceNew: true,
			Default:  "",
			ValidateFunc: validation.StringInSlice([]string{
				"linux",
				"",
			}, false),
		},

		"key_vault_reference_identity_id": {
			Type:         pluginsdk.TypeString,
			Optional:     true,
			Computed:     true,
			ValidateFunc: msivalidate.UserAssignedIdentityID,
		},

		"site_config": schemaAppServiceFunctionAppSiteConfig(),

		"source_control": schemaAppServiceSiteSourceControl(),

		"storage_account_name": {
			Type:         pluginsdk.TypeString,
			Required:     features.ThreePointOhBeta(),
			Optional:     !features.ThreePointOhBeta(),
			Computed:     !features.ThreePointOhBeta(),
			ForceNew:     true,
			ValidateFunc: storageValidate.StorageAccountName,
			ConflictsWith: func() []string {
				if !features.ThreePointOhBeta() {
					return []string{"storage_connection_string"}
				}
				return []string{}
			}(),
		},

		"storage_account_access_key": {
			Type:     pluginsdk.TypeString,
			Required: features.ThreePointOhBeta(),
			Optional: !features.ThreePointOhBeta(),
			Computed: !features.ThreePointOhBeta(),
			ForceNew: true,
			ConflictsWith: func() []string {
				if !features.ThreePointOhBeta() {
					return []string{"storage_connection_string"}
				}
				return []string{}
			}(),
			Sensitive:    true,
			ValidateFunc: validation.NoZeroValues,
		},

		"version": {
			Type:     pluginsdk.TypeString,
			Optional: true,
			Default:  "~1",
		},

		"tags": tags.Schema(),

		// Computed Only

		"custom_domain_verification_id": {
			Type:     pluginsdk.TypeString,
			Computed: true,
		},

		"default_hostname": {
			Type:     pluginsdk.TypeString,
			Computed: true,
		},

		"kind": {
			Type:     pluginsdk.TypeString,
			Computed: true,
		},

		"outbound_ip_addresses": {
			Type:     pluginsdk.TypeString,
			Computed: true,
		},

		"possible_outbound_ip_addresses": {
			Type:     pluginsdk.TypeString,
			Computed: true,
		},

		"site_credential": {
			Type:     pluginsdk.TypeList,
			Computed: true,
			Elem: &pluginsdk.Resource{
				Schema: map[string]*pluginsdk.Schema{
					"username": {
						Type:     pluginsdk.TypeString,
						Computed: true,
					},
					"password": {
						Type:      pluginsdk.TypeString,
						Computed:  true,
						Sensitive: true,
					},
				},
			},
		},
	}
	if !features.ThreePointOhBeta() {
		out["storage_connection_string"] = &pluginsdk.Schema{
			Type:          pluginsdk.TypeString,
			Optional:      true,
			Computed:      true,
			ForceNew:      true,
			Sensitive:     true,
			Deprecated:    "Deprecated in favour of `storage_account_name` and `storage_account_access_key`",
			ConflictsWith: []string{"storage_account_name", "storage_account_access_key"},
		}

		out["client_affinity_enabled"] = &pluginsdk.Schema{
			Type:       pluginsdk.TypeBool,
			Optional:   true,
			Computed:   true,
			Deprecated: "This property is no longer configurable in the service and has been deprecated. It will be removed in 3.0 of the provider.",
		}

	}

	return out
}<|MERGE_RESOLUTION|>--- conflicted
+++ resolved
@@ -45,227 +45,7 @@
 			Update: pluginsdk.DefaultTimeout(30 * time.Minute),
 			Delete: pluginsdk.DefaultTimeout(30 * time.Minute),
 		},
-<<<<<<< HEAD
-
-		Schema: map[string]*pluginsdk.Schema{
-			"name": {
-				Type:         pluginsdk.TypeString,
-				Required:     true,
-				ForceNew:     true,
-				ValidateFunc: webValidate.AppServiceName,
-			},
-
-			"resource_group_name": azure.SchemaResourceGroupName(),
-
-			"location": azure.SchemaLocation(),
-
-			"app_service_plan_id": {
-				Type:     pluginsdk.TypeString,
-				Required: true,
-			},
-
-			"app_settings": {
-				Type:     pluginsdk.TypeMap,
-				Optional: true,
-				Computed: true,
-				Elem: &pluginsdk.Schema{
-					Type: pluginsdk.TypeString,
-				},
-			},
-
-			"auth_settings": schemaAppServiceAuthSettings(),
-
-			"connection_string": {
-				Type:     pluginsdk.TypeSet,
-				Optional: true,
-				Computed: true,
-				Elem: &pluginsdk.Resource{
-					Schema: map[string]*pluginsdk.Schema{
-						"name": {
-							Type:     pluginsdk.TypeString,
-							Required: true,
-						},
-
-						"type": {
-							Type:     pluginsdk.TypeString,
-							Required: true,
-							ValidateFunc: validation.StringInSlice([]string{
-								string(web.ConnectionStringTypeAPIHub),
-								string(web.ConnectionStringTypeCustom),
-								string(web.ConnectionStringTypeDocDb),
-								string(web.ConnectionStringTypeEventHub),
-								string(web.ConnectionStringTypeMySQL),
-								string(web.ConnectionStringTypeNotificationHub),
-								string(web.ConnectionStringTypePostgreSQL),
-								string(web.ConnectionStringTypeRedisCache),
-								string(web.ConnectionStringTypeServiceBus),
-								string(web.ConnectionStringTypeSQLAzure),
-								string(web.ConnectionStringTypeSQLServer),
-							}, true),
-							DiffSuppressFunc: suppress.CaseDifference,
-						},
-
-						"value": {
-							Type:      pluginsdk.TypeString,
-							Required:  true,
-							Sensitive: true,
-						},
-					},
-				},
-			},
-
-			// todo remove for 3.0 as it doesn't do anything
-			"client_affinity_enabled": {
-				Type:       pluginsdk.TypeBool,
-				Optional:   true,
-				Computed:   true,
-				Deprecated: "This property is no longer configurable in the service and has been deprecated. It will be removed in 3.0 of the provider.",
-			},
-
-			"client_cert_mode": {
-				Type:     pluginsdk.TypeString,
-				Optional: true,
-				ValidateFunc: validation.StringInSlice([]string{
-					"Required",
-					"Optional",
-				}, false),
-			},
-
-			"daily_memory_time_quota": {
-				Type:     pluginsdk.TypeInt,
-				Optional: true,
-			},
-
-			"enabled": {
-				Type:     pluginsdk.TypeBool,
-				Optional: true,
-				Default:  true,
-			},
-
-			// TODO 4.0: change this from enable_* to *_enabled
-			"enable_builtin_logging": {
-				Type:     pluginsdk.TypeBool,
-				Optional: true,
-				Default:  true,
-			},
-
-			"https_only": {
-				Type:     pluginsdk.TypeBool,
-				Optional: true,
-				Default:  false,
-			},
-
-			"identity": schemaAppServiceIdentity(),
-
-			"os_type": {
-				Type:     pluginsdk.TypeString,
-				Optional: true,
-				ForceNew: true,
-				Default:  "",
-				ValidateFunc: validation.StringInSlice([]string{
-					"linux",
-					"",
-				}, false),
-			},
-
-			"key_vault_reference_identity_id": {
-				Type:         pluginsdk.TypeString,
-				Optional:     true,
-				Computed:     true,
-				ValidateFunc: msivalidate.UserAssignedIdentityID,
-			},
-
-			"site_config": schemaAppServiceFunctionAppSiteConfig(),
-
-			"source_control": schemaAppServiceSiteSourceControl(),
-
-			"storage_account_name": {
-				Type: pluginsdk.TypeString,
-				// Required: true, // Uncomment this in 3.0
-				Optional:      true,
-				Computed:      true, // Remove this in 3.0
-				ForceNew:      true,
-				ValidateFunc:  storageValidate.StorageAccountName,
-				ConflictsWith: []string{"storage_connection_string"},
-			},
-
-			"storage_account_access_key": {
-				Type:     pluginsdk.TypeString,
-				Optional: true,
-				Computed: true, // Remove this in 3.0
-				// Required: true, // Uncomment this in 3.0
-				Sensitive:     true,
-				ValidateFunc:  validation.NoZeroValues,
-				ConflictsWith: []string{"storage_connection_string"},
-			},
-
-			// TODO remove this in 3.0
-			"storage_connection_string": {
-				Type:          pluginsdk.TypeString,
-				Optional:      true,
-				Computed:      true,
-				ForceNew:      true,
-				Sensitive:     true,
-				Deprecated:    "Deprecated in favour of `storage_account_name` and `storage_account_access_key`",
-				ConflictsWith: []string{"storage_account_name", "storage_account_access_key"},
-			},
-
-			"version": {
-				Type:     pluginsdk.TypeString,
-				Optional: true,
-				Default:  "~1",
-			},
-
-			"tags": tags.Schema(),
-
-			// Computed Only
-
-			"custom_domain_verification_id": {
-				Type:     pluginsdk.TypeString,
-				Computed: true,
-			},
-
-			"default_hostname": {
-				Type:     pluginsdk.TypeString,
-				Computed: true,
-			},
-
-			"kind": {
-				Type:     pluginsdk.TypeString,
-				Computed: true,
-			},
-
-			"outbound_ip_addresses": {
-				Type:     pluginsdk.TypeString,
-				Computed: true,
-			},
-
-			"possible_outbound_ip_addresses": {
-				Type:     pluginsdk.TypeString,
-				Computed: true,
-			},
-
-			"site_credential": {
-				Type:     pluginsdk.TypeList,
-				Computed: true,
-				Elem: &pluginsdk.Resource{
-					Schema: map[string]*pluginsdk.Schema{
-						"username": {
-							Type:     pluginsdk.TypeString,
-							Computed: true,
-						},
-						"password": {
-							Type:      pluginsdk.TypeString,
-							Computed:  true,
-							Sensitive: true,
-						},
-					},
-				},
-			},
-		},
-=======
 		Schema: resourceFunctionAppSchema(),
->>>>>>> be58a25a
 	}
 }
 
