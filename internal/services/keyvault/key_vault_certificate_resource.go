--- conflicted
+++ resolved
@@ -558,7 +558,6 @@
 		return err
 	}
 
-<<<<<<< HEAD
 	keyVaultId, err := parse.VaultID(d.Get("key_vault_id").(string))
 	if err != nil {
 		return err
@@ -566,10 +565,6 @@
 
 	meta.(*clients.Client).KeyVault.AddToCache(*keyVaultId, id.KeyVaultBaseUrl)
 
-	patch := keyvault.CertificateUpdateParameters{}
-	if t, ok := d.GetOk("tags"); ok {
-		patch.Tags = tags.Expand(t.(map[string]interface{}))
-=======
 	if d.HasChange("certificate") {
 		if v, ok := d.GetOk("certificate"); ok {
 			// Import new version of certificate
@@ -586,7 +581,6 @@
 				d.SetId(id.ID())
 			}
 		}
->>>>>>> 91c25f34
 	}
 
 	if d.HasChange("tags") {
