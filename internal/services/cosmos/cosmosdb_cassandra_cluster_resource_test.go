--- conflicted
+++ resolved
@@ -15,20 +15,6 @@
 
 type CassandraClusterResource struct{}
 
-<<<<<<< HEAD
-=======
-func TestAccCassandraCluster(t *testing.T) {
-	// NOTE: this is a combined test rather than separate split out tests due to all below TCs sharing same sp
-	acceptance.RunTestsInSequence(t, map[string]map[string]func(t *testing.T){
-		"basic": {
-			"basic":          testAccCassandraCluster_basic,
-			"requiresImport": testAccCassandraCluster_requiresImport,
-			"tags":           testAccCassandraCluster_tags,
-		},
-	})
-}
-
->>>>>>> 9a022ec2
 func testAccCassandraCluster_basic(t *testing.T) {
 	data := acceptance.BuildTestData(t, "azurerm_cosmosdb_cassandra_cluster", "test")
 	r := CassandraClusterResource{}
@@ -182,34 +168,6 @@
   scope                = azurerm_virtual_network.test.id
   role_definition_name = "Network Contributor"
   principal_id         = data.azuread_service_principal.test.object_id
-<<<<<<< HEAD
-}
-
-resource "azurerm_cosmosdb_cassandra_cluster" "test" {
-  name                           = "acctca-mi-cluster-%[1]d"
-  resource_group_name            = azurerm_resource_group.test.name
-  location                       = azurerm_resource_group.test.location
-  delegated_management_subnet_id = azurerm_subnet.test.id
-  default_admin_password         = "Password1234"
-
-  depends_on = [azurerm_role_assignment.test]
-}
-`, data.RandomInteger, data.Locations.Secondary)
-}
-
-func (CassandraClusterResource) requiresImport(data acceptance.TestData) string {
-	template := CassandraClusterResource{}.basic(data)
-	return fmt.Sprintf(`
-%s
-
-resource "azurerm_cosmosdb_cassandra_cluster" "import" {
-  name                           = azurerm_cosmosdb_cassandra_cluster.test.name
-  resource_group_name            = azurerm_cosmosdb_cassandra_cluster.test.resource_group_name
-  location                       = azurerm_cosmosdb_cassandra_cluster.test.location
-  delegated_management_subnet_id = azurerm_subnet.test.id
-  default_admin_password         = "Password1234"
-=======
->>>>>>> 9a022ec2
 }
 `, data.RandomInteger, data.Locations.Primary, data.RandomInteger, data.RandomInteger)
 }