package hdinsight

import (
	"fmt"
	"log"
	"strconv"
	"time"

	"github.com/Azure/azure-sdk-for-go/services/hdinsight/mgmt/2018-06-01/hdinsight"
	"github.com/hashicorp/terraform-provider-azurerm/helpers/azure"
	"github.com/hashicorp/terraform-provider-azurerm/helpers/tf"
	"github.com/hashicorp/terraform-provider-azurerm/internal/clients"
	"github.com/hashicorp/terraform-provider-azurerm/internal/services/hdinsight/parse"
	"github.com/hashicorp/terraform-provider-azurerm/internal/tags"
	"github.com/hashicorp/terraform-provider-azurerm/internal/tf/pluginsdk"
	"github.com/hashicorp/terraform-provider-azurerm/internal/timeouts"
	"github.com/hashicorp/terraform-provider-azurerm/utils"
)

// NOTE: this isn't a recommended way of building resources in Terraform
// this pattern is used to work around a generic but pedantic API endpoint
var hdInsightMLServicesClusterHeadNodeDefinition = HDInsightNodeDefinition{
	CanSpecifyInstanceCount:  false,
	MinInstanceCount:         2,
	MaxInstanceCount:         utils.Int(2),
	CanSpecifyDisks:          false,
	FixedMinInstanceCount:    utils.Int32(int32(1)),
	FixedTargetInstanceCount: utils.Int32(int32(2)),
}

var hdInsightMLServicesClusterWorkerNodeDefinition = HDInsightNodeDefinition{
	CanSpecifyInstanceCount: true,
	MinInstanceCount:        1,
	CanSpecifyDisks:         false,
}

var hdInsightMLServicesClusterZookeeperNodeDefinition = HDInsightNodeDefinition{
	CanSpecifyInstanceCount:  false,
	MinInstanceCount:         3,
	MaxInstanceCount:         utils.Int(3),
	CanSpecifyDisks:          false,
	FixedMinInstanceCount:    utils.Int32(int32(1)),
	FixedTargetInstanceCount: utils.Int32(int32(3)),
}

var hdInsightMLServicesClusterEdgeNodeDefinition = HDInsightNodeDefinition{
	CanSpecifyInstanceCount:  false,
	MinInstanceCount:         1,
	MaxInstanceCount:         utils.Int(1),
	CanSpecifyDisks:          false,
	FixedTargetInstanceCount: utils.Int32(int32(1)),
}

func resourceHDInsightMLServicesCluster() *pluginsdk.Resource {
	return &pluginsdk.Resource{
		DeprecationMessage: `HDInsight 3.6 will be retired on 2020-12-31 - MLServices is not supported in HDInsight 4.0 and so this resource will be removed in the next major version of the AzureRM Terraform Provider.
		
More information on the HDInsight 3.6 deprecation can be found at:

https://docs.microsoft.com/en-us/azure/hdinsight/hdinsight-component-versioning#available-versions`,
		Create: resourceHDInsightMLServicesClusterCreate,
		Read:   resourceHDInsightMLServicesClusterRead,
		Update: hdinsightClusterUpdate("MLServices", resourceHDInsightMLServicesClusterRead),
		Delete: hdinsightClusterDelete("MLServices"),
		// TODO: replace this with an importer which validates the ID during import
		Importer: pluginsdk.DefaultImporter(),

		Timeouts: &pluginsdk.ResourceTimeout{
			Create: pluginsdk.DefaultTimeout(60 * time.Minute),
			Read:   pluginsdk.DefaultTimeout(5 * time.Minute),
			Update: pluginsdk.DefaultTimeout(60 * time.Minute),
			Delete: pluginsdk.DefaultTimeout(60 * time.Minute),
		},

		Schema: map[string]*pluginsdk.Schema{
			"name": SchemaHDInsightName(),

			"resource_group_name": azure.SchemaResourceGroupName(),

			"location": azure.SchemaLocation(),

			"cluster_version": SchemaHDInsightClusterVersion(),

			"tier": SchemaHDInsightTier(),

			"tls_min_version": SchemaHDInsightTls(),

			"gateway": SchemaHDInsightsGateway(),

			"rstudio": {
				Type:     pluginsdk.TypeBool,
				Required: true,
				ForceNew: true,
			},

			"storage_account": SchemaHDInsightsStorageAccounts(),

			"roles": {
				Type:     pluginsdk.TypeList,
				Required: true,
				MaxItems: 1,
				Elem: &pluginsdk.Resource{
					Schema: map[string]*pluginsdk.Schema{
						"head_node": SchemaHDInsightNodeDefinition("roles.0.head_node", hdInsightMLServicesClusterHeadNodeDefinition, true),

						"worker_node": SchemaHDInsightNodeDefinition("roles.0.worker_node", hdInsightMLServicesClusterWorkerNodeDefinition, true),

						"zookeeper_node": SchemaHDInsightNodeDefinition("roles.0.zookeeper_node", hdInsightMLServicesClusterZookeeperNodeDefinition, true),

						"edge_node": SchemaHDInsightNodeDefinition("roles.0.edge_node", hdInsightMLServicesClusterEdgeNodeDefinition, true),
					},
				},
			},

			"tags": tags.Schema(),

			"edge_ssh_endpoint": {
				Type:     pluginsdk.TypeString,
				Computed: true,
			},

			"https_endpoint": {
				Type:     pluginsdk.TypeString,
				Computed: true,
			},

			"ssh_endpoint": {
				Type:     pluginsdk.TypeString,
				Computed: true,
			},
		},
	}
}

func expandHDInsightsMLServicesConfigurations(gateway []interface{}, rStudio bool) map[string]interface{} {
	config := ExpandHDInsightsConfigurations(gateway)

	config["rserver"] = map[string]interface{}{
		"rstudio": rStudio,
	}

	return config
}

func resourceHDInsightMLServicesClusterCreate(d *pluginsdk.ResourceData, meta interface{}) error {
	client := meta.(*clients.Client).HDInsight.ClustersClient
	subscriptionId := meta.(*clients.Client).Account.SubscriptionId
	ctx, cancel := timeouts.ForCreate(meta.(*clients.Client).StopContext, d)
	defer cancel()

	name := d.Get("name").(string)
	resourceGroup := d.Get("resource_group_name").(string)
	id := parse.NewClusterID(subscriptionId, resourceGroup, name)
	location := azure.NormalizeLocation(d.Get("location").(string))
	clusterVersion := d.Get("cluster_version").(string)
	t := d.Get("tags").(map[string]interface{})
	tier := hdinsight.Tier(d.Get("tier").(string))
	tls := d.Get("tls_min_version").(string)

	gatewayRaw := d.Get("gateway").([]interface{})
	rStudio := d.Get("rstudio").(bool)
	gateway := expandHDInsightsMLServicesConfigurations(gatewayRaw, rStudio)

	storageAccountsRaw := d.Get("storage_account").([]interface{})
	storageAccounts, identity, err := ExpandHDInsightsStorageAccounts(storageAccountsRaw, nil)
	if err != nil {
		return fmt.Errorf("expanding `storage_account`: %s", err)
	}

	mlServicesRoles := hdInsightRoleDefinition{
		HeadNodeDef:      hdInsightMLServicesClusterHeadNodeDefinition,
		WorkerNodeDef:    hdInsightMLServicesClusterWorkerNodeDefinition,
		ZookeeperNodeDef: hdInsightMLServicesClusterZookeeperNodeDefinition,
		EdgeNodeDef:      &hdInsightMLServicesClusterEdgeNodeDefinition,
	}
	rolesRaw := d.Get("roles").([]interface{})
	roles, err := expandHDInsightRoles(rolesRaw, mlServicesRoles)
	if err != nil {
		return fmt.Errorf("expanding `roles`: %+v", err)
	}

	existing, err := client.Get(ctx, resourceGroup, name)
	if err != nil {
		if !utils.ResponseWasNotFound(existing.Response) {
			return fmt.Errorf("checking for presence of existing HDInsight MLServices Cluster %q (Resource Group %q): %+v", name, resourceGroup, err)
		}
	}

	if existing.ID != nil && *existing.ID != "" {
		return tf.ImportAsExistsError("azurerm_hdinsight_ml_server_cluster", *existing.ID)
	}

	params := hdinsight.ClusterCreateParametersExtended{
		Location: utils.String(location),
		Properties: &hdinsight.ClusterCreateProperties{
			Tier:                   tier,
			OsType:                 hdinsight.OSTypeLinux,
			ClusterVersion:         utils.String(clusterVersion),
			MinSupportedTLSVersion: utils.String(tls),
			ClusterDefinition: &hdinsight.ClusterDefinition{
				Kind:           utils.String("MLServices"),
				Configurations: gateway,
			},
			StorageProfile: &hdinsight.StorageProfile{
				Storageaccounts: storageAccounts,
			},
			ComputeProfile: &hdinsight.ComputeProfile{
				Roles: roles,
			},
		},
		Tags:     tags.Expand(t),
		Identity: identity,
	}
	future, err := client.Create(ctx, resourceGroup, name, params)
	if err != nil {
		return fmt.Errorf("creating HDInsight MLServices Cluster %q (Resource Group %q): %+v", name, resourceGroup, err)
	}

	if err := future.WaitForCompletionRef(ctx, client.Client); err != nil {
		return fmt.Errorf("waiting for creation of HDInsight MLServices Cluster %q (Resource Group %q): %+v", name, resourceGroup, err)
	}

	read, err := client.Get(ctx, resourceGroup, name)
	if err != nil {
		return fmt.Errorf("retrieving HDInsight MLServices Cluster %q (Resource Group %q): %+v", name, resourceGroup, err)
	}

	if read.ID == nil {
		return fmt.Errorf("reading ID for HDInsight MLServices Cluster %q (Resource Group %q)", name, resourceGroup)
	}

	d.SetId(id.ID())

	return resourceHDInsightMLServicesClusterRead(d, meta)
}

func resourceHDInsightMLServicesClusterRead(d *pluginsdk.ResourceData, meta interface{}) error {
	clustersClient := meta.(*clients.Client).HDInsight.ClustersClient
	configurationsClient := meta.(*clients.Client).HDInsight.ConfigurationsClient
	ctx, cancel := timeouts.ForRead(meta.(*clients.Client).StopContext, d)
	defer cancel()

	id, err := parse.ClusterID(d.Id())
	if err != nil {
		return err
	}

	resourceGroup := id.ResourceGroup
	name := id.Name

	resp, err := clustersClient.Get(ctx, resourceGroup, name)
	if err != nil {
		if utils.ResponseWasNotFound(resp.Response) {
			log.Printf("[DEBUG] HDInsight MLServices Cluster %q was not found in Resource Group %q - removing from state!", name, resourceGroup)
			d.SetId("")
			return nil
		}

		return fmt.Errorf("retrieving HDInsight MLServices Cluster %q (Resource Group %q): %+v", name, resourceGroup, err)
	}

	configuration, err := configurationsClient.Get(ctx, resourceGroup, name, "gateway")
	if err != nil {
		return fmt.Errorf("retrieving Gateway Configuration for HDInsight MLServices Cluster %q (Resource Group %q): %+v", name, resourceGroup, err)
	}

	rStudioConfig, err := configurationsClient.Get(ctx, resourceGroup, name, "rserver")
	if err != nil {
		return fmt.Errorf("retrieving RStudio Configuration for HDInsight MLServices Cluster %q (Resource Group %q): %+v", name, resourceGroup, err)
	}

	d.Set("name", name)
	d.Set("resource_group_name", resourceGroup)
	if location := resp.Location; location != nil {
		d.Set("location", azure.NormalizeLocation(*location))
	}

	// storage_account isn't returned so I guess we just leave it ¯\_(ツ)_/¯
	if props := resp.Properties; props != nil {
		d.Set("cluster_version", props.ClusterVersion)
		d.Set("tier", string(props.Tier))
		d.Set("tls_min_version", props.MinSupportedTLSVersion)

		if def := props.ClusterDefinition; def != nil {
<<<<<<< HEAD
			if err := d.Set("gateway", FlattenHDInsightsConfigurations(configuration.Value, d)); err != nil {
				return fmt.Errorf("Error flattening `gateway`: %+v", err)
=======
			if err := d.Set("gateway", FlattenHDInsightsConfigurations(configuration.Value)); err != nil {
				return fmt.Errorf("flattening `gateway`: %+v", err)
>>>>>>> cc272dc6
			}

			var rStudio bool
			if rStudioStr := rStudioConfig.Value["rstudio"]; rStudioStr != nil {
				rStudioBool, err := strconv.ParseBool(*rStudioStr)
				if err != nil {
					return err
				}

				rStudio = rStudioBool
			}

			d.Set("rstudio", rStudio)
		}

		mlServicesRoles := hdInsightRoleDefinition{
			HeadNodeDef:      hdInsightMLServicesClusterHeadNodeDefinition,
			WorkerNodeDef:    hdInsightMLServicesClusterWorkerNodeDefinition,
			ZookeeperNodeDef: hdInsightMLServicesClusterZookeeperNodeDefinition,
			EdgeNodeDef:      &hdInsightMLServicesClusterEdgeNodeDefinition,
		}
		flattenedRoles := flattenHDInsightRoles(d, props.ComputeProfile, mlServicesRoles)
		if err := d.Set("roles", flattenedRoles); err != nil {
			return fmt.Errorf("flattening `roles`: %+v", err)
		}

		edgeSSHEndpoint := FindHDInsightConnectivityEndpoint("EDGESSH", props.ConnectivityEndpoints)
		d.Set("edge_ssh_endpoint", edgeSSHEndpoint)
		httpEndpoint := FindHDInsightConnectivityEndpoint("HTTPS", props.ConnectivityEndpoints)
		d.Set("https_endpoint", httpEndpoint)
		sshEndpoint := FindHDInsightConnectivityEndpoint("SSH", props.ConnectivityEndpoints)
		d.Set("ssh_endpoint", sshEndpoint)
	}

	return tags.FlattenAndSet(d, resp.Tags)
}<|MERGE_RESOLUTION|>--- conflicted
+++ resolved
@@ -282,13 +282,8 @@
 		d.Set("tls_min_version", props.MinSupportedTLSVersion)
 
 		if def := props.ClusterDefinition; def != nil {
-<<<<<<< HEAD
 			if err := d.Set("gateway", FlattenHDInsightsConfigurations(configuration.Value, d)); err != nil {
-				return fmt.Errorf("Error flattening `gateway`: %+v", err)
-=======
-			if err := d.Set("gateway", FlattenHDInsightsConfigurations(configuration.Value)); err != nil {
 				return fmt.Errorf("flattening `gateway`: %+v", err)
->>>>>>> cc272dc6
 			}
 
 			var rStudio bool
