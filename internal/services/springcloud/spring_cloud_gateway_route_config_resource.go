package springcloud

import (
	"fmt"
	"log"
	"time"

	"github.com/hashicorp/terraform-provider-azurerm/helpers/tf"
	"github.com/hashicorp/terraform-provider-azurerm/internal/clients"
	"github.com/hashicorp/terraform-provider-azurerm/internal/features"
	"github.com/hashicorp/terraform-provider-azurerm/internal/services/springcloud/parse"
	"github.com/hashicorp/terraform-provider-azurerm/internal/services/springcloud/validate"
	"github.com/hashicorp/terraform-provider-azurerm/internal/tf/pluginsdk"
	"github.com/hashicorp/terraform-provider-azurerm/internal/tf/validation"
	"github.com/hashicorp/terraform-provider-azurerm/internal/timeouts"
	"github.com/hashicorp/terraform-provider-azurerm/utils"
	"github.com/tombuildsstuff/kermit/sdk/appplatform/2022-11-01-preview/appplatform"
)

func resourceSpringCloudGatewayRouteConfig() *pluginsdk.Resource {
	return &pluginsdk.Resource{
		Create: resourceSpringCloudGatewayRouteConfigCreateUpdate,
		Read:   resourceSpringCloudGatewayRouteConfigRead,
		Update: resourceSpringCloudGatewayRouteConfigCreateUpdate,
		Delete: resourceSpringCloudGatewayRouteConfigDelete,

		Timeouts: &pluginsdk.ResourceTimeout{
			Create: pluginsdk.DefaultTimeout(30 * time.Minute),
			Read:   pluginsdk.DefaultTimeout(5 * time.Minute),
			Update: pluginsdk.DefaultTimeout(30 * time.Minute),
			Delete: pluginsdk.DefaultTimeout(30 * time.Minute),
		},

		Importer: pluginsdk.ImporterValidatingResourceId(func(id string) error {
			_, err := parse.SpringCloudGatewayRouteConfigID(id)
			return err
		}),

		Schema: map[string]*pluginsdk.Schema{
			"name": {
				Type:     pluginsdk.TypeString,
				Required: true,
				ForceNew: true,
			},

			"spring_cloud_gateway_id": {
				Type:         pluginsdk.TypeString,
				Required:     true,
				ForceNew:     true,
				ValidateFunc: validate.SpringCloudGatewayID,
			},

			"open_api": {
				Type:     pluginsdk.TypeList,
				Optional: true,
				MaxItems: 1,
				Elem: &pluginsdk.Resource{
					Schema: map[string]*pluginsdk.Schema{
						"uri": {
							Type:         pluginsdk.TypeString,
							Optional:     true,
							ValidateFunc: validation.IsURLWithHTTPorHTTPS,
						},
					},
				},
			},

			"protocol": {
				Type:     pluginsdk.TypeString,
				Optional: !features.FourPointOh(),
				Required: features.FourPointOh(),
				Default: func() interface{} {
					if !features.FourPointOh() {
						return string(appplatform.GatewayRouteConfigProtocolHTTP)
					}
					return nil
				}(),
				ValidateFunc: validation.StringInSlice([]string{
					string(appplatform.GatewayRouteConfigProtocolHTTP),
					string(appplatform.GatewayRouteConfigProtocolHTTPS),
				}, false),
			},

			"spring_cloud_app_id": {
				Type:         pluginsdk.TypeString,
				Optional:     true,
				ValidateFunc: validate.SpringCloudAppID,
			},

			"filters": {
				Type:     pluginsdk.TypeSet,
				Optional: true,
				Elem: &pluginsdk.Schema{
					Type:         pluginsdk.TypeString,
					ValidateFunc: validation.StringIsNotEmpty,
				},
			},

			"predicates": {
				Type:     pluginsdk.TypeSet,
				Optional: true,
				Elem: &pluginsdk.Schema{
					Type:         pluginsdk.TypeString,
					ValidateFunc: validation.StringIsNotEmpty,
				},
			},

			"route": {
				Type:     pluginsdk.TypeSet,
				Optional: true,
				Elem: &pluginsdk.Resource{
					Schema: map[string]*pluginsdk.Schema{
						"description": {
							Type:         pluginsdk.TypeString,
							Optional:     true,
							ValidateFunc: validation.StringIsNotEmpty,
						},

						"filters": {
							Type:     pluginsdk.TypeSet,
							Optional: true,
							Elem: &pluginsdk.Schema{
								Type:         pluginsdk.TypeString,
								ValidateFunc: validation.StringIsNotEmpty,
							},
						},

						"order": {
							Type:     pluginsdk.TypeInt,
							Optional: true,
						},

						"predicates": {
							Type:     pluginsdk.TypeSet,
							Optional: true,
							Elem: &pluginsdk.Schema{
								Type:         pluginsdk.TypeString,
								ValidateFunc: validation.StringIsNotEmpty,
							},
						},

						"sso_validation_enabled": {
							Type:     pluginsdk.TypeBool,
							Optional: true,
						},

						"title": {
							Type:         pluginsdk.TypeString,
							Optional:     true,
							ValidateFunc: validation.StringIsNotEmpty,
						},

						"token_relay": {
							Type:     pluginsdk.TypeBool,
							Optional: true,
						},

						"uri": {
							Type:         pluginsdk.TypeString,
							Optional:     true,
							ValidateFunc: validation.StringIsNotEmpty,
						},

						"classification_tags": {
							Type:     pluginsdk.TypeSet,
							Optional: true,
							Elem: &pluginsdk.Schema{
								Type:         pluginsdk.TypeString,
								ValidateFunc: validation.StringIsNotEmpty,
							},
						},
					},
				},
			},

			"sso_validation_enabled": {
				Type:     pluginsdk.TypeBool,
				Optional: true,
			},
		},
	}
}

func resourceSpringCloudGatewayRouteConfigCreateUpdate(d *pluginsdk.ResourceData, meta interface{}) error {
	subscriptionId := meta.(*clients.Client).Account.SubscriptionId
	client := meta.(*clients.Client).AppPlatform.GatewayRouteConfigClient
	ctx, cancel := timeouts.ForCreateUpdate(meta.(*clients.Client).StopContext, d)
	defer cancel()

	gatewayId, err := parse.SpringCloudGatewayID(d.Get("spring_cloud_gateway_id").(string))
	if err != nil {
		return err
	}
	id := parse.NewSpringCloudGatewayRouteConfigID(subscriptionId, gatewayId.ResourceGroup, gatewayId.SpringName, gatewayId.GatewayName, d.Get("name").(string))

	if d.IsNewResource() {
		existing, err := client.Get(ctx, id.ResourceGroup, id.SpringName, id.GatewayName, id.RouteConfigName)
		if err != nil {
			if !utils.ResponseWasNotFound(existing.Response) {
				return fmt.Errorf("checking for existing %s: %+v", id, err)
			}
		}
		if !utils.ResponseWasNotFound(existing.Response) {
			return tf.ImportAsExistsError("azurerm_spring_cloud_gateway_route_config", id.ID())
		}
	}

	gatewayRouteConfigResource := appplatform.GatewayRouteConfigResource{
		Properties: &appplatform.GatewayRouteConfigProperties{
			AppResourceID: utils.String(d.Get("spring_cloud_app_id").(string)),
<<<<<<< HEAD
			Filters:       utils.ExpandStringSlice(d.Get("filters").(*pluginsdk.Set).List()),
			Predicates:    utils.ExpandStringSlice(d.Get("predicates").(*pluginsdk.Set).List()),
=======
			Protocol:      appplatform.GatewayRouteConfigProtocol(d.Get("protocol").(string)),
>>>>>>> 02c00ab6
			Routes:        expandGatewayRouteConfigGatewayAPIRouteArray(d.Get("route").(*pluginsdk.Set).List()),
			SsoEnabled:    utils.Bool(d.Get("sso_validation_enabled").(bool)),
			OpenAPI:       expandGatewayRouteConfigOpenApi(d.Get("open_api").([]interface{})),
		},
	}
	future, err := client.CreateOrUpdate(ctx, id.ResourceGroup, id.SpringName, id.GatewayName, id.RouteConfigName, gatewayRouteConfigResource)
	if err != nil {
		return fmt.Errorf("creating/updating %s: %+v", id, err)
	}

	if err := future.WaitForCompletionRef(ctx, client.Client); err != nil {
		return fmt.Errorf("waiting for creation/update of %s: %+v", id, err)
	}

	d.SetId(id.ID())
	return resourceSpringCloudGatewayRouteConfigRead(d, meta)
}

func resourceSpringCloudGatewayRouteConfigRead(d *pluginsdk.ResourceData, meta interface{}) error {
	client := meta.(*clients.Client).AppPlatform.GatewayRouteConfigClient
	ctx, cancel := timeouts.ForRead(meta.(*clients.Client).StopContext, d)
	defer cancel()

	id, err := parse.SpringCloudGatewayRouteConfigID(d.Id())
	if err != nil {
		return err
	}

	resp, err := client.Get(ctx, id.ResourceGroup, id.SpringName, id.GatewayName, id.RouteConfigName)
	if err != nil {
		if utils.ResponseWasNotFound(resp.Response) {
			log.Printf("[INFO] appplatform %q does not exist - removing from state", d.Id())
			d.SetId("")
			return nil
		}
		return fmt.Errorf("retrieving %s: %+v", id, err)
	}
	d.Set("name", id.RouteConfigName)
	d.Set("spring_cloud_gateway_id", parse.NewSpringCloudGatewayID(id.SubscriptionId, id.ResourceGroup, id.SpringName, id.GatewayName).ID())
	if props := resp.Properties; props != nil {
		d.Set("spring_cloud_app_id", props.AppResourceID)
		d.Set("protocol", props.Protocol)
		if err := d.Set("route", flattenGatewayRouteConfigGatewayAPIRouteArray(props.Routes)); err != nil {
			return fmt.Errorf("setting `route`: %+v", err)
		}

		if err := d.Set("open_api", flattenGatewayRouteConfigOpenApi(props.OpenAPI)); err != nil {
			return fmt.Errorf("setting `open_api`: %+v", err)
		}

		if props.Filters != nil {
			d.Set("filters", utils.FlattenStringSlice(props.Filters))
		}
		if props.Predicates != nil {
			d.Set("predicates", utils.FlattenStringSlice(props.Predicates))
		}
		d.Set("sso_validation_enabled", props.SsoEnabled)
	}
	return nil
}

func resourceSpringCloudGatewayRouteConfigDelete(d *pluginsdk.ResourceData, meta interface{}) error {
	client := meta.(*clients.Client).AppPlatform.GatewayRouteConfigClient
	ctx, cancel := timeouts.ForDelete(meta.(*clients.Client).StopContext, d)
	defer cancel()

	id, err := parse.SpringCloudGatewayRouteConfigID(d.Id())
	if err != nil {
		return err
	}

	future, err := client.Delete(ctx, id.ResourceGroup, id.SpringName, id.GatewayName, id.RouteConfigName)
	if err != nil {
		return fmt.Errorf("deleting %s: %+v", id, err)
	}

	if err := future.WaitForCompletionRef(ctx, client.Client); err != nil {
		return fmt.Errorf("waiting for deletion of %s: %+v", id, err)
	}
	return nil
}

func expandGatewayRouteConfigGatewayAPIRouteArray(input []interface{}) *[]appplatform.GatewayAPIRoute {
	results := make([]appplatform.GatewayAPIRoute, 0)
	for _, item := range input {
		v := item.(map[string]interface{})
		results = append(results, appplatform.GatewayAPIRoute{
			Title:       utils.String(v["title"].(string)),
			Description: utils.String(v["description"].(string)),
			URI:         utils.String(v["uri"].(string)),
			SsoEnabled:  utils.Bool(v["sso_validation_enabled"].(bool)),
			TokenRelay:  utils.Bool(v["token_relay"].(bool)),
			Predicates:  utils.ExpandStringSlice(v["predicates"].(*pluginsdk.Set).List()),
			Filters:     utils.ExpandStringSlice(v["filters"].(*pluginsdk.Set).List()),
			Order:       utils.Int32(int32(v["order"].(int))),
			Tags:        utils.ExpandStringSlice(v["classification_tags"].(*pluginsdk.Set).List()),
		})
	}
	return &results
}

func flattenGatewayRouteConfigGatewayAPIRouteArray(input *[]appplatform.GatewayAPIRoute) []interface{} {
	results := make([]interface{}, 0)
	if input == nil {
		return results
	}

	for _, item := range *input {
		var description string
		if item.Description != nil {
			description = *item.Description
		}
		var order int32
		if item.Order != nil {
			order = *item.Order
		}
		var ssoEnabled bool
		if item.SsoEnabled != nil {
			ssoEnabled = *item.SsoEnabled
		}
		var title string
		if item.Title != nil {
			title = *item.Title
		}
		var tokenRelay bool
		if item.TokenRelay != nil {
			tokenRelay = *item.TokenRelay
		}
		var uri string
		if item.URI != nil {
			uri = *item.URI
		}
		results = append(results, map[string]interface{}{
			"description":            description,
			"filters":                utils.FlattenStringSlice(item.Filters),
			"order":                  order,
			"predicates":             utils.FlattenStringSlice(item.Predicates),
			"sso_validation_enabled": ssoEnabled,
			"title":                  title,
			"token_relay":            tokenRelay,
			"uri":                    uri,
			"classification_tags":    utils.FlattenStringSlice(item.Tags),
		})
	}
	return results
}

func expandGatewayRouteConfigOpenApi(input []interface{}) *appplatform.GatewayRouteConfigOpenAPIProperties {
	if len(input) == 0 {
		return nil
	}

	config := input[0].(map[string]interface{})
	return &appplatform.GatewayRouteConfigOpenAPIProperties{
		URI: utils.String(config["uri"].(string)),
	}
}

func flattenGatewayRouteConfigOpenApi(input *appplatform.GatewayRouteConfigOpenAPIProperties) interface{} {
	if input == nil {
		return []interface{}{}
	}

	uri := ""
	if input.URI != nil {
		uri = *input.URI
	}

	return []interface{}{
		map[string]interface{}{
			"uri": uri,
		},
	}
}<|MERGE_RESOLUTION|>--- conflicted
+++ resolved
@@ -208,12 +208,9 @@
 	gatewayRouteConfigResource := appplatform.GatewayRouteConfigResource{
 		Properties: &appplatform.GatewayRouteConfigProperties{
 			AppResourceID: utils.String(d.Get("spring_cloud_app_id").(string)),
-<<<<<<< HEAD
 			Filters:       utils.ExpandStringSlice(d.Get("filters").(*pluginsdk.Set).List()),
 			Predicates:    utils.ExpandStringSlice(d.Get("predicates").(*pluginsdk.Set).List()),
-=======
 			Protocol:      appplatform.GatewayRouteConfigProtocol(d.Get("protocol").(string)),
->>>>>>> 02c00ab6
 			Routes:        expandGatewayRouteConfigGatewayAPIRouteArray(d.Get("route").(*pluginsdk.Set).List()),
 			SsoEnabled:    utils.Bool(d.Get("sso_validation_enabled").(bool)),
 			OpenAPI:       expandGatewayRouteConfigOpenApi(d.Get("open_api").([]interface{})),
