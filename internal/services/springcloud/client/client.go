--- conflicted
+++ resolved
@@ -6,29 +6,6 @@
 )
 
 type Client struct {
-<<<<<<< HEAD
-	APIPortalClient             *appplatform.APIPortalsClient
-	APIPortalCustomDomainClient *appplatform.APIPortalCustomDomainsClient
-	ApplicationLiveViewsClient  *appplatform.ApplicationLiveViewsClient
-	AppsClient                  *appplatform.AppsClient
-	BindingsClient              *appplatform.BindingsClient
-	BuildPackBindingClient      *appplatform.BuildpackBindingClient
-	BuildServiceAgentPoolClient *appplatform.BuildServiceAgentPoolClient
-	BuildServiceBuilderClient   *appplatform.BuildServiceBuilderClient
-	CertificatesClient          *appplatform.CertificatesClient
-	ConfigServersClient         *appplatform.ConfigServersClient
-	ConfigurationServiceClient  *appplatform.ConfigurationServicesClient
-	CustomDomainsClient         *appplatform.CustomDomainsClient
-	DevToolPortalClient         *appplatform.DevToolPortalsClient
-	GatewayClient               *appplatform.GatewaysClient
-	GatewayCustomDomainClient   *appplatform.GatewayCustomDomainsClient
-	GatewayRouteConfigClient    *appplatform.GatewayRouteConfigsClient
-	MonitoringSettingsClient    *appplatform.MonitoringSettingsClient
-	DeploymentsClient           *appplatform.DeploymentsClient
-	ServicesClient              *appplatform.ServicesClient
-	ServiceRegistryClient       *appplatform.ServiceRegistriesClient
-	StoragesClient              *appplatform.StoragesClient
-=======
 	APIPortalClient              *appplatform.APIPortalsClient
 	APIPortalCustomDomainClient  *appplatform.APIPortalCustomDomainsClient
 	ApplicationAcceleratorClient *appplatform.ApplicationAcceleratorsClient
@@ -42,6 +19,7 @@
 	ConfigServersClient          *appplatform.ConfigServersClient
 	ConfigurationServiceClient   *appplatform.ConfigurationServicesClient
 	CustomDomainsClient          *appplatform.CustomDomainsClient
+	DevToolPortalClient         *appplatform.DevToolPortalsClient
 	GatewayClient                *appplatform.GatewaysClient
 	GatewayCustomDomainClient    *appplatform.GatewayCustomDomainsClient
 	GatewayRouteConfigClient     *appplatform.GatewayRouteConfigsClient
@@ -50,7 +28,6 @@
 	ServicesClient               *appplatform.ServicesClient
 	ServiceRegistryClient        *appplatform.ServiceRegistriesClient
 	StoragesClient               *appplatform.StoragesClient
->>>>>>> 48b235c7
 }
 
 func NewClient(o *common.ClientOptions) *Client {
@@ -121,29 +98,6 @@
 	o.ConfigureClient(&storageClient.Client, o.ResourceManagerAuthorizer)
 
 	return &Client{
-<<<<<<< HEAD
-		APIPortalClient:             &apiPortalClient,
-		APIPortalCustomDomainClient: &apiPortalCustomDomainClient,
-		ApplicationLiveViewsClient:  &applicationLiveViewsClient,
-		AppsClient:                  &appsClient,
-		BindingsClient:              &bindingsClient,
-		BuildPackBindingClient:      &buildpackBindingClient,
-		BuildServiceAgentPoolClient: &buildServiceAgentPoolClient,
-		BuildServiceBuilderClient:   &buildServiceBuilderClient,
-		CertificatesClient:          &certificatesClient,
-		ConfigServersClient:         &configServersClient,
-		ConfigurationServiceClient:  &configurationServiceClient,
-		CustomDomainsClient:         &customDomainsClient,
-		DeploymentsClient:           &deploymentsClient,
-		DevToolPortalClient:         &devToolPortalClient,
-		GatewayClient:               &gatewayClient,
-		GatewayCustomDomainClient:   &gatewayCustomDomainClient,
-		GatewayRouteConfigClient:    &gatewayRouteConfigClient,
-		MonitoringSettingsClient:    &monitoringSettingsClient,
-		ServicesClient:              &servicesClient,
-		ServiceRegistryClient:       &serviceRegistryClient,
-		StoragesClient:              &storageClient,
-=======
 		APIPortalClient:              &apiPortalClient,
 		APIPortalCustomDomainClient:  &apiPortalCustomDomainClient,
 		ApplicationAcceleratorClient: &applicationAcceleratorClient,
@@ -158,6 +112,7 @@
 		ConfigurationServiceClient:   &configurationServiceClient,
 		CustomDomainsClient:          &customDomainsClient,
 		DeploymentsClient:            &deploymentsClient,
+		DevToolPortalClient:          &devToolPortalClient,
 		GatewayClient:                &gatewayClient,
 		GatewayCustomDomainClient:    &gatewayCustomDomainClient,
 		GatewayRouteConfigClient:     &gatewayRouteConfigClient,
@@ -165,6 +120,5 @@
 		ServicesClient:               &servicesClient,
 		ServiceRegistryClient:        &serviceRegistryClient,
 		StoragesClient:               &storageClient,
->>>>>>> 48b235c7
 	}
 }