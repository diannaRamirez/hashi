--- conflicted
+++ resolved
@@ -6,9 +6,9 @@
 )
 
 type Client struct {
-<<<<<<< HEAD
 	AppsClient                 *appplatform.AppsClient
 	BindingsClient             *appplatform.BindingsClient
+	BuildServiceBuilderClient  *appplatform.BuildServiceBuilderClient
 	CertificatesClient         *appplatform.CertificatesClient
 	ConfigServersClient        *appplatform.ConfigServersClient
 	ConfigurationServiceClient *appplatform.ConfigurationServicesClient
@@ -18,19 +18,6 @@
 	ServicesClient             *appplatform.ServicesClient
 	ServiceRegistryClient      *appplatform.ServiceRegistriesClient
 	StoragesClient             *appplatform.StoragesClient
-=======
-	AppsClient                *appplatform.AppsClient
-	BindingsClient            *appplatform.BindingsClient
-	BuildServiceBuilderClient *appplatform.BuildServiceBuilderClient
-	CertificatesClient        *appplatform.CertificatesClient
-	ConfigServersClient       *appplatform.ConfigServersClient
-	CustomDomainsClient       *appplatform.CustomDomainsClient
-	MonitoringSettingsClient  *appplatform.MonitoringSettingsClient
-	DeploymentsClient         *appplatform.DeploymentsClient
-	ServicesClient            *appplatform.ServicesClient
-	ServiceRegistryClient     *appplatform.ServiceRegistriesClient
-	StoragesClient            *appplatform.StoragesClient
->>>>>>> ab49a62b
 }
 
 func NewClient(o *common.ClientOptions) *Client {
@@ -71,9 +58,9 @@
 	o.ConfigureClient(&storageClient.Client, o.ResourceManagerAuthorizer)
 
 	return &Client{
-<<<<<<< HEAD
 		AppsClient:                 &appsClient,
 		BindingsClient:             &bindingsClient,
+		BuildServiceBuilderClient:  &buildServiceBuilderClient,
 		CertificatesClient:         &certificatesClient,
 		ConfigServersClient:        &configServersClient,
 		ConfigurationServiceClient: &configurationServiceClient,
@@ -83,18 +70,5 @@
 		ServicesClient:             &servicesClient,
 		ServiceRegistryClient:      &serviceRegistryClient,
 		StoragesClient:             &storageClient,
-=======
-		AppsClient:                &appsClient,
-		BindingsClient:            &bindingsClient,
-		BuildServiceBuilderClient: &buildServiceBuilderClient,
-		CertificatesClient:        &certificatesClient,
-		ConfigServersClient:       &configServersClient,
-		CustomDomainsClient:       &customDomainsClient,
-		DeploymentsClient:         &deploymentsClient,
-		MonitoringSettingsClient:  &monitoringSettingsClient,
-		ServicesClient:            &servicesClient,
-		ServiceRegistryClient:     &serviceRegistryClient,
-		StoragesClient:            &storageClient,
->>>>>>> ab49a62b
 	}
 }