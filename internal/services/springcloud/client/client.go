--- conflicted
+++ resolved
@@ -15,11 +15,8 @@
 	ConfigurationServiceClient *appplatform.ConfigurationServicesClient
 	CustomDomainsClient        *appplatform.CustomDomainsClient
 	GatewayClient              *appplatform.GatewaysClient
-<<<<<<< HEAD
+	GatewayCustomDomainClient  *appplatform.GatewayCustomDomainsClient
 	GatewayRouteConfigClient   *appplatform.GatewayRouteConfigsClient
-=======
-	GatewayCustomDomainClient  *appplatform.GatewayCustomDomainsClient
->>>>>>> 9a022ec2
 	MonitoringSettingsClient   *appplatform.MonitoringSettingsClient
 	DeploymentsClient          *appplatform.DeploymentsClient
 	ServicesClient             *appplatform.ServicesClient
@@ -57,14 +54,12 @@
 
 	gatewayClient := appplatform.NewGatewaysClientWithBaseURI(o.ResourceManagerEndpoint, o.SubscriptionId)
 	o.ConfigureClient(&gatewayClient.Client, o.ResourceManagerAuthorizer)
+  
+	gatewayCustomDomainClient := appplatform.NewGatewayCustomDomainsClientWithBaseURI(o.ResourceManagerEndpoint, o.SubscriptionId)
+	o.ConfigureClient(&gatewayCustomDomainClient.Client, o.ResourceManagerAuthorizer)
 
-<<<<<<< HEAD
 	gatewayRouteConfigClient := appplatform.NewGatewayRouteConfigsClientWithBaseURI(o.ResourceManagerEndpoint, o.SubscriptionId)
 	o.ConfigureClient(&gatewayRouteConfigClient.Client, o.ResourceManagerAuthorizer)
-=======
-	gatewayCustomDomainClient := appplatform.NewGatewayCustomDomainsClientWithBaseURI(o.ResourceManagerEndpoint, o.SubscriptionId)
-	o.ConfigureClient(&gatewayCustomDomainClient.Client, o.ResourceManagerAuthorizer)
->>>>>>> 9a022ec2
 
 	monitoringSettingsClient := appplatform.NewMonitoringSettingsClientWithBaseURI(o.ResourceManagerEndpoint, o.SubscriptionId)
 	o.ConfigureClient(&monitoringSettingsClient.Client, o.ResourceManagerAuthorizer)
@@ -89,11 +84,8 @@
 		CustomDomainsClient:        &customDomainsClient,
 		DeploymentsClient:          &deploymentsClient,
 		GatewayClient:              &gatewayClient,
-<<<<<<< HEAD
+		GatewayCustomDomainClient:  &gatewayCustomDomainClient,
 		GatewayRouteConfigClient:   &gatewayRouteConfigClient,
-=======
-		GatewayCustomDomainClient:  &gatewayCustomDomainClient,
->>>>>>> 9a022ec2
 		MonitoringSettingsClient:   &monitoringSettingsClient,
 		ServicesClient:             &servicesClient,
 		ServiceRegistryClient:      &serviceRegistryClient,
