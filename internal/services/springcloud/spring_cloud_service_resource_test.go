--- conflicted
+++ resolved
@@ -174,35 +174,42 @@
 	})
 }
 
-<<<<<<< HEAD
 func TestAccSpringCloudService_buildAgentPool(t *testing.T) {
-=======
+	data := acceptance.BuildTestData(t, "azurerm_spring_cloud_service", "test")
+	r := SpringCloudServiceResource{}
+
+	data.ResourceTest(t, r, []acceptance.TestStep{
+		{
+			Config: r.buildAgentPool(data, "S1"),
+			Check: acceptance.ComposeTestCheckFunc(
+				check.That(data.ResourceName).ExistsInAzure(r),
+			),
+		},
+		data.ImportStep(),
+		{
+			Config: r.buildAgentPool(data, "S2"),
+			Check: acceptance.ComposeTestCheckFunc(
+				check.That(data.ResourceName).ExistsInAzure(r),
+			),
+		},
+		data.ImportStep(),
+		{
+			Config: r.buildAgentPool(data, "S1"),      
+			Check: acceptance.ComposeTestCheckFunc(
+				check.That(data.ResourceName).ExistsInAzure(r),
+			),
+		},
+		data.ImportStep(),
+	})
+}
+
 func TestAccSpringCloudService_zoneRedundant(t *testing.T) {
->>>>>>> 37e390a8
-	data := acceptance.BuildTestData(t, "azurerm_spring_cloud_service", "test")
-	r := SpringCloudServiceResource{}
-
-	data.ResourceTest(t, r, []acceptance.TestStep{
-		{
-<<<<<<< HEAD
-			Config: r.buildAgentPool(data, "S1"),
-			Check: acceptance.ComposeTestCheckFunc(
-				check.That(data.ResourceName).ExistsInAzure(r),
-			),
-		},
-		data.ImportStep(),
-		{
-			Config: r.buildAgentPool(data, "S2"),
-			Check: acceptance.ComposeTestCheckFunc(
-				check.That(data.ResourceName).ExistsInAzure(r),
-			),
-		},
-		data.ImportStep(),
-		{
-			Config: r.buildAgentPool(data, "S1"),
-=======
+	data := acceptance.BuildTestData(t, "azurerm_spring_cloud_service", "test")
+	r := SpringCloudServiceResource{}
+
+	data.ResourceTest(t, r, []acceptance.TestStep{
+		{
 			Config: r.zoneRedundant(data),
->>>>>>> 37e390a8
 			Check: acceptance.ComposeTestCheckFunc(
 				check.That(data.ResourceName).ExistsInAzure(r),
 			),
