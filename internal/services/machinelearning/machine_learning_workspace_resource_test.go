// Copyright (c) HashiCorp, Inc.
// SPDX-License-Identifier: MPL-2.0

package machinelearning_test

import (
	"context"
	"fmt"
	"testing"

	"github.com/hashicorp/go-azure-helpers/lang/response"
	"github.com/hashicorp/go-azure-sdk/resource-manager/machinelearningservices/2023-10-01/workspaces"
	"github.com/hashicorp/terraform-provider-azurerm/internal/acceptance"
	"github.com/hashicorp/terraform-provider-azurerm/internal/acceptance/check"
	"github.com/hashicorp/terraform-provider-azurerm/internal/clients"
	"github.com/hashicorp/terraform-provider-azurerm/internal/tf/pluginsdk"
	"github.com/hashicorp/terraform-provider-azurerm/utils"
)

type WorkspaceResource struct{}

func TestAccMachineLearningWorkspace_basic(t *testing.T) {
	data := acceptance.BuildTestData(t, "azurerm_machine_learning_workspace", "test")
	r := WorkspaceResource{}

	data.ResourceTest(t, r, []acceptance.TestStep{
		{
			Config: r.basic(data),
			Check: acceptance.ComposeTestCheckFunc(
				check.That(data.ResourceName).ExistsInAzure(r),
				check.That(data.ResourceName).Key("identity.#").HasValue("1"),
				check.That(data.ResourceName).Key("identity.0.type").HasValue("SystemAssigned"),
				check.That(data.ResourceName).Key("identity.0.principal_id").Exists(),
				check.That(data.ResourceName).Key("identity.0.tenant_id").Exists(),
			),
		},
		data.ImportStep(),
	})
}

func TestAccMachineLearningWorkspace_requiresImport(t *testing.T) {
	data := acceptance.BuildTestData(t, "azurerm_machine_learning_workspace", "test")
	r := WorkspaceResource{}

	data.ResourceTest(t, r, []acceptance.TestStep{
		{
			Config: r.basic(data),
			Check: acceptance.ComposeTestCheckFunc(
				check.That(data.ResourceName).ExistsInAzure(r),
				check.That(data.ResourceName).Key("identity.#").HasValue("1"),
				check.That(data.ResourceName).Key("identity.0.type").HasValue("SystemAssigned"),
				check.That(data.ResourceName).Key("identity.0.principal_id").Exists(),
				check.That(data.ResourceName).Key("identity.0.tenant_id").Exists(),
			),
		},
		data.RequiresImportErrorStep(r.requiresImport),
	})
}

func TestAccMachineLearningWorkspace_basicUpdate(t *testing.T) {
	data := acceptance.BuildTestData(t, "azurerm_machine_learning_workspace", "test")
	r := WorkspaceResource{}

	data.ResourceTest(t, r, []acceptance.TestStep{
		{
			Config: r.basic(data),
			Check: acceptance.ComposeTestCheckFunc(
				check.That(data.ResourceName).ExistsInAzure(r),
				check.That(data.ResourceName).Key("identity.#").HasValue("1"),
				check.That(data.ResourceName).Key("identity.0.type").HasValue("SystemAssigned"),
				check.That(data.ResourceName).Key("identity.0.principal_id").Exists(),
				check.That(data.ResourceName).Key("identity.0.tenant_id").Exists(),
			),
		},
		data.ImportStep(),
		{
			Config: r.basicUpdated(data),
			Check: acceptance.ComposeTestCheckFunc(
				check.That(data.ResourceName).ExistsInAzure(r),
				check.That(data.ResourceName).Key("identity.#").HasValue("1"),
				check.That(data.ResourceName).Key("identity.0.type").HasValue("SystemAssigned"),
				check.That(data.ResourceName).Key("identity.0.principal_id").Exists(),
				check.That(data.ResourceName).Key("identity.0.tenant_id").Exists(),
			),
		},
		data.ImportStep(),
	})
}

func TestAccMachineLearningWorkspace_complete(t *testing.T) {
	data := acceptance.BuildTestData(t, "azurerm_machine_learning_workspace", "test")
	r := WorkspaceResource{}

	data.ResourceTest(t, r, []acceptance.TestStep{
		{
			Config: r.complete(data),
			Check: acceptance.ComposeTestCheckFunc(
				check.That(data.ResourceName).ExistsInAzure(r),
				check.That(data.ResourceName).Key("identity.#").HasValue("1"),
				check.That(data.ResourceName).Key("identity.0.type").HasValue("SystemAssigned"),
				check.That(data.ResourceName).Key("identity.0.principal_id").Exists(),
				check.That(data.ResourceName).Key("identity.0.tenant_id").Exists(),
			),
		},
		data.ImportStep(),
	})
}

func TestAccMachineLearningWorkspace_completeUpdate(t *testing.T) {
	data := acceptance.BuildTestData(t, "azurerm_machine_learning_workspace", "test")
	r := WorkspaceResource{}

	data.ResourceTest(t, r, []acceptance.TestStep{
		{
			Config: r.complete(data),
			Check: acceptance.ComposeTestCheckFunc(
				check.That(data.ResourceName).ExistsInAzure(r),
				check.That(data.ResourceName).Key("identity.#").HasValue("1"),
				check.That(data.ResourceName).Key("identity.0.type").HasValue("SystemAssigned"),
				check.That(data.ResourceName).Key("identity.0.principal_id").Exists(),
				check.That(data.ResourceName).Key("identity.0.tenant_id").Exists(),
			),
		},
		data.ImportStep(),
		{
			Config: r.completeUpdated(data),
			Check: acceptance.ComposeTestCheckFunc(
				check.That(data.ResourceName).ExistsInAzure(r),
				check.That(data.ResourceName).Key("identity.#").HasValue("1"),
				check.That(data.ResourceName).Key("identity.0.type").HasValue("SystemAssigned"),
				check.That(data.ResourceName).Key("identity.0.principal_id").Exists(),
				check.That(data.ResourceName).Key("identity.0.tenant_id").Exists(),
			),
		},
		data.ImportStep(),
	})
}

func TestAccMachineLearningWorkspace_userAssignedIdentity(t *testing.T) {
	data := acceptance.BuildTestData(t, "azurerm_machine_learning_workspace", "test")
	r := WorkspaceResource{}

	data.ResourceTest(t, r, []acceptance.TestStep{
		{
			Config: r.userAssignedIdentity(data),
			Check: acceptance.ComposeTestCheckFunc(
				check.That(data.ResourceName).ExistsInAzure(r),
				check.That(data.ResourceName).Key("identity.0.tenant_id").Exists(),
				check.That(data.ResourceName).Key("identity.0.identity_ids.#").HasValue("1"),
			),
		},
		data.ImportStep(),
	})
}

func TestAccMachineLearningWorkspace_systemAssignedUserAssignedIdentity(t *testing.T) {
	data := acceptance.BuildTestData(t, "azurerm_machine_learning_workspace", "test")
	r := WorkspaceResource{}

	data.ResourceTest(t, r, []acceptance.TestStep{
		{
			Config: r.systemAssignedUserAssignedIdentity(data),
			Check: acceptance.ComposeTestCheckFunc(
				check.That(data.ResourceName).ExistsInAzure(r),
				check.That(data.ResourceName).Key("identity.0.principal_id").Exists(),
				check.That(data.ResourceName).Key("identity.0.tenant_id").Exists(),
			),
		},
		data.ImportStep(),
	})
}

func TestAccMachineLearningWorkspace_identityUpdate(t *testing.T) {
	data := acceptance.BuildTestData(t, "azurerm_machine_learning_workspace", "test")
	r := WorkspaceResource{}

	data.ResourceTest(t, r, []acceptance.TestStep{
		{
			Config: r.userAssignedIdentity(data),
			Check: acceptance.ComposeTestCheckFunc(
				check.That(data.ResourceName).ExistsInAzure(r),
				check.That(data.ResourceName).Key("identity.0.tenant_id").Exists(),
			),
		},
		data.ImportStep(),
		{
			Config: r.userAssignedIdentityUpdate(data),
			Check: acceptance.ComposeTestCheckFunc(
				check.That(data.ResourceName).ExistsInAzure(r),
				check.That(data.ResourceName).Key("identity.0.tenant_id").Exists(),
			),
		},
		data.ImportStep(),
	})
}

func TestAccMachineLearningWorkspace_identityTypeUpdate(t *testing.T) {
	data := acceptance.BuildTestData(t, "azurerm_machine_learning_workspace", "test")
	r := WorkspaceResource{}

	data.ResourceTest(t, r, []acceptance.TestStep{
		{
			Config: r.systemAssignedUserAssignedIdentity(data),
			Check: acceptance.ComposeTestCheckFunc(
				check.That(data.ResourceName).ExistsInAzure(r),
				check.That(data.ResourceName).Key("identity.0.tenant_id").Exists(),
			),
		},
		data.ImportStep(),
		{
			Config: r.systemAssignedIdentity(data),
			Check: acceptance.ComposeTestCheckFunc(
				check.That(data.ResourceName).ExistsInAzure(r),
				check.That(data.ResourceName).Key("identity.0.tenant_id").Exists(),
			),
		},
		data.ImportStep(),
		{
			Config: r.systemAssignedUserAssignedIdentity(data),
			Check: acceptance.ComposeTestCheckFunc(
				check.That(data.ResourceName).ExistsInAzure(r),
				check.That(data.ResourceName).Key("identity.0.tenant_id").Exists(),
			),
		},
		data.ImportStep(),
	})
}

func TestAccMachineLearningWorkspace_userAssignedAndCustomManagedKey(t *testing.T) {
	data := acceptance.BuildTestData(t, "azurerm_machine_learning_workspace", "test")
	r := WorkspaceResource{}

	data.ResourceTest(t, r, []acceptance.TestStep{
		{
			Config: r.userAssignedAndCustomManagedKey(data),
			Check: acceptance.ComposeTestCheckFunc(
				check.That(data.ResourceName).ExistsInAzure(r),
				check.That(data.ResourceName).Key("encryption.0.user_assigned_identity_id").Exists(),
				check.That(data.ResourceName).Key("encryption.0.key_vault_id").Exists(),
				check.That(data.ResourceName).Key("identity.0.type").Exists(),
				check.That(data.ResourceName).Key("identity.0.identity_ids.#").HasValue("1"),
			),
		},
		data.ImportStep(),
	})
}

func TestAccMachineLearningWorkspace_systemAssignedAndCustomManagedKey(t *testing.T) {
	data := acceptance.BuildTestData(t, "azurerm_machine_learning_workspace", "test")
	r := WorkspaceResource{}

	data.ResourceTest(t, r, []acceptance.TestStep{
		{
			Config: r.systemAssignedAndCustomManagedKey(data),
			Check: acceptance.ComposeTestCheckFunc(
				check.That(data.ResourceName).ExistsInAzure(r),
				check.That(data.ResourceName).Key("encryption.0.key_vault_id").Exists(),
				check.That(data.ResourceName).Key("encryption.0.key_id").Exists(),
			),
		},
		data.ImportStep(),
	})
}

func TestAccMachineLearningWorkspace_featureStore(t *testing.T) {
	data := acceptance.BuildTestData(t, "azurerm_machine_learning_workspace", "test")
	r := WorkspaceResource{}

	data.ResourceTest(t, r, []acceptance.TestStep{
		{
			Config: r.featureStore(data),
			Check: acceptance.ComposeTestCheckFunc(
				check.That(data.ResourceName).ExistsInAzure(r),
				check.That(data.ResourceName).Key("kind").Exists(),
			),
		},
		data.ImportStep(),
	})
}

func TestAccMachineLearningWorkspace_featureStoreUpdate(t *testing.T) {
	data := acceptance.BuildTestData(t, "azurerm_machine_learning_workspace", "test")
	r := WorkspaceResource{}

	data.ResourceTest(t, r, []acceptance.TestStep{
		{
			Config: r.featureStore(data),
			Check: acceptance.ComposeTestCheckFunc(
				check.That(data.ResourceName).ExistsInAzure(r),
				check.That(data.ResourceName).Key("kind").Exists(),
			),
		},
		data.ImportStep(),
		{
			Config: r.featureStoreUpdate(data),
			Check: acceptance.ComposeTestCheckFunc(
				check.That(data.ResourceName).ExistsInAzure(r),
				check.That(data.ResourceName).Key("kind").Exists(),
			),
		},
		data.ImportStep(),
	})
}

func TestAccMachineLearningWorkspace_kindUpdate(t *testing.T) {
	data := acceptance.BuildTestData(t, "azurerm_machine_learning_workspace", "test")
	r := WorkspaceResource{}

	data.ResourceTest(t, r, []acceptance.TestStep{
		{
			Config: r.featureStore(data),
			Check: acceptance.ComposeTestCheckFunc(
				check.That(data.ResourceName).ExistsInAzure(r),
				check.That(data.ResourceName).Key("kind").Exists(),
			),
		},
		data.ImportStep(),
		{
			Config: r.basic(data),
			Check: acceptance.ComposeTestCheckFunc(
				check.That(data.ResourceName).ExistsInAzure(r),
				check.That(data.ResourceName).Key("kind").Exists(),
			),
		},
		data.ImportStep(),
		{
			Config: r.featureStore(data),
			Check: acceptance.ComposeTestCheckFunc(
				check.That(data.ResourceName).ExistsInAzure(r),
				check.That(data.ResourceName).Key("kind").Exists(),
			),
		},
		data.ImportStep(),
	})
}

<<<<<<< HEAD
func TestAccMachineLearningWorkspace_serverlessCompute(t *testing.T) {
=======
func TestAccMachineLearningWorkspace_purgeSoftDelete(t *testing.T) {
>>>>>>> 143dd982
	data := acceptance.BuildTestData(t, "azurerm_machine_learning_workspace", "test")
	r := WorkspaceResource{}

	data.ResourceTest(t, r, []acceptance.TestStep{
		{
<<<<<<< HEAD
			Config: r.serverlessCompute(data),
			Check: acceptance.ComposeTestCheckFunc(
				check.That(data.ResourceName).ExistsInAzure(r),
				check.That(data.ResourceName).Key("serverless_compute.#").HasValue("1"),
				check.That(data.ResourceName).Key("serverless_compute.0.custom_subnet_id").Exists(),
				check.That(data.ResourceName).Key("serverless_compute.0.no_public_ip_enabled").HasValue("false"),
=======
			Config: r.purgeSoftDelete(data),
			Check: acceptance.ComposeTestCheckFunc(
				check.That(data.ResourceName).ExistsInAzure(r),
				check.That(data.ResourceName).Key("identity.#").HasValue("1"),
				check.That(data.ResourceName).Key("identity.0.type").HasValue("SystemAssigned"),
				check.That(data.ResourceName).Key("identity.0.principal_id").Exists(),
				check.That(data.ResourceName).Key("identity.0.tenant_id").Exists(),
>>>>>>> 143dd982
			),
		},
		data.ImportStep(),
	})
}

func (r WorkspaceResource) Exists(ctx context.Context, client *clients.Client, state *pluginsdk.InstanceState) (*bool, error) {
	workspacesClient := client.MachineLearning.Workspaces
	id, err := workspaces.ParseWorkspaceID(state.ID)
	if err != nil {
		return nil, err
	}

	resp, err := workspacesClient.Get(ctx, *id)
	if err != nil {
		if response.WasNotFound(resp.HttpResponse) {
			return utils.Bool(false), nil
		}
		return nil, fmt.Errorf("retrieving Machine Learning Workspace %q: %+v", state.ID, err)
	}

	return utils.Bool(resp.Model.Properties != nil), nil
}

func (r WorkspaceResource) basic(data acceptance.TestData) string {
	template := r.template(data)
	return fmt.Sprintf(`
provider "azurerm" {
  features {
    key_vault {
      purge_soft_delete_on_destroy       = false
      purge_soft_deleted_keys_on_destroy = false
    }
    resource_group {
      prevent_deletion_if_contains_resources = false
    }
  }
}

%s

resource "azurerm_machine_learning_workspace" "test" {
  name                    = "acctest-MLW-%d"
  location                = azurerm_resource_group.test.location
  resource_group_name     = azurerm_resource_group.test.name
  application_insights_id = azurerm_application_insights.test.id
  key_vault_id            = azurerm_key_vault.test.id
  storage_account_id      = azurerm_storage_account.test.id

  identity {
    type = "SystemAssigned"
  }
}
`, template, data.RandomInteger)
}

func (r WorkspaceResource) basicUpdated(data acceptance.TestData) string {
	template := r.template(data)
	return fmt.Sprintf(`
provider "azurerm" {
  features {
    key_vault {
      purge_soft_delete_on_destroy       = false
      purge_soft_deleted_keys_on_destroy = false
    }
    resource_group {
      prevent_deletion_if_contains_resources = false
    }
  }
}

%s

resource "azurerm_machine_learning_workspace" "test" {
  name                    = "acctest-MLW-%d"
  location                = azurerm_resource_group.test.location
  resource_group_name     = azurerm_resource_group.test.name
  friendly_name           = "test-workspace"
  description             = "Test machine learning workspace"
  application_insights_id = azurerm_application_insights.test.id
  key_vault_id            = azurerm_key_vault.test.id
  storage_account_id      = azurerm_storage_account.test.id

  identity {
    type = "SystemAssigned"
  }

  tags = {
    ENV = "Test"
  }
}
`, template, data.RandomIntOfLength(16))
}

func (r WorkspaceResource) complete(data acceptance.TestData) string {
	template := r.template(data)
	return fmt.Sprintf(`
provider "azurerm" {
  features {
    key_vault {
      purge_soft_delete_on_destroy       = false
      purge_soft_deleted_keys_on_destroy = false
    }
    resource_group {
      prevent_deletion_if_contains_resources = false
    }
  }
}

%[1]s

resource "azurerm_container_registry" "test" {
  name                = "acctestacr%[2]d"
  resource_group_name = azurerm_resource_group.test.name
  location            = azurerm_resource_group.test.location
  sku                 = "Premium"
  admin_enabled       = true
}

resource "azurerm_key_vault_key" "test" {
  name         = "acctest-kv-key-%[2]d"
  key_vault_id = azurerm_key_vault.test.id
  key_type     = "RSA"
  key_size     = 2048

  key_opts = [
    "decrypt",
    "encrypt",
    "sign",
    "unwrapKey",
    "verify",
    "wrapKey",
  ]

  depends_on = [azurerm_key_vault.test, azurerm_key_vault_access_policy.test]
}

resource "azurerm_machine_learning_workspace" "test" {
  name                          = "acctest-MLW-%[2]d"
  location                      = azurerm_resource_group.test.location
  resource_group_name           = azurerm_resource_group.test.name
  friendly_name                 = "test-workspace"
  description                   = "Test machine learning workspace"
  application_insights_id       = azurerm_application_insights.test.id
  key_vault_id                  = azurerm_key_vault.test.id
  storage_account_id            = azurerm_storage_account.test.id
  container_registry_id         = azurerm_container_registry.test.id
  sku_name                      = "Basic"
  high_business_impact          = true
  public_network_access_enabled = true
  image_build_compute_name      = "terraformCompute"
  v1_legacy_mode_enabled        = false

  identity {
    type = "SystemAssigned"
  }

  encryption {
    key_vault_id = azurerm_key_vault.test.id
    key_id       = azurerm_key_vault_key.test.id
  }

  managed_network {
    isolation_mode = "AllowInternetOutbound"
  }

  tags = {
    ENV = "Test"
  }
}
`, template, data.RandomIntOfLength(16))
}

func (r WorkspaceResource) completeUpdated(data acceptance.TestData) string {
	template := r.template(data)
	return fmt.Sprintf(`
provider "azurerm" {
  features {
    key_vault {
      purge_soft_delete_on_destroy       = false
      purge_soft_deleted_keys_on_destroy = false
    }
    resource_group {
      prevent_deletion_if_contains_resources = false
    }
  }
}

%[1]s

resource "azurerm_container_registry" "test" {
  name                = "acctestacr%[2]d"
  resource_group_name = azurerm_resource_group.test.name
  location            = azurerm_resource_group.test.location
  sku                 = "Premium"
  admin_enabled       = true
}

resource "azurerm_key_vault_key" "test" {
  name         = "acctest-kv-key-%[2]d"
  key_vault_id = azurerm_key_vault.test.id
  key_type     = "RSA"
  key_size     = 2048

  key_opts = [
    "decrypt",
    "encrypt",
    "sign",
    "unwrapKey",
    "verify",
    "wrapKey",
  ]

  depends_on = [azurerm_key_vault.test, azurerm_key_vault_access_policy.test]
}

resource "azurerm_machine_learning_workspace" "test" {
  name                          = "acctest-MLW-%[2]d"
  location                      = azurerm_resource_group.test.location
  resource_group_name           = azurerm_resource_group.test.name
  friendly_name                 = "test-workspace-updated"
  description                   = "Test machine learning workspace update"
  application_insights_id       = azurerm_application_insights.test.id
  key_vault_id                  = azurerm_key_vault.test.id
  storage_account_id            = azurerm_storage_account.test.id
  container_registry_id         = azurerm_container_registry.test.id
  sku_name                      = "Basic"
  high_business_impact          = true
  public_network_access_enabled = true
  image_build_compute_name      = "terraformComputeUpdate"

  identity {
    type = "SystemAssigned"
  }

  encryption {
    key_vault_id = azurerm_key_vault.test.id
    key_id       = azurerm_key_vault_key.test.id
  }

  tags = {
    ENV = "Test"
    FOO = "Updated"
  }
}
`, template, data.RandomIntOfLength(16))
}

func (r WorkspaceResource) requiresImport(data acceptance.TestData) string {
	template := r.basic(data)
	return fmt.Sprintf(`
%s

resource "azurerm_machine_learning_workspace" "import" {
  name                    = azurerm_machine_learning_workspace.test.name
  location                = azurerm_machine_learning_workspace.test.location
  resource_group_name     = azurerm_machine_learning_workspace.test.resource_group_name
  application_insights_id = azurerm_machine_learning_workspace.test.application_insights_id
  key_vault_id            = azurerm_machine_learning_workspace.test.key_vault_id
  storage_account_id      = azurerm_machine_learning_workspace.test.storage_account_id

  identity {
    type = "SystemAssigned"
  }
}
`, template)
}

func (r WorkspaceResource) template(data acceptance.TestData) string {
	return fmt.Sprintf(`
data "azurerm_client_config" "current" {}

resource "azurerm_resource_group" "test" {
  name     = "acctestRG-ml-%[1]d"
  location = "%[2]s"
}

resource "azurerm_application_insights" "test" {
  name                = "acctestai-%[1]d"
  location            = azurerm_resource_group.test.location
  resource_group_name = azurerm_resource_group.test.name
  application_type    = "web"
}

resource "azurerm_key_vault" "test" {
  name                = "acctestvault%[3]s"
  location            = azurerm_resource_group.test.location
  resource_group_name = azurerm_resource_group.test.name
  tenant_id           = data.azurerm_client_config.current.tenant_id

  sku_name = "standard"

  purge_protection_enabled = true
}

resource "azurerm_key_vault_access_policy" "test" {
  key_vault_id = azurerm_key_vault.test.id
  tenant_id    = data.azurerm_client_config.current.tenant_id
  object_id    = data.azurerm_client_config.current.object_id

  key_permissions = [
    "Create",
    "Get",
    "Delete",
    "Purge",
    "GetRotationPolicy",
  ]
}

resource "azurerm_storage_account" "test" {
  name                     = "acctestsa%[4]d"
  location                 = azurerm_resource_group.test.location
  resource_group_name      = azurerm_resource_group.test.name
  account_tier             = "Standard"
  account_replication_type = "LRS"
}
`, data.RandomInteger, data.Locations.Primary, data.RandomString, data.RandomIntOfLength(15))
}

func (r WorkspaceResource) userAssignedIdentity(data acceptance.TestData) string {
	return fmt.Sprintf(`
provider "azurerm" {
  features {
    key_vault {
      purge_soft_delete_on_destroy       = false
      purge_soft_deleted_keys_on_destroy = false
    }
    resource_group {
      prevent_deletion_if_contains_resources = false
    }
  }
}

%[1]s

resource "azurerm_user_assigned_identity" "test" {
  name                = "acctestUAI-%[2]d"
  location            = azurerm_resource_group.test.location
  resource_group_name = azurerm_resource_group.test.name
}

resource "azurerm_role_assignment" "test" {
  scope                = azurerm_key_vault.test.id
  role_definition_name = "Key Vault Reader"
  principal_id         = azurerm_user_assigned_identity.test.principal_id
}

resource "azurerm_machine_learning_workspace" "test" {
  name                           = "acctest-MLW-%[2]d"
  location                       = azurerm_resource_group.test.location
  resource_group_name            = azurerm_resource_group.test.name
  application_insights_id        = azurerm_application_insights.test.id
  key_vault_id                   = azurerm_key_vault.test.id
  storage_account_id             = azurerm_storage_account.test.id
  primary_user_assigned_identity = azurerm_user_assigned_identity.test.id

  identity {
    type = "UserAssigned"
    identity_ids = [
      azurerm_user_assigned_identity.test.id,
    ]
  }

  depends_on = [azurerm_role_assignment.test]
}
`, r.template(data), data.RandomInteger)
}
func (r WorkspaceResource) userAssignedIdentityUpdate(data acceptance.TestData) string {
	return fmt.Sprintf(`
provider "azurerm" {
  features {
    key_vault {
      purge_soft_delete_on_destroy       = false
      purge_soft_deleted_keys_on_destroy = false
    }
    resource_group {
      prevent_deletion_if_contains_resources = false
    }
  }
}

%[1]s

resource "azurerm_user_assigned_identity" "test" {
  name                = "acctestUAI-%[2]d"
  location            = azurerm_resource_group.test.location
  resource_group_name = azurerm_resource_group.test.name
}

resource "azurerm_user_assigned_identity" "test2" {
  name                = "acctestUAI-%[3]d"
  location            = azurerm_resource_group.test.location
  resource_group_name = azurerm_resource_group.test.name
}

resource "azurerm_role_assignment" "test" {
  scope                = azurerm_key_vault.test.id
  role_definition_name = "Key Vault Reader"
  principal_id         = azurerm_user_assigned_identity.test.principal_id
}

resource "azurerm_role_assignment" "test2" {
  scope                = azurerm_key_vault.test.id
  role_definition_name = "Key Vault Reader"
  principal_id         = azurerm_user_assigned_identity.test2.principal_id
}

resource "azurerm_machine_learning_workspace" "test" {
  name                           = "acctest-MLW-%[2]d"
  location                       = azurerm_resource_group.test.location
  resource_group_name            = azurerm_resource_group.test.name
  application_insights_id        = azurerm_application_insights.test.id
  key_vault_id                   = azurerm_key_vault.test.id
  storage_account_id             = azurerm_storage_account.test.id
  primary_user_assigned_identity = azurerm_user_assigned_identity.test.id

  identity {
    type = "UserAssigned"
    identity_ids = [
      azurerm_user_assigned_identity.test.id,
      azurerm_user_assigned_identity.test2.id,
    ]
  }

  depends_on = [azurerm_role_assignment.test]
}
`, r.template(data), data.RandomInteger, data.RandomIntOfLength(8))
}

func (r WorkspaceResource) systemAssignedUserAssignedIdentity(data acceptance.TestData) string {
	return fmt.Sprintf(`
provider "azurerm" {
  features {
    key_vault {
      purge_soft_delete_on_destroy       = false
      purge_soft_deleted_keys_on_destroy = false
    }
    resource_group {
      prevent_deletion_if_contains_resources = false
    }
  }
}

%[1]s

resource "azurerm_user_assigned_identity" "test" {
  name                = "acctestUAI-%[2]d"
  location            = azurerm_resource_group.test.location
  resource_group_name = azurerm_resource_group.test.name
}

resource "azurerm_machine_learning_workspace" "test" {
  name                    = "acctest-MLW-%[2]d"
  location                = azurerm_resource_group.test.location
  resource_group_name     = azurerm_resource_group.test.name
  application_insights_id = azurerm_application_insights.test.id
  key_vault_id            = azurerm_key_vault.test.id
  storage_account_id      = azurerm_storage_account.test.id

  identity {
    type = "SystemAssigned, UserAssigned"
    identity_ids = [
      azurerm_user_assigned_identity.test.id,
    ]
  }
}
`, r.template(data), data.RandomInteger)
}

func (r WorkspaceResource) systemAssignedIdentity(data acceptance.TestData) string {
	return fmt.Sprintf(`
provider "azurerm" {
  features {
    key_vault {
      purge_soft_delete_on_destroy       = false
      purge_soft_deleted_keys_on_destroy = false
    }
    resource_group {
      prevent_deletion_if_contains_resources = false
    }
  }
}

%[1]s

resource "azurerm_user_assigned_identity" "test" {
  name                = "acctestUAI-%[2]d"
  location            = azurerm_resource_group.test.location
  resource_group_name = azurerm_resource_group.test.name
}

resource "azurerm_machine_learning_workspace" "test" {
  name                    = "acctest-MLW-%[2]d"
  location                = azurerm_resource_group.test.location
  resource_group_name     = azurerm_resource_group.test.name
  application_insights_id = azurerm_application_insights.test.id
  key_vault_id            = azurerm_key_vault.test.id
  storage_account_id      = azurerm_storage_account.test.id

  identity {
    type = "SystemAssigned"
  }
}
`, r.template(data), data.RandomInteger)
}

func (r WorkspaceResource) systemAssignedAndCustomManagedKey(data acceptance.TestData) string {
	return fmt.Sprintf(`
provider "azurerm" {
  features {
    key_vault {
      purge_soft_delete_on_destroy       = false
      purge_soft_deleted_keys_on_destroy = false
    }
    resource_group {
      prevent_deletion_if_contains_resources = false
    }
  }
}

%[1]s

resource "azurerm_key_vault_key" "test" {
  name         = "accKVKey-%[2]d"
  key_vault_id = azurerm_key_vault.test.id
  key_type     = "RSA"
  key_size     = 2048

  key_opts = [
    "decrypt",
    "encrypt",
    "sign",
    "unwrapKey",
    "verify",
    "wrapKey",
  ]
  depends_on = [azurerm_key_vault.test, azurerm_key_vault_access_policy.test]
}

resource "azurerm_user_assigned_identity" "test" {
  name                = "acctestUAI-%[2]d"
  location            = azurerm_resource_group.test.location
  resource_group_name = azurerm_resource_group.test.name
}

resource "azurerm_role_assignment" "test" {
  scope                = azurerm_key_vault.test.id
  role_definition_name = "Key Vault Reader"
  principal_id         = azurerm_user_assigned_identity.test.principal_id
}

resource "azurerm_machine_learning_workspace" "test" {
  name                    = "acctest-MLW-%[2]d"
  location                = azurerm_resource_group.test.location
  resource_group_name     = azurerm_resource_group.test.name
  high_business_impact    = true
  application_insights_id = azurerm_application_insights.test.id
  key_vault_id            = azurerm_key_vault.test.id
  storage_account_id      = azurerm_storage_account.test.id

  identity {
    type = "SystemAssigned"
  }

  encryption {
    key_vault_id = azurerm_key_vault.test.id
    key_id       = azurerm_key_vault_key.test.id
  }

  depends_on = [azurerm_role_assignment.test]
}
`, r.template(data), data.RandomInteger)
}

func (r WorkspaceResource) userAssignedAndCustomManagedKey(data acceptance.TestData) string {
	return fmt.Sprintf(`
provider "azurerm" {
  features {
    key_vault {
      purge_soft_delete_on_destroy       = false
      purge_soft_deleted_keys_on_destroy = false
    }
    resource_group {
      prevent_deletion_if_contains_resources = false
    }
  }
}

%[1]s

data "azuread_service_principal" "test" {
  display_name = "Azure Cosmos DB"
}
resource "azurerm_key_vault_access_policy" "test-policy1" {
  key_vault_id = azurerm_key_vault.test.id
  tenant_id    = data.azurerm_client_config.current.tenant_id
  object_id    = data.azuread_service_principal.test.object_id

  key_permissions = [
    "Get",
    "Recover",
    "UnwrapKey",
    "WrapKey",
  ]
}

resource "azurerm_key_vault_key" "test" {
  name         = "accKVKey-%[2]d"
  key_vault_id = azurerm_key_vault.test.id
  key_type     = "RSA"
  key_size     = 2048

  key_opts = [
    "decrypt",
    "encrypt",
    "sign",
    "unwrapKey",
    "verify",
    "wrapKey",
  ]
  depends_on = [azurerm_key_vault.test, azurerm_key_vault_access_policy.test]
}

resource "azurerm_user_assigned_identity" "test" {
  name                = "acctestUAI-%[2]d"
  location            = azurerm_resource_group.test.location
  resource_group_name = azurerm_resource_group.test.name
}

resource "azurerm_key_vault_access_policy" "test-policy2" {
  key_vault_id = azurerm_key_vault.test.id
  tenant_id    = data.azurerm_client_config.current.tenant_id
  object_id    = azurerm_user_assigned_identity.test.principal_id

  key_permissions = [
    "WrapKey",
    "UnwrapKey",
    "Get",
    "Recover",
  ]

  secret_permissions = [
    "Get",
    "List",
    "Set",
    "Delete",
    "Recover",
    "Backup",
    "Restore"
  ]
}

resource "azurerm_role_assignment" "test_kv" {
  scope                = azurerm_key_vault.test.id
  role_definition_name = "Contributor"
  principal_id         = azurerm_user_assigned_identity.test.principal_id
}

resource "azurerm_role_assignment" "test_sa1" {
  scope                = azurerm_storage_account.test.id
  role_definition_name = "Storage Blob Data Contributor"
  principal_id         = azurerm_user_assigned_identity.test.principal_id
}

resource "azurerm_role_assignment" "test_sa2" {
  scope                = azurerm_storage_account.test.id
  role_definition_name = "Contributor"
  principal_id         = azurerm_user_assigned_identity.test.principal_id
}

resource "azurerm_role_assignment" "test_ai" {
  scope                = azurerm_application_insights.test.id
  role_definition_name = "Contributor"
  principal_id         = azurerm_user_assigned_identity.test.principal_id
}


resource "azurerm_machine_learning_workspace" "test" {
  name                           = "acctest-MLW-%[2]d"
  location                       = azurerm_resource_group.test.location
  resource_group_name            = azurerm_resource_group.test.name
  application_insights_id        = azurerm_application_insights.test.id
  key_vault_id                   = azurerm_key_vault.test.id
  storage_account_id             = azurerm_storage_account.test.id
  primary_user_assigned_identity = azurerm_user_assigned_identity.test.id
  high_business_impact           = true

  identity {
    type = "UserAssigned"
    identity_ids = [
      azurerm_user_assigned_identity.test.id,
    ]
  }

  encryption {
    user_assigned_identity_id = azurerm_user_assigned_identity.test.id
    key_vault_id              = azurerm_key_vault.test.id
    key_id                    = azurerm_key_vault_key.test.id
  }
  depends_on = [
    azurerm_role_assignment.test_ai, azurerm_role_assignment.test_kv, azurerm_role_assignment.test_sa1,
    azurerm_role_assignment.test_sa1,
    azurerm_key_vault_access_policy.test-policy1,
  ]
}
`, r.template(data), data.RandomInteger)
}

func (r WorkspaceResource) featureStore(data acceptance.TestData) string {
	template := r.template(data)
	return fmt.Sprintf(`
provider "azurerm" {
  features {
    key_vault {
      purge_soft_delete_on_destroy       = false
      purge_soft_deleted_keys_on_destroy = false
    }
    resource_group {
      prevent_deletion_if_contains_resources = false
    }
  }
}

%s

resource "azurerm_machine_learning_workspace" "test" {
  name                    = "acctest-MLW-%d"
  location                = azurerm_resource_group.test.location
  resource_group_name     = azurerm_resource_group.test.name
  application_insights_id = azurerm_application_insights.test.id
  key_vault_id            = azurerm_key_vault.test.id
  storage_account_id      = azurerm_storage_account.test.id

  kind = "FeatureStore"

  feature_store {
    computer_spark_runtime_version = "3.1"
    offline_connection_name        = "offlineStoreConnectionName"
    online_connection_name         = "onlineStoreConnectionName"
  }

  identity {
    type = "SystemAssigned"
  }
}
`, template, data.RandomInteger)
}

func (r WorkspaceResource) featureStoreUpdate(data acceptance.TestData) string {
	template := r.template(data)
	return fmt.Sprintf(`
provider "azurerm" {
  features {
    key_vault {
      purge_soft_delete_on_destroy       = false
      purge_soft_deleted_keys_on_destroy = false
    }
    resource_group {
      prevent_deletion_if_contains_resources = false
    }
  }
}

%s

resource "azurerm_machine_learning_workspace" "test" {
  name                    = "acctest-MLW-%d"
  location                = azurerm_resource_group.test.location
  resource_group_name     = azurerm_resource_group.test.name
  application_insights_id = azurerm_application_insights.test.id
  key_vault_id            = azurerm_key_vault.test.id
  storage_account_id      = azurerm_storage_account.test.id

  kind = "FeatureStore"

  feature_store {
    computer_spark_runtime_version = "3.5"
    offline_connection_name        = "offlineStoreConnectionNameUpdate"
    online_connection_name         = "onlineStoreConnectionNameUpdate"
  }

  identity {
    type = "SystemAssigned"
  }
}
`, template, data.RandomInteger)
}

<<<<<<< HEAD
func (r WorkspaceResource) serverlessCompute(data acceptance.TestData) string {
	template := r.template(data)
	return fmt.Sprintf(`
%s

resource "azurerm_virtual_network" "test" {
  name                = "acctestvirtnet%[2]d"
  address_space       = ["10.0.0.0/16"]
  location            = azurerm_resource_group.test.location
  resource_group_name = azurerm_resource_group.test.name
}
resource "azurerm_subnet" "test" {
  name                 = "internal"
  resource_group_name  = azurerm_resource_group.test.name
  virtual_network_name = azurerm_virtual_network.test.name
  address_prefixes     = ["10.0.2.0/24"]
}

resource "azurerm_machine_learning_workspace" "test" {
  name                    = "acctest-MLW-%[2]d"
=======
func (r WorkspaceResource) purgeSoftDelete(data acceptance.TestData) string {
	template := r.template(data)
	return fmt.Sprintf(`
provider "azurerm" {
  features {
    key_vault {
      purge_soft_delete_on_destroy       = false
      purge_soft_deleted_keys_on_destroy = false
    }
    machine_learning {
      purge_soft_deleted_workspace_on_destroy = true
    }
  }
}

%s

resource "azurerm_machine_learning_workspace" "test" {
  name                    = "acctest-MLW-%d"
>>>>>>> 143dd982
  location                = azurerm_resource_group.test.location
  resource_group_name     = azurerm_resource_group.test.name
  application_insights_id = azurerm_application_insights.test.id
  key_vault_id            = azurerm_key_vault.test.id
  storage_account_id      = azurerm_storage_account.test.id

<<<<<<< HEAD
  serverless_compute {
    custom_subnet_id = azurerm_subnet.test.id
  }

=======
>>>>>>> 143dd982
  identity {
    type = "SystemAssigned"
  }
}
`, template, data.RandomInteger)
}<|MERGE_RESOLUTION|>--- conflicted
+++ resolved
@@ -334,32 +334,37 @@
 	})
 }
 
-<<<<<<< HEAD
+func TestAccMachineLearningWorkspace_purgeSoftDelete(t *testing.T) {
+	data := acceptance.BuildTestData(t, "azurerm_machine_learning_workspace", "test")
+	r := WorkspaceResource{}
+
+	data.ResourceTest(t, r, []acceptance.TestStep{
+		{
+			Config: r.purgeSoftDelete(data),
+			Check: acceptance.ComposeTestCheckFunc(
+				check.That(data.ResourceName).ExistsInAzure(r),
+				check.That(data.ResourceName).Key("identity.#").HasValue("1"),
+				check.That(data.ResourceName).Key("identity.0.type").HasValue("SystemAssigned"),
+				check.That(data.ResourceName).Key("identity.0.principal_id").Exists(),
+				check.That(data.ResourceName).Key("identity.0.tenant_id").Exists(),
+			),
+		},
+		data.ImportStep(),
+	})
+}
+
 func TestAccMachineLearningWorkspace_serverlessCompute(t *testing.T) {
-=======
-func TestAccMachineLearningWorkspace_purgeSoftDelete(t *testing.T) {
->>>>>>> 143dd982
-	data := acceptance.BuildTestData(t, "azurerm_machine_learning_workspace", "test")
-	r := WorkspaceResource{}
-
-	data.ResourceTest(t, r, []acceptance.TestStep{
-		{
-<<<<<<< HEAD
+	data := acceptance.BuildTestData(t, "azurerm_machine_learning_workspace", "test")
+	r := WorkspaceResource{}
+
+	data.ResourceTest(t, r, []acceptance.TestStep{
+		{
 			Config: r.serverlessCompute(data),
 			Check: acceptance.ComposeTestCheckFunc(
 				check.That(data.ResourceName).ExistsInAzure(r),
 				check.That(data.ResourceName).Key("serverless_compute.#").HasValue("1"),
 				check.That(data.ResourceName).Key("serverless_compute.0.custom_subnet_id").Exists(),
 				check.That(data.ResourceName).Key("serverless_compute.0.no_public_ip_enabled").HasValue("false"),
-=======
-			Config: r.purgeSoftDelete(data),
-			Check: acceptance.ComposeTestCheckFunc(
-				check.That(data.ResourceName).ExistsInAzure(r),
-				check.That(data.ResourceName).Key("identity.#").HasValue("1"),
-				check.That(data.ResourceName).Key("identity.0.type").HasValue("SystemAssigned"),
-				check.That(data.ResourceName).Key("identity.0.principal_id").Exists(),
-				check.That(data.ResourceName).Key("identity.0.tenant_id").Exists(),
->>>>>>> 143dd982
 			),
 		},
 		data.ImportStep(),
@@ -1148,7 +1153,38 @@
 `, template, data.RandomInteger)
 }
 
-<<<<<<< HEAD
+func (r WorkspaceResource) purgeSoftDelete(data acceptance.TestData) string {
+	template := r.template(data)
+	return fmt.Sprintf(`
+provider "azurerm" {
+  features {
+    key_vault {
+      purge_soft_delete_on_destroy       = false
+      purge_soft_deleted_keys_on_destroy = false
+    }
+    machine_learning {
+      purge_soft_deleted_workspace_on_destroy = true
+    }
+  }
+}
+
+%s
+
+resource "azurerm_machine_learning_workspace" "test" {
+  name                    = "acctest-MLW-%d"
+  location                = azurerm_resource_group.test.location
+  resource_group_name     = azurerm_resource_group.test.name
+  application_insights_id = azurerm_application_insights.test.id
+  key_vault_id            = azurerm_key_vault.test.id
+  storage_account_id      = azurerm_storage_account.test.id
+
+  identity {
+    type = "SystemAssigned"
+  }
+}
+`, template, data.RandomInteger)
+}
+
 func (r WorkspaceResource) serverlessCompute(data acceptance.TestData) string {
 	template := r.template(data)
 	return fmt.Sprintf(`
@@ -1169,40 +1205,16 @@
 
 resource "azurerm_machine_learning_workspace" "test" {
   name                    = "acctest-MLW-%[2]d"
-=======
-func (r WorkspaceResource) purgeSoftDelete(data acceptance.TestData) string {
-	template := r.template(data)
-	return fmt.Sprintf(`
-provider "azurerm" {
-  features {
-    key_vault {
-      purge_soft_delete_on_destroy       = false
-      purge_soft_deleted_keys_on_destroy = false
-    }
-    machine_learning {
-      purge_soft_deleted_workspace_on_destroy = true
-    }
-  }
-}
-
-%s
-
-resource "azurerm_machine_learning_workspace" "test" {
-  name                    = "acctest-MLW-%d"
->>>>>>> 143dd982
   location                = azurerm_resource_group.test.location
   resource_group_name     = azurerm_resource_group.test.name
   application_insights_id = azurerm_application_insights.test.id
   key_vault_id            = azurerm_key_vault.test.id
   storage_account_id      = azurerm_storage_account.test.id
 
-<<<<<<< HEAD
   serverless_compute {
     custom_subnet_id = azurerm_subnet.test.id
   }
 
-=======
->>>>>>> 143dd982
   identity {
     type = "SystemAssigned"
   }
