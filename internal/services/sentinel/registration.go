package sentinel

import (
	"github.com/hashicorp/terraform-provider-azurerm/internal/sdk"
	"github.com/hashicorp/terraform-provider-azurerm/internal/tf/pluginsdk"
)

type Registration struct{}

var _ sdk.UntypedServiceRegistrationWithAGitHubLabel = Registration{}

func (r Registration) AssociatedGitHubLabel() string {
	return "service/sentinel"
}

// Name is the name of this Service
func (r Registration) Name() string {
	return "Sentinel"
}

// WebsiteCategories returns a list of categories which can be used for the sidebar
func (r Registration) WebsiteCategories() []string {
	return []string{
		"Sentinel",
	}
}

// SupportedDataSources returns the supported Data Sources supported by this Service
func (r Registration) SupportedDataSources() map[string]*pluginsdk.Resource {
	return map[string]*pluginsdk.Resource{
		"azurerm_sentinel_alert_rule":          dataSourceSentinelAlertRule(),
		"azurerm_sentinel_alert_rule_template": dataSourceSentinelAlertRuleTemplate(),
	}
}

// SupportedResources returns the supported Resources supported by this Service
func (r Registration) SupportedResources() map[string]*pluginsdk.Resource {
	return map[string]*pluginsdk.Resource{
		"azurerm_sentinel_alert_rule_fusion":                                            resourceSentinelAlertRuleFusion(),
		"azurerm_sentinel_alert_rule_machine_learning_behavior_analytics":               resourceSentinelAlertRuleMLBehaviorAnalytics(),
		"azurerm_sentinel_alert_rule_ms_security_incident":                              resourceSentinelAlertRuleMsSecurityIncident(),
		"azurerm_sentinel_alert_rule_scheduled":                                         resourceSentinelAlertRuleScheduled(),
		"azurerm_sentinel_alert_rule_nrt":                                               resourceSentinelAlertRuleNrt(),
		"azurerm_sentinel_data_connector_aws_cloud_trail":                               resourceSentinelDataConnectorAwsCloudTrail(),
		"azurerm_sentinel_data_connector_azure_active_directory":                        resourceSentinelDataConnectorAzureActiveDirectory(),
		"azurerm_sentinel_data_connector_azure_advanced_threat_protection":              resourceSentinelDataConnectorAzureAdvancedThreatProtection(),
		"azurerm_sentinel_data_connector_azure_security_center":                         resourceSentinelDataConnectorAzureSecurityCenter(),
		"azurerm_sentinel_data_connector_microsoft_cloud_app_security":                  resourceSentinelDataConnectorMicrosoftCloudAppSecurity(),
		"azurerm_sentinel_data_connector_microsoft_defender_advanced_threat_protection": resourceSentinelDataConnectorMicrosoftDefenderAdvancedThreatProtection(),
		"azurerm_sentinel_data_connector_office_365":                                    resourceSentinelDataConnectorOffice365(),
		"azurerm_sentinel_data_connector_office_atp":                                    resourceSentinelDataConnectorOfficeATP(),
		"azurerm_sentinel_data_connector_threat_intelligence":                           resourceSentinelDataConnectorThreatIntelligence(),
		"azurerm_sentinel_automation_rule":                                              resourceSentinelAutomationRule(),
	}
}

func (r Registration) DataSources() []sdk.DataSource {
	return []sdk.DataSource{}
}

func (r Registration) Resources() []sdk.Resource {
	return []sdk.Resource{
		WatchlistResource{},
		WatchlistItemResource{},
		DataConnectorAwsS3Resource{},
<<<<<<< HEAD
		DataConnectorOfficePowerBIResource{},
=======
		DataConnectorOfficeIRMResource{},
>>>>>>> 7553745b
	}
}<|MERGE_RESOLUTION|>--- conflicted
+++ resolved
@@ -63,10 +63,7 @@
 		WatchlistResource{},
 		WatchlistItemResource{},
 		DataConnectorAwsS3Resource{},
-<<<<<<< HEAD
 		DataConnectorOfficePowerBIResource{},
-=======
 		DataConnectorOfficeIRMResource{},
->>>>>>> 7553745b
 	}
 }