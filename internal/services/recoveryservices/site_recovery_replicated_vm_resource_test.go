--- conflicted
+++ resolved
@@ -45,21 +45,28 @@
 	})
 }
 
-<<<<<<< HEAD
-func TestAccSiteRecoveryReplicatedVm_targetDiskEncryption(t *testing.T) {
-=======
 func TestAccSiteRecoveryReplicatedVm_zone2zone(t *testing.T) {
->>>>>>> 5158e8c7
 	data := acceptance.BuildTestData(t, "azurerm_site_recovery_replicated_vm", "test")
 	r := SiteRecoveryReplicatedVmResource{}
 
 	data.ResourceTest(t, r, []acceptance.TestStep{
 		{
-<<<<<<< HEAD
+			Config: r.zone2zone(data),
+			Check: acceptance.ComposeTestCheckFunc(
+				check.That(data.ResourceName).ExistsInAzure(r),
+			),
+		},
+		data.ImportStep(),
+	})
+}
+
+func TestAccSiteRecoveryReplicatedVm_targetDiskEncryption(t *testing.T) {
+	data := acceptance.BuildTestData(t, "azurerm_site_recovery_replicated_vm", "test")
+	r := SiteRecoveryReplicatedVmResource{}
+
+	data.ResourceTest(t, r, []acceptance.TestStep{
+		{
 			Config: r.targetDiskEncryption(data),
-=======
-			Config: r.zone2zone(data),
->>>>>>> 5158e8c7
 			Check: acceptance.ComposeTestCheckFunc(
 				check.That(data.ResourceName).ExistsInAzure(r),
 			),
@@ -695,7 +702,194 @@
 `, data.RandomInteger, data.Locations.Primary, data.Locations.Secondary)
 }
 
-<<<<<<< HEAD
+func (SiteRecoveryReplicatedVmResource) zone2zone(data acceptance.TestData) string {
+	return fmt.Sprintf(`
+provider "azurerm" {
+  features {}
+}
+
+resource "azurerm_resource_group" "test" {
+  name     = "acctestRG-recovery-%[1]d-1"
+  location = "%[2]s"
+}
+
+resource "azurerm_resource_group" "test2" {
+  name     = "acctestRG-recovery-%[1]d-2"
+  location = "%[3]s"
+}
+
+resource "azurerm_recovery_services_vault" "test" {
+  name                = "acctest-vault-%[1]d"
+  location            = azurerm_resource_group.test2.location
+  resource_group_name = azurerm_resource_group.test2.name
+  sku                 = "Standard"
+
+  soft_delete_enabled = false
+}
+
+resource "azurerm_site_recovery_fabric" "test1" {
+  resource_group_name = azurerm_resource_group.test2.name
+  recovery_vault_name = azurerm_recovery_services_vault.test.name
+  name                = "acctest-fabric1-%[1]d"
+  location            = azurerm_resource_group.test.location
+}
+
+resource "azurerm_site_recovery_protection_container" "test1" {
+  resource_group_name  = azurerm_resource_group.test2.name
+  recovery_vault_name  = azurerm_recovery_services_vault.test.name
+  recovery_fabric_name = azurerm_site_recovery_fabric.test1.name
+  name                 = "acctest-protection-cont1-%[1]d"
+}
+
+resource "azurerm_site_recovery_protection_container" "test2" {
+  resource_group_name  = azurerm_resource_group.test2.name
+  recovery_vault_name  = azurerm_recovery_services_vault.test.name
+  recovery_fabric_name = azurerm_site_recovery_fabric.test1.name
+  name                 = "acctest-protection-cont2-t-%[1]d"
+}
+
+resource "azurerm_site_recovery_replication_policy" "test" {
+  resource_group_name                                  = azurerm_resource_group.test2.name
+  recovery_vault_name                                  = azurerm_recovery_services_vault.test.name
+  name                                                 = "acctest-policy-%[1]d"
+  recovery_point_retention_in_minutes                  = 24 * 60
+  application_consistent_snapshot_frequency_in_minutes = 4 * 60
+}
+
+resource "azurerm_site_recovery_protection_container_mapping" "test" {
+  resource_group_name                       = azurerm_resource_group.test2.name
+  recovery_vault_name                       = azurerm_recovery_services_vault.test.name
+  recovery_fabric_name                      = azurerm_site_recovery_fabric.test1.name
+  recovery_source_protection_container_name = azurerm_site_recovery_protection_container.test1.name
+  recovery_target_protection_container_id   = azurerm_site_recovery_protection_container.test2.id
+  recovery_replication_policy_id            = azurerm_site_recovery_replication_policy.test.id
+  name                                      = "mapping-%[1]d"
+}
+
+resource "azurerm_virtual_network" "test1" {
+  name                = "net-%[1]d"
+  resource_group_name = azurerm_resource_group.test.name
+  address_space       = ["192.168.1.0/24"]
+  location            = azurerm_site_recovery_fabric.test1.location
+}
+
+resource "azurerm_subnet" "test1" {
+  name                 = "snet-%[1]d"
+  resource_group_name  = azurerm_resource_group.test.name
+  virtual_network_name = azurerm_virtual_network.test1.name
+  address_prefixes     = ["192.168.1.0/24"]
+}
+
+resource "azurerm_virtual_network" "test2" {
+  name                = "net-%[1]d"
+  resource_group_name = azurerm_resource_group.test2.name
+  address_space       = ["192.168.2.0/24"]
+  location            = azurerm_site_recovery_fabric.test1.location
+}
+
+resource "azurerm_subnet" "test2_1" {
+  name                 = "acctest-snet-%[1]d_1"
+  resource_group_name  = "${azurerm_resource_group.test2.name}"
+  virtual_network_name = "${azurerm_virtual_network.test2.name}"
+  address_prefixes     = ["192.168.2.0/27"]
+}
+
+resource "azurerm_subnet" "test2_2" {
+  name                 = "snet-%[1]d_2"
+  resource_group_name  = "${azurerm_resource_group.test2.name}"
+  virtual_network_name = "${azurerm_virtual_network.test2.name}"
+  address_prefixes     = ["192.168.2.32/27"]
+}
+
+resource "azurerm_network_interface" "test" {
+  name                = "vm-%[1]d"
+  location            = azurerm_resource_group.test.location
+  resource_group_name = azurerm_resource_group.test.name
+
+  ip_configuration {
+    name                          = "vm-%[1]d"
+    subnet_id                     = azurerm_subnet.test1.id
+    private_ip_address_allocation = "Dynamic"
+  }
+}
+
+resource "azurerm_virtual_machine" "test" {
+  name                = "vm-%[1]d"
+  location            = azurerm_resource_group.test.location
+  resource_group_name = azurerm_resource_group.test.name
+
+  vm_size = "Standard_B1s"
+
+  storage_image_reference {
+    publisher = "OpenLogic"
+    offer     = "CentOS"
+    sku       = "7.5"
+    version   = "latest"
+  }
+
+  storage_os_disk {
+    name              = "disk-%[1]d"
+    os_type           = "Linux"
+    caching           = "ReadWrite"
+    create_option     = "FromImage"
+    managed_disk_type = "Premium_LRS"
+  }
+
+  os_profile {
+    admin_username = "testadmin"
+    admin_password = "Password1234!"
+    computer_name  = "vm-%[1]d"
+  }
+
+  os_profile_linux_config {
+    disable_password_authentication = false
+  }
+  network_interface_ids = [azurerm_network_interface.test.id]
+}
+
+resource "azurerm_storage_account" "test" {
+  name                     = "acct%[1]d"
+  location                 = azurerm_resource_group.test.location
+  resource_group_name      = azurerm_resource_group.test.name
+  account_tier             = "Standard"
+  account_replication_type = "LRS"
+}
+
+resource "azurerm_site_recovery_replicated_vm" "test" {
+  name                                      = "repl-%[1]d"
+  resource_group_name                       = azurerm_resource_group.test2.name
+  recovery_vault_name                       = azurerm_recovery_services_vault.test.name
+  source_vm_id                              = azurerm_virtual_machine.test.id
+  source_recovery_fabric_name               = azurerm_site_recovery_fabric.test1.name
+  recovery_replication_policy_id            = azurerm_site_recovery_replication_policy.test.id
+  source_recovery_protection_container_name = azurerm_site_recovery_protection_container.test1.name
+  target_zone                               = "2"
+
+  target_resource_group_id                = azurerm_resource_group.test2.id
+  target_recovery_fabric_id               = azurerm_site_recovery_fabric.test1.id
+  target_recovery_protection_container_id = azurerm_site_recovery_protection_container.test2.id
+  target_network_id                       = azurerm_virtual_network.test1.id
+
+  managed_disk {
+    disk_id                    = azurerm_virtual_machine.test.storage_os_disk[0].managed_disk_id
+    staging_storage_account_id = azurerm_storage_account.test.id
+    target_resource_group_id   = azurerm_resource_group.test2.id
+    target_disk_type           = "Premium_LRS"
+    target_replica_disk_type   = "Premium_LRS"
+  }
+
+  network_interface {
+    source_network_interface_id = azurerm_network_interface.test.id
+    target_subnet_name          = "snet-%[1]d"
+  }
+
+  depends_on = [
+    azurerm_site_recovery_protection_container_mapping.test,
+  ]
+}
+`, data.RandomInteger, data.Locations.Primary, data.Locations.Secondary)
+}
+
 func (SiteRecoveryReplicatedVmResource) targetDiskEncryption(data acceptance.TestData) string {
 	return fmt.Sprintf(`
 provider "azurerm" {
@@ -708,28 +902,15 @@
 
 data "azurerm_client_config" "current" {}
 
-=======
-func (SiteRecoveryReplicatedVmResource) zone2zone(data acceptance.TestData) string {
-	return fmt.Sprintf(`
-provider "azurerm" {
-  features {}
-}
-
->>>>>>> 5158e8c7
 resource "azurerm_resource_group" "test" {
   name     = "acctestRG-recovery-%[1]d-1"
   location = "%[2]s"
 }
-<<<<<<< HEAD
-=======
-
->>>>>>> 5158e8c7
 resource "azurerm_resource_group" "test2" {
   name     = "acctestRG-recovery-%[1]d-2"
   location = "%[3]s"
 }
 
-<<<<<<< HEAD
 resource "azurerm_key_vault" "test1" {
   name                        = "acckv-%[1]d"
   location                    = azurerm_resource_group.test.location
@@ -779,52 +960,31 @@
   ]
 }
 
-=======
->>>>>>> 5158e8c7
 resource "azurerm_recovery_services_vault" "test" {
   name                = "acctest-vault-%[1]d"
   location            = azurerm_resource_group.test2.location
   resource_group_name = azurerm_resource_group.test2.name
   sku                 = "Standard"
-<<<<<<< HEAD
   soft_delete_enabled = false
 }
-=======
-
-  soft_delete_enabled = false
-}
-
->>>>>>> 5158e8c7
 resource "azurerm_site_recovery_fabric" "test1" {
   resource_group_name = azurerm_resource_group.test2.name
   recovery_vault_name = azurerm_recovery_services_vault.test.name
   name                = "acctest-fabric1-%[1]d"
   location            = azurerm_resource_group.test.location
 }
-<<<<<<< HEAD
-=======
-
->>>>>>> 5158e8c7
 resource "azurerm_site_recovery_protection_container" "test1" {
   resource_group_name  = azurerm_resource_group.test2.name
   recovery_vault_name  = azurerm_recovery_services_vault.test.name
   recovery_fabric_name = azurerm_site_recovery_fabric.test1.name
   name                 = "acctest-protection-cont1-%[1]d"
 }
-<<<<<<< HEAD
-=======
-
->>>>>>> 5158e8c7
 resource "azurerm_site_recovery_protection_container" "test2" {
   resource_group_name  = azurerm_resource_group.test2.name
   recovery_vault_name  = azurerm_recovery_services_vault.test.name
   recovery_fabric_name = azurerm_site_recovery_fabric.test1.name
   name                 = "acctest-protection-cont2-t-%[1]d"
 }
-<<<<<<< HEAD
-=======
-
->>>>>>> 5158e8c7
 resource "azurerm_site_recovery_replication_policy" "test" {
   resource_group_name                                  = azurerm_resource_group.test2.name
   recovery_vault_name                                  = azurerm_recovery_services_vault.test.name
@@ -832,10 +992,6 @@
   recovery_point_retention_in_minutes                  = 24 * 60
   application_consistent_snapshot_frequency_in_minutes = 4 * 60
 }
-<<<<<<< HEAD
-=======
-
->>>>>>> 5158e8c7
 resource "azurerm_site_recovery_protection_container_mapping" "test" {
   resource_group_name                       = azurerm_resource_group.test2.name
   recovery_vault_name                       = azurerm_recovery_services_vault.test.name
@@ -845,59 +1001,22 @@
   recovery_replication_policy_id            = azurerm_site_recovery_replication_policy.test.id
   name                                      = "mapping-%[1]d"
 }
-<<<<<<< HEAD
-=======
-
->>>>>>> 5158e8c7
 resource "azurerm_virtual_network" "test1" {
   name                = "net-%[1]d"
   resource_group_name = azurerm_resource_group.test.name
   address_space       = ["192.168.1.0/24"]
   location            = azurerm_site_recovery_fabric.test1.location
 }
-<<<<<<< HEAD
-=======
-
->>>>>>> 5158e8c7
 resource "azurerm_subnet" "test1" {
   name                 = "snet-%[1]d"
   resource_group_name  = azurerm_resource_group.test.name
   virtual_network_name = azurerm_virtual_network.test1.name
   address_prefixes     = ["192.168.1.0/24"]
 }
-<<<<<<< HEAD
-=======
-
-resource "azurerm_virtual_network" "test2" {
-  name                = "net-%[1]d"
-  resource_group_name = azurerm_resource_group.test2.name
-  address_space       = ["192.168.2.0/24"]
-  location            = azurerm_site_recovery_fabric.test1.location
-}
-
-resource "azurerm_subnet" "test2_1" {
-  name                 = "acctest-snet-%[1]d_1"
-  resource_group_name  = "${azurerm_resource_group.test2.name}"
-  virtual_network_name = "${azurerm_virtual_network.test2.name}"
-  address_prefixes     = ["192.168.2.0/27"]
-}
-
-resource "azurerm_subnet" "test2_2" {
-  name                 = "snet-%[1]d_2"
-  resource_group_name  = "${azurerm_resource_group.test2.name}"
-  virtual_network_name = "${azurerm_virtual_network.test2.name}"
-  address_prefixes     = ["192.168.2.32/27"]
-}
-
->>>>>>> 5158e8c7
 resource "azurerm_network_interface" "test" {
   name                = "vm-%[1]d"
   location            = azurerm_resource_group.test.location
   resource_group_name = azurerm_resource_group.test.name
-<<<<<<< HEAD
-=======
-
->>>>>>> 5158e8c7
   ip_configuration {
     name                          = "vm-%[1]d"
     subnet_id                     = azurerm_subnet.test1.id
@@ -905,7 +1024,6 @@
   }
 }
 
-<<<<<<< HEAD
 resource "azurerm_windows_virtual_machine" "vm" {
   name                = "acctvm%[4]s"
   resource_group_name = azurerm_resource_group.test.name
@@ -950,40 +1068,6 @@
   "VolumeType": "All"
 }
 SETTINGS
-=======
-resource "azurerm_virtual_machine" "test" {
-  name                = "vm-%[1]d"
-  location            = azurerm_resource_group.test.location
-  resource_group_name = azurerm_resource_group.test.name
-
-  vm_size = "Standard_B1s"
-
-  storage_image_reference {
-    publisher = "OpenLogic"
-    offer     = "CentOS"
-    sku       = "7.5"
-    version   = "latest"
-  }
-
-  storage_os_disk {
-    name              = "disk-%[1]d"
-    os_type           = "Linux"
-    caching           = "ReadWrite"
-    create_option     = "FromImage"
-    managed_disk_type = "Premium_LRS"
-  }
-
-  os_profile {
-    admin_username = "testadmin"
-    admin_password = "Password1234!"
-    computer_name  = "vm-%[1]d"
-  }
-
-  os_profile_linux_config {
-    disable_password_authentication = false
-  }
-  network_interface_ids = [azurerm_network_interface.test.id]
->>>>>>> 5158e8c7
 }
 
 resource "azurerm_storage_account" "test" {
@@ -994,7 +1078,6 @@
   account_replication_type = "LRS"
 }
 
-<<<<<<< HEAD
 data "azurerm_managed_disk" "test" {
   name                = azurerm_windows_virtual_machine.vm.os_disk[0].name
   resource_group_name = azurerm_windows_virtual_machine.vm.resource_group_name
@@ -1023,43 +1106,25 @@
   resource_group_name = azurerm_snapshot.test.resource_group_name
 }
 
-=======
->>>>>>> 5158e8c7
 resource "azurerm_site_recovery_replicated_vm" "test" {
   name                                      = "repl-%[1]d"
   resource_group_name                       = azurerm_resource_group.test2.name
   recovery_vault_name                       = azurerm_recovery_services_vault.test.name
-<<<<<<< HEAD
   source_vm_id                              = azurerm_windows_virtual_machine.vm.id
-=======
-  source_vm_id                              = azurerm_virtual_machine.test.id
->>>>>>> 5158e8c7
   source_recovery_fabric_name               = azurerm_site_recovery_fabric.test1.name
   recovery_replication_policy_id            = azurerm_site_recovery_replication_policy.test.id
   source_recovery_protection_container_name = azurerm_site_recovery_protection_container.test1.name
   target_zone                               = "2"
-<<<<<<< HEAD
   target_resource_group_id                  = azurerm_resource_group.test2.id
   target_recovery_fabric_id                 = azurerm_site_recovery_fabric.test1.id
   target_recovery_protection_container_id   = azurerm_site_recovery_protection_container.test2.id
   target_network_id                         = azurerm_virtual_network.test1.id
   managed_disk {
     disk_id                    = data.azurerm_managed_disk.test.id
-=======
-
-  target_resource_group_id                = azurerm_resource_group.test2.id
-  target_recovery_fabric_id               = azurerm_site_recovery_fabric.test1.id
-  target_recovery_protection_container_id = azurerm_site_recovery_protection_container.test2.id
-  target_network_id                       = azurerm_virtual_network.test1.id
-
-  managed_disk {
-    disk_id                    = azurerm_virtual_machine.test.storage_os_disk[0].managed_disk_id
->>>>>>> 5158e8c7
     staging_storage_account_id = azurerm_storage_account.test.id
     target_resource_group_id   = azurerm_resource_group.test2.id
     target_disk_type           = "Premium_LRS"
     target_replica_disk_type   = "Premium_LRS"
-<<<<<<< HEAD
     target_disk_encryption {
       disk_encryption_key {
         secret_url = data.azurerm_snapshot.test.encryption_settings[0].disk_encryption_key[0].secret_url
@@ -1071,27 +1136,15 @@
       }
     }
   }
-=======
-  }
-
->>>>>>> 5158e8c7
   network_interface {
     source_network_interface_id = azurerm_network_interface.test.id
     target_subnet_name          = "snet-%[1]d"
   }
-<<<<<<< HEAD
-=======
-
->>>>>>> 5158e8c7
   depends_on = [
     azurerm_site_recovery_protection_container_mapping.test,
   ]
 }
-<<<<<<< HEAD
 `, data.RandomInteger, data.Locations.Primary, data.Locations.Secondary, data.RandomString)
-=======
-`, data.RandomInteger, data.Locations.Primary, data.Locations.Secondary)
->>>>>>> 5158e8c7
 }
 
 func (t SiteRecoveryReplicatedVmResource) Exists(ctx context.Context, clients *clients.Client, state *pluginsdk.InstanceState) (*bool, error) {
