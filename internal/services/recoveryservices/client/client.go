--- conflicted
+++ resolved
@@ -140,19 +140,14 @@
 	}
 	o.Configure(networkMappingClient.Client, o.Authorizers.ResourceManager)
 
-<<<<<<< HEAD
+	replicationMigrationItemsClient, err := replicationprotecteditems.NewReplicationProtectedItemsClientWithBaseURI(o.Environment.ResourceManager)
+	if err != nil {
+		return nil, fmt.Errorf("building ReplicationNetworks client: %+v", err)
+	}
+	o.Configure(replicationMigrationItemsClient.Client, o.Authorizers.ResourceManager)
+
 	replicationProtectableItemsCLient := replicationprotectableitems.NewReplicationProtectableItemsClientWithBaseURI(o.ResourceManagerEndpoint)
 	o.ConfigureClient(&replicationProtectableItemsCLient.Client, o.ResourceManagerAuthorizer)
-
-	replicationMigrationItemsClient := replicationprotecteditems.NewReplicationProtectedItemsClientWithBaseURI(o.ResourceManagerEndpoint)
-	o.ConfigureClient(&replicationMigrationItemsClient.Client, o.ResourceManagerAuthorizer)
-=======
-	replicationMigrationItemsClient, err := replicationprotecteditems.NewReplicationProtectedItemsClientWithBaseURI(o.Environment.ResourceManager)
-	if err != nil {
-		return nil, fmt.Errorf("building ReplicationNetworks client: %+v", err)
-	}
-	o.Configure(replicationMigrationItemsClient.Client, o.Authorizers.ResourceManager)
->>>>>>> bcee27c5
 
 	replicationRecoveryPlanClient, err := replicationrecoveryplans.NewReplicationRecoveryPlansClientWithBaseURI(o.Environment.ResourceManager)
 	if err != nil {
@@ -187,7 +182,14 @@
 		VaultCertificatesClient:                   &vaultCertificatesClient,
 		VaultsSettingsClient:                      vaultSettingsClient,
 		StorageConfigsClient:                      &storageConfigsClient,
-<<<<<<< HEAD
+		FabricClient:                              fabricClient,
+		ProtectionContainerClient:                 protectionContainerClient,
+		ReplicationPoliciesClient:                 replicationPoliciesClient,
+		ContainerMappingClient:                    containerMappingClient,
+		NetworkMappingClient:                      networkMappingClient,
+		ReplicationProtectedItemsClient:           replicationMigrationItemsClient,
+		ReplicationRecoveryPlansClient:            replicationRecoveryPlanClient,
+		ReplicationNetworksClient:                 replicationNetworksClient,
 		FabricClient:                              &fabricClient,
 		ProtectionContainerClient:                 &protectionContainerClient,
 		ReplicationPoliciesClient:                 &replicationPoliciesClient,
@@ -199,17 +201,5 @@
 		ReplicationNetworksClient:                 &replicationNetworksClient,
 		ResourceGuardProxyClient:                  &resourceGuardProxyClient,
 		HackedReplicationProtectedItemsClient:     &hackedReplicationProtectedItemsClient,
-	}
-=======
-		FabricClient:                              fabricClient,
-		ProtectionContainerClient:                 protectionContainerClient,
-		ReplicationPoliciesClient:                 replicationPoliciesClient,
-		ContainerMappingClient:                    containerMappingClient,
-		NetworkMappingClient:                      networkMappingClient,
-		ReplicationProtectedItemsClient:           replicationMigrationItemsClient,
-		ReplicationRecoveryPlansClient:            replicationRecoveryPlanClient,
-		ReplicationNetworksClient:                 replicationNetworksClient,
-		ResourceGuardProxyClient:                  &resourceGuardProxyClient,
 	}, nil
->>>>>>> bcee27c5
 }