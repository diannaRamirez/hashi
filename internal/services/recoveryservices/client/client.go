--- conflicted
+++ resolved
@@ -1,13 +1,11 @@
 package client
 
 import (
-<<<<<<< HEAD
 	"github.com/Azure/azure-sdk-for-go/services/recoveryservices/mgmt/2018-07-10/siterecovery" // nolint: staticcheck
 	"github.com/Azure/azure-sdk-for-go/services/recoveryservices/mgmt/2021-12-01/backup"       // nolint: staticcheck
 	"github.com/hashicorp/go-azure-sdk/resource-manager/recoveryservices/2021-08-01/vaults"
 	"github.com/hashicorp/go-azure-sdk/resource-manager/recoveryservicesbackup/2021-12-01/backupresourcestorageconfigsnoncrr"
 	"github.com/hashicorp/go-azure-sdk/resource-manager/recoveryservicesbackup/2021-12-01/backupresourcevaultconfigs"
-=======
 	"github.com/Azure/azure-sdk-for-go/services/recoveryservices/mgmt/2021-08-01/recoveryservices" // nolint: staticcheck
 	"github.com/Azure/azure-sdk-for-go/services/recoveryservices/mgmt/2021-12-01/backup"           // nolint: staticcheck
 	"github.com/hashicorp/go-azure-sdk/resource-manager/recoveryservicessiterecovery/2022-10-01/replicationfabrics"
@@ -17,7 +15,6 @@
 	"github.com/hashicorp/go-azure-sdk/resource-manager/recoveryservicessiterecovery/2022-10-01/replicationprotectioncontainermappings"
 	"github.com/hashicorp/go-azure-sdk/resource-manager/recoveryservicessiterecovery/2022-10-01/replicationprotectioncontainers"
 	"github.com/hashicorp/go-azure-sdk/resource-manager/recoveryservicessiterecovery/2022-10-01/replicationrecoveryplans"
->>>>>>> 15e9cb2e
 	"github.com/hashicorp/terraform-provider-azurerm/internal/common"
 )
 
@@ -29,20 +26,9 @@
 	ProtectionContainerOperationResultsClient *backup.ProtectionContainerOperationResultsClient
 	BackupProtectionContainersClient          *backup.ProtectionContainersClient
 	BackupOperationStatusesClient             *backup.OperationStatusesClient
-<<<<<<< HEAD
 	VaultsClient                              *vaults.VaultsClient
 	VaultsConfigsClient                       *backupresourcevaultconfigs.BackupResourceVaultConfigsClient
 	StorageConfigsClient                      *backupresourcestorageconfigsnoncrr.BackupResourceStorageConfigsNonCRRClient
-	FabricClient                              func(resourceGroupName string, vaultName string) siterecovery.ReplicationFabricsClient
-	ProtectionContainerClient                 func(resourceGroupName string, vaultName string) siterecovery.ReplicationProtectionContainersClient
-	ReplicationPoliciesClient                 func(resourceGroupName string, vaultName string) siterecovery.ReplicationPoliciesClient
-	ContainerMappingClient                    func(resourceGroupName string, vaultName string) siterecovery.ReplicationProtectionContainerMappingsClient
-	NetworkMappingClient                      func(resourceGroupName string, vaultName string) siterecovery.ReplicationNetworkMappingsClient
-	ReplicationMigrationItemsClient           func(resourceGroupName string, vaultName string) siterecovery.ReplicationProtectedItemsClient
-=======
-	VaultsClient                              *recoveryservices.VaultsClient
-	VaultsConfigsClient                       *backup.ResourceVaultConfigsClient // Not sure why this is in backup, but https://github.com/Azure/azure-sdk-for-go/issues/7279
-	StorageConfigsClient                      *backup.ResourceStorageConfigsNonCRRClient
 	FabricClient                              *replicationfabrics.ReplicationFabricsClient
 	ProtectionContainerClient                 *replicationprotectioncontainers.ReplicationProtectionContainersClient
 	ReplicationPoliciesClient                 *replicationpolicies.ReplicationPoliciesClient
@@ -50,7 +36,6 @@
 	NetworkMappingClient                      *replicationnetworkmappings.ReplicationNetworkMappingsClient
 	ReplicationProtectedItemsClient           *replicationprotecteditems.ReplicationProtectedItemsClient
 	ReplicationRecoveryPlansClient            *replicationrecoveryplans.ReplicationRecoveryPlansClient
->>>>>>> 15e9cb2e
 }
 
 func NewClient(o *common.ClientOptions) *Client {
