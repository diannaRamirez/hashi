--- conflicted
+++ resolved
@@ -262,23 +262,8 @@
 		StateRefreshPendingStrings = []string{string(backup.SoftDeleteFeatureStateEnabled)}
 		StateRefreshTargetStrings = []string{string(backup.SoftDeleteFeatureStateDisabled)}
 	}
-<<<<<<< HEAD
-	stateConf := &pluginsdk.StateChangeConf{
-		Pending:    []string{"syncing"},
-		Target:     []string{"success"},
-		MinTimeout: 30 * time.Second,
-		Refresh: func() (interface{}, string, error) {
-			resp, err := cfgsClient.Update(ctx, id.VaultName, id.ResourceGroupName, cfg)
-			if err != nil {
-				if strings.Contains(err.Error(), "ResourceNotYetSynced") {
-					return resp, "syncing", nil
-				}
-				return resp, "error", fmt.Errorf("updating Recovery Service Vault Cfg %s: %+v", id.String(), err)
-			}
-=======
->>>>>>> 459e49eb
-
-	_, err = cfgsClient.Update(ctx, id.Name, id.ResourceGroup, cfg)
+
+	_, err = cfgsClient.Update(ctx, id.VaultName, id.ResourceGroupName, cfg)
 	if err != nil {
 		return err
 	}
@@ -459,25 +444,10 @@
 		StateRefreshTargetStrings = []string{string(backup.SoftDeleteFeatureStateDisabled)}
 	}
 
-<<<<<<< HEAD
-	stateConf := &pluginsdk.StateChangeConf{
-		Pending:    []string{"syncing"},
-		Target:     []string{"success"},
-		MinTimeout: 30 * time.Second,
-		Refresh: func() (interface{}, string, error) {
-			resp, err := cfgsClient.Update(ctx, id.VaultName, id.ResourceGroupName, cfg)
-			if err != nil {
-				if strings.Contains(err.Error(), "ResourceNotYetSynced") {
-					return resp, "syncing", nil
-				}
-				return resp, "error", fmt.Errorf("updating Recovery Service Vault Cfg %s: %+v", id.String(), err)
-			}
-=======
-	_, err = cfgsClient.Update(ctx, id.Name, id.ResourceGroup, cfg)
+	_, err = cfgsClient.Update(ctx, id.VaultName, id.ResourceGroupName, cfg)
 	if err != nil {
 		return err
 	}
->>>>>>> 459e49eb
 
 	// sometimes update sync succeed but READ returns with old value, so we refresh till the value is correct.
 	// tracked by https://github.com/Azure/azure-rest-api-specs/issues/21548
@@ -664,9 +634,9 @@
 	return encryptionMap
 }
 
-func resourceRecoveryServicesVaultSoftDeleteRefreshFunc(ctx context.Context, cfgsClient *backup.ResourceVaultConfigsClient, id parse.VaultId) pluginsdk.StateRefreshFunc {
+func resourceRecoveryServicesVaultSoftDeleteRefreshFunc(ctx context.Context, cfgsClient *backup.ResourceVaultConfigsClient, id vaults.VaultId) pluginsdk.StateRefreshFunc {
 	return func() (interface{}, string, error) {
-		resp, err := cfgsClient.Get(ctx, id.Name, id.ResourceGroup)
+		resp, err := cfgsClient.Get(ctx, id.VaultName, id.ResourceGroupName)
 		if err != nil {
 			if strings.Contains(err.Error(), "ResourceNotYetSynced") {
 				return resp, "syncing", nil
