package costmanagement_test

import (
	"context"
	"fmt"
	"testing"
	"time"

	"github.com/hashicorp/terraform-provider-azurerm/internal/features"

	"github.com/hashicorp/terraform-provider-azurerm/internal/acceptance"
	"github.com/hashicorp/terraform-provider-azurerm/internal/acceptance/check"
	"github.com/hashicorp/terraform-provider-azurerm/internal/clients"
	"github.com/hashicorp/terraform-provider-azurerm/internal/features"
	"github.com/hashicorp/terraform-provider-azurerm/internal/services/costmanagement/parse"
	"github.com/hashicorp/terraform-provider-azurerm/internal/tf/pluginsdk"
	"github.com/hashicorp/terraform-provider-azurerm/utils"
)

type CostManagementExportResourceGroupResource struct{}

func TestAccCostManagementExportResourceGroup_basic(t *testing.T) {
	if features.ThreePointOhBeta() {
<<<<<<< HEAD
		t.Skip("This resource is being deprecated in 3.0")
=======
		t.Skipf("Skipping since this resource no longer exists in 3.0 of the provider")
>>>>>>> 5f5701f5
	}
	data := acceptance.BuildTestData(t, "azurerm_cost_management_export_resource_group", "test")
	r := CostManagementExportResourceGroupResource{}

	data.ResourceTest(t, r, []acceptance.TestStep{
		{
			Config: r.basic(data),
			Check: acceptance.ComposeTestCheckFunc(
				check.That(data.ResourceName).ExistsInAzure(r),
			),
		},
		data.ImportStep(),
	})
}

func TestAccCostManagementExportResourceGroup_update(t *testing.T) {
	if features.ThreePointOhBeta() {
<<<<<<< HEAD
		t.Skip("This resource is being deprecated in 3.0")
	}
=======
		t.Skipf("Skipping since this resource no longer exists in 3.0 of the provider")
	}

>>>>>>> 5f5701f5
	data := acceptance.BuildTestData(t, "azurerm_cost_management_export_resource_group", "test")
	r := CostManagementExportResourceGroupResource{}

	data.ResourceTest(t, r, []acceptance.TestStep{
		{
			Config: r.basic(data),
			Check: acceptance.ComposeTestCheckFunc(
				check.That(data.ResourceName).ExistsInAzure(r),
			),
		},
		data.ImportStep(),
		{
			Config: r.update(data),
			Check: acceptance.ComposeTestCheckFunc(
				check.That(data.ResourceName).ExistsInAzure(r),
			),
		},
		data.ImportStep(),
		{
			Config: r.basic(data),
			Check: acceptance.ComposeTestCheckFunc(
				check.That(data.ResourceName).ExistsInAzure(r),
			),
		},
		data.ImportStep(),
	})
}

func (t CostManagementExportResourceGroupResource) Exists(ctx context.Context, clients *clients.Client, state *pluginsdk.InstanceState) (*bool, error) {
	id, err := parse.CostManagementExportResourceGroupID(state.ID)
	if err != nil {
		return nil, err
	}

	resp, err := clients.CostManagement.ExportClient.Get(ctx, id.ResourceId, id.Name, "")
	if err != nil {
		return nil, fmt.Errorf("retrieving Cost Management Export ResourceGroup %q (resource group: %q) does not exist", id.Name, id.ResourceId)
	}

	return utils.Bool(resp.ExportProperties != nil), nil
}

func (CostManagementExportResourceGroupResource) basic(data acceptance.TestData) string {
	start := time.Now().AddDate(0, 0, 1).Format("2006-01-02")
	end := time.Now().AddDate(0, 0, 2).Format("2006-01-02")

	return fmt.Sprintf(`
provider "azurerm" {
  features {}
}

resource "azurerm_resource_group" "test" {
  name     = "acctestRG-cm-%d"
  location = "%s"
}

resource "azurerm_storage_account" "test" {
  name                = "unlikely23exst2acct%s"
  resource_group_name = azurerm_resource_group.test.name

  location                 = azurerm_resource_group.test.location
  account_tier             = "Standard"
  account_replication_type = "LRS"
}

resource "azurerm_cost_management_export_resource_group" "test" {
  name                    = "accrg%d"
  resource_group_id       = azurerm_resource_group.test.id
  recurrence_type         = "Monthly"
  recurrence_period_start = "%sT00:00:00Z"
  recurrence_period_end   = "%sT00:00:00Z"

  delivery_info {
    storage_account_id = azurerm_storage_account.test.id
    container_name     = "acctestcontainer"
    root_folder_path   = "/root"
  }

  query {
    type       = "Usage"
    time_frame = "TheLastMonth"
  }
}
`, data.RandomInteger, data.Locations.Primary, data.RandomString, data.RandomInteger, start, end)
}

func (CostManagementExportResourceGroupResource) update(data acceptance.TestData) string {
	start := time.Now().AddDate(0, 3, 0).Format("2006-01-02")
	end := time.Now().AddDate(0, 4, 0).Format("2006-01-02")

	return fmt.Sprintf(`
provider "azurerm" {
  features {}
}

resource "azurerm_resource_group" "test" {
  name     = "acctestRG-cm-%d"
  location = "%s"
}

resource "azurerm_storage_account" "test" {
  name                = "unlikely23exst2acct%s"
  resource_group_name = azurerm_resource_group.test.name

  location                 = azurerm_resource_group.test.location
  account_tier             = "Standard"
  account_replication_type = "LRS"
}

resource "azurerm_cost_management_export_resource_group" "test" {
  name                    = "accrg%d"
  resource_group_id       = azurerm_resource_group.test.id
  recurrence_type         = "Monthly"
  recurrence_period_start = "%sT00:00:00Z"
  recurrence_period_end   = "%sT00:00:00Z"

  delivery_info {
    storage_account_id = azurerm_storage_account.test.id
    container_name     = "acctestcontainer"
    root_folder_path   = "/root/updated"
  }

  query {
    type       = "Usage"
    time_frame = "WeekToDate"
  }
}
`, data.RandomInteger, data.Locations.Primary, data.RandomString, data.RandomInteger, start, end)
}<|MERGE_RESOLUTION|>--- conflicted
+++ resolved
@@ -21,11 +21,7 @@
 
 func TestAccCostManagementExportResourceGroup_basic(t *testing.T) {
 	if features.ThreePointOhBeta() {
-<<<<<<< HEAD
-		t.Skip("This resource is being deprecated in 3.0")
-=======
 		t.Skipf("Skipping since this resource no longer exists in 3.0 of the provider")
->>>>>>> 5f5701f5
 	}
 	data := acceptance.BuildTestData(t, "azurerm_cost_management_export_resource_group", "test")
 	r := CostManagementExportResourceGroupResource{}
@@ -43,14 +39,9 @@
 
 func TestAccCostManagementExportResourceGroup_update(t *testing.T) {
 	if features.ThreePointOhBeta() {
-<<<<<<< HEAD
-		t.Skip("This resource is being deprecated in 3.0")
-	}
-=======
 		t.Skipf("Skipping since this resource no longer exists in 3.0 of the provider")
 	}
 
->>>>>>> 5f5701f5
 	data := acceptance.BuildTestData(t, "azurerm_cost_management_export_resource_group", "test")
 	r := CostManagementExportResourceGroupResource{}
 
