package kusto

import (
	"fmt"
	"log"
	"time"

	"github.com/Azure/azure-sdk-for-go/services/kusto/mgmt/2022-02-01/kusto"
<<<<<<< HEAD
=======
	"github.com/hashicorp/go-azure-helpers/resourcemanager/commonids"
	"github.com/hashicorp/go-azure-sdk/resource-manager/eventhub/2017-04-01/eventhubs"
>>>>>>> 2af29de2
	"github.com/hashicorp/terraform-provider-azurerm/helpers/azure"
	"github.com/hashicorp/terraform-provider-azurerm/helpers/tf"
	"github.com/hashicorp/terraform-provider-azurerm/internal/clients"
	eventhubValidate "github.com/hashicorp/terraform-provider-azurerm/internal/services/eventhub/validate"
	"github.com/hashicorp/terraform-provider-azurerm/internal/services/kusto/parse"
	"github.com/hashicorp/terraform-provider-azurerm/internal/services/kusto/validate"
	"github.com/hashicorp/terraform-provider-azurerm/internal/tf/pluginsdk"
	"github.com/hashicorp/terraform-provider-azurerm/internal/tf/validation"
	"github.com/hashicorp/terraform-provider-azurerm/internal/timeouts"
	"github.com/hashicorp/terraform-provider-azurerm/utils"
)

func resourceKustoEventHubDataConnection() *pluginsdk.Resource {
	return &pluginsdk.Resource{
		Create: resourceKustoEventHubDataConnectionCreateUpdate,
		Read:   resourceKustoEventHubDataConnectionRead,
		Update: resourceKustoEventHubDataConnectionCreateUpdate,
		Delete: resourceKustoEventHubDataConnectionDelete,

		Importer: pluginsdk.ImporterValidatingResourceIdThen(func(id string) error {
			_, err := parse.DataConnectionID(id)
			return err
		}, importDataConnection(kusto.KindBasicDataConnectionKindEventHub)),

		Timeouts: &pluginsdk.ResourceTimeout{
			Create: pluginsdk.DefaultTimeout(60 * time.Minute),
			Read:   pluginsdk.DefaultTimeout(5 * time.Minute),
			Update: pluginsdk.DefaultTimeout(60 * time.Minute),
			Delete: pluginsdk.DefaultTimeout(60 * time.Minute),
		},

		Schema: map[string]*pluginsdk.Schema{
			"name": {
				Type:         pluginsdk.TypeString,
				Required:     true,
				ForceNew:     true,
				ValidateFunc: validate.DataConnectionName,
			},

			"resource_group_name": azure.SchemaResourceGroupName(),

			"location": azure.SchemaLocation(),

			"cluster_name": {
				Type:         pluginsdk.TypeString,
				Required:     true,
				ForceNew:     true,
				ValidateFunc: validate.ClusterName,
			},

			"compression": {
				Type:     pluginsdk.TypeString,
				Optional: true,
				ForceNew: true,
				Default:  kusto.CompressionNone,
				ValidateFunc: validation.StringInSlice([]string{
					string(kusto.CompressionGZip),
					string(kusto.CompressionNone),
				}, false),
			},

			"database_name": {
				Type:         pluginsdk.TypeString,
				Required:     true,
				ForceNew:     true,
				ValidateFunc: validate.DatabaseName,
			},

			"eventhub_id": {
				Type:         pluginsdk.TypeString,
				Required:     true,
				ForceNew:     true,
				ValidateFunc: eventhubs.ValidateEventhubID,
			},

			"event_system_properties": {
				Type:     pluginsdk.TypeList,
				Optional: true,
				Computed: true,
				Elem: &pluginsdk.Schema{
					Type:         pluginsdk.TypeString,
					ValidateFunc: validation.StringIsNotEmpty,
				},
			},

			"consumer_group": {
				Type:     pluginsdk.TypeString,
				Required: true,
				ForceNew: true,
				ValidateFunc: validation.Any(
					eventhubValidate.ValidateEventHubConsumerName(),
					validation.StringInSlice([]string{"$Default"}, false)),
			},

			"table_name": {
				Type:         pluginsdk.TypeString,
				Optional:     true,
				ValidateFunc: validate.EntityName,
			},

			"identity_id": {
				Type:     pluginsdk.TypeString,
				Optional: true,
				ValidateFunc: validation.Any(
					validate.ClusterID,
					commonids.ValidateUserAssignedIdentityID,
				),
			},

			"mapping_rule_name": {
				Type:         pluginsdk.TypeString,
				Optional:     true,
				ValidateFunc: validate.EntityName,
			},

			"data_format": {
				Type:     pluginsdk.TypeString,
				Optional: true,
				ValidateFunc: validation.StringInSlice([]string{
					string(kusto.EventHubDataFormatAPACHEAVRO),
					string(kusto.EventHubDataFormatAVRO),
					string(kusto.EventHubDataFormatCSV),
					string(kusto.EventHubDataFormatJSON),
					string(kusto.EventHubDataFormatMULTIJSON),
					string(kusto.EventHubDataFormatPSV),
					string(kusto.EventHubDataFormatRAW),
					string(kusto.EventHubDataFormatSCSV),
					string(kusto.EventHubDataFormatSINGLEJSON),
					string(kusto.EventHubDataFormatSOHSV),
					string(kusto.EventHubDataFormatTSV),
					string(kusto.EventHubDataFormatTXT),
				}, false),
			},

			"database_routing": {
				Type:     pluginsdk.TypeString,
				Optional: true,
				ForceNew: true,
				Default:  string(kusto.DatabaseRoutingSingle),
				ValidateFunc: validation.StringInSlice([]string{
					string(kusto.DatabaseRoutingSingle),
					string(kusto.DatabaseRoutingMulti),
				}, false),
			},
		},
	}
}

func resourceKustoEventHubDataConnectionCreateUpdate(d *pluginsdk.ResourceData, meta interface{}) error {
	client := meta.(*clients.Client).Kusto.DataConnectionsClient
	subscriptionId := meta.(*clients.Client).Account.SubscriptionId
	ctx, cancel := timeouts.ForDelete(meta.(*clients.Client).StopContext, d)
	defer cancel()

	log.Printf("[INFO] preparing arguments for Azure Kusto Event Hub Data Connection creation.")

	id := parse.NewDataConnectionID(subscriptionId, d.Get("resource_group_name").(string), d.Get("cluster_name").(string), d.Get("database_name").(string), d.Get("name").(string))

	if d.IsNewResource() {
		connectionModel, err := client.Get(ctx, id.ResourceGroup, id.ClusterName, id.DatabaseName, id.Name)
		if err != nil {
			if !utils.ResponseWasNotFound(connectionModel.Response) {
				return fmt.Errorf("checking for presence of existing %s: %s", id, err)
			}
		}

		if dataConnection, ok := connectionModel.Value.(kusto.EventHubDataConnection); ok {
			if dataConnection.ID != nil && *dataConnection.ID != "" {
				return tf.ImportAsExistsError("azurerm_kusto_eventhub_data_connection", *dataConnection.ID)
			}
		}
	}

	location := azure.NormalizeLocation(d.Get("location").(string))

	eventHubDataConnectionProperties := expandKustoEventHubDataConnectionProperties(d)

	dataConnection1 := kusto.EventHubDataConnection{
		Name:                         &id.Name,
		Location:                     &location,
		EventHubConnectionProperties: eventHubDataConnectionProperties,
	}

	if databaseRouting, ok := d.GetOk("database_routing"); ok {
		dataConnection1.DatabaseRouting = kusto.DatabaseRouting(databaseRouting.(string))
	}

	future, err := client.CreateOrUpdate(ctx, id.ResourceGroup, id.ClusterName, id.DatabaseName, id.Name, dataConnection1)
	if err != nil {
		return fmt.Errorf("creating or updating %s: %+v", id, err)
	}

	if err = future.WaitForCompletionRef(ctx, client.Client); err != nil {
		return fmt.Errorf("waiting for completion of %s: %+v", id, err)
	}

	d.SetId(id.ID())

	return resourceKustoEventHubDataConnectionRead(d, meta)
}

func resourceKustoEventHubDataConnectionRead(d *pluginsdk.ResourceData, meta interface{}) error {
	client := meta.(*clients.Client).Kusto.DataConnectionsClient
	ctx, cancel := timeouts.ForDelete(meta.(*clients.Client).StopContext, d)
	defer cancel()

	id, err := parse.DataConnectionID(d.Id())
	if err != nil {
		return err
	}

	connectionModel, err := client.Get(ctx, id.ResourceGroup, id.ClusterName, id.DatabaseName, id.Name)
	if err != nil {
		if utils.ResponseWasNotFound(connectionModel.Response) {
			d.SetId("")
			return nil
		}
		return fmt.Errorf("retrieving Kusto Event Hub Data Connection %q (Resource Group %q, Cluster %q, Database %q): %+v", id.Name, id.ResourceGroup, id.ClusterName, id.DatabaseName, err)
	}

	d.Set("name", id.Name)
	d.Set("resource_group_name", id.ResourceGroup)
	d.Set("cluster_name", id.ClusterName)
	d.Set("database_name", id.DatabaseName)

	if dataConnection, ok := connectionModel.Value.(kusto.EventHubDataConnection); ok {
		if location := dataConnection.Location; location != nil {
			d.Set("location", azure.NormalizeLocation(*location))
		}

		if props := dataConnection.EventHubConnectionProperties; props != nil {
			d.Set("eventhub_id", props.EventHubResourceID)
			d.Set("consumer_group", props.ConsumerGroup)
			d.Set("table_name", props.TableName)
			d.Set("mapping_rule_name", props.MappingRuleName)
			d.Set("data_format", props.DataFormat)
			d.Set("database_routing", props.DatabaseRouting)
			d.Set("compression", props.Compression)
			d.Set("event_system_properties", props.EventSystemProperties)
			d.Set("identity_id", props.ManagedIdentityResourceID)
		}
	}

	return nil
}

func resourceKustoEventHubDataConnectionDelete(d *pluginsdk.ResourceData, meta interface{}) error {
	client := meta.(*clients.Client).Kusto.DataConnectionsClient
	ctx, cancel := timeouts.ForDelete(meta.(*clients.Client).StopContext, d)
	defer cancel()

	id, err := parse.DataConnectionID(d.Id())
	if err != nil {
		return err
	}

	future, err := client.Delete(ctx, id.ResourceGroup, id.ClusterName, id.DatabaseName, id.Name)
	if err != nil {
		return fmt.Errorf("deleting Kusto Event Hub Data Connection %q (Resource Group %q, Cluster %q, Database %q): %+v", id.Name, id.ResourceGroup, id.ClusterName, id.DatabaseName, err)
	}

	if err = future.WaitForCompletionRef(ctx, client.Client); err != nil {
		return fmt.Errorf("waiting for deletion of Kusto Event Hub Data Connection %q (Resource Group %q, Cluster %q, Database %q): %+v", id.Name, id.ResourceGroup, id.ClusterName, id.DatabaseName, err)
	}

	return nil
}

func expandKustoEventHubDataConnectionProperties(d *pluginsdk.ResourceData) *kusto.EventHubConnectionProperties {
	eventHubConnectionProperties := &kusto.EventHubConnectionProperties{}

	if eventhubResourceID, ok := d.GetOk("eventhub_id"); ok {
		eventHubConnectionProperties.EventHubResourceID = utils.String(eventhubResourceID.(string))
	}

	if consumerGroup, ok := d.GetOk("consumer_group"); ok {
		eventHubConnectionProperties.ConsumerGroup = utils.String(consumerGroup.(string))
	}

	if tableName, ok := d.GetOk("table_name"); ok {
		eventHubConnectionProperties.TableName = utils.String(tableName.(string))
	}

	if mappingRuleName, ok := d.GetOk("mapping_rule_name"); ok {
		eventHubConnectionProperties.MappingRuleName = utils.String(mappingRuleName.(string))
	}

	if df, ok := d.GetOk("data_format"); ok {
		eventHubConnectionProperties.DataFormat = kusto.EventHubDataFormat(df.(string))
	}

	if compression, ok := d.GetOk("compression"); ok {
		eventHubConnectionProperties.Compression = kusto.Compression(compression.(string))
	}

	if eventSystemProperties, ok := d.GetOk("event_system_properties"); ok {
		props := make([]string, 0)
		for _, prop := range eventSystemProperties.([]interface{}) {
			props = append(props, prop.(string))
		}
		eventHubConnectionProperties.EventSystemProperties = &props
	}

	if identityId, ok := d.GetOk("identity_id"); ok {
		eventHubConnectionProperties.ManagedIdentityResourceID = utils.String(identityId.(string))
	}

	return eventHubConnectionProperties
}<|MERGE_RESOLUTION|>--- conflicted
+++ resolved
@@ -6,11 +6,8 @@
 	"time"
 
 	"github.com/Azure/azure-sdk-for-go/services/kusto/mgmt/2022-02-01/kusto"
-<<<<<<< HEAD
-=======
 	"github.com/hashicorp/go-azure-helpers/resourcemanager/commonids"
 	"github.com/hashicorp/go-azure-sdk/resource-manager/eventhub/2017-04-01/eventhubs"
->>>>>>> 2af29de2
 	"github.com/hashicorp/terraform-provider-azurerm/helpers/azure"
 	"github.com/hashicorp/terraform-provider-azurerm/helpers/tf"
 	"github.com/hashicorp/terraform-provider-azurerm/internal/clients"
@@ -144,17 +141,6 @@
 					string(kusto.EventHubDataFormatTXT),
 				}, false),
 			},
-
-			"database_routing": {
-				Type:     pluginsdk.TypeString,
-				Optional: true,
-				ForceNew: true,
-				Default:  string(kusto.DatabaseRoutingSingle),
-				ValidateFunc: validation.StringInSlice([]string{
-					string(kusto.DatabaseRoutingSingle),
-					string(kusto.DatabaseRoutingMulti),
-				}, false),
-			},
 		},
 	}
 }
@@ -194,10 +180,6 @@
 		EventHubConnectionProperties: eventHubDataConnectionProperties,
 	}
 
-	if databaseRouting, ok := d.GetOk("database_routing"); ok {
-		dataConnection1.DatabaseRouting = kusto.DatabaseRouting(databaseRouting.(string))
-	}
-
 	future, err := client.CreateOrUpdate(ctx, id.ResourceGroup, id.ClusterName, id.DatabaseName, id.Name, dataConnection1)
 	if err != nil {
 		return fmt.Errorf("creating or updating %s: %+v", id, err)
@@ -247,7 +229,6 @@
 			d.Set("table_name", props.TableName)
 			d.Set("mapping_rule_name", props.MappingRuleName)
 			d.Set("data_format", props.DataFormat)
-			d.Set("database_routing", props.DatabaseRouting)
 			d.Set("compression", props.Compression)
 			d.Set("event_system_properties", props.EventSystemProperties)
 			d.Set("identity_id", props.ManagedIdentityResourceID)
