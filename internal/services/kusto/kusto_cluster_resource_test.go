package kusto_test

import (
	"context"
	"fmt"
	"testing"

	"github.com/hashicorp/terraform-provider-azurerm/internal/acceptance"
	"github.com/hashicorp/terraform-provider-azurerm/internal/acceptance/check"
	"github.com/hashicorp/terraform-provider-azurerm/internal/clients"
	"github.com/hashicorp/terraform-provider-azurerm/internal/services/kusto/parse"
	"github.com/hashicorp/terraform-provider-azurerm/internal/tf/pluginsdk"
	"github.com/hashicorp/terraform-provider-azurerm/utils"
)

type KustoClusterResource struct{}

func TestAccKustoCluster_basic(t *testing.T) {
	data := acceptance.BuildTestData(t, "azurerm_kusto_cluster", "test")
	r := KustoClusterResource{}

	data.ResourceTest(t, r, []acceptance.TestStep{
		{
			Config: r.basic(data),
			Check: acceptance.ComposeTestCheckFunc(
				check.That(data.ResourceName).ExistsInAzure(r),
			),
		},
		data.ImportStep(),
	})
}

func TestAccKustoCluster_complete(t *testing.T) {
	data := acceptance.BuildTestData(t, "azurerm_kusto_cluster", "test")
	r := KustoClusterResource{}

	data.ResourceTest(t, r, []acceptance.TestStep{
		{
			Config: r.complete(data),
			Check: acceptance.ComposeTestCheckFunc(
				check.That(data.ResourceName).ExistsInAzure(r),
			),
		},
		data.ImportStep(),
	})
}

func TestAccKustoCluster_update(t *testing.T) {
	data := acceptance.BuildTestData(t, "azurerm_kusto_cluster", "test")
	r := KustoClusterResource{}

	data.ResourceTest(t, r, []acceptance.TestStep{
		{
			Config: r.basic(data),
			Check: acceptance.ComposeTestCheckFunc(
				check.That(data.ResourceName).ExistsInAzure(r),
				check.That(data.ResourceName).Key("disk_encryption_enabled").HasValue("false"),
				check.That(data.ResourceName).Key("streaming_ingestion_enabled").HasValue("false"),
				check.That(data.ResourceName).Key("purge_enabled").HasValue("false"),
				check.That(data.ResourceName).Key("public_ip_type").HasValue("IPv4"),
			),
		},
		data.ImportStep(),
		{
			Config: r.update(data),
			Check: acceptance.ComposeTestCheckFunc(
				check.That(data.ResourceName).ExistsInAzure(r),
				check.That(data.ResourceName).Key("disk_encryption_enabled").HasValue("true"),
				check.That(data.ResourceName).Key("streaming_ingestion_enabled").HasValue("true"),
				check.That(data.ResourceName).Key("purge_enabled").HasValue("true"),
				check.That(data.ResourceName).Key("public_ip_type").HasValue("DualStack"),
			),
		},
		data.ImportStep(),
		{
			Config: r.basic(data),
			Check: acceptance.ComposeTestCheckFunc(
				check.That(data.ResourceName).ExistsInAzure(r),
				check.That(data.ResourceName).Key("disk_encryption_enabled").HasValue("false"),
				check.That(data.ResourceName).Key("streaming_ingestion_enabled").HasValue("false"),
				check.That(data.ResourceName).Key("purge_enabled").HasValue("false"),
				check.That(data.ResourceName).Key("public_ip_type").HasValue("IPv4"),
			),
		},
		data.ImportStep(),
	})
}

func TestAccKustoCluster_doubleEncryption(t *testing.T) {
	data := acceptance.BuildTestData(t, "azurerm_kusto_cluster", "test")
	r := KustoClusterResource{}

	data.ResourceTest(t, r, []acceptance.TestStep{
		{
			Config: r.doubleEncryption(data),
			Check: acceptance.ComposeTestCheckFunc(
				check.That(data.ResourceName).ExistsInAzure(r),
			),
		},
		data.ImportStep(),
	})
}

func TestAccKustoCluster_withTags(t *testing.T) {
	data := acceptance.BuildTestData(t, "azurerm_kusto_cluster", "test")
	r := KustoClusterResource{}

	data.ResourceTest(t, r, []acceptance.TestStep{
		{
			Config: r.withTags(data),
			Check: acceptance.ComposeTestCheckFunc(
				check.That(data.ResourceName).ExistsInAzure(r),
				check.That(data.ResourceName).Key("tags.%").HasValue("1"),
				check.That(data.ResourceName).Key("tags.label").HasValue("test"),
			),
		},
		{
			Config: r.withTagsUpdate(data),
			Check: acceptance.ComposeTestCheckFunc(
				check.That(data.ResourceName).ExistsInAzure(r),
				check.That(data.ResourceName).Key("tags.%").HasValue("2"),
				check.That(data.ResourceName).Key("tags.label").HasValue("test1"),
				check.That(data.ResourceName).Key("tags.ENV").HasValue("prod"),
			),
		},
	})
}

func TestAccKustoCluster_sku(t *testing.T) {
	data := acceptance.BuildTestData(t, "azurerm_kusto_cluster", "test")
	r := KustoClusterResource{}

	data.ResourceTest(t, r, []acceptance.TestStep{
		{
			Config: r.basic(data),
			Check: acceptance.ComposeTestCheckFunc(
				check.That(data.ResourceName).ExistsInAzure(r),
				check.That(data.ResourceName).Key("sku.0.name").HasValue("Dev(No SLA)_Standard_D11_v2"),
				check.That(data.ResourceName).Key("sku.0.capacity").HasValue("1"),
			),
		},
		{
			Config: r.skuUpdate(data),
			Check: acceptance.ComposeTestCheckFunc(
				check.That(data.ResourceName).ExistsInAzure(r),
				check.That(data.ResourceName).Key("sku.0.name").HasValue("Standard_D11_v2"),
				check.That(data.ResourceName).Key("sku.0.capacity").HasValue("2"),
			),
		},
	})
}

func TestAccKustoCluster_zones(t *testing.T) {
	data := acceptance.BuildTestData(t, "azurerm_kusto_cluster", "test")
	r := KustoClusterResource{}

	data.ResourceTest(t, r, []acceptance.TestStep{
		{
			Config: r.withZones(data),
			Check: acceptance.ComposeTestCheckFunc(
				check.That(data.ResourceName).ExistsInAzure(r),
				check.That(data.ResourceName).Key("zones.#").HasValue("1"),
				check.That(data.ResourceName).Key("zones.0").HasValue("1"),
			),
		},
	})
}

func TestAccKustoCluster_identitySystemAssigned(t *testing.T) {
	data := acceptance.BuildTestData(t, "azurerm_kusto_cluster", "test")
	r := KustoClusterResource{}

	data.ResourceTest(t, r, []acceptance.TestStep{
		{
			Config: r.identitySystemAssigned(data),
			Check: acceptance.ComposeTestCheckFunc(
				check.That(data.ResourceName).ExistsInAzure(r),
				check.That(data.ResourceName).Key("identity.0.type").HasValue("SystemAssigned"),
				check.That(data.ResourceName).Key("identity.0.identity_ids.#").HasValue("0"),
				check.That(data.ResourceName).Key("identity.0.principal_id").IsUUID(),
			),
		},
		data.ImportStep(),
	})
}

func TestAccKustoCluster_UserAssignedIdentity(t *testing.T) {
	data := acceptance.BuildTestData(t, "azurerm_kusto_cluster", "test")
	r := KustoClusterResource{}

	data.ResourceTest(t, r, []acceptance.TestStep{
		{
			Config: r.userAssignedIdentity(data),
			Check: acceptance.ComposeTestCheckFunc(
				check.That(data.ResourceName).ExistsInAzure(r),
				check.That(data.ResourceName).Key("identity.0.type").HasValue("UserAssigned"),
				check.That(data.ResourceName).Key("identity.0.identity_ids.#").HasValue("1"),
				check.That(data.ResourceName).Key("identity.0.principal_id").HasValue(""),
			),
		},
	})
}

func TestAccKustoCluster_multipleAssignedIdentity(t *testing.T) {
	data := acceptance.BuildTestData(t, "azurerm_kusto_cluster", "test")
	r := KustoClusterResource{}

	data.ResourceTest(t, r, []acceptance.TestStep{
		{
			Config: r.multipleAssignedIdentity(data),
			Check: acceptance.ComposeTestCheckFunc(
				check.That(data.ResourceName).ExistsInAzure(r),
				check.That(data.ResourceName).Key("identity.0.type").HasValue("SystemAssigned, UserAssigned"),
				check.That(data.ResourceName).Key("identity.0.identity_ids.#").HasValue("1"),
				check.That(data.ResourceName).Key("identity.0.principal_id").IsUUID(),
			),
		},
	})
}

func TestAccKustoCluster_vnet(t *testing.T) {
	data := acceptance.BuildTestData(t, "azurerm_kusto_cluster", "test")
	r := KustoClusterResource{}

	data.ResourceTest(t, r, []acceptance.TestStep{
		{
			Config: r.vnet(data),
			Check: acceptance.ComposeTestCheckFunc(
				check.That(data.ResourceName).ExistsInAzure(r),
				check.That(data.ResourceName).Key("virtual_network_configuration.#").HasValue("1"),
				check.That(data.ResourceName).Key("virtual_network_configuration.0.subnet_id").Exists(),
				check.That(data.ResourceName).Key("virtual_network_configuration.0.engine_public_ip_id").Exists(),
				check.That(data.ResourceName).Key("virtual_network_configuration.0.data_management_public_ip_id").Exists(),
			),
		},
		data.ImportStep(),
	})
}

func TestAccKustoCluster_languageExtensions(t *testing.T) {
	data := acceptance.BuildTestData(t, "azurerm_kusto_cluster", "test")
	r := KustoClusterResource{}

	data.ResourceTest(t, r, []acceptance.TestStep{
		{
			Config: r.languageExtensions(data),
			Check: acceptance.ComposeTestCheckFunc(
				check.That(data.ResourceName).ExistsInAzure(r),
				check.That(data.ResourceName).Key("language_extensions.#").HasValue("2"),
				check.That(data.ResourceName).Key("language_extensions.0").HasValue("PYTHON"),
				check.That(data.ResourceName).Key("language_extensions.1").HasValue("R"),
			),
		},
		data.ImportStep(),
		{
			Config: r.languageExtensionsRemove(data),
			Check: acceptance.ComposeTestCheckFunc(
				check.That(data.ResourceName).ExistsInAzure(r),
				check.That(data.ResourceName).Key("language_extensions.#").HasValue("1"),
				check.That(data.ResourceName).Key("language_extensions.0").HasValue("R"),
			),
		},
		data.ImportStep(),
	})
}

func TestAccKustoCluster_optimizedAutoScale(t *testing.T) {
	data := acceptance.BuildTestData(t, "azurerm_kusto_cluster", "test")
	r := KustoClusterResource{}

	data.ResourceTest(t, r, []acceptance.TestStep{
		{
			Config: r.optimizedAutoScale(data),
			Check: acceptance.ComposeTestCheckFunc(
				check.That(data.ResourceName).ExistsInAzure(r),
				check.That(data.ResourceName).Key("optimized_auto_scale.#").HasValue("1"),
				check.That(data.ResourceName).Key("optimized_auto_scale.0.minimum_instances").HasValue("2"),
				check.That(data.ResourceName).Key("optimized_auto_scale.0.maximum_instances").HasValue("3"),
			),
		},
		data.ImportStep(),
		{
			Config: r.optimizedAutoScaleUpdate(data),
			Check: acceptance.ComposeTestCheckFunc(
				check.That(data.ResourceName).ExistsInAzure(r),
				check.That(data.ResourceName).Key("optimized_auto_scale.#").HasValue("1"),
				check.That(data.ResourceName).Key("optimized_auto_scale.0.minimum_instances").HasValue("3"),
				check.That(data.ResourceName).Key("optimized_auto_scale.0.maximum_instances").HasValue("4"),
			),
		},
		data.ImportStep(),
		{
			Config: r.basic(data),
			Check: acceptance.ComposeTestCheckFunc(
				check.That(data.ResourceName).ExistsInAzure(r),
			),
		},
		data.ImportStep(),
	})
}

func TestAccKustoCluster_engineV3(t *testing.T) {
	data := acceptance.BuildTestData(t, "azurerm_kusto_cluster", "test")
	r := KustoClusterResource{}

	data.ResourceTest(t, r, []acceptance.TestStep{
		{
			Config: r.engineV3(data),
			Check: acceptance.ComposeTestCheckFunc(
				check.That(data.ResourceName).ExistsInAzure(r),
			),
		},
		data.ImportStep(),
	})
}

func TestAccKustoCluster_trustedExternalTenants(t *testing.T) {
	data := acceptance.BuildTestData(t, "azurerm_kusto_cluster", "test")
	r := KustoClusterResource{}

	data.ResourceTest(t, r, []acceptance.TestStep{
		{
			Config: r.basic(data),
			Check: acceptance.ComposeTestCheckFunc(
				check.That(data.ResourceName).ExistsInAzure(r),
			),
		},
		data.ImportStep(),
		{
			Config: r.trustedExternalTenants(data, "[\"*\"]"),
			Check: acceptance.ComposeTestCheckFunc(
				check.That(data.ResourceName).ExistsInAzure(r),
			),
		},
		data.ImportStep(),
		{
			Config: r.trustedExternalTenants(data, "[]"),
			Check: acceptance.ComposeTestCheckFunc(
				check.That(data.ResourceName).ExistsInAzure(r),
			),
		},
		data.ImportStep(),
		{
			Config: r.trustedExternalTenants(data, "[data.azurerm_client_config.current.tenant_id]"),
			Check: acceptance.ComposeTestCheckFunc(
				check.That(data.ResourceName).ExistsInAzure(r),
			),
		},
		data.ImportStep(),
	})
}

func (KustoClusterResource) Exists(ctx context.Context, clients *clients.Client, state *pluginsdk.InstanceState) (*bool, error) {
	id, err := parse.ClusterID(state.ID)
	if err != nil {
		return nil, err
	}

	resp, err := clients.Kusto.ClustersClient.Get(ctx, id.ResourceGroup, id.Name)
	if err != nil {
		return nil, fmt.Errorf("retrieving %s: %v", id.String(), err)
	}

	return utils.Bool(resp.ClusterProperties != nil), nil
}

func (KustoClusterResource) basic(data acceptance.TestData) string {
	return fmt.Sprintf(`
provider "azurerm" {
  features {}
}

resource "azurerm_resource_group" "test" {
  name     = "acctestRG-%d"
  location = "%s"
}

resource "azurerm_kusto_cluster" "test" {
  name                = "acctestkc%s"
  location            = azurerm_resource_group.test.location
  resource_group_name = azurerm_resource_group.test.name
  sku {
    name     = "Dev(No SLA)_Standard_D11_v2"
    capacity = 1
  }
}
`, data.RandomInteger, data.Locations.Primary, data.RandomString)
}

func (KustoClusterResource) complete(data acceptance.TestData) string {
	return fmt.Sprintf(`
provider "azurerm" {
  features {}
}

resource "azurerm_resource_group" "test" {
  name     = "acctestRG-%d"
  location = "%s"
}

resource "azurerm_kusto_cluster" "test" {
  name                          = "acctestkc%s"
  location                      = azurerm_resource_group.test.location
  resource_group_name           = azurerm_resource_group.test.name
  public_network_access_enabled = false
<<<<<<< HEAD
  public_ip_type = "DualStack"
  sku {
      name     = "Standard_D13_v2"
      capacity = 2
=======
  public_ip_type                = "DualStack"
  sku {
    name     = "Standard_D13_v2"
    capacity = 2
>>>>>>> 2af29de2
  }
}
`, data.RandomInteger, data.Locations.Primary, data.RandomString)
}

func (KustoClusterResource) trustedExternalTenants(data acceptance.TestData, tenantConfig string) string {
	return fmt.Sprintf(`
provider "azurerm" {
  features {}
}

data "azurerm_client_config" "current" {
}

resource "azurerm_resource_group" "test" {
  name     = "acctestRG-%d"
  location = "%s"
}

resource "azurerm_kusto_cluster" "test" {
  name                = "acctestkc%s"
  location            = azurerm_resource_group.test.location
  resource_group_name = azurerm_resource_group.test.name

  sku {
    name     = "Dev(No SLA)_Standard_D11_v2"
    capacity = 1
  }

  trusted_external_tenants = %s
}
`, data.RandomInteger, data.Locations.Primary, data.RandomString, tenantConfig)
}

func (KustoClusterResource) doubleEncryption(data acceptance.TestData) string {
	return fmt.Sprintf(`
provider "azurerm" {
  features {}
}

resource "azurerm_resource_group" "test" {
  name     = "acctestRG-%d"
  location = "%s"
}

resource "azurerm_kusto_cluster" "test" {
  name                      = "acctestkc%s"
  location                  = azurerm_resource_group.test.location
  resource_group_name       = azurerm_resource_group.test.name
  double_encryption_enabled = true

  sku {
    name     = "Dev(No SLA)_Standard_D11_v2"
    capacity = 1
  }
}
`, data.RandomInteger, data.Locations.Primary, data.RandomString)
}

func (KustoClusterResource) withTags(data acceptance.TestData) string {
	return fmt.Sprintf(`
provider "azurerm" {
  features {}
}

resource "azurerm_resource_group" "test" {
  name     = "acctestRG-%d"
  location = "%s"
}

resource "azurerm_kusto_cluster" "test" {
  name                = "acctestkc%s"
  location            = azurerm_resource_group.test.location
  resource_group_name = azurerm_resource_group.test.name

  sku {
    name     = "Dev(No SLA)_Standard_D11_v2"
    capacity = 1
  }

  tags = {
    label = "test"
  }
}
`, data.RandomInteger, data.Locations.Primary, data.RandomString)
}

func (KustoClusterResource) withTagsUpdate(data acceptance.TestData) string {
	return fmt.Sprintf(`
provider "azurerm" {
  features {}
}

resource "azurerm_resource_group" "test" {
  name     = "acctestRG-%d"
  location = "%s"
}

resource "azurerm_kusto_cluster" "test" {
  name                = "acctestkc%s"
  location            = azurerm_resource_group.test.location
  resource_group_name = azurerm_resource_group.test.name

  sku {
    name     = "Dev(No SLA)_Standard_D11_v2"
    capacity = 1
  }

  tags = {
    label = "test1"
    ENV   = "prod"
  }
}
`, data.RandomInteger, data.Locations.Primary, data.RandomString)
}

func (KustoClusterResource) skuUpdate(data acceptance.TestData) string {
	return fmt.Sprintf(`
provider "azurerm" {
  features {}
}

resource "azurerm_resource_group" "test" {
  name     = "acctestRG-%d"
  location = "%s"
}

resource "azurerm_kusto_cluster" "test" {
  name                = "acctestkc%s"
  location            = azurerm_resource_group.test.location
  resource_group_name = azurerm_resource_group.test.name

  sku {
    name     = "Standard_D11_v2"
    capacity = 2
  }
}
`, data.RandomInteger, data.Locations.Primary, data.RandomString)
}

func (KustoClusterResource) withZones(data acceptance.TestData) string {
	return fmt.Sprintf(`
provider "azurerm" {
  features {}
}

resource "azurerm_resource_group" "test" {
  name     = "acctestRG-%d"
  location = "%s"
}

resource "azurerm_kusto_cluster" "test" {
  name                = "acctestkc%s"
  location            = azurerm_resource_group.test.location
  resource_group_name = azurerm_resource_group.test.name

  sku {
    name     = "Dev(No SLA)_Standard_D11_v2"
    capacity = 1
  }

  zones = ["1"]
}
`, data.RandomInteger, data.Locations.Primary, data.RandomString)
}

func (KustoClusterResource) update(data acceptance.TestData) string {
	return fmt.Sprintf(`
provider "azurerm" {
  features {}
}

resource "azurerm_resource_group" "test" {
  name     = "acctestRG-%d"
  location = "%s"
}

resource "azurerm_kusto_cluster" "test" {
  name                        = "acctestkc%s"
  location                    = azurerm_resource_group.test.location
  resource_group_name         = azurerm_resource_group.test.name
  auto_stop_enabled           = true
  disk_encryption_enabled     = true
  streaming_ingestion_enabled = true
  purge_enabled               = true
<<<<<<< HEAD
  public_ip_type			  = "DualStack"
=======
  public_ip_type              = "DualStack"
>>>>>>> 2af29de2

  sku {
    name     = "Dev(No SLA)_Standard_D11_v2"
    capacity = 1
  }
}
`, data.RandomInteger, data.Locations.Primary, data.RandomString)
}

func (KustoClusterResource) identitySystemAssigned(data acceptance.TestData) string {
	return fmt.Sprintf(`
provider "azurerm" {
  features {}
}

resource "azurerm_resource_group" "test" {
  name     = "acctestRG-%d"
  location = "%s"
}

resource "azurerm_kusto_cluster" "test" {
  name                = "acctestkc%s"
  location            = azurerm_resource_group.test.location
  resource_group_name = azurerm_resource_group.test.name

  sku {
    name     = "Dev(No SLA)_Standard_D11_v2"
    capacity = 1
  }

  identity {
    type = "SystemAssigned"
  }
}
`, data.RandomInteger, data.Locations.Primary, data.RandomString)
}

func (KustoClusterResource) userAssignedIdentity(data acceptance.TestData) string {
	return fmt.Sprintf(`
provider "azurerm" {
  features {}
}

resource "azurerm_resource_group" "test" {
  name     = "acctestRG-%d"
  location = "%s"
}

resource "azurerm_user_assigned_identity" "test" {
  name                = "acctest%s"
  resource_group_name = azurerm_resource_group.test.name
  location            = azurerm_resource_group.test.location
}

resource "azurerm_kusto_cluster" "test" {
  name                = "acctestkc%s"
  location            = azurerm_resource_group.test.location
  resource_group_name = azurerm_resource_group.test.name

  sku {
    name     = "Dev(No SLA)_Standard_D11_v2"
    capacity = 1
  }

  identity {
    type         = "UserAssigned"
    identity_ids = [azurerm_user_assigned_identity.test.id]
  }
}
`, data.RandomInteger, data.Locations.Primary, data.RandomString, data.RandomString)
}

func (KustoClusterResource) multipleAssignedIdentity(data acceptance.TestData) string {
	return fmt.Sprintf(`
provider "azurerm" {
  features {}
}

resource "azurerm_resource_group" "test" {
  name     = "acctestRG-%d"
  location = "%s"
}

resource "azurerm_user_assigned_identity" "test" {
  name                = "acctest%s"
  resource_group_name = azurerm_resource_group.test.name
  location            = azurerm_resource_group.test.location
}

resource "azurerm_kusto_cluster" "test" {
  name                = "acctestkc%s"
  location            = azurerm_resource_group.test.location
  resource_group_name = azurerm_resource_group.test.name

  sku {
    name     = "Dev(No SLA)_Standard_D11_v2"
    capacity = 1
  }

  identity {
    type         = "SystemAssigned, UserAssigned"
    identity_ids = [azurerm_user_assigned_identity.test.id]
  }
}
`, data.RandomInteger, data.Locations.Primary, data.RandomString, data.RandomString)
}

func (KustoClusterResource) languageExtensions(data acceptance.TestData) string {
	return fmt.Sprintf(`
provider "azurerm" {
  features {}
}

resource "azurerm_resource_group" "test" {
  name     = "acctestRG-%d"
  location = "%s"
}

resource "azurerm_kusto_cluster" "test" {
  name                = "acctestkc%s"
  location            = azurerm_resource_group.test.location
  resource_group_name = azurerm_resource_group.test.name

  sku {
    name     = "Dev(No SLA)_Standard_D11_v2"
    capacity = 1
  }

  language_extensions = ["PYTHON", "R"]
}
`, data.RandomInteger, data.Locations.Primary, data.RandomString)
}

func (KustoClusterResource) languageExtensionsRemove(data acceptance.TestData) string {
	return fmt.Sprintf(`
provider "azurerm" {
  features {}
}

resource "azurerm_resource_group" "test" {
  name     = "acctestRG-%d"
  location = "%s"
}

resource "azurerm_kusto_cluster" "test" {
  name                = "acctestkc%s"
  location            = azurerm_resource_group.test.location
  resource_group_name = azurerm_resource_group.test.name

  sku {
    name     = "Dev(No SLA)_Standard_D11_v2"
    capacity = 1
  }

  language_extensions = ["R"]
}
`, data.RandomInteger, data.Locations.Primary, data.RandomString)
}

func (KustoClusterResource) optimizedAutoScale(data acceptance.TestData) string {
	return fmt.Sprintf(`
provider "azurerm" {
  features {}
}

resource "azurerm_resource_group" "test" {
  name     = "acctestRG-%d"
  location = "%s"
}

resource "azurerm_kusto_cluster" "test" {
  name                = "acctestkc%s"
  location            = azurerm_resource_group.test.location
  resource_group_name = azurerm_resource_group.test.name

  sku {
    name = "Standard_D11_v2"
  }

  optimized_auto_scale {
    minimum_instances = 2
    maximum_instances = 3
  }
}
`, data.RandomInteger, data.Locations.Primary, data.RandomString)
}

func (KustoClusterResource) optimizedAutoScaleUpdate(data acceptance.TestData) string {
	return fmt.Sprintf(`
provider "azurerm" {
  features {}
}

resource "azurerm_resource_group" "test" {
  name     = "acctestRG-%d"
  location = "%s"
}

resource "azurerm_kusto_cluster" "test" {
  name                = "acctestkc%s"
  location            = azurerm_resource_group.test.location
  resource_group_name = azurerm_resource_group.test.name

  sku {
    name = "Standard_D11_v2"
  }

  optimized_auto_scale {
    minimum_instances = 3
    maximum_instances = 4
  }
}
`, data.RandomInteger, data.Locations.Primary, data.RandomString)
}

func (KustoClusterResource) vnet(data acceptance.TestData) string {
	return fmt.Sprintf(`
provider "azurerm" {
  features {}
}

resource "azurerm_resource_group" "test" {
  name     = "acctestRG-%d"
  location = "%s"
}

resource "azurerm_virtual_network" "test" {
  name                = "acctestkc%s-vnet"
  address_space       = ["10.0.0.0/16"]
  location            = azurerm_resource_group.test.location
  resource_group_name = azurerm_resource_group.test.name
}

resource "azurerm_subnet" "test" {
  name                 = "acctestkc%s-subnet"
  resource_group_name  = azurerm_resource_group.test.name
  virtual_network_name = azurerm_virtual_network.test.name
  address_prefixes     = ["10.0.1.0/24"]

  delegation {
    name = "delegation"

    service_delegation {
      name    = "Microsoft.Kusto/clusters"
      actions = ["Microsoft.Network/virtualNetworks/subnets/join/action", "Microsoft.Network/virtualNetworks/subnets/prepareNetworkPolicies/action", "Microsoft.Network/virtualNetworks/subnets/unprepareNetworkPolicies/action"]
    }
  }
}

resource "azurerm_route_table" "test" {
  name                = "acctestkc%s-rt"
  location            = azurerm_resource_group.test.location
  resource_group_name = azurerm_resource_group.test.name
}

resource "azurerm_subnet_route_table_association" "test" {
  subnet_id      = azurerm_subnet.test.id
  route_table_id = azurerm_route_table.test.id
}

resource "azurerm_network_security_group" "test" {
  name                = "acctestkc%s-nsg"
  location            = azurerm_resource_group.test.location
  resource_group_name = azurerm_resource_group.test.name
}

resource "azurerm_network_security_rule" "test_allow_management_inbound" {
  name                        = "AllowAzureDataExplorerManagement"
  priority                    = 1000
  direction                   = "Inbound"
  access                      = "Allow"
  protocol                    = "Tcp"
  source_port_range           = "*"
  destination_port_range      = "443"
  source_address_prefix       = "AzureDataExplorerManagement"
  destination_address_prefix  = "VirtualNetwork"
  resource_group_name         = azurerm_resource_group.test.name
  network_security_group_name = azurerm_network_security_group.test.name
}

resource "azurerm_subnet_network_security_group_association" "test" {
  subnet_id                 = azurerm_subnet.test.id
  network_security_group_id = azurerm_network_security_group.test.id
}

resource "azurerm_public_ip" "engine_pip" {
  name                = "acctestkc%s-engine-pip"
  location            = azurerm_resource_group.test.location
  resource_group_name = azurerm_resource_group.test.name
  sku                 = "Standard"
  allocation_method   = "Static"
}

resource "azurerm_public_ip" "management_pip" {
  name                = "acctestkc%s-management-pip"
  location            = azurerm_resource_group.test.location
  resource_group_name = azurerm_resource_group.test.name
  sku                 = "Standard"
  allocation_method   = "Static"
}

resource "azurerm_kusto_cluster" "test" {
  name                = "acctestkc%s"
  location            = azurerm_resource_group.test.location
  resource_group_name = azurerm_resource_group.test.name

  sku {
    name     = "Dev(No SLA)_Standard_D11_v2"
    capacity = 1
  }

  virtual_network_configuration {
    subnet_id                    = azurerm_subnet.test.id
    engine_public_ip_id          = azurerm_public_ip.engine_pip.id
    data_management_public_ip_id = azurerm_public_ip.management_pip.id
  }

  depends_on = [
    azurerm_subnet_route_table_association.test,
    azurerm_subnet_network_security_group_association.test,
  ]
}
`, data.RandomInteger, data.Locations.Primary, data.RandomString, data.RandomString, data.RandomString, data.RandomString, data.RandomString, data.RandomString, data.RandomString)
}

func (KustoClusterResource) engineV3(data acceptance.TestData) string {
	return fmt.Sprintf(`
provider "azurerm" {
  features {}
}

resource "azurerm_resource_group" "test" {
  name     = "acctestRG-%d"
  location = "%s"
}

resource "azurerm_kusto_cluster" "test" {
  name                = "acctestkc%s"
  location            = azurerm_resource_group.test.location
  resource_group_name = azurerm_resource_group.test.name

  sku {
    name     = "Dev(No SLA)_Standard_D11_v2"
    capacity = 1
  }
  engine = "V3"
}
`, data.RandomInteger, data.Locations.Primary, data.RandomString)
}<|MERGE_RESOLUTION|>--- conflicted
+++ resolved
@@ -403,17 +403,10 @@
   location                      = azurerm_resource_group.test.location
   resource_group_name           = azurerm_resource_group.test.name
   public_network_access_enabled = false
-<<<<<<< HEAD
-  public_ip_type = "DualStack"
-  sku {
-      name     = "Standard_D13_v2"
-      capacity = 2
-=======
   public_ip_type                = "DualStack"
   sku {
     name     = "Standard_D13_v2"
     capacity = 2
->>>>>>> 2af29de2
   }
 }
 `, data.RandomInteger, data.Locations.Primary, data.RandomString)
@@ -599,11 +592,7 @@
   disk_encryption_enabled     = true
   streaming_ingestion_enabled = true
   purge_enabled               = true
-<<<<<<< HEAD
-  public_ip_type			  = "DualStack"
-=======
   public_ip_type              = "DualStack"
->>>>>>> 2af29de2
 
   sku {
     name     = "Dev(No SLA)_Standard_D11_v2"
