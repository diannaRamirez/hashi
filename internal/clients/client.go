// Copyright (c) HashiCorp, Inc.
// SPDX-License-Identifier: MPL-2.0

package clients

import (
	"context"
	"fmt"

	"github.com/Azure/go-autorest/autorest"
	"github.com/Azure/go-autorest/autorest/validation"
	aadb2c_v2021_04_01_preview "github.com/hashicorp/go-azure-sdk/resource-manager/aadb2c/2021-04-01-preview"
	analysisservices_v2017_08_01 "github.com/hashicorp/go-azure-sdk/resource-manager/analysisservices/2017-08-01"
	azurestackhci_v2023_03_01 "github.com/hashicorp/go-azure-sdk/resource-manager/azurestackhci/2023-03-01"
	datadog_v2021_03_01 "github.com/hashicorp/go-azure-sdk/resource-manager/datadog/2021-03-01"
	dns_v2018_05_01 "github.com/hashicorp/go-azure-sdk/resource-manager/dns/2018-05-01"
	eventgrid_v2022_06_15 "github.com/hashicorp/go-azure-sdk/resource-manager/eventgrid/2022-06-15"
	fluidrelay_2022_05_26 "github.com/hashicorp/go-azure-sdk/resource-manager/fluidrelay/2022-05-26"
	nginx2 "github.com/hashicorp/go-azure-sdk/resource-manager/nginx/2022-08-01"
	redis_v2023_04_01 "github.com/hashicorp/go-azure-sdk/resource-manager/redis/2023-04-01"
	storagecache_2023_05_01 "github.com/hashicorp/go-azure-sdk/resource-manager/storagecache/2023-05-01"
	timeseriesinsights_v2020_05_15 "github.com/hashicorp/go-azure-sdk/resource-manager/timeseriesinsights/2020-05-15"
	"github.com/hashicorp/terraform-provider-azurerm/internal/common"
	"github.com/hashicorp/terraform-provider-azurerm/internal/features"
	aadb2c "github.com/hashicorp/terraform-provider-azurerm/internal/services/aadb2c/client"
	advisor "github.com/hashicorp/terraform-provider-azurerm/internal/services/advisor/client"
	analysisServices "github.com/hashicorp/terraform-provider-azurerm/internal/services/analysisservices/client"
	apiManagement "github.com/hashicorp/terraform-provider-azurerm/internal/services/apimanagement/client"
	appConfiguration "github.com/hashicorp/terraform-provider-azurerm/internal/services/appconfiguration/client"
	applicationInsights "github.com/hashicorp/terraform-provider-azurerm/internal/services/applicationinsights/client"
	appService "github.com/hashicorp/terraform-provider-azurerm/internal/services/appservice/client"
	arckubernetes "github.com/hashicorp/terraform-provider-azurerm/internal/services/arckubernetes/client"
	attestation "github.com/hashicorp/terraform-provider-azurerm/internal/services/attestation/client"
	authorization "github.com/hashicorp/terraform-provider-azurerm/internal/services/authorization/client"
	automanage "github.com/hashicorp/terraform-provider-azurerm/internal/services/automanage/client"
	automation "github.com/hashicorp/terraform-provider-azurerm/internal/services/automation/client"
	azureManagedLustreFileSystem "github.com/hashicorp/terraform-provider-azurerm/internal/services/azuremanagedlustrefilesystem/client"
	azureStackHCI "github.com/hashicorp/terraform-provider-azurerm/internal/services/azurestackhci/client"
	batch "github.com/hashicorp/terraform-provider-azurerm/internal/services/batch/client"
	blueprints "github.com/hashicorp/terraform-provider-azurerm/internal/services/blueprints/client"
	bot "github.com/hashicorp/terraform-provider-azurerm/internal/services/bot/client"
	cdn "github.com/hashicorp/terraform-provider-azurerm/internal/services/cdn/client"
	cognitiveServices "github.com/hashicorp/terraform-provider-azurerm/internal/services/cognitive/client"
	communication "github.com/hashicorp/terraform-provider-azurerm/internal/services/communication/client"
	compute "github.com/hashicorp/terraform-provider-azurerm/internal/services/compute/client"
	confidentialledger "github.com/hashicorp/terraform-provider-azurerm/internal/services/confidentialledger/client"
	connections "github.com/hashicorp/terraform-provider-azurerm/internal/services/connections/client"
	consumption "github.com/hashicorp/terraform-provider-azurerm/internal/services/consumption/client"
	containerapps "github.com/hashicorp/terraform-provider-azurerm/internal/services/containerapps/client"
	containerServices "github.com/hashicorp/terraform-provider-azurerm/internal/services/containers/client"
	cosmosdb "github.com/hashicorp/terraform-provider-azurerm/internal/services/cosmos/client"
	costmanagement "github.com/hashicorp/terraform-provider-azurerm/internal/services/costmanagement/client"
	customproviders "github.com/hashicorp/terraform-provider-azurerm/internal/services/customproviders/client"
	dashboard "github.com/hashicorp/terraform-provider-azurerm/internal/services/dashboard/client"
	datamigration "github.com/hashicorp/terraform-provider-azurerm/internal/services/databasemigration/client"
	databoxedge "github.com/hashicorp/terraform-provider-azurerm/internal/services/databoxedge/client"
	databricks "github.com/hashicorp/terraform-provider-azurerm/internal/services/databricks/client"
	datadog "github.com/hashicorp/terraform-provider-azurerm/internal/services/datadog/client"
	datafactory "github.com/hashicorp/terraform-provider-azurerm/internal/services/datafactory/client"
	dataprotection "github.com/hashicorp/terraform-provider-azurerm/internal/services/dataprotection/client"
	datashare "github.com/hashicorp/terraform-provider-azurerm/internal/services/datashare/client"
	desktopvirtualization "github.com/hashicorp/terraform-provider-azurerm/internal/services/desktopvirtualization/client"
	devtestlabs "github.com/hashicorp/terraform-provider-azurerm/internal/services/devtestlabs/client"
	digitaltwins "github.com/hashicorp/terraform-provider-azurerm/internal/services/digitaltwins/client"
	disks "github.com/hashicorp/terraform-provider-azurerm/internal/services/disks/client"
	dns "github.com/hashicorp/terraform-provider-azurerm/internal/services/dns/client"
	domainservices "github.com/hashicorp/terraform-provider-azurerm/internal/services/domainservices/client"
	elastic "github.com/hashicorp/terraform-provider-azurerm/internal/services/elastic/client"
	eventgrid "github.com/hashicorp/terraform-provider-azurerm/internal/services/eventgrid/client"
	eventhub "github.com/hashicorp/terraform-provider-azurerm/internal/services/eventhub/client"
	firewall "github.com/hashicorp/terraform-provider-azurerm/internal/services/firewall/client"
	fluidrelay "github.com/hashicorp/terraform-provider-azurerm/internal/services/fluidrelay/client"
	frontdoor "github.com/hashicorp/terraform-provider-azurerm/internal/services/frontdoor/client"
	graph "github.com/hashicorp/terraform-provider-azurerm/internal/services/graph/client"
	hdinsight "github.com/hashicorp/terraform-provider-azurerm/internal/services/hdinsight/client"
	healthcare "github.com/hashicorp/terraform-provider-azurerm/internal/services/healthcare/client"
	hpccache "github.com/hashicorp/terraform-provider-azurerm/internal/services/hpccache/client"
	hsm "github.com/hashicorp/terraform-provider-azurerm/internal/services/hsm/client"
	hybridcompute "github.com/hashicorp/terraform-provider-azurerm/internal/services/hybridcompute/client"
	iotcentral "github.com/hashicorp/terraform-provider-azurerm/internal/services/iotcentral/client"
	iothub "github.com/hashicorp/terraform-provider-azurerm/internal/services/iothub/client"
	timeseriesinsights "github.com/hashicorp/terraform-provider-azurerm/internal/services/iottimeseriesinsights/client"
	keyvault "github.com/hashicorp/terraform-provider-azurerm/internal/services/keyvault/client"
	kusto "github.com/hashicorp/terraform-provider-azurerm/internal/services/kusto/client"
	labservice "github.com/hashicorp/terraform-provider-azurerm/internal/services/labservice/client"
	legacy "github.com/hashicorp/terraform-provider-azurerm/internal/services/legacy/client"
	lighthouse "github.com/hashicorp/terraform-provider-azurerm/internal/services/lighthouse/client"
	loadbalancers "github.com/hashicorp/terraform-provider-azurerm/internal/services/loadbalancer/client"
	loganalytics "github.com/hashicorp/terraform-provider-azurerm/internal/services/loganalytics/client"
	logic "github.com/hashicorp/terraform-provider-azurerm/internal/services/logic/client"
	logz "github.com/hashicorp/terraform-provider-azurerm/internal/services/logz/client"
	machinelearning "github.com/hashicorp/terraform-provider-azurerm/internal/services/machinelearning/client"
	maintenance "github.com/hashicorp/terraform-provider-azurerm/internal/services/maintenance/client"
	managedapplication "github.com/hashicorp/terraform-provider-azurerm/internal/services/managedapplications/client"
	managementgroup "github.com/hashicorp/terraform-provider-azurerm/internal/services/managementgroup/client"
	maps "github.com/hashicorp/terraform-provider-azurerm/internal/services/maps/client"
	mariadb "github.com/hashicorp/terraform-provider-azurerm/internal/services/mariadb/client"
	media "github.com/hashicorp/terraform-provider-azurerm/internal/services/media/client"
	mixedreality "github.com/hashicorp/terraform-provider-azurerm/internal/services/mixedreality/client"
	mobilenetwork "github.com/hashicorp/terraform-provider-azurerm/internal/services/mobilenetwork/client"
	monitor "github.com/hashicorp/terraform-provider-azurerm/internal/services/monitor/client"
	mssql "github.com/hashicorp/terraform-provider-azurerm/internal/services/mssql/client"
	mssqlmanagedinstance "github.com/hashicorp/terraform-provider-azurerm/internal/services/mssqlmanagedinstance/client"
	mysql "github.com/hashicorp/terraform-provider-azurerm/internal/services/mysql/client"
	netapp "github.com/hashicorp/terraform-provider-azurerm/internal/services/netapp/client"
	network "github.com/hashicorp/terraform-provider-azurerm/internal/services/network/client"
	networkfunction "github.com/hashicorp/terraform-provider-azurerm/internal/services/networkfunction/client"
	newrelic "github.com/hashicorp/terraform-provider-azurerm/internal/services/newrelic/client"
	nginx "github.com/hashicorp/terraform-provider-azurerm/internal/services/nginx/client"
	notificationhub "github.com/hashicorp/terraform-provider-azurerm/internal/services/notificationhub/client"
	orbital "github.com/hashicorp/terraform-provider-azurerm/internal/services/orbital/client"
	policy "github.com/hashicorp/terraform-provider-azurerm/internal/services/policy/client"
	portal "github.com/hashicorp/terraform-provider-azurerm/internal/services/portal/client"
	postgres "github.com/hashicorp/terraform-provider-azurerm/internal/services/postgres/client"
	powerBI "github.com/hashicorp/terraform-provider-azurerm/internal/services/powerbi/client"
	privatedns "github.com/hashicorp/terraform-provider-azurerm/internal/services/privatedns/client"
	dnsresolver "github.com/hashicorp/terraform-provider-azurerm/internal/services/privatednsresolver/client"
	purview "github.com/hashicorp/terraform-provider-azurerm/internal/services/purview/client"
	recoveryServices "github.com/hashicorp/terraform-provider-azurerm/internal/services/recoveryservices/client"
	redis "github.com/hashicorp/terraform-provider-azurerm/internal/services/redis/client"
	redisenterprise "github.com/hashicorp/terraform-provider-azurerm/internal/services/redisenterprise/client"
	relay "github.com/hashicorp/terraform-provider-azurerm/internal/services/relay/client"
	resource "github.com/hashicorp/terraform-provider-azurerm/internal/services/resource/client"
	search "github.com/hashicorp/terraform-provider-azurerm/internal/services/search/client"
	securityCenter "github.com/hashicorp/terraform-provider-azurerm/internal/services/securitycenter/client"
	sentinel "github.com/hashicorp/terraform-provider-azurerm/internal/services/sentinel/client"
	serviceBus "github.com/hashicorp/terraform-provider-azurerm/internal/services/servicebus/client"
	serviceConnector "github.com/hashicorp/terraform-provider-azurerm/internal/services/serviceconnector/client"
	serviceFabric "github.com/hashicorp/terraform-provider-azurerm/internal/services/servicefabric/client"
	serviceFabricManaged "github.com/hashicorp/terraform-provider-azurerm/internal/services/servicefabricmanaged/client"
	signalr "github.com/hashicorp/terraform-provider-azurerm/internal/services/signalr/client"
	appPlatform "github.com/hashicorp/terraform-provider-azurerm/internal/services/springcloud/client"
	sql "github.com/hashicorp/terraform-provider-azurerm/internal/services/sql/client"
	storage "github.com/hashicorp/terraform-provider-azurerm/internal/services/storage/client"
	storageMover "github.com/hashicorp/terraform-provider-azurerm/internal/services/storagemover/client"
	streamAnalytics "github.com/hashicorp/terraform-provider-azurerm/internal/services/streamanalytics/client"
	subscription "github.com/hashicorp/terraform-provider-azurerm/internal/services/subscription/client"
	synapse "github.com/hashicorp/terraform-provider-azurerm/internal/services/synapse/client"
	trafficManager "github.com/hashicorp/terraform-provider-azurerm/internal/services/trafficmanager/client"
	videoAnalyzer "github.com/hashicorp/terraform-provider-azurerm/internal/services/videoanalyzer/client"
	vmware "github.com/hashicorp/terraform-provider-azurerm/internal/services/vmware/client"
	voiceServices "github.com/hashicorp/terraform-provider-azurerm/internal/services/voiceservices/client"
	web "github.com/hashicorp/terraform-provider-azurerm/internal/services/web/client"
)

type Client struct {
	autoClient

	// StopContext is used for propagating control from Terraform Core (e.g. Ctrl/Cmd+C)
	StopContext context.Context

	Account  *ResourceManagerAccount
	Features features.UserFeatures

<<<<<<< HEAD
	AadB2c                       *aadb2c_v2021_04_01_preview.Client
	Advisor                      *advisor.Client
	AnalysisServices             *analysisservices_v2017_08_01.Client
	ApiManagement                *apiManagement.Client
	AppConfiguration             *appConfiguration.Client
	AppInsights                  *applicationInsights.Client
	AppPlatform                  *appPlatform.Client
	AppService                   *appService.Client
	ArcKubernetes                *arckubernetes.Client
	Attestation                  *attestation.Client
	Authorization                *authorization.Client
	Automanage                   *automanage.Client
	Automation                   *automation.Client
	AzureManagedLustreFileSystem *storagecache_2023_05_01.Client
	AzureStackHCI                *azurestackhci_v2023_03_01.Client
	Batch                        *batch.Client
	Blueprints                   *blueprints.Client
	Bot                          *bot.Client
	Cdn                          *cdn.Client
	Cognitive                    *cognitiveServices.Client
	Communication                *communication.Client
	Compute                      *compute.Client
	ConfidentialLedger           *confidentialledger.Client
	Connections                  *connections.Client
	Consumption                  *consumption.Client
	ContainerApps                *containerapps.Client
	Containers                   *containerServices.Client
	Cosmos                       *cosmosdb.Client
	CostManagement               *costmanagement.Client
	CustomProviders              *customproviders.Client
	Dashboard                    *dashboard.Client
	DatabaseMigration            *datamigration.Client
	DataBricks                   *databricks.Client
	DataboxEdge                  *databoxedge.Client
	Datadog                      *datadog_v2021_03_01.Client
	DataFactory                  *datafactory.Client
	DataProtection               *dataprotection.Client
	DataShare                    *datashare.Client
	DesktopVirtualization        *desktopvirtualization.Client
	DevTestLabs                  *devtestlabs.Client
	DigitalTwins                 *digitaltwins.Client
	Disks                        *disks.Client
	Dns                          *dns_v2018_05_01.Client
	DomainServices               *domainservices.Client
	Elastic                      *elastic.Client
	EventGrid                    *eventgrid.Client
	Eventhub                     *eventhub.Client
	Firewall                     *firewall.Client
	FluidRelay                   *fluidrelay_2022_05_26.Client
	Frontdoor                    *frontdoor.Client
	Graph                        *graph.Client
	HPCCache                     *hpccache.Client
	HSM                          *hsm.Client
	HDInsight                    *hdinsight.Client
	HybridCompute                *hybridcompute.Client
	HealthCare                   *healthcare.Client
	IoTCentral                   *iotcentral.Client
	IoTHub                       *iothub.Client
	IoTTimeSeriesInsights        *timeseriesinsights_v2020_05_15.Client
	KeyVault                     *keyvault.Client
	Kusto                        *kusto.Client
	LabService                   *labservice.Client
	Legacy                       *legacy.Client
	Lighthouse                   *lighthouse.Client
	LoadBalancers                *loadbalancers.Client
	LogAnalytics                 *loganalytics.Client
	Logic                        *logic.Client
	Logz                         *logz.Client
	MachineLearning              *machinelearning.Client
	Maintenance                  *maintenance.Client
	ManagedApplication           *managedapplication.Client
	ManagementGroups             *managementgroup.Client
	Maps                         *maps.Client
	MariaDB                      *mariadb.Client
	Media                        *media.Client
	MixedReality                 *mixedreality.Client
	Monitor                      *monitor.Client
	MobileNetwork                *mobilenetwork.Client
	MSSQL                        *mssql.Client
	MSSQLManagedInstance         *mssqlmanagedinstance.Client
	MySQL                        *mysql.Client
	NetApp                       *netapp.Client
	Network                      *network.Client
	NetworkFunction              *networkfunction.Client
	NewRelic                     *newrelic.Client
	Nginx                        *nginx2.Client
	NotificationHubs             *notificationhub.Client
	Orbital                      *orbital.Client
	Policy                       *policy.Client
	Portal                       *portal.Client
	Postgres                     *postgres.Client
	PowerBI                      *powerBI.Client
	PrivateDns                   *privatedns.Client
	PrivateDnsResolver           *dnsresolver.Client
	Purview                      *purview.Client
	RecoveryServices             *recoveryServices.Client
	Redis                        *redis_v2023_04_01.Client
	RedisEnterprise              *redisenterprise.Client
	Relay                        *relay.Client
	Resource                     *resource.Client
	Search                       *search.Client
	SecurityCenter               *securityCenter.Client
	Sentinel                     *sentinel.Client
	ServiceBus                   *serviceBus.Client
	ServiceConnector             *serviceConnector.Client
	ServiceFabric                *serviceFabric.Client
	ServiceFabricManaged         *serviceFabricManaged.Client
	SignalR                      *signalr.Client
	Storage                      *storage.Client
	StorageMover                 *storageMover.Client
	StreamAnalytics              *streamAnalytics.Client
	Subscription                 *subscription.Client
	Sql                          *sql.Client
	Synapse                      *synapse.Client
	TrafficManager               *trafficManager.Client
	VideoAnalyzer                *videoAnalyzer.Client
	Vmware                       *vmware.Client
	VoiceServices                *voiceServices.Client
	Web                          *web.Client
=======
	AadB2c                *aadb2c_v2021_04_01_preview.Client
	Advisor               *advisor.Client
	AnalysisServices      *analysisservices_v2017_08_01.Client
	ApiManagement         *apiManagement.Client
	AppConfiguration      *appConfiguration.Client
	AppInsights           *applicationInsights.Client
	AppPlatform           *appPlatform.Client
	AppService            *appService.Client
	ArcKubernetes         *arckubernetes.Client
	Attestation           *attestation.Client
	Authorization         *authorization.Client
	Automanage            *automanage.Client
	Automation            *automation.Client
	AzureStackHCI         *azurestackhci_v2023_03_01.Client
	Batch                 *batch.Client
	Blueprints            *blueprints.Client
	Bot                   *bot.Client
	Cdn                   *cdn.Client
	Cognitive             *cognitiveServices.Client
	Communication         *communication.Client
	Compute               *compute.Client
	ConfidentialLedger    *confidentialledger.Client
	Connections           *connections.Client
	Consumption           *consumption.Client
	ContainerApps         *containerapps.Client
	Containers            *containerServices.Client
	Cosmos                *cosmosdb.Client
	CostManagement        *costmanagement.Client
	CustomProviders       *customproviders.Client
	Dashboard             *dashboard.Client
	DatabaseMigration     *datamigration.Client
	DataBricks            *databricks.Client
	DataboxEdge           *databoxedge.Client
	Datadog               *datadog_v2021_03_01.Client
	DataFactory           *datafactory.Client
	DataProtection        *dataprotection.Client
	DataShare             *datashare.Client
	DesktopVirtualization *desktopvirtualization.Client
	DevTestLabs           *devtestlabs.Client
	DigitalTwins          *digitaltwins.Client
	Disks                 *disks.Client
	Dns                   *dns_v2018_05_01.Client
	DomainServices        *domainservices.Client
	Elastic               *elastic.Client
	EventGrid             *eventgrid_v2022_06_15.Client
	Eventhub              *eventhub.Client
	Firewall              *firewall.Client
	FluidRelay            *fluidrelay_2022_05_26.Client
	Frontdoor             *frontdoor.Client
	Graph                 *graph.Client
	HPCCache              *hpccache.Client
	HSM                   *hsm.Client
	HDInsight             *hdinsight.Client
	HybridCompute         *hybridcompute.Client
	HealthCare            *healthcare.Client
	IoTCentral            *iotcentral.Client
	IoTHub                *iothub.Client
	IoTTimeSeriesInsights *timeseriesinsights_v2020_05_15.Client
	KeyVault              *keyvault.Client
	Kusto                 *kusto.Client
	LabService            *labservice.Client
	Legacy                *legacy.Client
	Lighthouse            *lighthouse.Client
	LoadBalancers         *loadbalancers.Client
	LogAnalytics          *loganalytics.Client
	Logic                 *logic.Client
	Logz                  *logz.Client
	MachineLearning       *machinelearning.Client
	Maintenance           *maintenance.Client
	ManagedApplication    *managedapplication.Client
	ManagementGroups      *managementgroup.Client
	Maps                  *maps.Client
	MariaDB               *mariadb.Client
	Media                 *media.Client
	MixedReality          *mixedreality.Client
	Monitor               *monitor.Client
	MobileNetwork         *mobilenetwork.Client
	MSSQL                 *mssql.Client
	MSSQLManagedInstance  *mssqlmanagedinstance.Client
	MySQL                 *mysql.Client
	NetApp                *netapp.Client
	Network               *network.Client
	NetworkFunction       *networkfunction.Client
	NewRelic              *newrelic.Client
	Nginx                 *nginx2.Client
	NotificationHubs      *notificationhub.Client
	Orbital               *orbital.Client
	Policy                *policy.Client
	Portal                *portal.Client
	Postgres              *postgres.Client
	PowerBI               *powerBI.Client
	PrivateDns            *privatedns.Client
	PrivateDnsResolver    *dnsresolver.Client
	Purview               *purview.Client
	RecoveryServices      *recoveryServices.Client
	Redis                 *redis_v2023_04_01.Client
	RedisEnterprise       *redisenterprise.Client
	Relay                 *relay.Client
	Resource              *resource.Client
	Search                *search.Client
	SecurityCenter        *securityCenter.Client
	Sentinel              *sentinel.Client
	ServiceBus            *serviceBus.Client
	ServiceConnector      *serviceConnector.Client
	ServiceFabric         *serviceFabric.Client
	ServiceFabricManaged  *serviceFabricManaged.Client
	SignalR               *signalr.Client
	Storage               *storage.Client
	StorageMover          *storageMover.Client
	StreamAnalytics       *streamAnalytics.Client
	Subscription          *subscription.Client
	Sql                   *sql.Client
	Synapse               *synapse.Client
	TrafficManager        *trafficManager.Client
	VideoAnalyzer         *videoAnalyzer.Client
	Vmware                *vmware.Client
	VoiceServices         *voiceServices.Client
	Web                   *web.Client
>>>>>>> 7d037970
}

// NOTE: it should be possible for this method to become Private once the top level Client's removed

func (client *Client) Build(ctx context.Context, o *common.ClientOptions) error {
	autorest.Count429AsRetry = false
	// Disable the Azure SDK for Go's validation since it's unhelpful for our use-case
	validation.Disabled = true

	if err := buildAutoClients(&client.autoClient, o); err != nil {
		return fmt.Errorf("building auto-clients: %+v", err)
	}

	client.Features = o.Features
	client.StopContext = ctx

	var err error

	if client.AadB2c, err = aadb2c.NewClient(o); err != nil {
		return fmt.Errorf("building clients for AadB2c: %+v", err)
	}
	if client.Advisor, err = advisor.NewClient(o); err != nil {
		return fmt.Errorf("building clients for Advisor: %+v", err)
	}
	if client.AzureManagedLustreFileSystem, err = azureManagedLustreFileSystem.NewClient(o); err != nil {
		return fmt.Errorf("building clients for Azure Managed Lustre File System: %+v", err)
	}
	if client.AnalysisServices, err = analysisServices.NewClient(o); err != nil {
		return fmt.Errorf("building clients for AnalysisServices: %+v", err)
	}
	if client.ApiManagement, err = apiManagement.NewClient(o); err != nil {
		return fmt.Errorf("building clients for ApiManagement: %+v", err)
	}
	if client.AppConfiguration, err = appConfiguration.NewClient(o); err != nil {
		return fmt.Errorf("building clients for AppConfiguration: %+v", err)
	}
	if client.AppInsights, err = applicationInsights.NewClient(o); err != nil {
		return fmt.Errorf("building clients for ApplicationInsights: %+v", err)
	}
	client.AppPlatform = appPlatform.NewClient(o)
	client.AppService = appService.NewClient(o)
	if client.ArcKubernetes, err = arckubernetes.NewClient(o); err != nil {
		return fmt.Errorf("building clients for ArcKubernetes: %+v", err)
	}
	if client.Attestation, err = attestation.NewClient(o); err != nil {
		return fmt.Errorf("building clients for Attestation: %+v", err)
	}
	if client.Authorization, err = authorization.NewClient(o); err != nil {
		return fmt.Errorf("building clients for Authorization: %+v", err)
	}
	client.Automanage = automanage.NewClient(o)
	if client.Automation, err = automation.NewClient(o); err != nil {
		return fmt.Errorf("building clients for Automation: %+v", err)
	}
	if client.AzureStackHCI, err = azureStackHCI.NewClient(o); err != nil {
		return fmt.Errorf("building clients for AzureStackHCI: %+v", err)
	}
	if client.Batch, err = batch.NewClient(o); err != nil {
		return fmt.Errorf("building clients for Batch: %+v", err)
	}
	client.Blueprints = blueprints.NewClient(o)
	client.Bot = bot.NewClient(o)
	client.Cdn = cdn.NewClient(o)
	if client.Cognitive, err = cognitiveServices.NewClient(o); err != nil {
		return fmt.Errorf("building clients for Cognitive: %+v", err)
	}
	if client.Communication, err = communication.NewClient(o); err != nil {
		return fmt.Errorf("building clients for Communication: %+v", err)
	}
	if client.Compute, err = compute.NewClient(o); err != nil {
		return fmt.Errorf("building clients for Compute: %+v", err)
	}
	if client.ConfidentialLedger, err = confidentialledger.NewClient(o); err != nil {
		return fmt.Errorf("building clients for ConfidentialLedger: %+v", err)
	}
	if client.Connections, err = connections.NewClient(o); err != nil {
		return fmt.Errorf("building clients for Connections: %+v", err)
	}
	if client.Consumption, err = consumption.NewClient(o); err != nil {
		return fmt.Errorf("building clients for Consumption: %+v", err)
	}
	if client.Containers, err = containerServices.NewContainersClient(o); err != nil {
		return fmt.Errorf("building clients for Containers: %+v", err)
	}
	client.ContainerApps = containerapps.NewClient(o)
	client.Cosmos = cosmosdb.NewClient(o)
	if client.CostManagement, err = costmanagement.NewClient(o); err != nil {
		return fmt.Errorf("building clients for CostManagement: %+v", err)
	}
	if client.CustomProviders, err = customproviders.NewClient(o); err != nil {
		return fmt.Errorf("building clients for CustomProviders: %+v", err)
	}
	if client.Dashboard, err = dashboard.NewClient(o); err != nil {
		return fmt.Errorf("building clients for Dashboard: %+v", err)
	}
	if client.DatabaseMigration, err = datamigration.NewClient(o); err != nil {
		return fmt.Errorf("building clients for DatabaseMigration: %+v", err)
	}
	if client.DataBricks, err = databricks.NewClient(o); err != nil {
		return fmt.Errorf("building clients for DataBricks: %+v", err)
	}
	if client.DataboxEdge, err = databoxedge.NewClient(o); err != nil {
		return fmt.Errorf("building clients for DataboxEdge: %+v", err)
	}
	if client.Datadog, err = datadog.NewClient(o); err != nil {
		return fmt.Errorf("building clients for Datadog: %+v", err)
	}
	if client.DataFactory, err = datafactory.NewClient(o); err != nil {
		return fmt.Errorf("building clients for DataFactory: %+v", err)
	}
	if client.DataProtection, err = dataprotection.NewClient(o); err != nil {
		return fmt.Errorf("building clients for DataProtection: %+v", err)
	}
	client.DataShare = datashare.NewClient(o)
	if client.DesktopVirtualization, err = desktopvirtualization.NewClient(o); err != nil {
		return fmt.Errorf("building clients for DesktopVirtualization: %+v", err)
	}
	client.DevTestLabs = devtestlabs.NewClient(o)
	if client.DigitalTwins, err = digitaltwins.NewClient(o); err != nil {
		return fmt.Errorf("building clients for DigitalTwins: %+v", err)
	}
	if client.Disks, err = disks.NewClient(o); err != nil {
		return fmt.Errorf("building clients for Disks: %+v", err)
	}
	if client.Dns, err = dns.NewClient(o); err != nil {
		return fmt.Errorf("building clients for Dns: %+v", err)
	}
	if client.DomainServices, err = domainservices.NewClient(o); err != nil {
		return fmt.Errorf("building clients for DomainServices: %+v", err)
	}
	if client.Elastic, err = elastic.NewClient(o); err != nil {
		return fmt.Errorf("building clients for Elastic: %+v", err)
	}
	if client.EventGrid, err = eventgrid.NewClient(o); err != nil {
		return fmt.Errorf("building clients for EventGrid: %+v", err)
	}
	if client.Eventhub, err = eventhub.NewClient(o); err != nil {
		return fmt.Errorf("building clients for Eventhub: %+v", err)
	}
	client.Firewall = firewall.NewClient(o)
	if client.FluidRelay, err = fluidrelay.NewClient(o); err != nil {
		return fmt.Errorf("building clients for FluidRelay: %+v", err)
	}
	client.Frontdoor = frontdoor.NewClient(o)
	if client.Graph, err = graph.NewClient(o); err != nil {
		return fmt.Errorf("building clients for Graph: %+v", err)
	}
	if client.HPCCache, err = hpccache.NewClient(o); err != nil {
		return fmt.Errorf("building clients for HPC Cache: %+v", err)
	}
	client.HSM = hsm.NewClient(o)
	client.HDInsight = hdinsight.NewClient(o)
	if client.HealthCare, err = healthcare.NewClient(o); err != nil {
		return fmt.Errorf("building clients for HealthCare: %+v", err)
	}
	client.HybridCompute = hybridcompute.NewClient(o)
	if client.IoTCentral, err = iotcentral.NewClient(o); err != nil {
		return fmt.Errorf("building clients for IoTCentral: %+v", err)
	}
	if client.IoTHub, err = iothub.NewClient(o); err != nil {
		return fmt.Errorf("building clients for IoTHub: %+v", err)
	}
	client.IoTTimeSeriesInsights = timeseriesinsights.NewClient(o)
	client.KeyVault = keyvault.NewClient(o)
	client.Kusto = kusto.NewClient(o)
	if client.LabService, err = labservice.NewClient(o); err != nil {
		return fmt.Errorf("building clients for LabService: %+v", err)
	}
	client.Legacy = legacy.NewClient(o)
	client.Lighthouse = lighthouse.NewClient(o)
	client.LogAnalytics = loganalytics.NewClient(o)
	client.LoadBalancers = loadbalancers.NewClient(o)
	if client.Logic, err = logic.NewClient(o); err != nil {
		return fmt.Errorf("building clients for Logic: %+v", err)
	}
	if client.Logz, err = logz.NewClient(o); err != nil {
		return fmt.Errorf("building clients for Logz: %+v", err)
	}
	if client.MachineLearning, err = machinelearning.NewClient(o); err != nil {
		return fmt.Errorf("building clients for Machine Learning: %+v", err)
	}
	client.Maintenance = maintenance.NewClient(o)
	if client.ManagedApplication, err = managedapplication.NewClient(o); err != nil {
		return fmt.Errorf("building clients for Managed Applications: %+v", err)
	}
	client.ManagementGroups = managementgroup.NewClient(o)
	if client.Maps, err = maps.NewClient(o); err != nil {
		return fmt.Errorf("building clients for Maps: %+v", err)
	}
	if client.MariaDB, err = mariadb.NewClient(o); err != nil {
		return fmt.Errorf("building clients for Maria DB: %+v", err)
	}
	if client.Media, err = media.NewClient(o); err != nil {
		return fmt.Errorf("building clients for Media: %+v", err)
	}
	if client.MixedReality, err = mixedreality.NewClient(o); err != nil {
		return fmt.Errorf("building clients for Mixed Reality: %+v", err)
	}
	if client.Monitor, err = monitor.NewClient(o); err != nil {
		return fmt.Errorf("building clients for Monitor: %+v", err)
	}
	if client.MobileNetwork, err = mobilenetwork.NewClient(o); err != nil {
		return fmt.Errorf("building clients for Mobile Network: %+v", err)
	}
	client.MSSQL = mssql.NewClient(o)
	client.MSSQLManagedInstance = mssqlmanagedinstance.NewClient(o)
	if client.MySQL, err = mysql.NewClient(o); err != nil {
		return fmt.Errorf("building clients for MySQL: %+v", err)
	}
	if client.NetApp, err = netapp.NewClient(o); err != nil {
		return fmt.Errorf("building clients for NetApp: %+v", err)
	}
	if client.Network, err = network.NewClient(o); err != nil {
		return fmt.Errorf("building clients for Network: %+v", err)
	}
	if client.NetworkFunction, err = networkfunction.NewClient(o); err != nil {
		return fmt.Errorf("building clients for NetworkFunction: %+v", err)
	}
	if client.NewRelic, err = newrelic.NewClient(o); err != nil {
		return fmt.Errorf("building clients for NewRelic: %+v", err)
	}
	if client.Nginx, err = nginx.NewClient(o); err != nil {
		return fmt.Errorf("building clients for Nginx: %+v", err)
	}
	if client.NotificationHubs, err = notificationhub.NewClient(o); err != nil {
		return fmt.Errorf("building clients for NotificationHubs: %+v", err)
	}
	if client.Orbital, err = orbital.NewClient(o); err != nil {
		return fmt.Errorf("building clients for Orbital: %+v", err)
	}
	if client.Policy, err = policy.NewClient(o); err != nil {
		return fmt.Errorf("building clients for Policy: %+v", err)
	}
	if client.Portal, err = portal.NewClient(o); err != nil {
		return fmt.Errorf("building clients for Portal: %+v", err)
	}
	client.Postgres = postgres.NewClient(o)
	if client.PowerBI, err = powerBI.NewClient(o); err != nil {
		return fmt.Errorf("building clients for PowerBI: %+v", err)
	}
	if client.PrivateDns, err = privatedns.NewClient(o); err != nil {
		return fmt.Errorf("building clients for PrivateDns: %+v", err)
	}
	if client.PrivateDnsResolver, err = dnsresolver.NewClient(o); err != nil {
		return fmt.Errorf("building clients for PrivateDnsResolver: %+v", err)
	}
	if client.Purview, err = purview.NewClient(o); err != nil {
		return fmt.Errorf("building clients for Purview: %+v", err)
	}
	client.RecoveryServices = recoveryServices.NewClient(o)
	if client.Redis, err = redis.NewClient(o); err != nil {
		return fmt.Errorf("building clients for Redis: %+v", err)
	}
	if client.RedisEnterprise, err = redisenterprise.NewClient(o); err != nil {
		return fmt.Errorf("building clients for RedisEnterprise: %+v", err)
	}
	if client.Relay, err = relay.NewClient(o); err != nil {
		return fmt.Errorf("building clients for Relay: %+v", err)
	}
	client.Resource = resource.NewClient(o)
	if client.Search, err = search.NewClient(o); err != nil {
		return fmt.Errorf("building clients for Search: %+v", err)
	}
	client.SecurityCenter = securityCenter.NewClient(o)
	client.Sentinel = sentinel.NewClient(o)
	if client.ServiceBus, err = serviceBus.NewClient(o); err != nil {
		return fmt.Errorf("building clients for ServiceBus: %+v", err)
	}
	client.ServiceConnector = serviceConnector.NewClient(o)
	client.ServiceFabric = serviceFabric.NewClient(o)
	client.ServiceFabricManaged = serviceFabricManaged.NewClient(o)
	if client.SignalR, err = signalr.NewClient(o); err != nil {
		return fmt.Errorf("building clients for SignalR: %+v", err)
	}
	client.Sql = sql.NewClient(o)
	if client.Storage, err = storage.NewClient(o); err != nil {
		return fmt.Errorf("building clients for StorageMover: %+v", err)
	}
	if client.StorageMover, err = storageMover.NewClient(o); err != nil {
		return fmt.Errorf("building Storage for StorageMover: %+v", err)
	}
	client.StreamAnalytics = streamAnalytics.NewClient(o)
	client.Subscription = subscription.NewClient(o)
	client.Synapse = synapse.NewClient(o)
	client.TrafficManager = trafficManager.NewClient(o)
	if client.VideoAnalyzer, err = videoAnalyzer.NewClient(o); err != nil {
		return fmt.Errorf("building clients for Video Analyzer: %+v", err)
	}
	if client.Vmware, err = vmware.NewClient(o); err != nil {
		return fmt.Errorf("building clients for VMWare: %+v", err)
	}
	if client.VoiceServices, err = voiceServices.NewClient(o); err != nil {
		return fmt.Errorf("building clients for Voice Services: %+v", err)
	}
	client.Web = web.NewClient(o)

	return nil
}<|MERGE_RESOLUTION|>--- conflicted
+++ resolved
@@ -152,7 +152,6 @@
 	Account  *ResourceManagerAccount
 	Features features.UserFeatures
 
-<<<<<<< HEAD
 	AadB2c                       *aadb2c_v2021_04_01_preview.Client
 	Advisor                      *advisor.Client
 	AnalysisServices             *analysisservices_v2017_08_01.Client
@@ -198,7 +197,7 @@
 	Dns                          *dns_v2018_05_01.Client
 	DomainServices               *domainservices.Client
 	Elastic                      *elastic.Client
-	EventGrid                    *eventgrid.Client
+	EventGrid                    *eventgrid_v2022_06_15.Client
 	Eventhub                     *eventhub.Client
 	Firewall                     *firewall.Client
 	FluidRelay                   *fluidrelay_2022_05_26.Client
@@ -272,126 +271,6 @@
 	Vmware                       *vmware.Client
 	VoiceServices                *voiceServices.Client
 	Web                          *web.Client
-=======
-	AadB2c                *aadb2c_v2021_04_01_preview.Client
-	Advisor               *advisor.Client
-	AnalysisServices      *analysisservices_v2017_08_01.Client
-	ApiManagement         *apiManagement.Client
-	AppConfiguration      *appConfiguration.Client
-	AppInsights           *applicationInsights.Client
-	AppPlatform           *appPlatform.Client
-	AppService            *appService.Client
-	ArcKubernetes         *arckubernetes.Client
-	Attestation           *attestation.Client
-	Authorization         *authorization.Client
-	Automanage            *automanage.Client
-	Automation            *automation.Client
-	AzureStackHCI         *azurestackhci_v2023_03_01.Client
-	Batch                 *batch.Client
-	Blueprints            *blueprints.Client
-	Bot                   *bot.Client
-	Cdn                   *cdn.Client
-	Cognitive             *cognitiveServices.Client
-	Communication         *communication.Client
-	Compute               *compute.Client
-	ConfidentialLedger    *confidentialledger.Client
-	Connections           *connections.Client
-	Consumption           *consumption.Client
-	ContainerApps         *containerapps.Client
-	Containers            *containerServices.Client
-	Cosmos                *cosmosdb.Client
-	CostManagement        *costmanagement.Client
-	CustomProviders       *customproviders.Client
-	Dashboard             *dashboard.Client
-	DatabaseMigration     *datamigration.Client
-	DataBricks            *databricks.Client
-	DataboxEdge           *databoxedge.Client
-	Datadog               *datadog_v2021_03_01.Client
-	DataFactory           *datafactory.Client
-	DataProtection        *dataprotection.Client
-	DataShare             *datashare.Client
-	DesktopVirtualization *desktopvirtualization.Client
-	DevTestLabs           *devtestlabs.Client
-	DigitalTwins          *digitaltwins.Client
-	Disks                 *disks.Client
-	Dns                   *dns_v2018_05_01.Client
-	DomainServices        *domainservices.Client
-	Elastic               *elastic.Client
-	EventGrid             *eventgrid_v2022_06_15.Client
-	Eventhub              *eventhub.Client
-	Firewall              *firewall.Client
-	FluidRelay            *fluidrelay_2022_05_26.Client
-	Frontdoor             *frontdoor.Client
-	Graph                 *graph.Client
-	HPCCache              *hpccache.Client
-	HSM                   *hsm.Client
-	HDInsight             *hdinsight.Client
-	HybridCompute         *hybridcompute.Client
-	HealthCare            *healthcare.Client
-	IoTCentral            *iotcentral.Client
-	IoTHub                *iothub.Client
-	IoTTimeSeriesInsights *timeseriesinsights_v2020_05_15.Client
-	KeyVault              *keyvault.Client
-	Kusto                 *kusto.Client
-	LabService            *labservice.Client
-	Legacy                *legacy.Client
-	Lighthouse            *lighthouse.Client
-	LoadBalancers         *loadbalancers.Client
-	LogAnalytics          *loganalytics.Client
-	Logic                 *logic.Client
-	Logz                  *logz.Client
-	MachineLearning       *machinelearning.Client
-	Maintenance           *maintenance.Client
-	ManagedApplication    *managedapplication.Client
-	ManagementGroups      *managementgroup.Client
-	Maps                  *maps.Client
-	MariaDB               *mariadb.Client
-	Media                 *media.Client
-	MixedReality          *mixedreality.Client
-	Monitor               *monitor.Client
-	MobileNetwork         *mobilenetwork.Client
-	MSSQL                 *mssql.Client
-	MSSQLManagedInstance  *mssqlmanagedinstance.Client
-	MySQL                 *mysql.Client
-	NetApp                *netapp.Client
-	Network               *network.Client
-	NetworkFunction       *networkfunction.Client
-	NewRelic              *newrelic.Client
-	Nginx                 *nginx2.Client
-	NotificationHubs      *notificationhub.Client
-	Orbital               *orbital.Client
-	Policy                *policy.Client
-	Portal                *portal.Client
-	Postgres              *postgres.Client
-	PowerBI               *powerBI.Client
-	PrivateDns            *privatedns.Client
-	PrivateDnsResolver    *dnsresolver.Client
-	Purview               *purview.Client
-	RecoveryServices      *recoveryServices.Client
-	Redis                 *redis_v2023_04_01.Client
-	RedisEnterprise       *redisenterprise.Client
-	Relay                 *relay.Client
-	Resource              *resource.Client
-	Search                *search.Client
-	SecurityCenter        *securityCenter.Client
-	Sentinel              *sentinel.Client
-	ServiceBus            *serviceBus.Client
-	ServiceConnector      *serviceConnector.Client
-	ServiceFabric         *serviceFabric.Client
-	ServiceFabricManaged  *serviceFabricManaged.Client
-	SignalR               *signalr.Client
-	Storage               *storage.Client
-	StorageMover          *storageMover.Client
-	StreamAnalytics       *streamAnalytics.Client
-	Subscription          *subscription.Client
-	Sql                   *sql.Client
-	Synapse               *synapse.Client
-	TrafficManager        *trafficManager.Client
-	VideoAnalyzer         *videoAnalyzer.Client
-	Vmware                *vmware.Client
-	VoiceServices         *voiceServices.Client
-	Web                   *web.Client
->>>>>>> 7d037970
 }
 
 // NOTE: it should be possible for this method to become Private once the top level Client's removed
@@ -416,9 +295,6 @@
 	if client.Advisor, err = advisor.NewClient(o); err != nil {
 		return fmt.Errorf("building clients for Advisor: %+v", err)
 	}
-	if client.AzureManagedLustreFileSystem, err = azureManagedLustreFileSystem.NewClient(o); err != nil {
-		return fmt.Errorf("building clients for Azure Managed Lustre File System: %+v", err)
-	}
 	if client.AnalysisServices, err = analysisServices.NewClient(o); err != nil {
 		return fmt.Errorf("building clients for AnalysisServices: %+v", err)
 	}
@@ -445,6 +321,9 @@
 	client.Automanage = automanage.NewClient(o)
 	if client.Automation, err = automation.NewClient(o); err != nil {
 		return fmt.Errorf("building clients for Automation: %+v", err)
+	}
+	if client.AzureManagedLustreFileSystem, err = azureManagedLustreFileSystem.NewClient(o); err != nil {
+		return fmt.Errorf("building clients for Azure Managed Lustre File System: %+v", err)
 	}
 	if client.AzureStackHCI, err = azureStackHCI.NewClient(o); err != nil {
 		return fmt.Errorf("building clients for AzureStackHCI: %+v", err)
