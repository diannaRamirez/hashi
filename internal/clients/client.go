// Copyright (c) HashiCorp, Inc.
// SPDX-License-Identifier: MPL-2.0

package clients

import (
	"context"
	"fmt"

	"github.com/Azure/go-autorest/autorest"
	"github.com/Azure/go-autorest/autorest/validation"
	aadb2c_v2021_04_01_preview "github.com/hashicorp/go-azure-sdk/resource-manager/aadb2c/2021-04-01-preview"
	analysisservices_v2017_08_01 "github.com/hashicorp/go-azure-sdk/resource-manager/analysisservices/2017-08-01"
	azurestackhci_v2023_03_01 "github.com/hashicorp/go-azure-sdk/resource-manager/azurestackhci/2023-03-01"
	datadog_v2021_03_01 "github.com/hashicorp/go-azure-sdk/resource-manager/datadog/2021-03-01"
	dns_v2018_05_01 "github.com/hashicorp/go-azure-sdk/resource-manager/dns/2018-05-01"
	eventgrid_v2022_06_15 "github.com/hashicorp/go-azure-sdk/resource-manager/eventgrid/2022-06-15"
	fluidrelay_2022_05_26 "github.com/hashicorp/go-azure-sdk/resource-manager/fluidrelay/2022-05-26"
	nginx2 "github.com/hashicorp/go-azure-sdk/resource-manager/nginx/2022-08-01"
	redis_v2023_04_01 "github.com/hashicorp/go-azure-sdk/resource-manager/redis/2023-04-01"
	storagecache_2023_05_01 "github.com/hashicorp/go-azure-sdk/resource-manager/storagecache/2023-05-01"
	timeseriesinsights_v2020_05_15 "github.com/hashicorp/go-azure-sdk/resource-manager/timeseriesinsights/2020-05-15"
	"github.com/hashicorp/terraform-provider-azurerm/internal/common"
	"github.com/hashicorp/terraform-provider-azurerm/internal/features"
	aadb2c "github.com/hashicorp/terraform-provider-azurerm/internal/services/aadb2c/client"
	advisor "github.com/hashicorp/terraform-provider-azurerm/internal/services/advisor/client"
	analysisServices "github.com/hashicorp/terraform-provider-azurerm/internal/services/analysisservices/client"
	apiManagement "github.com/hashicorp/terraform-provider-azurerm/internal/services/apimanagement/client"
	appConfiguration "github.com/hashicorp/terraform-provider-azurerm/internal/services/appconfiguration/client"
	applicationInsights "github.com/hashicorp/terraform-provider-azurerm/internal/services/applicationinsights/client"
	appService "github.com/hashicorp/terraform-provider-azurerm/internal/services/appservice/client"
	arckubernetes "github.com/hashicorp/terraform-provider-azurerm/internal/services/arckubernetes/client"
	attestation "github.com/hashicorp/terraform-provider-azurerm/internal/services/attestation/client"
	authorization "github.com/hashicorp/terraform-provider-azurerm/internal/services/authorization/client"
	automanage "github.com/hashicorp/terraform-provider-azurerm/internal/services/automanage/client"
	automation "github.com/hashicorp/terraform-provider-azurerm/internal/services/automation/client"
	azureManagedLustreFileSystem "github.com/hashicorp/terraform-provider-azurerm/internal/services/azuremanagedlustrefilesystem/client"
	azureStackHCI "github.com/hashicorp/terraform-provider-azurerm/internal/services/azurestackhci/client"
	batch "github.com/hashicorp/terraform-provider-azurerm/internal/services/batch/client"
	blueprints "github.com/hashicorp/terraform-provider-azurerm/internal/services/blueprints/client"
	bot "github.com/hashicorp/terraform-provider-azurerm/internal/services/bot/client"
	cdn "github.com/hashicorp/terraform-provider-azurerm/internal/services/cdn/client"
	cognitiveServices "github.com/hashicorp/terraform-provider-azurerm/internal/services/cognitive/client"
	communication "github.com/hashicorp/terraform-provider-azurerm/internal/services/communication/client"
	compute "github.com/hashicorp/terraform-provider-azurerm/internal/services/compute/client"
	confidentialledger "github.com/hashicorp/terraform-provider-azurerm/internal/services/confidentialledger/client"
	connections "github.com/hashicorp/terraform-provider-azurerm/internal/services/connections/client"
	consumption "github.com/hashicorp/terraform-provider-azurerm/internal/services/consumption/client"
	containerapps "github.com/hashicorp/terraform-provider-azurerm/internal/services/containerapps/client"
	containerServices "github.com/hashicorp/terraform-provider-azurerm/internal/services/containers/client"
	cosmosdb "github.com/hashicorp/terraform-provider-azurerm/internal/services/cosmos/client"
	costmanagement "github.com/hashicorp/terraform-provider-azurerm/internal/services/costmanagement/client"
	customproviders "github.com/hashicorp/terraform-provider-azurerm/internal/services/customproviders/client"
	dashboard "github.com/hashicorp/terraform-provider-azurerm/internal/services/dashboard/client"
	datamigration "github.com/hashicorp/terraform-provider-azurerm/internal/services/databasemigration/client"
	databoxedge "github.com/hashicorp/terraform-provider-azurerm/internal/services/databoxedge/client"
	databricks "github.com/hashicorp/terraform-provider-azurerm/internal/services/databricks/client"
	datadog "github.com/hashicorp/terraform-provider-azurerm/internal/services/datadog/client"
	datafactory "github.com/hashicorp/terraform-provider-azurerm/internal/services/datafactory/client"
	dataprotection "github.com/hashicorp/terraform-provider-azurerm/internal/services/dataprotection/client"
	datashare "github.com/hashicorp/terraform-provider-azurerm/internal/services/datashare/client"
	desktopvirtualization "github.com/hashicorp/terraform-provider-azurerm/internal/services/desktopvirtualization/client"
	devtestlabs "github.com/hashicorp/terraform-provider-azurerm/internal/services/devtestlabs/client"
	digitaltwins "github.com/hashicorp/terraform-provider-azurerm/internal/services/digitaltwins/client"
	disks "github.com/hashicorp/terraform-provider-azurerm/internal/services/disks/client"
	dns "github.com/hashicorp/terraform-provider-azurerm/internal/services/dns/client"
	domainservices "github.com/hashicorp/terraform-provider-azurerm/internal/services/domainservices/client"
	elastic "github.com/hashicorp/terraform-provider-azurerm/internal/services/elastic/client"
	eventgrid "github.com/hashicorp/terraform-provider-azurerm/internal/services/eventgrid/client"
	eventhub "github.com/hashicorp/terraform-provider-azurerm/internal/services/eventhub/client"
	firewall "github.com/hashicorp/terraform-provider-azurerm/internal/services/firewall/client"
	fluidrelay "github.com/hashicorp/terraform-provider-azurerm/internal/services/fluidrelay/client"
	frontdoor "github.com/hashicorp/terraform-provider-azurerm/internal/services/frontdoor/client"
	graph "github.com/hashicorp/terraform-provider-azurerm/internal/services/graphservices/client"
	hdinsight "github.com/hashicorp/terraform-provider-azurerm/internal/services/hdinsight/client"
	healthcare "github.com/hashicorp/terraform-provider-azurerm/internal/services/healthcare/client"
	hpccache "github.com/hashicorp/terraform-provider-azurerm/internal/services/hpccache/client"
	hsm "github.com/hashicorp/terraform-provider-azurerm/internal/services/hsm/client"
	hybridcompute "github.com/hashicorp/terraform-provider-azurerm/internal/services/hybridcompute/client"
	iotcentral "github.com/hashicorp/terraform-provider-azurerm/internal/services/iotcentral/client"
	iothub "github.com/hashicorp/terraform-provider-azurerm/internal/services/iothub/client"
	timeseriesinsights "github.com/hashicorp/terraform-provider-azurerm/internal/services/iottimeseriesinsights/client"
	keyvault "github.com/hashicorp/terraform-provider-azurerm/internal/services/keyvault/client"
	kusto "github.com/hashicorp/terraform-provider-azurerm/internal/services/kusto/client"
	labservice "github.com/hashicorp/terraform-provider-azurerm/internal/services/labservice/client"
	legacy "github.com/hashicorp/terraform-provider-azurerm/internal/services/legacy/client"
	lighthouse "github.com/hashicorp/terraform-provider-azurerm/internal/services/lighthouse/client"
	loadbalancers "github.com/hashicorp/terraform-provider-azurerm/internal/services/loadbalancer/client"
	loganalytics "github.com/hashicorp/terraform-provider-azurerm/internal/services/loganalytics/client"
	logic "github.com/hashicorp/terraform-provider-azurerm/internal/services/logic/client"
	logz "github.com/hashicorp/terraform-provider-azurerm/internal/services/logz/client"
	machinelearning "github.com/hashicorp/terraform-provider-azurerm/internal/services/machinelearning/client"
	maintenance "github.com/hashicorp/terraform-provider-azurerm/internal/services/maintenance/client"
	managedapplication "github.com/hashicorp/terraform-provider-azurerm/internal/services/managedapplications/client"
	managementgroup "github.com/hashicorp/terraform-provider-azurerm/internal/services/managementgroup/client"
	maps "github.com/hashicorp/terraform-provider-azurerm/internal/services/maps/client"
	mariadb "github.com/hashicorp/terraform-provider-azurerm/internal/services/mariadb/client"
	media "github.com/hashicorp/terraform-provider-azurerm/internal/services/media/client"
	mixedreality "github.com/hashicorp/terraform-provider-azurerm/internal/services/mixedreality/client"
	mobilenetwork "github.com/hashicorp/terraform-provider-azurerm/internal/services/mobilenetwork/client"
	monitor "github.com/hashicorp/terraform-provider-azurerm/internal/services/monitor/client"
	mssql "github.com/hashicorp/terraform-provider-azurerm/internal/services/mssql/client"
	mssqlmanagedinstance "github.com/hashicorp/terraform-provider-azurerm/internal/services/mssqlmanagedinstance/client"
	mysql "github.com/hashicorp/terraform-provider-azurerm/internal/services/mysql/client"
	netapp "github.com/hashicorp/terraform-provider-azurerm/internal/services/netapp/client"
	network "github.com/hashicorp/terraform-provider-azurerm/internal/services/network/client"
	networkfunction "github.com/hashicorp/terraform-provider-azurerm/internal/services/networkfunction/client"
	newrelic "github.com/hashicorp/terraform-provider-azurerm/internal/services/newrelic/client"
	nginx "github.com/hashicorp/terraform-provider-azurerm/internal/services/nginx/client"
	notificationhub "github.com/hashicorp/terraform-provider-azurerm/internal/services/notificationhub/client"
	orbital "github.com/hashicorp/terraform-provider-azurerm/internal/services/orbital/client"
	paloalto "github.com/hashicorp/terraform-provider-azurerm/internal/services/paloalto/client"
	policy "github.com/hashicorp/terraform-provider-azurerm/internal/services/policy/client"
	portal "github.com/hashicorp/terraform-provider-azurerm/internal/services/portal/client"
	postgres "github.com/hashicorp/terraform-provider-azurerm/internal/services/postgres/client"
	powerBI "github.com/hashicorp/terraform-provider-azurerm/internal/services/powerbi/client"
	privatedns "github.com/hashicorp/terraform-provider-azurerm/internal/services/privatedns/client"
	dnsresolver "github.com/hashicorp/terraform-provider-azurerm/internal/services/privatednsresolver/client"
	purview "github.com/hashicorp/terraform-provider-azurerm/internal/services/purview/client"
	recoveryServices "github.com/hashicorp/terraform-provider-azurerm/internal/services/recoveryservices/client"
	redis "github.com/hashicorp/terraform-provider-azurerm/internal/services/redis/client"
	redisenterprise "github.com/hashicorp/terraform-provider-azurerm/internal/services/redisenterprise/client"
	relay "github.com/hashicorp/terraform-provider-azurerm/internal/services/relay/client"
	resource "github.com/hashicorp/terraform-provider-azurerm/internal/services/resource/client"
	search "github.com/hashicorp/terraform-provider-azurerm/internal/services/search/client"
	securityCenter "github.com/hashicorp/terraform-provider-azurerm/internal/services/securitycenter/client"
	sentinel "github.com/hashicorp/terraform-provider-azurerm/internal/services/sentinel/client"
	serviceBus "github.com/hashicorp/terraform-provider-azurerm/internal/services/servicebus/client"
	serviceConnector "github.com/hashicorp/terraform-provider-azurerm/internal/services/serviceconnector/client"
	serviceFabric "github.com/hashicorp/terraform-provider-azurerm/internal/services/servicefabric/client"
	serviceFabricManaged "github.com/hashicorp/terraform-provider-azurerm/internal/services/servicefabricmanaged/client"
	signalr "github.com/hashicorp/terraform-provider-azurerm/internal/services/signalr/client"
	appPlatform "github.com/hashicorp/terraform-provider-azurerm/internal/services/springcloud/client"
	sql "github.com/hashicorp/terraform-provider-azurerm/internal/services/sql/client"
	storage "github.com/hashicorp/terraform-provider-azurerm/internal/services/storage/client"
	storageMover "github.com/hashicorp/terraform-provider-azurerm/internal/services/storagemover/client"
	streamAnalytics "github.com/hashicorp/terraform-provider-azurerm/internal/services/streamanalytics/client"
	subscription "github.com/hashicorp/terraform-provider-azurerm/internal/services/subscription/client"
	synapse "github.com/hashicorp/terraform-provider-azurerm/internal/services/synapse/client"
	trafficManager "github.com/hashicorp/terraform-provider-azurerm/internal/services/trafficmanager/client"
	videoAnalyzer "github.com/hashicorp/terraform-provider-azurerm/internal/services/videoanalyzer/client"
	vmware "github.com/hashicorp/terraform-provider-azurerm/internal/services/vmware/client"
	voiceServices "github.com/hashicorp/terraform-provider-azurerm/internal/services/voiceservices/client"
	web "github.com/hashicorp/terraform-provider-azurerm/internal/services/web/client"
)

type Client struct {
	autoClient

	// StopContext is used for propagating control from Terraform Core (e.g. Ctrl/Cmd+C)
	StopContext context.Context

	Account  *ResourceManagerAccount
	Features features.UserFeatures

	AadB2c                       *aadb2c_v2021_04_01_preview.Client
	Advisor                      *advisor.Client
	AnalysisServices             *analysisservices_v2017_08_01.Client
	ApiManagement                *apiManagement.Client
	AppConfiguration             *appConfiguration.Client
	AppInsights                  *applicationInsights.Client
	AppPlatform                  *appPlatform.Client
	AppService                   *appService.Client
	ArcKubernetes                *arckubernetes.Client
	Attestation                  *attestation.Client
	Authorization                *authorization.Client
	Automanage                   *automanage.Client
	Automation                   *automation.Client
	AzureManagedLustreFileSystem *storagecache_2023_05_01.Client
	AzureStackHCI                *azurestackhci_v2023_03_01.Client
	Batch                        *batch.Client
	Blueprints                   *blueprints.Client
	Bot                          *bot.Client
	Cdn                          *cdn.Client
	Cognitive                    *cognitiveServices.Client
	Communication                *communication.Client
	Compute                      *compute.Client
	ConfidentialLedger           *confidentialledger.Client
	Connections                  *connections.Client
	Consumption                  *consumption.Client
	ContainerApps                *containerapps.Client
	Containers                   *containerServices.Client
	Cosmos                       *cosmosdb.Client
	CostManagement               *costmanagement.Client
	CustomProviders              *customproviders.Client
	Dashboard                    *dashboard.Client
	DatabaseMigration            *datamigration.Client
	DataBricks                   *databricks.Client
	DataboxEdge                  *databoxedge.Client
	Datadog                      *datadog_v2021_03_01.Client
	DataFactory                  *datafactory.Client
	DataProtection               *dataprotection.Client
	DataShare                    *datashare.Client
	DesktopVirtualization        *desktopvirtualization.Client
	DevTestLabs                  *devtestlabs.Client
	DigitalTwins                 *digitaltwins.Client
	Disks                        *disks.Client
	Dns                          *dns_v2018_05_01.Client
	DomainServices               *domainservices.Client
	Elastic                      *elastic.Client
	EventGrid                    *eventgrid_v2022_06_15.Client
	Eventhub                     *eventhub.Client
	Firewall                     *firewall.Client
	FluidRelay                   *fluidrelay_2022_05_26.Client
	Frontdoor                    *frontdoor.Client
	Graph                        *graph.Client
	HPCCache                     *hpccache.Client
	HSM                          *hsm.Client
	HDInsight                    *hdinsight.Client
	HybridCompute                *hybridcompute.Client
	HealthCare                   *healthcare.Client
	IoTCentral                   *iotcentral.Client
	IoTHub                       *iothub.Client
	IoTTimeSeriesInsights        *timeseriesinsights_v2020_05_15.Client
	KeyVault                     *keyvault.Client
	Kusto                        *kusto.Client
	LabService                   *labservice.Client
	Legacy                       *legacy.Client
	Lighthouse                   *lighthouse.Client
	LoadBalancers                *loadbalancers.Client
	LogAnalytics                 *loganalytics.Client
	Logic                        *logic.Client
	Logz                         *logz.Client
	MachineLearning              *machinelearning.Client
	Maintenance                  *maintenance.Client
	ManagedApplication           *managedapplication.Client
	ManagementGroups             *managementgroup.Client
	Maps                         *maps.Client
	MariaDB                      *mariadb.Client
	Media                        *media.Client
	MixedReality                 *mixedreality.Client
	Monitor                      *monitor.Client
	MobileNetwork                *mobilenetwork.Client
	MSSQL                        *mssql.Client
	MSSQLManagedInstance         *mssqlmanagedinstance.Client
	MySQL                        *mysql.Client
	NetApp                       *netapp.Client
	Network                      *network.Client
	NetworkFunction              *networkfunction.Client
	NewRelic                     *newrelic.Client
	Nginx                        *nginx2.Client
	NotificationHubs             *notificationhub.Client
	Orbital                      *orbital.Client
	PaloAlto                     *paloalto.Client
	Policy                       *policy.Client
	Portal                       *portal.Client
	Postgres                     *postgres.Client
	PowerBI                      *powerBI.Client
	PrivateDns                   *privatedns.Client
	PrivateDnsResolver           *dnsresolver.Client
	Purview                      *purview.Client
	RecoveryServices             *recoveryServices.Client
	Redis                        *redis_v2023_04_01.Client
	RedisEnterprise              *redisenterprise.Client
	Relay                        *relay.Client
	Resource                     *resource.Client
	Search                       *search.Client
	SecurityCenter               *securityCenter.Client
	Sentinel                     *sentinel.Client
	ServiceBus                   *serviceBus.Client
	ServiceConnector             *serviceConnector.Client
	ServiceFabric                *serviceFabric.Client
	ServiceFabricManaged         *serviceFabricManaged.Client
	SignalR                      *signalr.Client
	Storage                      *storage.Client
	StorageMover                 *storageMover.Client
	StreamAnalytics              *streamAnalytics.Client
	Subscription                 *subscription.Client
	Sql                          *sql.Client
	Synapse                      *synapse.Client
	TrafficManager               *trafficManager.Client
	VideoAnalyzer                *videoAnalyzer.Client
	Vmware                       *vmware.Client
	VoiceServices                *voiceServices.Client
	Web                          *web.Client
}

// NOTE: it should be possible for this method to become Private once the top level Client's removed

func (client *Client) Build(ctx context.Context, o *common.ClientOptions) error {
	autorest.Count429AsRetry = false
	// Disable the Azure SDK for Go's validation since it's unhelpful for our use-case
	validation.Disabled = true

	if err := buildAutoClients(&client.autoClient, o); err != nil {
		return fmt.Errorf("building auto-clients: %+v", err)
	}

	client.Features = o.Features
	client.StopContext = ctx

	var err error

	if client.AadB2c, err = aadb2c.NewClient(o); err != nil {
		return fmt.Errorf("building clients for AadB2c: %+v", err)
	}
	if client.Advisor, err = advisor.NewClient(o); err != nil {
		return fmt.Errorf("building clients for Advisor: %+v", err)
	}
	if client.AnalysisServices, err = analysisServices.NewClient(o); err != nil {
		return fmt.Errorf("building clients for AnalysisServices: %+v", err)
	}
	if client.ApiManagement, err = apiManagement.NewClient(o); err != nil {
		return fmt.Errorf("building clients for ApiManagement: %+v", err)
	}
	if client.AppConfiguration, err = appConfiguration.NewClient(o); err != nil {
		return fmt.Errorf("building clients for AppConfiguration: %+v", err)
	}
	if client.AppInsights, err = applicationInsights.NewClient(o); err != nil {
		return fmt.Errorf("building clients for ApplicationInsights: %+v", err)
	}
	client.AppPlatform = appPlatform.NewClient(o)
	client.AppService = appService.NewClient(o)
	if client.ArcKubernetes, err = arckubernetes.NewClient(o); err != nil {
		return fmt.Errorf("building clients for ArcKubernetes: %+v", err)
	}
	if client.Attestation, err = attestation.NewClient(o); err != nil {
		return fmt.Errorf("building clients for Attestation: %+v", err)
	}
	if client.Authorization, err = authorization.NewClient(o); err != nil {
		return fmt.Errorf("building clients for Authorization: %+v", err)
	}
	client.Automanage = automanage.NewClient(o)
	if client.Automation, err = automation.NewClient(o); err != nil {
		return fmt.Errorf("building clients for Automation: %+v", err)
	}
	if client.AzureManagedLustreFileSystem, err = azureManagedLustreFileSystem.NewClient(o); err != nil {
		return fmt.Errorf("building clients for Azure Managed Lustre File System: %+v", err)
	}
	if client.AzureStackHCI, err = azureStackHCI.NewClient(o); err != nil {
		return fmt.Errorf("building clients for AzureStackHCI: %+v", err)
	}
	if client.Batch, err = batch.NewClient(o); err != nil {
		return fmt.Errorf("building clients for Batch: %+v", err)
	}
	if client.Blueprints, err = blueprints.NewClient(o); err != nil {
		return fmt.Errorf("building clients for BluePrints: %+v", err)
	}
	if client.Bot, err = bot.NewClient(o); err != nil {
		return fmt.Errorf("building clients for Bot: %+v", err)
	}
	client.Cdn = cdn.NewClient(o)
	if client.Cognitive, err = cognitiveServices.NewClient(o); err != nil {
		return fmt.Errorf("building clients for Cognitive: %+v", err)
	}
	if client.Communication, err = communication.NewClient(o); err != nil {
		return fmt.Errorf("building clients for Communication: %+v", err)
	}
	if client.Compute, err = compute.NewClient(o); err != nil {
		return fmt.Errorf("building clients for Compute: %+v", err)
	}
	if client.ConfidentialLedger, err = confidentialledger.NewClient(o); err != nil {
		return fmt.Errorf("building clients for ConfidentialLedger: %+v", err)
	}
	if client.Connections, err = connections.NewClient(o); err != nil {
		return fmt.Errorf("building clients for Connections: %+v", err)
	}
	if client.Consumption, err = consumption.NewClient(o); err != nil {
		return fmt.Errorf("building clients for Consumption: %+v", err)
	}
	if client.Containers, err = containerServices.NewContainersClient(o); err != nil {
		return fmt.Errorf("building clients for Containers: %+v", err)
	}
	client.ContainerApps = containerapps.NewClient(o)
	if client.Cosmos, err = cosmosdb.NewClient(o); err != nil {
		return fmt.Errorf("building clients for CosmosDB: %+v", err)
	}
	if client.CostManagement, err = costmanagement.NewClient(o); err != nil {
		return fmt.Errorf("building clients for CostManagement: %+v", err)
	}
	if client.CustomProviders, err = customproviders.NewClient(o); err != nil {
		return fmt.Errorf("building clients for CustomProviders: %+v", err)
	}
	if client.Dashboard, err = dashboard.NewClient(o); err != nil {
		return fmt.Errorf("building clients for Dashboard: %+v", err)
	}
	if client.DatabaseMigration, err = datamigration.NewClient(o); err != nil {
		return fmt.Errorf("building clients for DatabaseMigration: %+v", err)
	}
	if client.DataBricks, err = databricks.NewClient(o); err != nil {
		return fmt.Errorf("building clients for DataBricks: %+v", err)
	}
	if client.DataboxEdge, err = databoxedge.NewClient(o); err != nil {
		return fmt.Errorf("building clients for DataboxEdge: %+v", err)
	}
	if client.Datadog, err = datadog.NewClient(o); err != nil {
		return fmt.Errorf("building clients for Datadog: %+v", err)
	}
	if client.DataFactory, err = datafactory.NewClient(o); err != nil {
		return fmt.Errorf("building clients for DataFactory: %+v", err)
	}
	if client.DataProtection, err = dataprotection.NewClient(o); err != nil {
		return fmt.Errorf("building clients for DataProtection: %+v", err)
	}
	client.DataShare = datashare.NewClient(o)
	if client.DesktopVirtualization, err = desktopvirtualization.NewClient(o); err != nil {
		return fmt.Errorf("building clients for DesktopVirtualization: %+v", err)
	}
	client.DevTestLabs = devtestlabs.NewClient(o)
	if client.DigitalTwins, err = digitaltwins.NewClient(o); err != nil {
		return fmt.Errorf("building clients for DigitalTwins: %+v", err)
	}
	if client.Disks, err = disks.NewClient(o); err != nil {
		return fmt.Errorf("building clients for Disks: %+v", err)
	}
	if client.Dns, err = dns.NewClient(o); err != nil {
		return fmt.Errorf("building clients for Dns: %+v", err)
	}
	if client.DomainServices, err = domainservices.NewClient(o); err != nil {
		return fmt.Errorf("building clients for DomainServices: %+v", err)
	}
	if client.Elastic, err = elastic.NewClient(o); err != nil {
		return fmt.Errorf("building clients for Elastic: %+v", err)
	}
	if client.EventGrid, err = eventgrid.NewClient(o); err != nil {
		return fmt.Errorf("building clients for EventGrid: %+v", err)
	}
	if client.Eventhub, err = eventhub.NewClient(o); err != nil {
		return fmt.Errorf("building clients for Eventhub: %+v", err)
	}
	client.Firewall = firewall.NewClient(o)
	if client.FluidRelay, err = fluidrelay.NewClient(o); err != nil {
		return fmt.Errorf("building clients for FluidRelay: %+v", err)
	}
	client.Frontdoor = frontdoor.NewClient(o)
	if client.Graph, err = graph.NewClient(o); err != nil {
		return fmt.Errorf("building clients for Graph: %+v", err)
	}
	if client.HPCCache, err = hpccache.NewClient(o); err != nil {
		return fmt.Errorf("building clients for HPC Cache: %+v", err)
	}
	if client.HSM, err = hsm.NewClient(o); err != nil {
		return fmt.Errorf("building clients for HSM: %+v", err)
	}
	client.HDInsight = hdinsight.NewClient(o)
	if client.HealthCare, err = healthcare.NewClient(o); err != nil {
		return fmt.Errorf("building clients for HealthCare: %+v", err)
	}
	if client.HybridCompute, err = hybridcompute.NewClient(o); err != nil {
		return fmt.Errorf("building clients for HybridCompute: %+v", err)
	}
	if client.IoTCentral, err = iotcentral.NewClient(o); err != nil {
		return fmt.Errorf("building clients for IoTCentral: %+v", err)
	}
	if client.IoTHub, err = iothub.NewClient(o); err != nil {
		return fmt.Errorf("building clients for IoTHub: %+v", err)
	}
	client.IoTTimeSeriesInsights = timeseriesinsights.NewClient(o)
	client.KeyVault = keyvault.NewClient(o)
	client.Kusto = kusto.NewClient(o)
	if client.LabService, err = labservice.NewClient(o); err != nil {
		return fmt.Errorf("building clients for LabService: %+v", err)
	}
	client.Legacy = legacy.NewClient(o)
	client.Lighthouse = lighthouse.NewClient(o)
	client.LogAnalytics = loganalytics.NewClient(o)
	client.LoadBalancers = loadbalancers.NewClient(o)
	if client.Logic, err = logic.NewClient(o); err != nil {
		return fmt.Errorf("building clients for Logic: %+v", err)
	}
	if client.Logz, err = logz.NewClient(o); err != nil {
		return fmt.Errorf("building clients for Logz: %+v", err)
	}
	if client.MachineLearning, err = machinelearning.NewClient(o); err != nil {
		return fmt.Errorf("building clients for Machine Learning: %+v", err)
	}
	client.Maintenance = maintenance.NewClient(o)
	if client.ManagedApplication, err = managedapplication.NewClient(o); err != nil {
		return fmt.Errorf("building clients for Managed Applications: %+v", err)
	}
	client.ManagementGroups = managementgroup.NewClient(o)
	if client.Maps, err = maps.NewClient(o); err != nil {
		return fmt.Errorf("building clients for Maps: %+v", err)
	}
	if client.MariaDB, err = mariadb.NewClient(o); err != nil {
		return fmt.Errorf("building clients for Maria DB: %+v", err)
	}
	if client.Media, err = media.NewClient(o); err != nil {
		return fmt.Errorf("building clients for Media: %+v", err)
	}
	if client.MixedReality, err = mixedreality.NewClient(o); err != nil {
		return fmt.Errorf("building clients for Mixed Reality: %+v", err)
	}
	if client.Monitor, err = monitor.NewClient(o); err != nil {
		return fmt.Errorf("building clients for Monitor: %+v", err)
	}
	if client.MobileNetwork, err = mobilenetwork.NewClient(o); err != nil {
		return fmt.Errorf("building clients for Mobile Network: %+v", err)
	}
	client.MSSQL = mssql.NewClient(o)
	client.MSSQLManagedInstance = mssqlmanagedinstance.NewClient(o)
	if client.MySQL, err = mysql.NewClient(o); err != nil {
		return fmt.Errorf("building clients for MySQL: %+v", err)
	}
	if client.NetApp, err = netapp.NewClient(o); err != nil {
		return fmt.Errorf("building clients for NetApp: %+v", err)
	}
	if client.Network, err = network.NewClient(o); err != nil {
		return fmt.Errorf("building clients for Network: %+v", err)
	}
	if client.NetworkFunction, err = networkfunction.NewClient(o); err != nil {
		return fmt.Errorf("building clients for NetworkFunction: %+v", err)
	}
	if client.NewRelic, err = newrelic.NewClient(o); err != nil {
		return fmt.Errorf("building clients for NewRelic: %+v", err)
	}
	if client.Nginx, err = nginx.NewClient(o); err != nil {
		return fmt.Errorf("building clients for Nginx: %+v", err)
	}
	if client.NotificationHubs, err = notificationhub.NewClient(o); err != nil {
		return fmt.Errorf("building clients for NotificationHubs: %+v", err)
	}
	if client.Orbital, err = orbital.NewClient(o); err != nil {
		return fmt.Errorf("building clients for Orbital: %+v", err)
	}
	if client.Policy, err = policy.NewClient(o); err != nil {
		return fmt.Errorf("building clients for Policy: %+v", err)
	}
	if client.PaloAlto, err = paloalto.NewClient(o); err != nil {
		return fmt.Errorf("building clients for PaloAlto: %+v", err)
	}
	if client.Portal, err = portal.NewClient(o); err != nil {
		return fmt.Errorf("building clients for Portal: %+v", err)
	}
	if client.Postgres, err = postgres.NewClient(o); err != nil {
		return fmt.Errorf("building clients for Postgres: %+v", err)
	}
	if client.PowerBI, err = powerBI.NewClient(o); err != nil {
		return fmt.Errorf("building clients for PowerBI: %+v", err)
	}
	if client.PrivateDns, err = privatedns.NewClient(o); err != nil {
		return fmt.Errorf("building clients for PrivateDns: %+v", err)
	}
	if client.PrivateDnsResolver, err = dnsresolver.NewClient(o); err != nil {
		return fmt.Errorf("building clients for PrivateDnsResolver: %+v", err)
	}
<<<<<<< HEAD
	client.Purview = purview.NewClient(o)
=======
	if client.Purview, err = purview.NewClient(o); err != nil {
		return fmt.Errorf("building clients for Purview: %+v", err)
	}
>>>>>>> bcee27c5
	if client.RecoveryServices, err = recoveryServices.NewClient(o); err != nil {
		return fmt.Errorf("building clients for RecoveryServices: %+v", err)
	}
	if client.Redis, err = redis.NewClient(o); err != nil {
		return fmt.Errorf("building clients for Redis: %+v", err)
	}
	if client.RedisEnterprise, err = redisenterprise.NewClient(o); err != nil {
		return fmt.Errorf("building clients for RedisEnterprise: %+v", err)
	}
	if client.Relay, err = relay.NewClient(o); err != nil {
		return fmt.Errorf("building clients for Relay: %+v", err)
	}
	if client.Resource, err = resource.NewClient(o); err != nil {
		return fmt.Errorf("building clients for Resource: %+v", err)
	}
	if client.Search, err = search.NewClient(o); err != nil {
		return fmt.Errorf("building clients for Search: %+v", err)
	}
	client.SecurityCenter = securityCenter.NewClient(o)
	client.Sentinel = sentinel.NewClient(o)
	if client.ServiceBus, err = serviceBus.NewClient(o); err != nil {
		return fmt.Errorf("building clients for ServiceBus: %+v", err)
	}
	client.ServiceConnector = serviceConnector.NewClient(o)
	client.ServiceFabric = serviceFabric.NewClient(o)
	client.ServiceFabricManaged = serviceFabricManaged.NewClient(o)
	if client.SignalR, err = signalr.NewClient(o); err != nil {
		return fmt.Errorf("building clients for SignalR: %+v", err)
	}
	client.Sql = sql.NewClient(o)
	if client.Storage, err = storage.NewClient(o); err != nil {
		return fmt.Errorf("building clients for StorageMover: %+v", err)
	}
	if client.StorageMover, err = storageMover.NewClient(o); err != nil {
		return fmt.Errorf("building Storage for StorageMover: %+v", err)
	}
	client.StreamAnalytics = streamAnalytics.NewClient(o)
	client.Subscription = subscription.NewClient(o)
	client.Synapse = synapse.NewClient(o)
	client.TrafficManager = trafficManager.NewClient(o)
	if client.VideoAnalyzer, err = videoAnalyzer.NewClient(o); err != nil {
		return fmt.Errorf("building clients for Video Analyzer: %+v", err)
	}
	if client.Vmware, err = vmware.NewClient(o); err != nil {
		return fmt.Errorf("building clients for VMWare: %+v", err)
	}
	if client.VoiceServices, err = voiceServices.NewClient(o); err != nil {
		return fmt.Errorf("building clients for Voice Services: %+v", err)
	}
	client.Web = web.NewClient(o)

	return nil
}<|MERGE_RESOLUTION|>--- conflicted
+++ resolved
@@ -534,13 +534,9 @@
 	if client.PrivateDnsResolver, err = dnsresolver.NewClient(o); err != nil {
 		return fmt.Errorf("building clients for PrivateDnsResolver: %+v", err)
 	}
-<<<<<<< HEAD
-	client.Purview = purview.NewClient(o)
-=======
 	if client.Purview, err = purview.NewClient(o); err != nil {
 		return fmt.Errorf("building clients for Purview: %+v", err)
 	}
->>>>>>> bcee27c5
 	if client.RecoveryServices, err = recoveryServices.NewClient(o); err != nil {
 		return fmt.Errorf("building clients for RecoveryServices: %+v", err)
 	}
