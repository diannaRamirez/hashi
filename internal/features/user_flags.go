// Copyright (c) HashiCorp, Inc.
// SPDX-License-Identifier: MPL-2.0

package features

type UserFeatures struct {
<<<<<<< HEAD
	ApiManagement          ApiManagementFeatures
	AppConfiguration       AppConfigurationFeatures
	ApplicationInsights    ApplicationInsightFeatures
	CognitiveAccount       CognitiveAccountFeatures
	VirtualMachine         VirtualMachineFeatures
	VirtualMachineScaleSet VirtualMachineScaleSetFeatures
	KeyVault               KeyVaultFeatures
	TemplateDeployment     TemplateDeploymentFeatures
	LogAnalyticsWorkspace  LogAnalyticsWorkspaceFeatures
	ResourceGroup          ResourceGroupFeatures
	RecoveryServicesVault  RecoveryServicesVault
	ManagedDisk            ManagedDiskFeatures
	Subscription           SubscriptionFeatures
=======
	ApiManagement            ApiManagementFeatures
	AppConfiguration         AppConfigurationFeatures
	ApplicationInsights      ApplicationInsightFeatures
	CognitiveAccount         CognitiveAccountFeatures
	VirtualMachine           VirtualMachineFeatures
	VirtualMachineScaleSet   VirtualMachineScaleSetFeatures
	KeyVault                 KeyVaultFeatures
	TemplateDeployment       TemplateDeploymentFeatures
	LogAnalyticsWorkspace    LogAnalyticsWorkspaceFeatures
	ResourceGroup            ResourceGroupFeatures
	ManagedDisk              ManagedDiskFeatures
	Subscription             SubscriptionFeatures
	PostgresqlFlexibleServer PostgresqlFlexibleServerFeatures
>>>>>>> dde736f5
}

type CognitiveAccountFeatures struct {
	PurgeSoftDeleteOnDestroy bool
}

type VirtualMachineFeatures struct {
	DeleteOSDiskOnDeletion     bool
	GracefulShutdown           bool
	SkipShutdownAndForceDelete bool
}

type VirtualMachineScaleSetFeatures struct {
	ForceDelete               bool
	RollInstancesWhenRequired bool
	ScaleToZeroOnDelete       bool
}

type KeyVaultFeatures struct {
	PurgeSoftDeleteOnDestroy         bool
	PurgeSoftDeletedKeysOnDestroy    bool
	PurgeSoftDeletedCertsOnDestroy   bool
	PurgeSoftDeletedSecretsOnDestroy bool
	PurgeSoftDeletedHSMsOnDestroy    bool
	RecoverSoftDeletedKeyVaults      bool
	RecoverSoftDeletedKeys           bool
	RecoverSoftDeletedCerts          bool
	RecoverSoftDeletedSecrets        bool
}

type TemplateDeploymentFeatures struct {
	DeleteNestedItemsDuringDeletion bool
}

type LogAnalyticsWorkspaceFeatures struct {
	PermanentlyDeleteOnDestroy bool
}

type ResourceGroupFeatures struct {
	PreventDeletionIfContainsResources bool
}

type ApiManagementFeatures struct {
	PurgeSoftDeleteOnDestroy bool
	RecoverSoftDeleted       bool
}

type ApplicationInsightFeatures struct {
	DisableGeneratedRule bool
}

type ManagedDiskFeatures struct {
	ExpandWithoutDowntime bool
}

type AppConfigurationFeatures struct {
	PurgeSoftDeleteOnDestroy bool
	RecoverSoftDeleted       bool
}

type SubscriptionFeatures struct {
	PreventCancellationOnDestroy bool
}

<<<<<<< HEAD
type RecoveryServicesVault struct {
	RecoverSoftDeletedBackupProtectedVM bool
=======
type PostgresqlFlexibleServerFeatures struct {
	RestartServerOnConfigurationValueChange bool
>>>>>>> dde736f5
}<|MERGE_RESOLUTION|>--- conflicted
+++ resolved
@@ -4,21 +4,6 @@
 package features
 
 type UserFeatures struct {
-<<<<<<< HEAD
-	ApiManagement          ApiManagementFeatures
-	AppConfiguration       AppConfigurationFeatures
-	ApplicationInsights    ApplicationInsightFeatures
-	CognitiveAccount       CognitiveAccountFeatures
-	VirtualMachine         VirtualMachineFeatures
-	VirtualMachineScaleSet VirtualMachineScaleSetFeatures
-	KeyVault               KeyVaultFeatures
-	TemplateDeployment     TemplateDeploymentFeatures
-	LogAnalyticsWorkspace  LogAnalyticsWorkspaceFeatures
-	ResourceGroup          ResourceGroupFeatures
-	RecoveryServicesVault  RecoveryServicesVault
-	ManagedDisk            ManagedDiskFeatures
-	Subscription           SubscriptionFeatures
-=======
 	ApiManagement            ApiManagementFeatures
 	AppConfiguration         AppConfigurationFeatures
 	ApplicationInsights      ApplicationInsightFeatures
@@ -29,10 +14,10 @@
 	TemplateDeployment       TemplateDeploymentFeatures
 	LogAnalyticsWorkspace    LogAnalyticsWorkspaceFeatures
 	ResourceGroup            ResourceGroupFeatures
+	RecoveryServicesVault  RecoveryServicesVault
 	ManagedDisk              ManagedDiskFeatures
 	Subscription             SubscriptionFeatures
 	PostgresqlFlexibleServer PostgresqlFlexibleServerFeatures
->>>>>>> dde736f5
 }
 
 type CognitiveAccountFeatures struct {
@@ -97,11 +82,10 @@
 	PreventCancellationOnDestroy bool
 }
 
-<<<<<<< HEAD
 type RecoveryServicesVault struct {
 	RecoverSoftDeletedBackupProtectedVM bool
-=======
+}
+
 type PostgresqlFlexibleServerFeatures struct {
 	RestartServerOnConfigurationValueChange bool
->>>>>>> dde736f5
 }