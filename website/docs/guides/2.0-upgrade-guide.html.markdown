---
layout: "azurerm"
page_title: "Azure Resource Manager: 2.0 Upgrade Guide"
description: |-
    Azure Resource Manager: 2.0 Upgrade Guide

---

# v2.0 of the AzureRM Provider

Terraform initially shipped support for the AzureRM Provider back in December 2015.

Since then we've added support for 305 Resources, 92 Data Sources and have launched a couple of related Providers in the form of [the Azure Active Directory Provider](https://www.terraform.io/docs/providers/azuread/index.html) and [the Azure Stack Provider](https://www.terraform.io/docs/providers/azurestack/index.html).

Version 2.0 of the AzureRM Provider is a major release and as such includes some larger-scale changes which are outlined in this document.

-> **NOTE:** This guide is a Work In Progress and additional information may be added to this guide until version 2.0 of the AzureRM Provider is released.

### Pinning your Provider Version

We recommend pinning the version of each Provider you use in Terraform - you can do this using the `version` attribute in the `provider` block, either to a specific version of the AzureRM Provider, like so:

```hcl
provider "azurerm" {
  version = "=1.38.0"
}
```

.. or to any 1.x release:

```hcl
provider "azurerm" {
  version = "~> 1.x"
}
```

More information on [how to pin the version of a Terraform Provider being used can be found on the Terraform Website](https://www.terraform.io/docs/configuration/providers.html#provider-versions).

Once version 2.0 of the AzureRM Provider is released - you can then upgrade to it by updating the version specified in the Provider block, like so:

```hcl
provider "azurerm" {
  version = "=2.0.0"
}
```

## What's coming in Version 2.0 of the AzureRM Provider?

At a high level, we're intending for version 2.0 to include the following changes:

* [Changes when importing existing resources](#changes-when-importing-existing-resources) - when bringing Resources provisioned outside of Terraform under Terraform's control, these resources will now be required to be imported.
* [Custom Timeouts will be available on Resources](#custom-timeouts-for-resources) - this will allow you to specify a custom timeout for provisioning the resource in your Terraform Configuration [using the `timeouts` block](https://www.terraform.io/docs/configuration/resources.html#operation-timeouts).
* [New resources for Virtual Machines and Virtual Machine Scale Sets](#new-resources-for-virtual-machines-and-virtual-machine-scale-sets).
* [Removing Fields, Data Sources and Resources which have been deprecated](#removal-of-deprecated-fields-data-sources-and-resources).

Each of these topics is covered in more detail below, however please note that this guide is a Work In Progress until version 2.0 of the AzureRM Provider is released and thus things may be added/changed as necessary.

## Changes when Importing Existing Resources

Terraform allows for existing resources which have been created outside of Terraform to be Imported into Terraform's State. Once a resource is imported into the state, it's possible for Terraform to track changes and manage this resource. The Azure Provider allows Importing existing resources into the state (using `terraform import`) for (almost) every resource.

Version 2.0 of the Azure Provider aims to solve an issue where it's possible to unintentionally import resources into the state by running `terraform apply`. To explain this further, the majority of Azure's APIs are Upserts - which means that a resource will be updated if it exists, otherwise it'll be created.

Where the unique identifier for (most) Azure resources is the `name` (rather than for example an `aws_instance` where AWS will generate a different unique identifier) - it's possible that users may have unintentionally imported existing resources into Terraform (and made changes to the resource) when running `terraform apply` when using the same unique identifier as an existing resource.

Whilst this may allow resources to work in some cases, it leads to hard-to-diagnose bugs in others (which could have been caught during `terraform plan`).

In order to match the behaviour of other Terraform Providers version 2.0 of the AzureRM Provider will require that existing resources are imported into the state prior to use. This means that Terraform will be checking for the presence of an existing resource prior to creating it - and will return an error similar to below:

```
A resource with the ID /subscriptions/00000000-0000-0000-0000-000000000000/resourceGroups/group1 already exists - to be managed via Terraform this resource needs to be imported into the State. Please see the resource documentation for `azurerm_resource_group` for more information.
```

Information on how to import a given Resource can be found in the documentation for that Resource - for example here's how to [here's how to import a Resource Group in Terraform](/docs/providers/azurerm/r/resource_group.html#import).

You can opt into this behaviour from version 1.22 of the AzureRM Provider by setting the Environment Variable `ARM_PROVIDER_STRICT` to `true`.

## Custom Timeouts for Resources

Resources can optionally support a `timeouts` block - which allows users to specify a Custom Timeout for resource creation/deletion as part of the Terraform Configuration.

Prior to version 2.0 the Azure Provider has a default value set for resource timeouts for an hour - which cannot be overridden. This works for the most-part but there are certain scenarios where it'd be helpful to override this.

This is useful for resources which can take a long time to delete - for example deleting the `azurerm_resource_group` resource will delete any resources within it, which can take time. Within Terraform your Terraform Configuration this could be represented like so:

```hcl
resource "azurerm_resource_group" "example" {
  name     = "example-resource-group"
  location = "West Europe"

  timeouts {
    create = "10m"
    delete = "30m"
  }
}
```

We intend to support the `timeouts` block in version 2.0 of the Azure Provider - which will allow timeouts to be specified on resources (as shown above). [This feature request is being tracked here](https://github.com/terraform-providers/terraform-provider-azurerm/issues/171) and will form part of the 2.0 release of the AzureRM Provider.

## New Resources for Virtual Machines and Virtual Machine Scale Sets

We originally shipped support for the `azurerm_virtual_machine` and `azurerm_virtual_machine_scale_set` resources back in March 2016.

Over time new features have been added to these resources by Azure, such as Managed Disks and Managed Service Identity which these resources support. Since these resources first launched Azure's also changed the behaviour of some fields, so that it's now possible to update them where this wasn't previously possible - for example the Custom Data for a Virtual Machine.

We've spent some time thinking about how we can accommodate these changes and about how we can improve the user experience of both resources.
In particular we've wanted to be able to give better validation during `terraform plan`, rather than bailing out with an Azure API error during `terraform apply`, however this isn't possible with the current resource structure since they're very generic. The validation requirements also vary substantially based on the fields provided, for example the `name` field for a Virtual Machine can be up to 63 characters for a Linux Virtual Machine but only allows 15 characters for a Windows Virtual Machine.

As such after spending some time reading through bug reports and thinking/prototyping some potential solutions to this - we believe the best path forward here is to split these resources out, so that we would have:

* a Linux Virtual Machine Resource (working name: `azurerm_linux_virtual_machine`)
* a Windows Virtual Machine Resource (working name: `azurerm_windows_virtual_machine`)
* updating the Data Disk Attachment Resource to support Unmanaged Disks
* a Linux Virtual Machine Scale Set Resource (working name: `azurerm_linux_virtual_machine_scale_set`)
* a Windows Virtual Machine Scale Set Resource (working name: `azurerm_windows_virtual_machine_scale_set`)
* a separate resource for Virtual Machine Scale Set Extensions (working name `azurerm_virtual_machine_scale_set_extension`)

Please Note: all of the resources mentioned above currently do not exist but will form part of the 2.0 release.

Whilst we're aware that this isn't ideal since users will eventually have to update their code/import an existing resource - we believe this approach gives us a good footing for the future. In particular this allows us to re-consider  the schema design so that we can both support these new use-cases, fix some bugs and improve the user experience with these resources.

The existing `azurerm_virtual_machine` and `azurerm_virtual_machine_scale_set` resources would continue to be available throughout the `2.x` releases - but over time we'd end up deprecating these in favour of the new resources.

## Removal of Deprecated Fields, Data Sources and Resources

The Azure Provider was first launched in December 2015 - over the years the Provider has accumulated fields which have been deprecated (either by Azure because they're no longer used or because we've created an external resource to use instead).

Since version 2.0 is a major version - we intend to take this opportunity to remove deprecated Fields, Resources and Data Sources.

Below we'll cover each of the Data Sources and Resources which will be affected by the 2.0 upgrade.

-> **NOTE:** This guide is a Work In Progress and as such Fields, Resources and Data Sources may be added to this guide until version 2.0 of the AzureRM Provider is released.

### Data Source: `azurerm_azuread_application`

The AzureAD Data Sources and Resources have been moved to [the new AzureAD Provider](https://www.terraform.io/docs/providers/azuread/index.html), as such this Data Source will be removed in v2.0 of the AzureRM Provider.

A guide on how to migrate to using the new Provider [can be found here](https://www.terraform.io/docs/providers/azurerm/guides/migrating-to-azuread.html).

### Data Source: `azurerm_azuread_service_principal`

The AzureAD Data Sources and Resources have been moved to [the new AzureAD Provider](https://www.terraform.io/docs/providers/azuread/index.html), as such this Data Source will be removed in v2.0 of the AzureRM Provider.

A guide on how to migrate to using the new Provider [can be found here](https://www.terraform.io/docs/providers/azurerm/guides/migrating-to-azuread.html).

### Data Soure: `azurerm_api_management`

The deprecated field `sku` will be removed in favour of the `sku_name` property.

### Data Source: `azurerm_client_config`

The deprecated fields `service_principal_object_id` and `service_principal_application_id` will be removed. They have been replaced with the `object_id` and `client_id` respectively.

### Data Source: `azurerm_dns_zone`

The deprecated field `zone_type` will be removed. Private DNS Zones are now a separate resource in both Azure and Terraform.

### Data Source: `azurerm_kubernetes_cluster`

The deprecated block `agent_pool_profile` will be removed. This has been replaced by the `default_node_pool` block.

### Data Source: `azurerm_network_interface`

The deprecated field `internal_fqdn` will be removed.

### Data Source: `azurerm_private_link_service`

The deprecated field `network_interface_ids` will be removed.

### Data Source: `azurerm_scheduler_job_collection`

Azure Scheduler is being retired in favour of Logic Apps ([more information can be found here](https://docs.microsoft.com/en-us/azure/scheduler/migrate-from-scheduler-to-logic-apps)) - as such this Data Source will be removed.

### Data Source: `azurerm_virtual_network`

The deprecated field `address_space` will be removed.

### Resource: `azurerm_api_management`

The deprecated field `sku` will be removed in favour of the `sku_name` property.

The deprecated field  `disable_backend_ssl30` will be removed in favour of the `enable_backend_ssl30` property.
 
The deprecated field  `disable_backend_tls10` will be removed in favour of the `enable_backend_tls10` property.

The deprecated field  `disable_backend_tls11` will be removed in favour of the `enable_backend_tls11` property.

The deprecated field  `disable_frontend_ssl30` will be removed in favour of the `enable_frontend_ssl30` property.

The deprecated field  `disable_frontend_tls10` will be removed in favour of the `enable_frontend_tls10` property.

The deprecated field  `disable_frontend_tls11` will be removed in favour of the `enable_frontend_tls11` property.

The deprecated field  `disable_triple_des_chipers` will be removed in favour of the `enable_triple_des_ciphers` property.

The deprecated field  `disable_triple_des_ciphers` will be removed in favour of the `enable_triple_des_ciphers` property.

### Resource: `azurerm_app_service_plan`

The fields in the `properties` block (`app_service_environment_id`, `reserved` and `per_site_scaling`) have been moved to the top level - as such the `properties` block will be removed.

### Resource: `azurerm_application_gateway`

The deprecated `fqdn_list` field in the `backend_address_pool` block will be removed in favour of the `fqdns` field, which is available from v1.22 of the AzureRM Provider.

The deprecated `ip_address_list` field in the `backend_address_pool` block will be removed in favour of the `ip_addresses` field, which is available from v1.22 of the AzureRM Provider.

### Resource: `azurerm_automation_credential`

The deprecated `account_name` field will be removed. This has been deprecated in favour of the `automation_account_name` field.

### Resource: `azurerm_automation_schedule`

The deprecated `account_name` field will be removed. This has been deprecated in favour of the `automation_account_name` field.

### Resource: `azurerm_azuread_application`

The AzureAD Data Sources and Resources have been moved to [the new AzureAD Provider](https://www.terraform.io/docs/providers/azuread/index.html), as such this Resource will be removed in v2.0 of the AzureRM Provider.

A guide on how to migrate to using the new Provider [can be found here](https://www.terraform.io/docs/providers/azurerm/guides/migrating-to-azuread.html).

### Resource: `azurerm_azuread_service_principal`

The AzureAD Data Sources and Resources have been moved to [the new AzureAD Provider](https://www.terraform.io/docs/providers/azuread/index.html), as such this Resource will be removed.

A guide on how to migrate to using the new Provider [can be found here](https://www.terraform.io/docs/providers/azurerm/guides/migrating-to-azuread.html).

### Resource: `azurerm_azuread_service_principal_password`

The AzureAD Data Sources and Resources have been moved to [the new AzureAD Provider](https://www.terraform.io/docs/providers/azuread/index.html), as such this Resource will be removed.

A guide on how to migrate to using the new Provider [can be found here](https://www.terraform.io/docs/providers/azurerm/guides/migrating-to-azuread.html).

### Resource: `azurerm_cognitive_account`

The deprecated `sku` block has been replaced by the `sku_name` field and will be removed.

### Resource: `azurerm_connection_monitor`

The `azurerm_connection_monitor` resource will be deprecated in favour of a new resources `azurerm_network_connection_monitor`.

### Resource: `azurerm_container_group`

The deprecated `port` and `protocol` fields in the `container`  block will be removed. These fields have been moved into the `ports` block within the `ports` field.

The deprecated `command` field in the `container` block will be removed. This has been replaced by the `commands` field in the `container` block.

### Resource: `azurerm_container_registry`

The deprecated `storage_account` block will be removed. This has been replaced by the `storage_account_id` field and is only applicable to `Classic` Container Registries.

### Resource: `azurerm_container_service`

Azure Container Service (ACS) is being Deprecated in favour of Azure Kubernetes Service (AKS) ([more information can be found here](https://azure.microsoft.com/en-us/updates/azure-container-service-will-retire-on-january-31-2020/)), in preparation the resource will be removed.

### Resource: `azurerm_cosmosdb_account`

The deprecated `failover_policy` block will be removed. This has been replaced by the `geo_location` block.

### Resource: `azurerm_devspace_controller`

The deprecated `sku` block has been replaced by the `sku_name` field and will be removed.

### Resource: `azurerm_ddos_protection_plan`

The `azurerm_ddos_protection_plan` resource will be deprecated in favour of a new resources `azurerm_network_ddos_protection_plan`.

### Resource: `azurerm_dns_mx_record`

The `preference` field in the `record` block will change from a String to an Integer to better reflect the API.

### Resource: `azurerm_dns_ns_record`

The deprecated `record` field will be removed. This has been replaced by the `records` field which accepts multiple values.

### Resource: `azurerm_dns_zone`

The deprecated `zone_type` field will be removed. This has been replaced by the `azurerm_private_dns_zone` resource.

### Resource: `azurerm_eventhub`

The deprecated `location` field will be removed, since this is no longer used.

## Resource: `azurerm_eventhub_authorization_rule`

The deprecated `location` field will be removed, since this is no longer used.

## Resource: `azurerm_eventhub_consumer_group`

The deprecated `location` field will be removed, since this is no longer used.

## Resource: `azurerm_eventhub_namespace`

The deprecated `kafka_enabled` field will be removed, since this is no longer used.

The deprecated `location` field will be removed, since this is no longer used.

### Resource: `azurerm_firewall`

The deprecated `internal_public_ip_address_id` field in the `ip_configuration` block will be removed. This field has been replaced by the `public_ip_address_id` field in the `ip_configuration` block.

### Resource: `azurerm_iot_dps`

This resource has been renamed to `azurerm_iothub_dps` which is available from v1.37 of the AzureRM Provider - instructions on [how to migrate are available in this guide](https://terraform.io/docs/providers/azurerm/guides/migrating-between-renamed-resources.html). As such this resource will be removed.

### Resource: `azurerm_iot_dps_certificate`

This resource has been renamed to `azurerm_iothub_dps_certificate` which is available from v1.37 of the AzureRM Provider - instructions on [how to migrate are available in this guide](https://terraform.io/docs/providers/azurerm/guides/migrating-between-renamed-resources.html). As such this resource will be removed.

### Resource: `azurerm_kubernetes_cluster`

The deprecated `dns_prefix` field in the `agent_pool_profile` block will be removed. This field has been removed by Azure and is no longer used.

The deprecated `fqdn` field in the `agent_pool_profile` block will be removed. This has been replaced by the top-level field `fqdn`.

The `service_principal` will be changing from a Set to a List,  which will allow Terraform to better detect when the values have changed locally and as such can detect when this needs to be recreated.

### Resource: `azurerm_lb_backend_address_pool`

The deprecated `location` field will be removed, since this is no longer used.

### Resource: `azurerm_lb_nat_probe`

The deprecated `location` field will be removed, since this is no longer used.

### Resource: `azurerm_lb_nat_rule`

The deprecated `location` field will be removed, since this is no longer used.

### Resource: `azurerm_lb_probe`

The deprecated `location` field will be removed, since this is no longer used.

### Resource: `azurerm_lb_rule`

The deprecated `location` field will be removed, since this is no longer used.

### Resource: `azurerm_log_analytics_linked_service`

The `resource_id` field has been moved from the `linked_service_properties` block to the top-level.

The deprecated field `linked_service_properties` will be removed. This has been replaced by the `resource_id` resource.

### Resource: `azurerm_log_analytics_workspace_linked_service`

This resource has been renamed to `azurerm_log_analytics_linked_service` which is available from v1.22 of the AzureRM Provider - instructions on [how to migrate are available in this guide](https://terraform.io/docs/providers/azurerm/guides/migrating-between-renamed-resources.html). As such this resource will be removed.

The deprecated field `linked_service_properties` will be removed. This has been replaced by the `resource_id` resource.

<<<<<<< HEAD
### Resource: `azurerm_mysql_server`
=======
### Resource: `azurerm_mariadb_server`
>>>>>>> 34fd4eba

The deprecated `sku` block has been replaced by the `sku_name` field and will be removed.

### Resource: `azurerm_mssql_elasticpool`

The deprecated `elastic_pool_properties` block will be removed. The fields inside this block have been moved to the top-level.

### Resource: `azurerm_network_interface`

The `application_gateway_backend_address_pools_ids` field in the `ip_configuration` block will been removed. This has been replaced by the `azurerm_network_interface_application_gateway_backend_address_pool_association` resource.

The `application_security_group_ids` field in the `ip_configuration` block will been removed. This has been replaced by the `azurerm_network_interface_application_security_group_association` resource.

The `load_balancer_backend_address_pools_ids` field in the `ip_configuration` block will been removed. This has been replaced by the `azurerm_network_interface_backend_address_pool_association` resource.

The `load_balancer_inbound_nat_rules_ids` field in the `ip_configuration` block will been removed. This has been replaced by the `azurerm_network_interface_nat_rule_association` resource.

### Resource: `azurerm_packet_capture`

The `azurerm_packet_capture` resource will be deprecated in favour of a new resources `azurerm_network_packet_capture`.

### Resource: `azurerm_private_link_endpoint`

This resource has been renamed to `azurerm_private_endpoint` which is available from v1.39 of the AzureRM Provider - instructions on [how to migrate are available in this guide](https://terraform.io/docs/providers/azurerm/guides/migrating-between-renamed-resources.html). As such this resource will be removed.

### Resource: `azurerm_private_link_service`

The deprecated `network_interface_ids` field will be removed.

### Resource: `azurerm_postgresql_server`

The deprecated `sku` block has been replaced by the `sku_name` field and will be removed.

The `sku_name` field will become Required.

### Resource: `azurerm_public_ip`

The deprecated `public_ip_address_allocation` field will be removed. This field has been replaced by `allocation_method`.

### Resource: `azurerm_scheduler_job`

Azure Scheduler is being retired in favour of Logic Apps ([more information can be found here](https://docs.microsoft.com/en-us/azure/scheduler/migrate-from-scheduler-to-logic-apps)) - as such this Resource will be removed in v2.0 of the AzureRM Provider.

### Resource: `azurerm_scheduler_job_collection`

Azure Scheduler is being retired in favour of Logic Apps ([more information can be found here](https://docs.microsoft.com/en-us/azure/scheduler/migrate-from-scheduler-to-logic-apps)) - as such this Resource will be removed in v2.0 of the AzureRM Provider.

### Resource: `azurerm_servicebus_queue`

The deprecated `location` field will be removed, since this is no longer used.

The deprecated `enable_batched_operations` field will be removed, since this is no longer used.

The deprecated `support_ordering` field will be removed, since this is no longer used.

### Resource: `azurerm_servicebus_subscription`

The deprecated `location` field will be removed, since this is no longer used.

The deprecated `dead_lettering_on_filter_evaluation_exceptions` field will be removed, since this is no longer used.

### Resource: `azurerm_servicebus_topic`

The deprecated `location` field will be removed, since this is no longer used.

The deprecated `enable_filtering_messages_before_publishing` field will be removed, since this is no longer used.

### Resource: `azurerm_storage_account`

The deprecated `account_type` field will be removed. This has been split into the fields `account_tier` and `account_replication_type`.

The deprecated `enable_advanced_threat_protection` field will be removed. This functionality has been move in the more general `azurerm_advanced_threat_protection` resource.

### Resource: `azurerm_storage_blob`

The deprecated `attempts` field will be removed, since Terraform now handles retries automatically.

The deprecated `resource_group_name` field will be removed, since this is no longer used.

### Resource: `azurerm_storage_container`

The deprecated `resource_group_name` field will be removed, since this is no longer used.

The deprecated `properties` block will be removed.

### Resource: `azurerm_storage_queue`

The deprecated `resource_group_name` field will be removed, since this is no longer used.

### Resource: `azurerm_storage_share`

The deprecated `resource_group_name` field will be removed, since this is no longer used.

### Resource: `azurerm_storage_table`

The deprecated `resource_group_name` field will be removed, since this is no longer used.

### Resource: `azurerm_subnet`

The deprecated field `network_security_group_id` will be removed. This has been replaced by the `azurerm_subnet_network_security_group_association` resource.

The deprecated field `route_table_id` will be removed. This has been replaced by the `azurerm_subnet_route_table_association` resource.

### Resource: `azurerm_virtual_machine`

The `azurerm_virtual_machine` resource will be deprecated in favour of two new resources: `azurerm_linux_virtual_machine` and `azurerm_windows_virtual_machine`.

Splitting the Virtual Machine resource in two allows us to both provide finer-grain validation for this resource and update the schema.

The existing `azurerm_virtual_machine` Resource will continue to be available in it's current form, however it will eventually be deprecated and we recommend using the new resources going forward.

### Resource: `azurerm_virtual_machine_scale_set`

The `azurerm_virtual_machine_scale_set` resource will be deprecated in favour of two new resources: `azurerm_linux_virtual_machine_scale_set` and `azurerm_windows_virtual_machine_scale_set`.

Splitting the Virtual Machine Scale Set resource in two allows us to both provide finer-grain validation for this resource and update the schema.

The existing `azurerm_virtual_machine_scale_set` Resource will continue to be available in it's current form, however it will eventually be deprecated and we recommend using the new resources going forward.

### Resource: `azurerm_virtual_wan`

The deprecated `security_provider_name` field will be removed, since this option is no longer supported by Azure.

---

We've spent the past few months laying the groundwork for these changes - and whilst we appreciate that your Terraform Configurations may require code changes to upgrade to 2.0 - we take Semantic Versioning seriously and so try our best to limit these changes to major versions.

You can follow along with the work in the 2.0 release [in this GitHub Milestone](https://github.com/terraform-providers/terraform-provider-azurerm/milestone/31) - and [in this GitHub Issue](https://github.com/terraform-providers/terraform-provider-azurerm/issues/2807).<|MERGE_RESOLUTION|>--- conflicted
+++ resolved
@@ -347,11 +347,11 @@
 
 The deprecated field `linked_service_properties` will be removed. This has been replaced by the `resource_id` resource.
 
-<<<<<<< HEAD
+### Resource: `azurerm_mariadb_server`
+
+The deprecated `sku` block has been replaced by the `sku_name` field and will be removed.
+
 ### Resource: `azurerm_mysql_server`
-=======
-### Resource: `azurerm_mariadb_server`
->>>>>>> 34fd4eba
 
 The deprecated `sku` block has been replaced by the `sku_name` field and will be removed.
 
