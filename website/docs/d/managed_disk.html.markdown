--- conflicted
+++ resolved
@@ -110,12 +110,7 @@
 * `source_resource_id` - ID of an existing managed disk that the current resource was created from.
 * `os_type` - The operating system for managed disk. Valid values are `Linux` or `Windows`
 * `disk_size_gb` - The size of the managed disk in gigabytes.
-<<<<<<< HEAD
-* `disk_iops_read_write` - The number of IOPS allowed for this disk. One operation can transfer between 4k and 256k bytes. Only applicable to disks of type `UltraSSD`.
-* `disk_mbps_read_write` - The bandwidth allowed for this disk. Only applicable to disks of type `UltraSSD`.
-=======
 * `disk_iops_read_write` - The number of IOPS allowed for this disk. One operation can transfer between 4k and 256k bytes.  Only applicable to disks of type `UltraSSD`.
 * `disk_mbps_read_write` - The bandwidth allowed for this disk. 
->>>>>>> 620569d9
 * `tags` - A mapping of tags assigned to the resource.
 * `zones` - A collection containing the availability zone the managed disk is allocated in.