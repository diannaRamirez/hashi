--- conflicted
+++ resolved
@@ -37,11 +37,8 @@
 * `guid` - The GUID of the virtual network.
 * `subnets` - The list of name of the subnets that are attached to this virtual network.
 * `vnet_peerings` - A mapping of name - virtual network id of the virtual network peerings.
-<<<<<<< HEAD
 * `vnet_peerings_addresses` - A list of virtual network peerings IP addresses.
-=======
 * `tags` - A mapping of tags to assigned to the resource.
->>>>>>> 2fc14a36
 
 ## Timeouts
 
