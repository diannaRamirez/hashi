--- conflicted
+++ resolved
@@ -40,19 +40,13 @@
 
 * `id` - The EventHub ID.
 
-<<<<<<< HEAD
 * `alias_primary_connection_string` - The alias of the Primary Connection String for the Event Hubs authorization Rule.
 
 * `alias_secondary_connection_string` - The alias of the Secondary Connection String for the Event Hubs authorization Rule.
-=======
-* `listen` - Does this Authorization Rule have permissions to Listen to the Event Hub?
->>>>>>> 01ccbf34
 
 * `listen` - Does this Authorization Rule have permissions to Listen to the Event Hub?
 
 * `manage` - Does this Authorization Rule have permissions to Manage to the Event Hub?
-
-* `namespace_name` - The name of the EventHub Namespace. 
 
 * `primary_connection_string` - The Primary Connection String for the Event Hubs authorization Rule.
 
