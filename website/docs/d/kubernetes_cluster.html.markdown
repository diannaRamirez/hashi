---
layout: "azurerm"
page_title: "Azure Resource Manager: azurerm_kubernetes_cluster"
sidebar_current: "docs-azurerm-data-source-kubernetes-cluster"
description: |-
  Gets information about a managed Kubernetes Cluster (AKS)
---

# Data Source: azurerm_kubernetes_cluster

Gets information about a managed Kubernetes Cluster (AKS)

~> **Note:** All arguments including the client secret will be stored in the raw state as plain-text.
[Read more about sensitive data in state](/docs/state/sensitive-data.html).


## Example Usage

```hcl
data "azurerm_kubernetes_cluster" "test" {
  name                = "myakscluster"
  resource_group_name = "my-example-resource-group"
}
```

## Argument Reference

The following arguments are supported:

* `name` - (Required) The name of the managed Kubernetes Cluster.

* `resource_group_name` - (Required) The name of the Resource Group in which the managed Kubernetes Cluster exists.

## Attributes Reference

The following attributes are exported:

* `id` - The Kubernetes Managed Cluster ID.

* `fqdn` - The FQDN of the Azure Kubernetes Managed Cluster.

* `kube_config_raw` - Base64 encoded Kubernetes configuration.

* `node_resource_group` - Auto-generated Resource Group containing AKS Cluster resources.

* `kube_config` - A `kube_config` block as defined below.

* `location` - The Azure Region in which the managed Kubernetes Cluster exists.

* `dns_prefix` - The DNS Prefix of the managed Kubernetes cluster.

* `kubernetes_version` - The version of Kubernetes used on the managed Kubernetes Cluster.

* `linux_profile` - A `linux_profile` block as documented below.

* `agent_pool_profile` - One or more `agent_profile_pool` blocks as documented below.

* `service_principal` - A `service_principal` block as documented below.

<<<<<<< HEAD
* `addon_profile` - One or more `addon_profile` blocks as documented below.
=======
* `network_profile` - A `network_profile` block as documented below.
>>>>>>> 11093051

* `tags` - A mapping of tags assigned to this resource.

---

`kube_config` exports the following:

* `client_key` - Base64 encoded private key used by clients to authenticate to the Kubernetes cluster.

* `client_certificate` - Base64 encoded public certificate used by clients to authenticate to the Kubernetes cluster.

* `cluster_ca_certificate` - Base64 encoded public CA certificate used as the root of trust for the Kubernetes cluster.

* `host` - The Kubernetes cluster server host.

* `username` - A username used to authenticate to the Kubernetes cluster.

* `password` - A password or token used to authenticate to the Kubernetes cluster.

-> **NOTE:** It's possible to use these credentials with [the Kubernetes Provider](/docs/providers/kubernetes/index.html) like so:

```
provider "kubernetes" {
  host                   = "${data.azurerm_kubernetes_cluster.main.kube_config.0.host}"
  username               = "${data.azurerm_kubernetes_cluster.main.kube_config.0.username}"
  password               = "${data.azurerm_kubernetes_cluster.main.kube_config.0.password}"
  client_certificate     = "${base64decode(data.azurerm_kubernetes_cluster.main.kube_config.0.client_certificate)}"
  client_key             = "${base64decode(data.azurerm_kubernetes_cluster.main.kube_config.0.client_key)}"
  cluster_ca_certificate = "${base64decode(data.azurerm_kubernetes_cluster.main.kube_config.0.cluster_ca_certificate)}"
}
```

`linux_profile` exports the following:

* `admin_username` - The username associated with the administrator account of the managed Kubernetes Cluster.
* `ssh_key` - One or more `ssh_key` blocks as defined below.

`ssh_key` exports the following:

* `key_data` - The Public SSH Key used to access the cluster.

`agent_pool_profile` exports the following:

* `name` - The name assigned to this pool of agents
* `count` - The number of Agents (VM's) in the Pool.
* `vm_size` - The size of each VM in the Agent Pool (e.g. `Standard_F1`).
* `os_disk_size_gb` - The size of the Agent VM's Operating System Disk in GB.
* `os_type` - The Operating System used for the Agents.
* `vnet_subnet_id` - The ID of the Subnet where the Agents in the Pool are provisioned.

`service_principal` exports the following:

* `client_id` - The Client ID of the Service Principal used by this Managed Kubernetes Cluster.

`addon_profile` exports the following:

<<<<<<< HEAD
* `name` - (Required) The name of the addon profile.
* `enabled` - (Required) Whether the addon profile is enabled or disabled.
* `config` - (Optional) Key/Value pair mapped to the addon config (addonProfile specific).
=======
* `client_id` - The Client ID of the Service Principal used by this Managed Kubernetes Cluster.

`network_profile` exports the following:

* `network_plugin` - Network plugin used such as `azure` or `kubenet`.
* `service_cidr` - Network range used by the Kubernetes service.
* `dns_service_ip` - IP address within the Kubernetes service address range used by cluster service discovery (kube-dns).
* `docker_bridge_cidr` - IP address (in CIDR notation) used as the Docker bridge IP address on nodes.
* `pod_cidr` - The CIDR used for pod IP addresses.
>>>>>>> 11093051
<|MERGE_RESOLUTION|>--- conflicted
+++ resolved
@@ -57,11 +57,9 @@
 
 * `service_principal` - A `service_principal` block as documented below.
 
-<<<<<<< HEAD
+* `network_profile` - A `network_profile` block as documented below.
+
 * `addon_profile` - One or more `addon_profile` blocks as documented below.
-=======
-* `network_profile` - A `network_profile` block as documented below.
->>>>>>> 11093051
 
 * `tags` - A mapping of tags assigned to this resource.
 
@@ -116,15 +114,6 @@
 
 * `client_id` - The Client ID of the Service Principal used by this Managed Kubernetes Cluster.
 
-`addon_profile` exports the following:
-
-<<<<<<< HEAD
-* `name` - (Required) The name of the addon profile.
-* `enabled` - (Required) Whether the addon profile is enabled or disabled.
-* `config` - (Optional) Key/Value pair mapped to the addon config (addonProfile specific).
-=======
-* `client_id` - The Client ID of the Service Principal used by this Managed Kubernetes Cluster.
-
 `network_profile` exports the following:
 
 * `network_plugin` - Network plugin used such as `azure` or `kubenet`.
@@ -132,4 +121,9 @@
 * `dns_service_ip` - IP address within the Kubernetes service address range used by cluster service discovery (kube-dns).
 * `docker_bridge_cidr` - IP address (in CIDR notation) used as the Docker bridge IP address on nodes.
 * `pod_cidr` - The CIDR used for pod IP addresses.
->>>>>>> 11093051
+
+`addon_profile` exports the following:
+
+* `name` - (Required) The name of the addon profile.
+* `enabled` - (Required) Whether the addon profile is enabled or disabled.
+* `config` - (Optional) Key/Value pair mapped to the addon config (addonProfile specific).