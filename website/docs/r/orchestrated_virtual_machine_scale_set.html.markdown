---
subcategory: "Compute"
layout: "azurerm"
page_title: "Azure Resource Manager: azurerm_orchestrated_virtual_machine_scale_set"
description: |-
  Manages an Orchestrated Virtual Machine Scale Set.
---

# azurerm_orchestrated_virtual_machine_scale_set

Manages an Orchestrated Virtual Machine Scale Set.

-> **Note:** Orchestrated Virtual Machine Scale Sets are in Public Preview - [more details can be found in the Azure Documentation](https://docs.microsoft.com/en-us/azure/virtual-machine-scale-sets/orchestration-modes).

-> **Note:** Azure has deprecated the `single_placement_group` attribute in the Orchestrated Virtual Machine Scale Set since api-version 2019-12-01 and there is a breaking change in the Orchestrated Virtual Machine Scale Set. If you have an Orchestrated Virtual Machine Scale Set created using `azurerm` provider version `<=2.13.0` you will have to remove the `single_placement_group` attribute in your config and recreate the resource to have it managed by terraform.

## Example Usage

```hcl
resource "azurerm_resource_group" "example" {
  name     = "example-resources"
  location = "West Europe"
}

resource "azurerm_orchestrated_virtual_machine_scale_set" "example" {
  name                = "example-VMSS"
  location            = azurerm_resource_group.example.location
  resource_group_name = azurerm_resource_group.example.name

  platform_fault_domain_count = 1

  zones = ["1"]
}
```

## Argument Reference

The following arguments are supported:

* `name` - (Required) The name of the Orchestrated Virtual Machine Scale Set. Changing this forces a new resource to be created.

* `location` - (Required) The Azure location where the Orchestrated Virtual Machine Scale Set should exist. Changing this forces a new resource to be created.

* `resource_group_name` - (Required) The name of the Resource Group in which the Orchestrated Virtual Machine Scale Set should exist. Changing this forces a new resource to be created.

* `platform_fault_domain_count` - (Required) Specifies the number of fault domains that are used by this Orchestrated Virtual Machine Scale Set. Changing this forces a new resource to be created.

~> **NOTE:** The number of Fault Domains varies depending on which Azure Region you're using - a list can be found [here](https://github.com/MicrosoftDocs/azure-docs/blob/master/includes/managed-disks-common-fault-domain-region-list.md).

<<<<<<< HEAD
* `single_placement_group` - (Optional) Should the Orchestrated Virtual Machine Scale Set use single placement group?
=======
* `single_placement_group` - (Optional / **Deprecated**) Should the Orchestrated Virtual Machine Scale Set use single placement group?
>>>>>>> 5e66b05b

~> **NOTE:** Due to a limitation of the Azure API at this time, you can only assign `single_placement_group` to `false`.

* `zones` - (Optional) A list of Availability Zones in which the Virtual Machines in this Scale Set should be created in. Changing this forces a new resource to be created.

~> **Note:** Due to a limitation of the Azure API at this time only one Availability Zone can be defined.

* `tags` - (Optional) A mapping of tags which should be assigned to this Orchestrated Virtual Machine Scale Set.

## Attributes Reference

In addition to all arguments above, the following attributes are exported:

* `id` - The ID of the Orchestrated Virtual Machine Scale Set.

* `unique_id` - The Unique ID for the Orchestrated Virtual Machine Scale Set.

## Timeouts

The `timeouts` block allows you to specify [timeouts](https://www.terraform.io/docs/configuration/resources.html#timeouts) for certain actions:

* `create` - (Defaults to 30 minutes) Used when creating the Orchestrated Virtual Machine Scale Set.
* `update` - (Defaults to 30 minutes) Used when updating the Orchestrated Virtual Machine Scale Set.
* `read` - (Defaults to 5 minutes) Used when retrieving the Orchestrated Virtual Machine Scale Set.
* `delete` - (Defaults to 30 minutes) Used when deleting the Orchestrated Virtual Machine Scale Set.

## Import

An Orchestrated Virtual Machine Scale Set can be imported using the `resource id`, e.g.

```shell
terraform import azurerm_orchestrated_virtual_machine_scale_set.example /subscriptions/00000000-0000-0000-0000-000000000000/resourceGroups/group1/Microsoft.Compute/virtualMachineScaleSets/scaleset1
```<|MERGE_RESOLUTION|>--- conflicted
+++ resolved
@@ -47,11 +47,7 @@
 
 ~> **NOTE:** The number of Fault Domains varies depending on which Azure Region you're using - a list can be found [here](https://github.com/MicrosoftDocs/azure-docs/blob/master/includes/managed-disks-common-fault-domain-region-list.md).
 
-<<<<<<< HEAD
-* `single_placement_group` - (Optional) Should the Orchestrated Virtual Machine Scale Set use single placement group?
-=======
 * `single_placement_group` - (Optional / **Deprecated**) Should the Orchestrated Virtual Machine Scale Set use single placement group?
->>>>>>> 5e66b05b
 
 ~> **NOTE:** Due to a limitation of the Azure API at this time, you can only assign `single_placement_group` to `false`.
 
