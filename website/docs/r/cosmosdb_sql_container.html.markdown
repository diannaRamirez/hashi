--- conflicted
+++ resolved
@@ -21,12 +21,8 @@
   account_name        = "${azurerm_cosmosdb_account.example.name}"
   database_name       = "${azurerm_cosmosdb_sql_database.example.name}"
   partition_key_path  = "/definition/id"
-<<<<<<< HEAD
   throughput          = 400
  
-=======
-
->>>>>>> 12226526
   unique_key {
     paths = ["/definition/idlong", "/definition/idshort"]
   }
