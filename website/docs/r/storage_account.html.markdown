--- conflicted
+++ resolved
@@ -128,15 +128,11 @@
 
 * `account_replication_type` - (Required) Defines the type of replication to use for this storage account. Valid options are `LRS`, `GRS`, `RAGRS`, `ZRS`, `GZRS` and `RAGZRS`. Changing this forces a new resource to be created when types `LRS`, `GRS` and `RAGRS` are changed to `ZRS`, `GZRS` or `RAGZRS` and vice versa.
 
-<<<<<<< HEAD
 * `allow_nested_items_to_be_public` - (Optional) Allow or disallow nested items within this Account to opt into being public. Defaults to `true`.
 
 -> **Note:** At this time `allow_nested_items_to_be_public` is only supported in the Public Cloud, China Cloud, and US Government Cloud.
 
 * `cross_tenant_replication_enabled` - (Optional) Should cross Tenant replication be enabled? Defaults to `true`.
-=======
-* `cross_tenant_replication_enabled` - (Optional) Should cross Tenant replication be enabled? Defaults to `false`.
->>>>>>> 22b75edb
 
 * `data_plane_access_on_read_enabled` - (Optional) Should the storage account attempt to read from the data plane? Defaults to `true`.
 
