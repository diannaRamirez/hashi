---
subcategory: "App Service (Web Apps)"
layout: "azurerm"
page_title: "Azure Resource Manager: azurerm_linux_function_app"
description: |-
  Manages a Linux Function App.
---

# azurerm_linux_function_app

Manages a Linux Function App.

## Example Usage

```hcl
provider "azurerm" {
  features {}
}

resource "azurerm_resource_group" "example" {
  name     = "example-resources"
  location = "West Europe"
}

resource "azurerm_storage_account" "example" {
  name                     = "linuxfunctionappsa"
  resource_group_name      = azurerm_resource_group.example.name
  location                 = azurerm_resource_group.example.location
  account_tier             = "Standard"
  account_replication_type = "LRS"
}

resource "azurerm_service_plan" "example" {
  name                = "example-app-service-plan"
  resource_group_name = azurerm_resource_group.example.name
  location            = azurerm_resource_group.example.location
  os_type             = "Linux"
  sku_name            = "Y1"
}

resource "azurerm_linux_function_app" "example" {
  name                = "example-linux-function-app"
  resource_group_name = azurerm_resource_group.example.name
  location            = azurerm_resource_group.example.location

  storage_account_name       = azurerm_storage_account.example.name
  storage_account_access_key = azurerm_storage_account.example.primary_access_key
  service_plan_id            = azurerm_service_plan.example.id

  site_config {}
}
```

## Arguments Reference

The following arguments are supported:

* `location` - (Required) The Azure Region where the Linux Function App should exist. Changing this forces a new Linux Function App to be created.

* `name` - (Required) The name which should be used for this Linux Function App. Changing this forces a new Linux Function App to be created. Limit the function name to 32 characters to avoid naming collisions. For more information about [Function App naming rule](https://docs.microsoft.com/en-us/azure/azure-resource-manager/management/resource-name-rules#microsoftweb) and [Host ID Collisions](https://github.com/Azure/azure-functions-host/wiki/Host-IDs#host-id-collisions)

* `resource_group_name` - (Required) The name of the Resource Group where the Linux Function App should exist. Changing this forces a new Linux Function App to be created.

* `service_plan_id` - (Required) The ID of the App Service Plan within which to create this Function App.

* `site_config` - (Required) A `site_config` block as defined below.

---

* `app_settings` - (Optional) A map of key-value pairs for [App Settings](https://docs.microsoft.com/azure/azure-functions/functions-app-settings) and custom values.

~> **Note:** For runtime related settings, please use `node_version` in `site_config` to set the node version and use `functions_extension_version` to set the function runtime version, terraform will assign the values to the key `WEBSITE_NODE_DEFAULT_VERSION` and `FUNCTIONS_EXTENSION_VERSION` in app setting.

~> **Note:** For storage related settings, please use related properties that are available such as `storage_account_access_key`, terraform will assign the value to keys such as `WEBSITE_CONTENTAZUREFILECONNECTIONSTRING`, `AzureWebJobsStorage` in app_setting.

~> **Note:** For application insight related settings, please use `application_insights_connection_string` and `application_insights_key`, terraform will assign the value to the key `APPINSIGHTS_INSTRUMENTATIONKEY` and `APPLICATIONINSIGHTS_CONNECTION_STRING` in app setting.

~> **Note:** For health check related settings, please use `health_check_eviction_time_in_min`, terraform will assign the value to the key `WEBSITE_HEALTHCHECK_MAXPINGFAILURES` in app setting.

~> **Note:** Please create a predefined share if you are restricting your storage account to a virtual network by setting `WEBSITE_CONTENTOVERVNET` to 1 in app_setting.

* `auth_settings` - (Optional) A `auth_settings` block as defined below.

* `auth_settings_v2` - (Optional) An `auth_settings_v2` block as defined below.

* `backup` - (Optional) A `backup` block as defined below.

* `builtin_logging_enabled` - (Optional) Should built in logging be enabled. Configures `AzureWebJobsDashboard` app setting based on the configured storage setting. Defaults to `true`.

* `client_certificate_enabled` - (Optional) Should the function app use Client Certificates.

* `client_certificate_mode` - (Optional) The mode of the Function App's client certificates requirement for incoming requests. Possible values are `Required`, `Optional`, and `OptionalInteractiveUser`. Defaults to `Optional`.

* `client_certificate_exclusion_paths` - (Optional) Paths to exclude when using client certificates, separated by ;

* `connection_string` - (Optional) One or more `connection_string` blocks as defined below.

* `daily_memory_time_quota` - (Optional) The amount of memory in gigabyte-seconds that your application is allowed to consume per day. Setting this value only affects function apps under the consumption plan. Defaults to `0`.

* `enabled` - (Optional) Is the Function App enabled? Defaults to `true`.

* `content_share_force_disabled` - (Optional) Should the settings for linking the Function App to storage be suppressed.

* `functions_extension_version` - (Optional) The runtime version associated with the Function App. Defaults to `~4`.

* `ftp_publish_basic_authentication_enabled` - (Optional) Should the default FTP Basic Authentication publishing profile be enabled. Defaults to `true`. 

* `https_only` - (Optional) Can the Function App only be accessed via HTTPS? Defaults to `false`.

* `public_network_access_enabled` - (Optional) Should public network access be enabled for the Function App. Defaults to `true`.

* `identity` - (Optional) A `identity` block as defined below.

* `key_vault_reference_identity_id` - (Optional) The User Assigned Identity ID used for accessing KeyVault secrets. The identity must be assigned to the application in the `identity` block. [For more information see - Access vaults with a user-assigned identity](https://docs.microsoft.com/azure/app-service/app-service-key-vault-references#access-vaults-with-a-user-assigned-identity)

* `storage_account` - (Optional) One or more `storage_account` blocks as defined below.

* `sticky_settings` - (Optional) A `sticky_settings` block as defined below.

* `storage_account_access_key` - (Optional) The access key which will be used to access the backend storage account for the Function App. Conflicts with `storage_uses_managed_identity`.

* `storage_account_name` - (Optional) The backend storage account name which will be used by this Function App.

* `storage_uses_managed_identity` - (Optional) Should the Function App use Managed Identity to access the storage account. Conflicts with `storage_account_access_key`.

~> **NOTE:** One of `storage_account_access_key` or `storage_uses_managed_identity` must be specified when using `storage_account_name`.

* `storage_key_vault_secret_id` - (Optional) The Key Vault Secret ID, optionally including version, that contains the Connection String to connect to the storage account for this Function App.

~> **NOTE:** `storage_key_vault_secret_id` cannot be used with `storage_account_name`.

~> **NOTE:** `storage_key_vault_secret_id` used without a version will use the latest version of the secret, however, the service can take up to 24h to pick up a rotation of the latest version. See the [official docs](https://docs.microsoft.com/azure/app-service/app-service-key-vault-references#rotation) for more information.

* `tags` - (Optional) A mapping of tags which should be assigned to the Linux Function App.

* `virtual_network_subnet_id` - (Optional) The subnet id which will be used by this Function App for [regional virtual network integration](https://docs.microsoft.com/en-us/azure/app-service/overview-vnet-integration#regional-virtual-network-integration).

~> **NOTE on regional virtual network integration:** The AzureRM Terraform provider provides regional virtual network integration via the standalone resource [app_service_virtual_network_swift_connection](app_service_virtual_network_swift_connection.html) and in-line within this resource using the `virtual_network_subnet_id` property. You cannot use both methods simultaneously. If the virtual network is set via the resource `app_service_virtual_network_swift_connection` then `ignore_changes` should be used in the function app configuration.

~> **Note:** Assigning the `virtual_network_subnet_id` property requires [RBAC permissions on the subnet](https://docs.microsoft.com/en-us/azure/app-service/overview-vnet-integration#permissions)

<<<<<<< HEAD
[//]: # (todo: add it in 4.0 provider)
[//]: # (* `vnet_image_pull_enabled` - &#40;Optional&#41; Specifies whether traffic for the image pull should be routed over virtual network. Defaults to `false`.)
=======
[//]: # (TODO 4.0 add it in 4.0 provider)
[//]: # (* `vnet_image_pull_enabled` - &#40;Optional&#41; Should the traffic for the image pull be routed over virtual network enabled. Defaults to `false`.)
>>>>>>> 99d5023d

[//]: # (~> **Note:** The feature can also be enabled via the app setting `WEBSITE_PULL_IMAGE_OVER_VNET`. Must be set to `true` when running in an App Service Environment.)

* `webdeploy_publish_basic_authentication_enabled` - (Optional) Should the default WebDeploy Basic Authentication publishing credentials enabled. Defaults to `true`.

~> **NOTE:** Setting this value to true will disable the ability to use `zip_deploy_file` which currently relies on the default publishing profile.

* `zip_deploy_file` - (Optional) The local path and filename of the Zip packaged application to deploy to this Linux Function App.

~> **Note:** Using this value requires either `WEBSITE_RUN_FROM_PACKAGE=1` or `SCM_DO_BUILD_DURING_DEPLOYMENT=true` to be set on the App in `app_settings`. Refer to the [Azure docs](https://learn.microsoft.com/en-us/azure/azure-functions/functions-deployment-technologies) for further details.

---

An `active_directory` block supports the following:

* `client_id` - (Required) The ID of the Client to use to authenticate with Azure Active Directory.

* `allowed_audiences` - (Optional) Specifies a list of Allowed audience values to consider when validating JWTs issued by Azure Active Directory.

~> **Note:** The `client_id` value is always considered an allowed audience.

* `client_secret` - (Optional) The Client Secret for the Client ID. Cannot be used with `client_secret_setting_name`.

* `client_secret_setting_name` - (Optional) The App Setting name that contains the client secret of the Client. Cannot be used with `client_secret`.

---

A `application_stack` block supports the following:

* `docker` - (Optional) One or more `docker` blocks as defined below.

* `dotnet_version` - (Optional) The version of .NET to use. Possible values include `3.1`, `6.0`, `7.0` and `8.0`.

* `use_dotnet_isolated_runtime` - (Optional) Should the DotNet process use an isolated runtime. Defaults to `false`.

* `java_version` - (Optional) The Version of Java to use. Supported versions include `8`, `11` & `17`.

* `node_version` - (Optional) The version of Node to run. Possible values include `12`, `14`, `16`, `18` and `20`.

* `python_version` - (Optional) The version of Python to run. Possible values are `3.12`, `3.11`, `3.10`, `3.9`, `3.8` and `3.7`.

* `powershell_core_version` - (Optional) The version of PowerShell Core to run. Possible values are `7`, `7.2`, and `7.4`.

* `use_custom_runtime` - (Optional) Should the Linux Function App use a custom runtime?

---

An `app_service_logs` block supports the following:

* `disk_quota_mb` - (Optional) The amount of disk space to use for logs. Valid values are between `25` and `100`. Defaults to `35`.

* `retention_period_days` - (Optional) The retention period for logs in days. Valid values are between `0` and `99999`.(never delete).

~> **NOTE:** This block is not supported on Consumption plans.

---

An `auth_settings` block supports the following:

* `enabled` - (Required) Should the Authentication / Authorization feature be enabled for the Linux Web App?

* `active_directory` - (Optional) An `active_directory` block as defined above.

* `additional_login_parameters` - (Optional) Specifies a map of login Parameters to send to the OpenID Connect authorization endpoint when a user logs in.

* `allowed_external_redirect_urls` - (Optional) Specifies a list of External URLs that can be redirected to as part of logging in or logging out of the Linux Web App.

* `default_provider` - (Optional) The default authentication provider to use when multiple providers are configured. Possible values include: `AzureActiveDirectory`, `Facebook`, `Google`, `MicrosoftAccount`, `Twitter`, `Github`

~> **NOTE:** This setting is only needed if multiple providers are configured, and the `unauthenticated_client_action` is set to "RedirectToLoginPage".

* `facebook` - (Optional) A `facebook` block as defined below.

* `github` - (Optional) A `github` block as defined below.

* `google` - (Optional) A `google` block as defined below.

* `issuer` - (Optional) The OpenID Connect Issuer URI that represents the entity which issues access tokens for this Linux Web App.

~> **NOTE:** When using Azure Active Directory, this value is the URI of the directory tenant, e.g. <https://sts.windows.net/{tenant-guid}/>.

* `microsoft` - (Optional) A `microsoft` block as defined below.

* `runtime_version` - (Optional) The RuntimeVersion of the Authentication / Authorization feature in use for the Linux Web App.

* `token_refresh_extension_hours` - (Optional) The number of hours after session token expiration that a session token can be used to call the token refresh API. Defaults to `72` hours.

* `token_store_enabled` - (Optional) Should the Linux Web App durably store platform-specific security tokens that are obtained during login flows? Defaults to `false`.

* `twitter` - (Optional) A `twitter` block as defined below.

* `unauthenticated_client_action` - (Optional) The action to take when an unauthenticated client attempts to access the app. Possible values include: `RedirectToLoginPage`, `AllowAnonymous`.

---

An `auth_settings_v2` block supports the following:

* `auth_enabled` - (Optional) Should the AuthV2 Settings be enabled. Defaults to `false`.

* `runtime_version` - (Optional) The Runtime Version of the Authentication and Authorisation feature of this App. Defaults to `~1`.

* `config_file_path` - (Optional) The path to the App Auth settings.

~> **Note:** Relative Paths are evaluated from the Site Root directory.

* `require_authentication` - (Optional) Should the authentication flow be used for all requests.

* `unauthenticated_action` - (Optional) The action to take for requests made without authentication. Possible values include `RedirectToLoginPage`, `AllowAnonymous`, `Return401`, and `Return403`. Defaults to `RedirectToLoginPage`.

* `default_provider` - (Optional) The Default Authentication Provider to use when the `unauthenticated_action` is set to `RedirectToLoginPage`. Possible values include: `apple`, `azureactivedirectory`, `facebook`, `github`, `google`, `twitter` and the `name` of your `custom_oidc_v2` provider.

~> **NOTE:** Whilst any value will be accepted by the API for `default_provider`, it can leave the app in an unusable state if this value does not correspond to the name of a known provider (either built-in value, or custom_oidc name) as it is used to build the auth endpoint URI.

* `excluded_paths` - (Optional) The paths which should be excluded from the `unauthenticated_action` when it is set to `RedirectToLoginPage`.

~> **NOTE:** This list should be used instead of setting `WEBSITE_WARMUP_PATH` in `app_settings` as it takes priority.

* `require_https` - (Optional) Should HTTPS be required on connections? Defaults to `true`.

* `http_route_api_prefix` - (Optional) The prefix that should precede all the authentication and authorisation paths. Defaults to `/.auth`.

* `forward_proxy_convention` - (Optional) The convention used to determine the url of the request made. Possible values include `NoProxy`, `Standard`, `Custom`. Defaults to `NoProxy`.

* `forward_proxy_custom_host_header_name` - (Optional) The name of the custom header containing the host of the request.

* `forward_proxy_custom_scheme_header_name` - (Optional) The name of the custom header containing the scheme of the request.

* `apple_v2` - (Optional) An `apple_v2` block as defined below.

* `active_directory_v2` - (Optional) An `active_directory_v2` block as defined below.

* `azure_static_web_app_v2` - (Optional) An `azure_static_web_app_v2` block as defined below.

* `custom_oidc_v2` - (Optional) Zero or more `custom_oidc_v2` blocks as defined below.

* `facebook_v2` - (Optional) A `facebook_v2` block as defined below.

* `github_v2` - (Optional) A `github_v2` block as defined below.

* `google_v2` - (Optional) A `google_v2` block as defined below.

* `microsoft_v2` - (Optional) A `microsoft_v2` block as defined below.

* `twitter_v2` - (Optional) A `twitter_v2` block as defined below.

* `login` - (Required) A `login` block as defined below.

---

An `apple_v2` block supports the following:

* `client_id` - (Required) The OpenID Connect Client ID for the Apple web application.

* `client_secret_setting_name` - (Required) The app setting name that contains the `client_secret` value used for Apple Login.

!> **NOTE:** A setting with this name must exist in `app_settings` to function correctly.

* `login_scopes` - A list of Login Scopes provided by this Authentication Provider.

~> **NOTE:** This is configured on the Authentication Provider side and is Read Only here.

---

An `active_directory_v2` block supports the following:

* `client_id` - (Required) The ID of the Client to use to authenticate with Azure Active Directory.

* `tenant_auth_endpoint` - (Required) The Azure Tenant Endpoint for the Authenticating Tenant. e.g. `https://login.microsoftonline.com/{tenant-guid}/v2.0/`

~> **NOTE:** [Here](https://learn.microsoft.com/en-us/entra/identity-platform/authentication-national-cloud#microsoft-entra-authentication-endpoints) is a list of possible authentication endpoints based on the cloud environment. [Here](https://learn.microsoft.com/en-us/azure/app-service/configure-authentication-provider-aad?tabs=workforce-tenant) is more information to better understand how to configure authentication for Azure App Service or Azure Functions.

* `client_secret_setting_name` - (Optional) The App Setting name that contains the client secret of the Client.

!> **NOTE:** A setting with this name must exist in `app_settings` to function correctly.

* `client_secret_certificate_thumbprint` - (Optional) The thumbprint of the certificate used for signing purposes.

!> **NOTE:** If one `client_secret_setting_name` or `client_secret_certificate_thumbprint` is specified, terraform won't write the client secret or secret certificate thumbprint back to `app_setting`, so make sure they are existed in `app_settings` to function correctly.

* `jwt_allowed_groups` - (Optional) A list of Allowed Groups in the JWT Claim.

* `jwt_allowed_client_applications` - (Optional) A list of Allowed Client Applications in the JWT Claim.

* `www_authentication_disabled` - (Optional) Should the www-authenticate provider should be omitted from the request? Defaults to `false`.

* `allowed_groups` - (Optional) The list of allowed Group Names for the Default Authorisation Policy.

* `allowed_identities` - (Optional) The list of allowed Identities for the Default Authorisation Policy.

* `allowed_applications` - (Optional) The list of allowed Applications for the Default Authorisation Policy.

* `login_parameters` - (Optional) A map of key-value pairs to send to the Authorisation Endpoint when a user logs in.

* `allowed_audiences` - (Optional) Specifies a list of Allowed audience values to consider when validating JWTs issued by Azure Active Directory.

~> **NOTE:** This is configured on the Authentication Provider side and is Read Only here.

---

An `azure_static_web_app_v2` block supports the following:

* `client_id` - (Required) The ID of the Client to use to authenticate with Azure Static Web App Authentication.

---

A `custom_oidc_v2` block supports the following:

* `name` - (Required) The name of the Custom OIDC Authentication Provider.

~> **NOTE:** An `app_setting` matching this value in upper case with the suffix of `_PROVIDER_AUTHENTICATION_SECRET` is required. e.g. `MYOIDC_PROVIDER_AUTHENTICATION_SECRET` for a value of `myoidc`.

* `client_id` - (Required) The ID of the Client to use to authenticate with the Custom OIDC.

* `openid_configuration_endpoint` - (Required) The app setting name that contains the `client_secret` value used for the Custom OIDC Login.

* `name_claim_type` - (Optional) The name of the claim that contains the users name.

* `scopes` - (Optional) The list of the scopes that should be requested while authenticating.

* `client_credential_method` - The Client Credential Method used.

* `client_secret_setting_name` - The App Setting name that contains the secret for this Custom OIDC Client. This is generated from `name` above and suffixed with `_PROVIDER_AUTHENTICATION_SECRET`.

* `authorisation_endpoint` - The endpoint to make the Authorisation Request as supplied by `openid_configuration_endpoint` response.

* `token_endpoint` - The endpoint used to request a Token as supplied by `openid_configuration_endpoint` response.

* `issuer_endpoint` - The endpoint that issued the Token as supplied by `openid_configuration_endpoint` response.

* `certification_uri` - The endpoint that provides the keys necessary to validate the token as supplied by `openid_configuration_endpoint` response.

---

A `facebook_v2` block supports the following:

* `app_id` - (Required) The App ID of the Facebook app used for login.

* `app_secret_setting_name` - (Required) The app setting name that contains the `app_secret` value used for Facebook Login.

!> **NOTE:** A setting with this name must exist in `app_settings` to function correctly.

* `graph_api_version` - (Optional) The version of the Facebook API to be used while logging in.

* `login_scopes` - (Optional) The list of scopes that should be requested as part of Facebook Login authentication.

---

A `github_v2` block supports the following:

* `client_id` - (Required) The ID of the GitHub app used for login..

* `client_secret_setting_name` - (Required) The app setting name that contains the `client_secret` value used for GitHub Login.

!> **NOTE:** A setting with this name must exist in `app_settings` to function correctly.

* `login_scopes` - (Optional) The list of OAuth 2.0 scopes that should be requested as part of GitHub Login authentication.

---

A `google_v2` block supports the following:

* `client_id` - (Required) The OpenID Connect Client ID for the Google web application.

* `client_secret_setting_name` - (Required) The app setting name that contains the `client_secret` value used for Google Login.

!> **NOTE:** A setting with this name must exist in `app_settings` to function correctly.

* `allowed_audiences` - (Optional) Specifies a list of Allowed Audiences that should be requested as part of Google Sign-In authentication.

* `login_scopes` - (Optional) The list of OAuth 2.0 scopes that should be requested as part of Google Sign-In authentication.

---

A `microsoft_v2` block supports the following:

* `client_id` - (Required) The OAuth 2.0 client ID that was created for the app used for authentication.

* `client_secret_setting_name` - (Required) The app setting name containing the OAuth 2.0 client secret that was created for the app used for authentication.

!> **NOTE:** A setting with this name must exist in `app_settings` to function correctly.

* `allowed_audiences` - (Optional) Specifies a list of Allowed Audiences that will be requested as part of Microsoft Sign-In authentication.

* `login_scopes` - (Optional) The list of Login scopes that should be requested as part of Microsoft Account authentication.

---

A `twitter_v2` block supports the following:

* `consumer_key` - (Required) The OAuth 1.0a consumer key of the Twitter application used for sign-in.

* `consumer_secret_setting_name` - (Required) The app setting name that contains the OAuth 1.0a consumer secret of the Twitter application used for sign-in.

!> **NOTE:** A setting with this name must exist in `app_settings` to function correctly.

---

A `login` block supports the following:

* `logout_endpoint` - (Optional) The endpoint to which logout requests should be made.

* `token_store_enabled` - (Optional) Should the Token Store configuration Enabled. Defaults to `false`

* `token_refresh_extension_time` - (Optional) The number of hours after session token expiration that a session token can be used to call the token refresh API. Defaults to `72` hours.

* `token_store_path` - (Optional) The directory path in the App Filesystem in which the tokens will be stored.

* `token_store_sas_setting_name` - (Optional) The name of the app setting which contains the SAS URL of the blob storage containing the tokens.

* `preserve_url_fragments_for_logins` - (Optional) Should the fragments from the request be preserved after the login request is made. Defaults to `false`.

* `allowed_external_redirect_urls` - (Optional) External URLs that can be redirected to as part of logging in or logging out of the app. This is an advanced setting typically only needed by Windows Store application backends.

~> **Note:** URLs within the current domain are always implicitly allowed.

* `cookie_expiration_convention` - (Optional) The method by which cookies expire. Possible values include: `FixedTime`, and `IdentityProviderDerived`. Defaults to `FixedTime`.

* `cookie_expiration_time` - (Optional) The time after the request is made when the session cookie should expire. Defaults to `08:00:00`.

* `validate_nonce` - (Optional) Should the nonce be validated while completing the login flow. Defaults to `true`.

* `nonce_expiration_time` - (Optional) The time after the request is made when the nonce should expire. Defaults to `00:05:00`.

---

A `backup` block supports the following:

* `name` - (Required) The name which should be used for this Backup.

* `schedule` - (Required) A `schedule` block as defined below.

* `storage_account_url` - (Required) The SAS URL to the container.

* `enabled` - (Optional) Should this backup job be enabled? Defaults to `true`.

---

A `connection_string` block supports the following:

* `name` - (Required) The name which should be used for this Connection.

* `type` - (Required) Type of database. Possible values include: `MySQL`, `SQLServer`, `SQLAzure`, `Custom`, `NotificationHub`, `ServiceBus`, `EventHub`, `APIHub`, `DocDb`, `RedisCache`, and `PostgreSQL`.

* `value` - (Required) The connection string value.

---

A `cors` block supports the following:

* `allowed_origins` - (Optional) Specifies a list of origins that should be allowed to make cross-origin calls.

* `support_credentials` - (Optional) Are credentials allowed in CORS requests? Defaults to `false`.

---

A `docker` block supports the following:

* `registry_url` - (Required) The URL of the docker registry.

* `image_name` - (Required) The name of the Docker image to use.

* `image_tag` - (Required) The image tag of the image to use.

* `registry_username` - (Optional) The username to use for connections to the registry.

~> **NOTE:** This value is required if `container_registry_use_managed_identity` is not set to `true`.

* `registry_password` - (Optional) The password for the account to use to connect to the registry.

~> **NOTE:** This value is required if `container_registry_use_managed_identity` is not set to `true`.

---

A `facebook` block supports the following:

* `app_id` - (Required) The App ID of the Facebook app used for login.

* `app_secret` - (Optional) The App Secret of the Facebook app used for Facebook login. Cannot be specified with `app_secret_setting_name`.

* `app_secret_setting_name` - (Optional) The app setting name that contains the `app_secret` value used for Facebook login. Cannot be specified with `app_secret`.

* `oauth_scopes` - (Optional) Specifies a list of OAuth 2.0 scopes to be requested as part of Facebook login authentication.

---

A `github` block supports the following:

* `client_id` - (Required) The ID of the GitHub app used for login.

* `client_secret` - (Optional) The Client Secret of the GitHub app used for GitHub login. Cannot be specified with `client_secret_setting_name`.

* `client_secret_setting_name` - (Optional) The app setting name that contains the `client_secret` value used for GitHub login. Cannot be specified with `client_secret`.

* `oauth_scopes` - (Optional) Specifies a list of OAuth 2.0 scopes that will be requested as part of GitHub login authentication.

---

A `google` block supports the following:

* `client_id` - (Required) The OpenID Connect Client ID for the Google web application.

* `client_secret` - (Optional) The client secret associated with the Google web application. Cannot be specified with `client_secret_setting_name`.

* `client_secret_setting_name` - (Optional) The app setting name that contains the `client_secret` value used for Google login. Cannot be specified with `client_secret`.

* `oauth_scopes` - (Optional) Specifies a list of OAuth 2.0 scopes that will be requested as part of Google Sign-In authentication. If not specified, `openid`, `profile`, and `email` are used as default scopes.

---

A `headers` block supports the following:

~> **NOTE:** Please see the [official Azure Documentation](https://docs.microsoft.com/azure/app-service/app-service-ip-restrictions#filter-by-http-header) for details on using header filtering.

* `x_azure_fdid` - (Optional) Specifies a list of Azure Front Door IDs.

* `x_fd_health_probe` - (Optional) Specifies if a Front Door Health Probe should be expected. The only possible value is `1`.

* `x_forwarded_for` - (Optional) Specifies a list of addresses for which matching should be applied. Omitting this value means allow any.

* `x_forwarded_host` - (Optional) Specifies a list of Hosts for which matching should be applied.

---

An `identity` block supports the following:

* `type` - (Required) Specifies the type of Managed Service Identity that should be configured on this Linux Function App. Possible values are `SystemAssigned`, `UserAssigned`, `SystemAssigned, UserAssigned` (to enable both).

* `identity_ids` - (Optional) A list of User Assigned Managed Identity IDs to be assigned to this Linux Function App.

~> **NOTE:** This is required when `type` is set to `UserAssigned` or `SystemAssigned, UserAssigned`.

---

An `ip_restriction` block supports the following:

* `action` - (Optional) The action to take. Possible values are `Allow` or `Deny`. Defaults to `Allow`.

* `headers` - (Optional) A `headers` block as defined above.

* `ip_address` - (Optional) The CIDR notation of the IP or IP Range to match. For example: `10.0.0.0/24` or `192.168.10.1/32`

* `name` - (Optional) The name which should be used for this `ip_restriction`.

* `priority` - (Optional) The priority value of this `ip_restriction`. Defaults to `65000`.

* `service_tag` - (Optional) The Service Tag used for this IP Restriction.

* `virtual_network_subnet_id` - (Optional) The Virtual Network Subnet ID used for this IP Restriction.

~> **NOTE:** One and only one of `ip_address`, `service_tag` or `virtual_network_subnet_id` must be specified.

* `description` - (Optional) The Description of this IP Restriction.

---

A `microsoft` block supports the following:

* `client_id` - (Required) The OAuth 2.0 client ID that was created for the app used for authentication.

* `client_secret` - (Optional) The OAuth 2.0 client secret that was created for the app used for authentication. Cannot be specified with `client_secret_setting_name`.

* `client_secret_setting_name` - (Optional) The app setting name containing the OAuth 2.0 client secret that was created for the app used for authentication. Cannot be specified with `client_secret`.

* `oauth_scopes` - (Optional) Specifies a list of OAuth 2.0 scopes that will be requested as part of Microsoft Account authentication. If not specified, `wl.basic` is used as the default scope.

---

A `schedule` block supports the following:

* `frequency_interval` - (Required) How often the backup should be executed (e.g. for weekly backup, this should be set to `7` and `frequency_unit` should be set to `Day`).

~> **NOTE:** Not all intervals are supported on all Linux Function App SKUs. Please refer to the official documentation for appropriate values.

* `frequency_unit` - (Required) The unit of time for how often the backup should take place. Possible values include: `Day` and `Hour`.

* `keep_at_least_one_backup` - (Optional) Should the service keep at least one backup, regardless of age of backup. Defaults to `false`.

* `retention_period_days` - (Optional) After how many days backups should be deleted. Defaults to `30`.

* `start_time` - (Optional) When the schedule should start working in RFC-3339 format.

---

A `scm_ip_restriction` block supports the following:

* `action` - (Optional) The action to take. Possible values are `Allow` or `Deny`. Defaults to `Allow`.

* `headers` - (Optional) A `headers` block as defined above.

* `ip_address` - (Optional) The CIDR notation of the IP or IP Range to match. For example: `10.0.0.0/24` or `192.168.10.1/32`

* `name` - (Optional) The name which should be used for this `ip_restriction`.

* `priority` - (Optional) The priority value of this `ip_restriction`. Defaults to `65000`.

* `service_tag` - (Optional) The Service Tag used for this IP Restriction.

* `virtual_network_subnet_id` - (Optional) The Virtual Network Subnet ID used for this IP Restriction.

~> **NOTE:** One and only one of `ip_address`, `service_tag` or `virtual_network_subnet_id` must be specified.

* `description` - (Optional) The Description of this IP Restriction.

---

A `site_config` block supports the following:

* `always_on` - (Optional) If this Linux Web App is Always On enabled. Defaults to `false`.

~> **NOTE:** when running in a Consumption or Premium Plan, `always_on` feature should be turned off. Please turn it off before upgrading the service plan from standard to premium.

* `api_definition_url` - (Optional) The URL of the API definition that describes this Linux Function App.

* `api_management_api_id` - (Optional) The ID of the API Management API for this Linux Function App.

* `app_command_line` - (Optional) The App command line to launch.

* `app_scale_limit` - (Optional) The number of workers this function app can scale out to. Only applicable to apps on the Consumption and Premium plan.

* `application_insights_connection_string` - (Optional) The Connection String for linking the Linux Function App to Application Insights.

* `application_insights_key` - (Optional) The Instrumentation Key for connecting the Linux Function App to Application Insights.

* `application_stack` - (Optional) An `application_stack` block as defined above.

~> **Note:** If this is set, there must not be an application setting `FUNCTIONS_WORKER_RUNTIME`.

* `app_service_logs` - (Optional) An `app_service_logs` block as defined above.

* `container_registry_managed_identity_client_id` - (Optional) The Client ID of the Managed Service Identity to use for connections to the Azure Container Registry.

* `container_registry_use_managed_identity` - (Optional) Should connections for Azure Container Registry use Managed Identity.

* `cors` - (Optional) A `cors` block as defined above.

* `default_documents` - (Optional) Specifies a list of Default Documents for the Linux Web App.

* `elastic_instance_minimum` - (Optional) The number of minimum instances for this Linux Function App. Only affects apps on Elastic Premium plans.

* `ftps_state` - (Optional) State of FTP / FTPS service for this function app. Possible values include: `AllAllowed`, `FtpsOnly` and `Disabled`. Defaults to `Disabled`.

* `health_check_path` - (Optional) The path to be checked for this function app health.

* `health_check_eviction_time_in_min` - (Optional) The amount of time in minutes that a node can be unhealthy before being removed from the load balancer. Possible values are between `2` and `10`. Only valid in conjunction with `health_check_path`.

* `http2_enabled` - (Optional) Specifies if the HTTP2 protocol should be enabled. Defaults to `false`.

* `ip_restriction` - (Optional) One or more `ip_restriction` blocks as defined above.

* `ip_restriction_default_action` - (Optional) The Default action for traffic that does not match any `ip_restriction` rule. possible values include `Allow` and `Deny`. Defaults to `Allow`.

* `load_balancing_mode` - (Optional) The Site load balancing mode. Possible values include: `WeightedRoundRobin`, `LeastRequests`, `LeastResponseTime`, `WeightedTotalTraffic`, `RequestHash`, `PerSiteRoundRobin`. Defaults to `LeastRequests` if omitted.

* `managed_pipeline_mode` - (Optional) Managed pipeline mode. Possible values include: `Integrated`, `Classic`. Defaults to `Integrated`.

* `minimum_tls_version` - (Optional) The configures the minimum version of TLS required for SSL requests. Possible values include: `1.0`, `1.1`, and `1.2`. Defaults to `1.2`.

* `pre_warmed_instance_count` - (Optional) The number of pre-warmed instances for this function app. Only affects apps on an Elastic Premium plan.

* `remote_debugging_enabled` - (Optional) Should Remote Debugging be enabled. Defaults to `false`.

* `remote_debugging_version` - (Optional) The Remote Debugging Version. Possible values include `VS2017`, `VS2019`, and `VS2022`.

* `runtime_scale_monitoring_enabled` - (Optional) Should Scale Monitoring of the Functions Runtime be enabled?

~> **NOTE:** Functions runtime scale monitoring can only be enabled for Elastic Premium Function Apps or Workflow Standard Logic Apps and requires a minimum prewarmed instance count of 1.

* `scm_ip_restriction` - (Optional) One or more `scm_ip_restriction` blocks as defined above.

* `scm_ip_restriction_default_action` - (Optional) The Default action for traffic that does not match any `scm_ip_restriction` rule. possible values include `Allow` and `Deny`. Defaults to `Allow`.

* `scm_minimum_tls_version` - (Optional) Configures the minimum version of TLS required for SSL requests to the SCM site Possible values include: `1.0`, `1.1`, and `1.2`. Defaults to `1.2`.

* `scm_use_main_ip_restriction` - (Optional) Should the Linux Function App `ip_restriction` configuration be used for the SCM also.

* `use_32_bit_worker` - (Optional) Should the Linux Web App use a 32-bit worker process. Defaults to `false`.

* `vnet_route_all_enabled` - (Optional) Should all outbound traffic to have NAT Gateways, Network Security Groups and User Defined Routes applied? Defaults to `false`.

* `websockets_enabled` - (Optional) Should Web Sockets be enabled. Defaults to `false`.

* `worker_count` - (Optional) The number of Workers for this Linux Function App.

---

A `sticky_settings` block supports the following:

* `app_setting_names` - (Optional) A list of `app_setting` names that the Linux Function App will not swap between Slots when a swap operation is triggered.

* `connection_string_names` - (Optional) A list of `connection_string` names that the Linux Function App will not swap between Slots when a swap operation is triggered.

---

A `storage_account` block supports the following:

* `access_key` - (Required) The Access key for the storage account.

* `account_name` - (Required) The Name of the Storage Account.

* `name` - (Required) The name which should be used for this Storage Account.

* `share_name` - (Required) The Name of the File Share or Container Name for Blob storage.

* `type` - (Required) The Azure Storage Type. Possible values include `AzureFiles` and `AzureBlob`.

* `mount_path` - (Optional) The path at which to mount the storage share.

---

A `twitter` block supports the following:

* `consumer_key` - (Required) The OAuth 1.0a consumer key of the Twitter application used for sign-in.

* `consumer_secret` - (Optional) The OAuth 1.0a consumer secret of the Twitter application used for sign-in. Cannot be specified with `consumer_secret_setting_name`.

* `consumer_secret_setting_name` - (Optional) The app setting name that contains the OAuth 1.0a consumer secret of the Twitter application used for sign-in. Cannot be specified with `consumer_secret`.

## Attributes Reference

In addition to the Arguments listed above - the following Attributes are exported:

* `id` - The ID of the Linux Function App.

* `custom_domain_verification_id` - The identifier used by App Service to perform domain ownership verification via DNS TXT record.

* `default_hostname` - The default hostname of the Linux Function App.

* `hosting_environment_id` - The ID of the App Service Environment used by Function App.

* `identity` - An `identity` block as defined below.

* `kind` - The Kind value for this Linux Function App.

* `outbound_ip_address_list` - A list of outbound IP addresses. For example `["52.23.25.3", "52.143.43.12"]`

* `outbound_ip_addresses` - A comma separated list of outbound IP addresses as a string. For example `52.23.25.3,52.143.43.12`.

* `possible_outbound_ip_address_list` - A list of possible outbound IP addresses, not all of which are necessarily in use. This is a superset of `outbound_ip_address_list`. For example `["52.23.25.3", "52.143.43.12"]`.

* `possible_outbound_ip_addresses` - A comma separated list of possible outbound IP addresses as a string. For example `52.23.25.3,52.143.43.12,52.143.43.17`. This is a superset of `outbound_ip_addresses`.

* `site_credential` - A `site_credential` block as defined below.

---

An `identity` block exports the following:

* `principal_id` - The Principal ID associated with this Managed Service Identity.

* `tenant_id` - The Tenant ID associated with this Managed Service Identity.

---

A `site_credential` block exports the following:

* `name` - The Site Credentials Username used for publishing.

* `password` - The Site Credentials Password used for publishing.

## Timeouts

The `timeouts` block allows you to specify [timeouts](https://www.terraform.io/language/resources/syntax#operation-timeouts) for certain actions:

* `create` - (Defaults to 30 minutes) Used when creating the Linux Function App.
* `read` - (Defaults to 5 minutes) Used when retrieving the Linux Function App.
* `update` - (Defaults to 30 minutes) Used when updating the Linux Function App.
* `delete` - (Defaults to 30 minutes) Used when deleting the Linux Function App.

## Import

Linux Function Apps can be imported using the `resource id`, e.g.

```shell
terraform import azurerm_linux_function_app.example /subscriptions/12345678-1234-9876-4563-123456789012/resourceGroups/resGroup1/providers/Microsoft.Web/sites/site1
```<|MERGE_RESOLUTION|>--- conflicted
+++ resolved
@@ -139,13 +139,8 @@
 
 ~> **Note:** Assigning the `virtual_network_subnet_id` property requires [RBAC permissions on the subnet](https://docs.microsoft.com/en-us/azure/app-service/overview-vnet-integration#permissions)
 
-<<<<<<< HEAD
-[//]: # (todo: add it in 4.0 provider)
-[//]: # (* `vnet_image_pull_enabled` - &#40;Optional&#41; Specifies whether traffic for the image pull should be routed over virtual network. Defaults to `false`.)
-=======
 [//]: # (TODO 4.0 add it in 4.0 provider)
 [//]: # (* `vnet_image_pull_enabled` - &#40;Optional&#41; Should the traffic for the image pull be routed over virtual network enabled. Defaults to `false`.)
->>>>>>> 99d5023d
 
 [//]: # (~> **Note:** The feature can also be enabled via the app setting `WEBSITE_PULL_IMAGE_OVER_VNET`. Must be set to `true` when running in an App Service Environment.)
 
