--- conflicted
+++ resolved
@@ -71,11 +71,7 @@
   }
  
   frontend_ip_configuration {
-<<<<<<< HEAD
-      name         = "m${azurerm_virtual_network.vnet.name}-feip"  
-=======
       name         = "${azurerm_virtual_network.vnet.name}-feip"  
->>>>>>> 65fd2595
       public_ip_address_id = "${azurerm_public_ip.pip.id}"
   }
 
