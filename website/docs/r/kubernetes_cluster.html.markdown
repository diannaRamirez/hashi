--- conflicted
+++ resolved
@@ -532,7 +532,6 @@
 
 * `docker_bridge_cidr` - (Optional) IP address (in CIDR notation) used as the Docker bridge IP address on nodes. Changing this forces a new resource to be created.
 
-<<<<<<< HEAD
 * `ebpf_data_plane` - (Optional) Specifies the eBPF data plane used for building the Kubernetes network. Possible value is `cilium`. Changing this forces a new resource to be created.
 
 -> **Note:** This requires that the Preview Feature `Microsoft.ContainerService/CiliumDataplanePreview` is enabled and the Resource Provider is re-registered, see [the documentation](https://learn.microsoft.com/en-us/azure/aks/azure-cni-powered-by-cilium) for more information.
@@ -541,10 +540,7 @@
 
 -> **Note:** This requires that the Preview Feature `Microsoft.ContainerService/AzureOverlayPreview` is enabled and the Resource Provider is re-registered, see [the documentation](https://learn.microsoft.com/en-us/azure/aks/azure-cni-overlay) for more information.
 
-* `outbound_type` - (Optional) The outbound (egress) routing method which should be used for this Kubernetes Cluster. Possible values are `loadBalancer`, `userDefinedRouting`, `managedNATGateway` and `userAssignedNATGateway`. Defaults to `loadBalancer`.
-=======
 * `outbound_type` - (Optional) The outbound (egress) routing method which should be used for this Kubernetes Cluster. Possible values are `loadBalancer`, `userDefinedRouting`, `managedNATGateway` and `userAssignedNATGateway`. Defaults to `loadBalancer`. Changing this forces a new resource to be created.
->>>>>>> 709842f3
 
 * `pod_cidr` - (Optional) The CIDR to use for pod IP addresses. This field can only be set when `network_plugin` is set to `kubenet`. Changing this forces a new resource to be created.
 
