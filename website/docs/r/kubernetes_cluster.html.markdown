---
layout: "azurerm"
page_title: "Azure Resource Manager: azurerm_kubernetes_cluster"
sidebar_current: "docs-azurerm-resource-container-kubernetes-cluster"
description: |-
  Manages a managed Kubernetes Cluster (AKS)
---

# azurerm_kubernetes_cluster

Manages a managed Kubernetes Cluster (AKS)

~> **Note:** All arguments including the client secret will be stored in the raw state as plain-text.
[Read more about sensitive data in state](/docs/state/sensitive-data.html).

## Example Usage - Basic

```hcl
resource "azurerm_resource_group" "test" {
  name     = "acctestRG1"
  location = "East US"
}

resource "azurerm_kubernetes_cluster" "test" {
  name                = "acctestaks1"
  location            = "${azurerm_resource_group.test.location}"
  resource_group_name = "${azurerm_resource_group.test.name}"
  dns_prefix          = "acctestagent1"

  linux_profile {
    admin_username = "acctestuser1"

    ssh_key {
      key_data = "ssh-rsa ..."
    }
  }

  agent_pool_profile {
    name            = "default"
    count           = 1
    vm_size         = "Standard_D1_v2"
    os_type         = "Linux"
    os_disk_size_gb = 30
  }

  service_principal {
    client_id     = "00000000-0000-0000-0000-000000000000"
    client_secret = "00000000000000000000000000000000"
  }

  tags {
    Environment = "Production"
  }
}

output "id" {
    value = "${azurerm_kubernetes_cluster.test.id}"
}

output "kube_config" {
  value = "${azurerm_kubernetes_cluster.test.kube_config_raw}"
}

output "client_key" {
  value = "${azurerm_kubernetes_cluster.test.kube_config.0.client_key}"
}

output "client_certificate" {
  value = "${azurerm_kubernetes_cluster.test.kube_config.0.client_certificate}"
}

output "cluster_ca_certificate" {
  value = "${azurerm_kubernetes_cluster.test.kube_config.0.cluster_ca_certificate}"
}

output "host" {
  value = "${azurerm_kubernetes_cluster.test.kube_config.0.host}"
}
```

## Example Usage - Advanced Networking

```hcl
resource "azurerm_resource_group" "test" {
  name     = "acctestRG1"
  location = "East US"
}

resource azurerm_network_security_group "test_advanced_network" {
  name                = "akc-1-nsg"
  location            = "${azurerm_resource_group.test.location}"
  resource_group_name = "${azurerm_resource_group.test.name}"
}

resource "azurerm_virtual_network" "test_advanced_network" {
  name                = "akc-1-vnet"
  location            = "${azurerm_resource_group.test.location}"
  resource_group_name = "${azurerm_resource_group.test.name}"
  address_space       = ["10.1.0.0/16"]
}

resource "azurerm_subnet" "test_subnet" {
  name                      = "akc-1-subnet"
  resource_group_name       = "${azurerm_resource_group.test.name}"
  network_security_group_id = "${azurerm_network_security_group.test_advanced_network.id}"
  address_prefix            = "10.1.0.0/24"
  virtual_network_name      = "${azurerm_virtual_network.test_advanced_network.name}"
}

resource "azurerm_kubernetes_cluster" "test" {
  name       = "akc-1"
  location   = "${azurerm_resource_group.test.location}"
  dns_prefix = "akc-1"

  resource_group_name = "${azurerm_resource_group.test.name}"

  linux_profile {
    admin_username = "acctestuser1"

    ssh_key {
      key_data = "ssh-rsa ..."
    }
  }

  agent_pool_profile {
    name    = "agentpool"
    count   = "2"
    vm_size = "Standard_DS2_v2"
    os_type = "Linux"

    # Required for advanced networking
    vnet_subnet_id = "${azurerm_subnet.test_subnet.id}"
  }

  service_principal {
    client_id     = "00000000-0000-0000-0000-000000000000"
    client_secret = "00000000000000000000000000000000"
  }

  network_profile {
    network_plugin = "azure"
  }
}

output "subnet_id" {
  value = "${azurerm_kubernetes_cluster.test.agent_pool_profile.0.vnet_subnet_id}"
}

output "network_plugin" {
  value = "${azurerm_kubernetes_cluster.test.network_profile.0.network_plugin}"
}

output "service_cidr" {
  value = "${azurerm_kubernetes_cluster.test.network_profile.0.service_cidr}"
}

output "dns_service_ip" {
  value = "${azurerm_kubernetes_cluster.test.network_profile.0.dns_service_ip}"
}

output "docker_bridge_cidr" {
  value = "${azurerm_kubernetes_cluster.test.network_profile.0.docker_bridge_cidr}"
}

output "pod_cidr" {
  value = "${azurerm_kubernetes_cluster.test.network_profile.0.pod_cidr}"
}

```

## Argument Reference

The following arguments are supported:

* `name` - (Required) The name of the AKS Managed Cluster instance to create. Changing this forces a new resource to be created.

* `location` - (Required) The location where the AKS Managed Cluster instance should be created. Changing this forces a new resource to be created.

* `resource_group_name` - (Required) Specifies the resource group where the resource exists. Changing this forces a new resource to be created.

* `dns_prefix` - (Required) DNS prefix specified when creating the managed cluster.

* `kubernetes_version` - (Optional) Version of Kubernetes specified when creating the AKS managed cluster. If not specified, the latest recommended version will be used at provisioning time (but won't auto-upgrade).

* `linux_profile` - (Required) A Linux Profile block as documented below.

* `agent_pool_profile` - (Required) One or more Agent Pool Profile's block as documented below.

* `service_principal` - (Required) A Service Principal block as documented below.

* `network_profile` - (Optional) A Network Profile block as documented below.

* `tags` - (Optional) A mapping of tags to assign to the resource.

`linux_profile` supports the following:

* `admin_username` - (Required) The Admin Username for the Cluster. Changing this forces a new resource to be created.
* `ssh_key` - (Required) An SSH Key block as documented below.

`ssh_key` supports the following:

* `key_data` - (Required) The Public SSH Key used to access the cluster. Changing this forces a new resource to be created.

`agent_pool_profile` supports the following:

* `name` - (Required) Unique name of the Agent Pool Profile in the context of the Subscription and Resource Group. Changing this forces a new resource to be created.
* `count` - (Required) Number of Agents (VMs) in the Pool. Possible values must be in the range of 1 to 50 (inclusive). Defaults to `1`.
* `vm_size` - (Required) The size of each VM in the Agent Pool (e.g. `Standard_F1`). Changing this forces a new resource to be created.
* `os_disk_size_gb` - (Optional) The Agent Operating System disk size in GB. Changing this forces a new resource to be created.
* `os_type` - (Optional) The Operating System used for the Agents. Possible values are `Linux` and `Windows`.  Changing this forces a new resource to be created. Defaults to `Linux`.
* `vnet_subnet_id` - (Optional) The ID of the Subnet where the Agents in the Pool should be provisioned. Changing this forces a new resource to be created.

`service_principal` supports the following:

* `client_id` - (Required) The Client ID for the Service Principal.
* `client_secret` - (Required) The Client Secret for the Service Principal.

`network_profile` supports the following:

<<<<<<< HEAD
* `network_plugin` - (Required) Network plugin to use for networking. Currently supported values are 'azure' and 'kubenet'. Changing this forces a new resource to be created.

-> **NOTE:** When `network_plugin` is set to `azure` - the `vnet_subnet_id` field in the `agent_pool_profile` block must be set.

* `service_cidr` - (Optional) The Network Range used by the Kubernetes service. This is required when `network_plugin` is set to `kubenet`. Changing this forces a new resource to be created.

~> **NOTE:** This range should not be used by any network element on or connected to this VNet. Service address CIDR must be smaller than /12.

* `dns_service_ip` - (Optional) IP address within the Kubernetes service address range that will be used by cluster service discovery (kube-dns). This is required when `network_plugin` is set to `kubenet`. Changing this forces a new resource to be created.

* `docker_bridge_cidr` - (Optional) IP address (in CIDR notation) used as the Docker bridge IP address on nodes. This is required when `network_plugin` is set to `kubenet`. Changing this forces a new resource to be created.

* `pod_cidr` - (Optional) The CIDR to use for pod IP addresses. Changing this forces a new resource to be created.
=======
* `network_plugin` - (Required) Network plugin to use for networking. Currently supported values are `azure` and `kubenet`. Changing this forces a new resource to be created.

-> **NOTE:** When `network_plugin` is set to `azure` - the `vnet_subnet_id` field in the `agent_pool_profile` block must be set.

* `service_cidr` - (Optional) The Network Range used by the Kubernetes service. This field can only be set together with `dns_service_ip` and `docker_bridge_cidr`. Changing this forces a new resource to be created.

~> **NOTE:** This range should not be used by any network element on or connected to this VNet. Service address CIDR must be smaller than /12.

* `dns_service_ip` - (Optional) IP address within the Kubernetes service address range that will be used by cluster service discovery (kube-dns). This field can only be set together with `service_cidr` and `docker_bridge_cidr`. Changing this forces a new resource to be created.

* `docker_bridge_cidr` - (Optional) IP address (in CIDR notation) used as the Docker bridge IP address on nodes. This field can only be set together with `service_cidr` and `dns_service_ip`. Changing this forces a new resource to be created.

* `pod_cidr` - (Optional) The CIDR to use for pod IP addresses. This field can only be set when `network_plugin` is set to `kubenet`. Changing this forces a new resource to be created.
>>>>>>> 3ee166d7

Here's an example of configuring the `kubenet` Networking Profile:

```
resource "azurerm_subnet" "test" {
  # ...
}

resource "azurerm_kubernetes_cluster" "test" {
  # ...

  agent_pool_profile {
    # ...
    vnet_subnet_id = "${azurerm_subnet.test.id}"
  }

  network_profile {
    network_plugin     = "kubenet"
<<<<<<< HEAD
    pod_cidr           = "10.244.0.0/24"
    dns_service_ip     = "10.10.0.10"
    docker_bridge_cidr = "172.17.0.1/16"
    service_cidr       = "10.10.0.0/16"
=======
>>>>>>> 3ee166d7
  }
}
```


[**Find out more about AKS Advanced Networking**](https://docs.microsoft.com/en-us/azure/aks/networking-overview#advanced-networking)

## Attributes Reference

The following attributes are exported:

* `id` - The Kubernetes Managed Cluster ID.

* `fqdn` - The FQDN of the Azure Kubernetes Managed Cluster.

* `node_resource_group` - Auto-generated Resource Group containing AKS Cluster resources.

* `kube_config_raw` - Raw Kubernetes config to be used by
    [kubectl](https://kubernetes.io/docs/reference/kubectl/overview/) and
    other compatible tools

* `kube_config` - Kubernetes configuration, sub-attributes defined below:

  * `client_key` - Base64 encoded private key used by clients to authenticate to the Kubernetes cluster.

  * `client_certificate` - Base64 encoded public certificate used by clients to authenticate to the Kubernetes cluster.

  * `cluster_ca_certificate` - Base64 encoded public CA certificate used as the root of trust for the Kubernetes cluster.

  * `host` - The Kubernetes cluster server host.

  * `username` - A username used to authenticate to the Kubernetes cluster.

  * `password` - A password or token used to authenticate to the Kubernetes cluster.

-> **NOTE:** It's possible to use these credentials with [the Kubernetes Provider](/docs/providers/kubernetes/index.html) like so:

```
provider "kubernetes" {
  host                   = "${azurerm_kubernetes_cluster.main.kube_config.0.host}"
  username               = "${azurerm_kubernetes_cluster.main.kube_config.0.username}"
  password               = "${azurerm_kubernetes_cluster.main.kube_config.0.password}"
  client_certificate     = "${base64decode(azurerm_kubernetes_cluster.main.kube_config.0.client_certificate)}"
  client_key             = "${base64decode(azurerm_kubernetes_cluster.main.kube_config.0.client_key)}"
  cluster_ca_certificate = "${base64decode(azurerm_kubernetes_cluster.main.kube_config.0.cluster_ca_certificate)}"
}
```

## Import

Kubernetes Managed Clusters can be imported using the `resource id`, e.g.

```shell
terraform import azurerm_kubernetes_cluster.cluster1 /subscriptions/00000000-0000-0000-0000-000000000000/resourceGroups/group1/providers/Microsoft.ContainerService/managedClusters/cluster1
```<|MERGE_RESOLUTION|>--- conflicted
+++ resolved
@@ -217,7 +217,6 @@
 
 `network_profile` supports the following:
 
-<<<<<<< HEAD
 * `network_plugin` - (Required) Network plugin to use for networking. Currently supported values are 'azure' and 'kubenet'. Changing this forces a new resource to be created.
 
 -> **NOTE:** When `network_plugin` is set to `azure` - the `vnet_subnet_id` field in the `agent_pool_profile` block must be set.
@@ -231,21 +230,6 @@
 * `docker_bridge_cidr` - (Optional) IP address (in CIDR notation) used as the Docker bridge IP address on nodes. This is required when `network_plugin` is set to `kubenet`. Changing this forces a new resource to be created.
 
 * `pod_cidr` - (Optional) The CIDR to use for pod IP addresses. Changing this forces a new resource to be created.
-=======
-* `network_plugin` - (Required) Network plugin to use for networking. Currently supported values are `azure` and `kubenet`. Changing this forces a new resource to be created.
-
--> **NOTE:** When `network_plugin` is set to `azure` - the `vnet_subnet_id` field in the `agent_pool_profile` block must be set.
-
-* `service_cidr` - (Optional) The Network Range used by the Kubernetes service. This field can only be set together with `dns_service_ip` and `docker_bridge_cidr`. Changing this forces a new resource to be created.
-
-~> **NOTE:** This range should not be used by any network element on or connected to this VNet. Service address CIDR must be smaller than /12.
-
-* `dns_service_ip` - (Optional) IP address within the Kubernetes service address range that will be used by cluster service discovery (kube-dns). This field can only be set together with `service_cidr` and `docker_bridge_cidr`. Changing this forces a new resource to be created.
-
-* `docker_bridge_cidr` - (Optional) IP address (in CIDR notation) used as the Docker bridge IP address on nodes. This field can only be set together with `service_cidr` and `dns_service_ip`. Changing this forces a new resource to be created.
-
-* `pod_cidr` - (Optional) The CIDR to use for pod IP addresses. This field can only be set when `network_plugin` is set to `kubenet`. Changing this forces a new resource to be created.
->>>>>>> 3ee166d7
 
 Here's an example of configuring the `kubenet` Networking Profile:
 
@@ -263,14 +247,7 @@
   }
 
   network_profile {
-    network_plugin     = "kubenet"
-<<<<<<< HEAD
-    pod_cidr           = "10.244.0.0/24"
-    dns_service_ip     = "10.10.0.10"
-    docker_bridge_cidr = "172.17.0.1/16"
-    service_cidr       = "10.10.0.0/16"
-=======
->>>>>>> 3ee166d7
+    network_plugin = "kubenet"
   }
 }
 ```
