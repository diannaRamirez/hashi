---
subcategory: "Container"
layout: "azurerm"
page_title: "Azure Resource Manager: azurerm_kubernetes_cluster"
description: |-
  Manages a managed Kubernetes Cluster (also known as AKS / Azure Kubernetes Service)
---

# azurerm_kubernetes_cluster

Manages a Managed Kubernetes Cluster (also known as AKS / Azure Kubernetes Service)

-> **Note:** Due to the fast-moving nature of AKS, we recommend using the latest version of the Azure Provider when using AKS - you can find [the latest version of the Azure Provider here](https://registry.terraform.io/providers/hashicorp/azurerm/latest).

~> **Note:** All arguments including the client secret will be stored in the raw state as plain-text. [Read more about sensitive data in state](/docs/state/sensitive-data.html).

## Example Usage

This example provisions a basic Managed Kubernetes Cluster. Other examples of the `azurerm_kubernetes_cluster` resource can be found in [the `./examples/kubernetes` directory within the Github Repository](https://github.com/terraform-providers/terraform-provider-azurerm/tree/master/examples/kubernetes)

```hcl
resource "azurerm_resource_group" "example" {
  name     = "example-resources"
  location = "West Europe"
}

resource "azurerm_kubernetes_cluster" "example" {
  name                = "example-aks1"
  location            = azurerm_resource_group.example.location
  resource_group_name = azurerm_resource_group.example.name
  dns_prefix          = "exampleaks1"

  default_node_pool {
    name       = "default"
    node_count = 1
    vm_size    = "Standard_D2_v2"
  }

  identity {
    type = "SystemAssigned"
  }

  tags = {
    Environment = "Production"
  }
}

output "client_certificate" {
  value = azurerm_kubernetes_cluster.example.kube_config.0.client_certificate
}

output "kube_config" {
  value = azurerm_kubernetes_cluster.example.kube_config_raw
}
```

## Argument Reference

The following arguments are supported:

* `name` - (Required) The name of the Managed Kubernetes Cluster to create. Changing this forces a new resource to be created.

* `location` - (Required) The location where the Managed Kubernetes Cluster should be created. Changing this forces a new resource to be created.

* `resource_group_name` - (Required) Specifies the Resource Group where the Managed Kubernetes Cluster should exist. Changing this forces a new resource to be created.

* `default_node_pool` - (Required) A `default_node_pool` block as defined below.

* `dns_prefix` - (Optional) DNS prefix specified when creating the managed cluster. Changing this forces a new resource to be created.

* `dns_prefix_private_cluster` - (Optional) Specifies the DNS prefix to use with private clusters. Changing this forces a new resource to be created.

-> **NOTE:** The `dns_prefix` must contain between 3 and 45 characters, and can contain only letters, numbers, and hyphens. It must start with a letter and must end with a letter or a number.

In addition, one of either `identity` or `service_principal` blocks must be specified.

---

* `automatic_channel_upgrade` - (Optional) The upgrade channel for this Kubernetes Cluster. Possible values are `patch`, `rapid`, and `stable`.

!> **Note:** Cluster Auto-Upgrade will update the Kubernetes Cluster (and it's Node Pools) to the latest GA version of Kubernetes automatically - please [see the Azure documentation for more information](https://docs.microsoft.com/en-us/azure/aks/upgrade-cluster#set-auto-upgrade-channel-preview).

-> **Note:** Cluster Auto-Upgrade only updates to GA versions of Kubernetes and will not update to Preview versions.

~> **NOTE:** Auto upgrade channel is in Public Preview - more information and details on how to opt into the Preview [can be found in this article](https://docs.microsoft.com/en-us/azure/aks/upgrade-cluster#set-auto-upgrade-channel-preview).

* `addon_profile` - (Optional) A `addon_profile` block as defined below.

* `api_server_authorized_ip_ranges` - (Optional) The IP ranges to whitelist for incoming traffic to the masters.

* `auto_scaler_profile` - (Optional) A `auto_scaler_profile` block as defined below.

* `disk_encryption_set_id` - (Optional) The ID of the Disk Encryption Set which should be used for the Nodes and Volumes. More information [can be found in the documentation](https://docs.microsoft.com/en-us/azure/aks/azure-disk-customer-managed-keys).

* `identity` - (Optional) An `identity` block as defined below. Changing this forces a new resource to be created.

-> **NOTE:** One of either `identity` or `service_principal` must be specified.

* `kubernetes_version` - (Optional) Version of Kubernetes specified when creating the AKS managed cluster. If not specified, the latest recommended version will be used at provisioning time (but won't auto-upgrade).

-> **NOTE:** Upgrading your cluster may take up to 10 minutes per node.

* `linux_profile` - (Optional) A `linux_profile` block as defined below.

* `network_profile` - (Optional) A `network_profile` block as defined below.

-> **NOTE:** If `network_profile` is not defined, `kubenet` profile will be used by default.

* `node_resource_group` - (Optional) The name of the Resource Group where the Kubernetes Nodes should exist. Changing this forces a new resource to be created.

-> **NOTE:** Azure requires that a new, non-existent Resource Group is used, as otherwise the provisioning of the Kubernetes Service will fail.

* `private_cluster_enabled` - Should this Kubernetes Cluster have its API server only exposed on internal IP addresses? This provides a Private IP Address for the Kubernetes API on the Virtual Network where the Kubernetes Cluster is located. Defaults to `false`. Changing this forces a new resource to be created.

* `private_dns_zone_id` - (Optional) Either the ID of Private DNS Zone which should be delegated to this Cluster, `System` to have AKS manage this or `None`. In case of `None` you will need to bring your own DNS server and set up resolving, otherwise cluster will have issues after provisioning.

-> **NOTE:** If you use BYO DNS Zone, AKS cluster should either use a User Assigned Identity or a service principal (which is deprecated) with the `Private DNS Zone Contributor` role and access to this Private DNS Zone. If `UserAssigned` identity is used - to prevent improper resource order destruction - cluster should depend on the role assignment, like in this example:

```
resource "azurerm_resource_group" "example" {
  name     = "example"
  location = "West Europe"
}

resource "azurerm_private_dns_zone" "example" {
  name                = "privatelink.eastus2.azmk8s.io"
  resource_group_name = azurerm_resource_group.example.name
}

resource "azurerm_user_assigned_identity" "example" {
  name                = "aks-example-identity"
  resource_group_name = azurerm_resource_group.example.name
  location            = azurerm_resource_group.example.location
}

resource "azurerm_role_assignment" "example" {
  scope                = azurerm_private_dns_zone.example.id
  role_definition_name = "Private DNS Zone Contributor"
  principal_id         = azurerm_user_assigned_identity.example.principal_id
}

resource "azurerm_kubernetes_cluster" "example" {
  name                    = "aksexamplewithprivatednszone1"
  location                = azurerm_resource_group.example.location
  resource_group_name     = azurerm_resource_group.example.name
  dns_prefix              = "aksexamplednsprefix1"
  private_cluster_enabled = true
  private_dns_zone_id     = azurerm_private_dns_zone.example.id

  ... rest of configuration omitted for brevity

  depends_on = [
    azurerm_role_assignment.example,
  ]
}

```

* `role_based_access_control` - (Optional) A `role_based_access_control` block. Changing this forces a new resource to be created.

* `service_principal` - (Optional) A `service_principal` block as documented below.

-> **NOTE:** One of either `identity` or `service_principal` must be specified.

* `sku_tier` - (Optional) The SKU Tier that should be used for this Kubernetes Cluster. Possible values are `Free` and `Paid` (which includes the Uptime SLA). Defaults to `Free`.

~> **Note:**  It is currently possible to upgrade in place from `Free` to `Paid`. However, changing this value from `Paid` to `Free` will force a new resource to be created.

* `tags` - (Optional) A mapping of tags to assign to the resource.

* `windows_profile` - (Optional) A `windows_profile` block as defined below.

---

A `aci_connector_linux` block supports the following:

* `enabled` - (Required) Is the virtual node addon enabled?

* `subnet_name` - (Optional) The subnet name for the virtual nodes to run. This is required when `aci_connector_linux` `enabled` argument is set to `true`.

-> **NOTE:** AKS will add a delegation to the subnet named here. To prevent further runs from failing you should make sure that the subnet you create for virtual nodes has a delegation, like so.

```
resource "azurerm_subnet" "virtual" {

  #...

  delegation {
    name = "aciDelegation"
    service_delegation {
      name    = "Microsoft.ContainerInstance/containerGroups"
      actions = ["Microsoft.Network/virtualNetworks/subnets/action"]
    }
  }
}
```

---

A `addon_profile` block supports the following:

* `aci_connector_linux` - (Optional) A `aci_connector_linux` block. For more details, please visit [Create and configure an AKS cluster to use virtual nodes](https://docs.microsoft.com/en-us/azure/aks/virtual-nodes-portal).

-> **NOTE:** At this time ACI Connector's are not supported in Azure China.

* `azure_policy` - (Optional) A `azure_policy` block as defined below. For more details please visit [Understand Azure Policy for Azure Kubernetes Service](https://docs.microsoft.com/en-ie/azure/governance/policy/concepts/rego-for-aks)

-> **NOTE:** At this time Azure Policy is not supported in Azure China or Azure US Government.

~> **Note:** Azure Policy is in Public Preview - more information and details on how to opt into the Preview [can be found in this article](https://docs.microsoft.com/en-gb/azure/governance/policy/concepts/policy-for-kubernetes).

* `http_application_routing` - (Optional) A `http_application_routing` block as defined below.

-> **NOTE:** At this time HTTP Application Routing is not supported in Azure China or Azure US Government.

* `kube_dashboard` - (Optional) A `kube_dashboard` block as defined below.

* `oms_agent` - (Optional) A `oms_agent` block as defined below. For more details, please visit [How to onboard Azure Monitor for containers](https://docs.microsoft.com/en-us/azure/monitoring/monitoring-container-insights-onboard).

* `ingress_application_gateway` - (Optional) An `ingress_application_gateway` block as defined below.

---

An `auto_scaler_profile` block supports the following:

* `balance_similar_node_groups` - Detect similar node groups and balance the number of nodes between them. Defaults to `false`.

* `expander` - Expander to use. Possible values are `least-waste`, `priority`, `most-pods` and `random`. Defaults to `random`.

* `max_graceful_termination_sec` - Maximum number of seconds the cluster autoscaler waits for pod termination when trying to scale down a node. Defaults to `600`.

* `max_node_provisioning_time` - Maximum time the autoscaler waits for a node to be provisioned. Defaults to `15m`.

* `max_unready_nodes` - Maximum Number of allowed unready nodes. Defaults to `3`.

* `max_unready_percentage` - Maximum percentage of unready nodes the cluster autoscaler will stop if the percentage is exceeded. Defaults to `45`.

* `new_pod_scale_up_delay` - For scenarios like burst/batch scale where you don't want CA to act before the kubernetes scheduler could schedule all the pods, you can tell CA to ignore unscheduled pods before they're a certain age. Defaults to `10s`.

* `scale_down_delay_after_add` - How long after the scale up of AKS nodes the scale down evaluation resumes. Defaults to `10m`.

* `scale_down_delay_after_delete` - How long after node deletion that scale down evaluation resumes. Defaults to the value used for `scan_interval`.

* `scale_down_delay_after_failure` - How long after scale down failure that scale down evaluation resumes. Defaults to `3m`.

* `scan_interval` - How often the AKS Cluster should be re-evaluated for scale up/down. Defaults to `10s`.

* `scale_down_unneeded` - How long a node should be unneeded before it is eligible for scale down. Defaults to `10m`.

* `scale_down_unready` - How long an unready node should be unneeded before it is eligible for scale down. Defaults to `20m`.

* `scale_down_utilization_threshold` - Node utilization level, defined as sum of requested resources divided by capacity, below which a node can be considered for scale down. Defaults to `0.5`.

* `empty_bulk_delete_max` - Maximum number of empty nodes that can be deleted at the same time. Defaults to `10`.

* `skip_nodes_with_local_storage` - If `true` cluster autoscaler will never delete nodes with pods with local storage, for example, EmptyDir or HostPath. Defaults to `true`.

* `skip_nodes_with_system_pods` - If `true` cluster autoscaler will never delete nodes with pods from kube-system (except for DaemonSet or mirror pods). Defaults to `true`.

---

A `azure_active_directory` block supports the following:

* `managed` - Is the Azure Active Directory integration Managed, meaning that Azure will create/manage the Service Principal used for integration.

* `tenant_id` - (Optional) The Tenant ID used for Azure Active Directory Application. If this isn't specified the Tenant ID of the current Subscription is used.

When `managed` is set to `true` the following properties can be specified:

* `admin_group_object_ids` - (Optional) A list of Object IDs of Azure Active Directory Groups which should have Admin Role on the Cluster.

* `azure_rbac_enabled` - (Optional) Is Role Based Access Control based on Azure AD enabled? Changing this forces a new resource to be created.

~> **Note:** Azure AD based RBAC is in Public Preview - more information and details on how to opt into the Preview [can be found in this article](https://docs.microsoft.com/en-us/azure/aks/manage-azure-rbac).

When `managed` is set to `false` the following properties can be specified:

* `client_app_id` - (Required) The Client ID of an Azure Active Directory Application.

* `server_app_id` - (Required) The Server ID of an Azure Active Directory Application.

* `server_app_secret` - (Required) The Server Secret of an Azure Active Directory Application.

---

A `azure_policy` block supports the following:

* `enabled` - (Required) Is the Azure Policy for Kubernetes Add On enabled?

---

A `default_node_pool` block supports the following:

* `name` - (Required) The name which should be used for the default Kubernetes Node Pool. Changing this forces a new resource to be created.

* `vm_size` - (Required) The size of the Virtual Machine, such as `Standard_DS2_v2`.

* `availability_zones` - (Optional) A list of Availability Zones across which the Node Pool should be spread. Changing this forces a new resource to be created.

-> **NOTE:** This requires that the `type` is set to `VirtualMachineScaleSets` and that `load_balancer_sku` is set to `Standard`.

* `enable_auto_scaling` - (Optional) Should [the Kubernetes Auto Scaler](https://docs.microsoft.com/en-us/azure/aks/cluster-autoscaler) be enabled for this Node Pool? Defaults to `false`.

-> **NOTE:** This requires that the `type` is set to `VirtualMachineScaleSets`.

-> **NOTE:** If you're using AutoScaling, you may wish to use [Terraform's `ignore_changes` functionality](https://www.terraform.io/docs/configuration/resources.html#ignore_changes) to ignore changes to the `node_count` field.

* `enable_host_encryption` - (Optional) Should the nodes in the Default Node Pool have host encryption enabled? Defaults to `false`.

* `enable_node_public_ip` - (Optional) Should nodes in this Node Pool have a Public IP Address? Defaults to `false`.

* `max_pods` - (Optional) The maximum number of pods that can run on each agent. Changing this forces a new resource to be created.

* `node_labels` - (Optional) A map of Kubernetes labels which should be applied to nodes in the Default Node Pool. Changing this forces a new resource to be created.

* `only_critical_addons_enabled` - (Optional) Enabling this option will taint default node pool with `CriticalAddonsOnly=true:NoSchedule` taint. Changing this forces a new resource to be created.

* `orchestrator_version` - (Optional) Version of Kubernetes used for the Agents. If not specified, the latest recommended version will be used at provisioning time (but won't auto-upgrade)

-> **Note:** This version must be supported by the Kubernetes Cluster - as such the version of Kubernetes used on the Cluster/Control Plane may need to be upgraded first.

* `os_disk_size_gb` - (Optional) The size of the OS Disk which should be used for each agent in the Node Pool. Changing this forces a new resource to be created.

* `os_disk_type` - (Optional) The type of disk which should be used for the Operating System. Possible values are `Ephemeral` and `Managed`. Defaults to `Managed`. Changing this forces a new resource to be created.

* `type` - (Optional) The type of Node Pool which should be created. Possible values are `AvailabilitySet` and `VirtualMachineScaleSets`. Defaults to `VirtualMachineScaleSets`.

* `tags` - (Optional) A mapping of tags to assign to the Node Pool.

~> At this time there's a bug in the AKS API where Tags for a Node Pool are not stored in the correct case - you [may wish to use Terraform's `ignore_changes` functionality to ignore changes to the casing](https://www.terraform.io/docs/configuration/resources.html#ignore_changes) until this is fixed in the AKS API.

* `upgrade_settings` - (Optional) A `upgrade_settings` block as documented below.

* `vnet_subnet_id` - (Optional) The ID of a Subnet where the Kubernetes Node Pool should exist. Changing this forces a new resource to be created.

~> **NOTE:** A Route Table must be configured on this Subnet.

If `enable_auto_scaling` is set to `true`, then the following fields can also be configured:

* `max_count` - (Required) The maximum number of nodes which should exist in this Node Pool. If specified this must be between `1` and `1000`.

* `min_count` - (Required) The minimum number of nodes which should exist in this Node Pool. If specified this must be between `1` and `1000`.

* `node_count` - (Optional) The initial number of nodes which should exist in this Node Pool. If specified this must be between `1` and `1000` and between `min_count` and `max_count`.

-> **NOTE:** If specified you may wish to use [Terraform's `ignore_changes` functionality](https://www.terraform.io/docs/configuration/resources.html#ignore_changes) to ignore changes to this field.

If `enable_auto_scaling` is set to `false`, then the following fields can also be configured:

* `node_count` - (Required) The number of nodes which should exist in this Node Pool. If specified this must be between `1` and `1000`.

-> **NOTE:** If `enable_auto_scaling` is set to `false` both `min_count` and `max_count` fields need to be set to `null` or omitted from the configuration.

---

A `http_application_routing` block supports the following:

* `enabled` (Required) Is HTTP Application Routing Enabled?

---

An `identity` block supports the following:

* `type` - The type of identity used for the managed cluster. Possible values are `SystemAssigned` and `UserAssigned`. If `UserAssigned` is set, a `user_assigned_identity_id` must be set as well.
* `user_assigned_identity_id` - (Optional) The ID of a user assigned identity.

---

A `kube_dashboard` block supports the following:

* `enabled` - (Required) Is the Kubernetes Dashboard enabled?

---

A `linux_profile` block supports the following:

* `admin_username` - (Required) The Admin Username for the Cluster. Changing this forces a new resource to be created.

* `ssh_key` - (Required) An `ssh_key` block. Only one is currently allowed. Changing this forces a new resource to be created.

---

A `network_profile` block supports the following:

* `network_plugin` - (Required) Network plugin to use for networking. Currently supported values are `azure` and `kubenet`. Changing this forces a new resource to be created.

-> **NOTE:** When `network_plugin` is set to `azure` - the `vnet_subnet_id` field in the `default_node_pool` block must be set and `pod_cidr` must not be set.

* `network_mode` - (Optional) Network mode to be used with Azure CNI. Possible values are `bridge` and `transparent`. Changing this forces a new resource to be created.

~> **Note:** `network_mode` can only be set to `bridge` for existing Kubernetes Clusters and cannot be used to provision new Clusters - this will be removed by Azure in the future.

~> **NOTE:** This property can only be set when `network_plugin` is set to `azure`.

* `network_policy` - (Optional) Sets up network policy to be used with Azure CNI. [Network policy allows us to control the traffic flow between pods](https://docs.microsoft.com/en-us/azure/aks/use-network-policies). Currently supported values are `calico` and `azure`. Changing this forces a new resource to be created.

~> **NOTE:** When `network_policy` is set to `azure`, the `network_plugin` field can only be set to `azure`.

* `dns_service_ip` - (Optional) IP address within the Kubernetes service address range that will be used by cluster service discovery (kube-dns). Changing this forces a new resource to be created.

* `docker_bridge_cidr` - (Optional) IP address (in CIDR notation) used as the Docker bridge IP address on nodes. Changing this forces a new resource to be created.

* `outbound_type` - (Optional) The outbound (egress) routing method which should be used for this Kubernetes Cluster. Possible values are `loadBalancer` and `userDefinedRouting`. Defaults to `loadBalancer`.

* `pod_cidr` - (Optional) The CIDR to use for pod IP addresses. This field can only be set when `network_plugin` is set to `kubenet`. Changing this forces a new resource to be created.

* `service_cidr` - (Optional) The Network Range used by the Kubernetes service. Changing this forces a new resource to be created.

~> **NOTE:** This range should not be used by any network element on or connected to this VNet. Service address CIDR must be smaller than /12. `docker_bridge_cidr`, `dns_service_ip` and `service_cidr` should all be empty or all should be set.

Examples of how to use [AKS with Advanced Networking](https://docs.microsoft.com/en-us/azure/aks/networking-overview#advanced-networking) can be [found in the `./examples/kubernetes/` directory in the Github repository](https://github.com/terraform-providers/terraform-provider-azurerm/tree/master/examples/kubernetes).

* `load_balancer_sku` - (Optional) Specifies the SKU of the Load Balancer used for this Kubernetes Cluster. Possible values are `Basic` and `Standard`. Defaults to `Standard`.

* `load_balancer_profile` - (Optional) A `load_balancer_profile` block. This can only be specified when `load_balancer_sku` is set to `Standard`.

---

A `load_balancer_profile` block supports the following:

~> **NOTE:** These options are mutually exclusive. Note that when specifying `outbound_ip_address_ids` ([azurerm_public_ip](/docs/providers/azurerm/r/public_ip.html)) the SKU must be `Standard`.

* `outbound_ports_allocated` - (Optional) Number of desired SNAT port for each VM in the clusters load balancer. Must be between `0` and `64000` inclusive. Defaults to `0`.

* `idle_timeout_in_minutes` - (Optional) Desired outbound flow idle timeout in minutes for the cluster load balancer. Must be between `4` and `120` inclusive. Defaults to `30`.

* `managed_outbound_ip_count` - (Optional) Count of desired managed outbound IPs for the cluster load balancer. Must be between `1` and `100` inclusive.

-> **NOTE** User has to explicitly set `managed_outbound_ip_count` to empty slice (`[]`) to remove it.

* `outbound_ip_prefix_ids` - (Optional) The ID of the outbound Public IP Address Prefixes which should be used for the cluster load balancer.

-> **NOTE** User has to explicitly set `outbound_ip_prefix_ids` to empty slice (`[]`) to remove it.

* `outbound_ip_address_ids` - (Optional) The ID of the Public IP Addresses which should be used for outbound communication for the cluster load balancer.

-> **NOTE** User has to explicitly set `outbound_ip_address_ids` to empty slice (`[]`) to remove it.

---

A `oms_agent` block supports the following:

* `enabled` - (Required) Is the OMS Agent Enabled?

* `log_analytics_workspace_id` - (Optional) The ID of the Log Analytics Workspace which the OMS Agent should send data to. Must be present if `enabled` is `true`.

---

An `ingress_application_gateway` block supports the following:

* `enabled` - (Required) Whether to deploy the Application Gateway ingress controller to this Kubernetes Cluster?

* `gateway_id` - (Optional) The ID of the Application Gateway to integrate with the ingress controller of this Kubernetes Cluster. See [this](https://docs.microsoft.com/en-us/azure/application-gateway/tutorial-ingress-controller-add-on-existing) page for further details.

* `subnet_cidr` - (Optional) The subnet CIDR to be used to create an Application Gateway, which in turn will be integrated with the ingress controller of this Kubernetes Cluster. See [this](https://docs.microsoft.com/en-us/azure/application-gateway/tutorial-ingress-controller-add-on-new) page for further details.

* `subnet_id` - (Optional) The ID of the subnet on which to create an Application Gateway, which in turn will be integrated with the ingress controller of this Kubernetes Cluster. See [this](https://docs.microsoft.com/en-us/azure/application-gateway/tutorial-ingress-controller-add-on-new) page for further details.

<<<<<<< HEAD
-> **NOTE** If using `enabled` in conjunction with `only_critical_addons_enabled`, the AGIC pod will fail to start. A separate `azurerm_kubernetes_cluster_node_pool` is required to run the AGIC pod successfully. This is because AGIC is classed as a "non-critical addon". 
=======
-> **NOTE** If using `enabled` in conjunction with `only_critical_addons_enabled`, the AGIC pod will fail to start. A separate `azurerm_kubernetes_cluster_node_pool` is required to run the AGIC pod successfully. This is because AGIC is classed as a "non-critical addon".
>>>>>>> 8a924c35

---

A `role_based_access_control` block supports the following:

* `azure_active_directory` - (Optional) An `azure_active_directory` block.

* `enabled` - (Required) Is Role Based Access Control Enabled? Changing this forces a new resource to be created.

---

A `service_principal` block supports the following:

* `client_id` - (Required) The Client ID for the Service Principal.

* `client_secret` - (Required) The Client Secret for the Service Principal.

---

A `ssh_key` block supports the following:

* `key_data` - (Required) The Public SSH Key used to access the cluster. Changing this forces a new resource to be created.

---

A `windows_profile` block supports the following:

* `admin_username` - (Required) The Admin Username for Windows VMs.

* `admin_password` - (Required) The Admin Password for Windows VMs. Length must be between 14 and 123 characters.

---

A `upgrade_settings` block supports the following:

* `max_surge` - (Required) The maximum number or percentage of nodes which will be added to the Node Pool size during an upgrade.

-> **Note:** If a percentage is provided, the number of surge nodes is calculated from the `node_count` value on the current cluster. Node surge can allow a cluster to have more nodes than `max_count` during an upgrade. Ensure that your cluster has enough [IP space](https://docs.microsoft.com/en-us/azure/aks/upgrade-cluster#customize-node-surge-upgrade) during an upgrade.

## Attributes Reference

The following attributes are exported:

* `id` - The Kubernetes Managed Cluster ID.

* `fqdn` - The FQDN of the Azure Kubernetes Managed Cluster.

* `private_fqdn` - The FQDN for the Kubernetes Cluster when private link has been enabled, which is only resolvable inside the Virtual Network used by the Kubernetes Cluster.

* `kube_admin_config` - A `kube_admin_config` block as defined below. This is only available when Role Based Access Control with Azure Active Directory is enabled.

* `kube_admin_config_raw` - Raw Kubernetes config for the admin account to be used by [kubectl](https://kubernetes.io/docs/reference/kubectl/overview/) and other compatible tools. This is only available when Role Based Access Control with Azure Active Directory is enabled.

* `kube_config` - A `kube_config` block as defined below.

* `kube_config_raw` - Raw Kubernetes config to be used by [kubectl](https://kubernetes.io/docs/reference/kubectl/overview/) and other compatible tools

* `http_application_routing` - A `http_application_routing` block as defined below.

* `node_resource_group` - The auto-generated Resource Group which contains the resources for this Managed Kubernetes Cluster.

* `kubelet_identity` - A `kubelet_identity` block as defined below.  

* `addon_profile` - An `addon_profile` block as defined below.

---

A `http_application_routing` block exports the following:

* `http_application_routing_zone_name` - The Zone Name of the HTTP Application Routing.

---

A `load_balancer_profile` block exports the following:

* `effective_outbound_ips` - The outcome (resource IDs) of the specified arguments.

---

The `identity` block exports the following:

* `principal_id` - The principal id of the system assigned identity which is used by master components.

* `tenant_id` - The tenant id of the system assigned identity which is used by master components.

---

The `kubelet_identity` block exports the following:

* `client_id` - The Client ID of the user-defined Managed Identity assigned to the Kubelets.

* `object_id` - The Object ID of the user-defined Managed Identity assigned to the Kubelets.

* `user_assigned_identity_id` - The ID of the User Assigned Identity assigned to the Kubelets.

---

The `kube_admin_config` and `kube_config` blocks export the following:

* `client_key` - Base64 encoded private key used by clients to authenticate to the Kubernetes cluster.

* `client_certificate` - Base64 encoded public certificate used by clients to authenticate to the Kubernetes cluster.

* `cluster_ca_certificate` - Base64 encoded public CA certificate used as the root of trust for the Kubernetes cluster.

* `host` - The Kubernetes cluster server host.

* `username` - A username used to authenticate to the Kubernetes cluster.

* `password` - A password or token used to authenticate to the Kubernetes cluster.

-> **NOTE:** It's possible to use these credentials with [the Kubernetes Provider](/docs/providers/kubernetes/index.html) like so:

```
provider "kubernetes" {
  host                   = azurerm_kubernetes_cluster.main.kube_config.0.host
  username               = azurerm_kubernetes_cluster.main.kube_config.0.username
  password               = azurerm_kubernetes_cluster.main.kube_config.0.password
  client_certificate     = base64decode(azurerm_kubernetes_cluster.main.kube_config.0.client_certificate)
  client_key             = base64decode(azurerm_kubernetes_cluster.main.kube_config.0.client_key)
  cluster_ca_certificate = base64decode(azurerm_kubernetes_cluster.main.kube_config.0.cluster_ca_certificate)
}
```

---

The `addon_profile` block exports the following:

* `ingress_application_gateway` - An `ingress_application_gateway` block as defined below.

* `oms_agent` - An `oms_agent` block as defined below.

---

The `ingress_application_gateway` block exports the following:

* `effective_gateway_id` - The ID of the Application Gateway associated with the ingress controller deployed to this Kubernetes Cluster.

* `ingress_application_gateway_identity` - An `ingress_application_gateway_identity` block is exported. The exported attributes are defined below.  

---

The `ingress_application_gateway_identity` block exports the following:

* `client_id` - The Client ID of the user-defined Managed Identity used by the Application Gateway.

* `object_id` - The Object ID of the user-defined Managed Identity used by the Application Gateway.

* `user_assigned_identity_id` - The ID of the User Assigned Identity used by the Application Gateway.

---

The `oms_agent` block exports the following: 

* `oms_agent_identity` - An `oms_agent_identity` block is exported. The exported attributes are defined below.  

---

The `oms_agent_identity` block exports the following:

* `client_id` - The Client ID of the user-defined Managed Identity used by the OMS Agents.

* `object_id` - The Object ID of the user-defined Managed Identity used by the OMS Agents.

* `user_assigned_identity_id` - The ID of the User Assigned Identity used by the OMS Agents.

## Timeouts

The `timeouts` block allows you to specify [timeouts](https://www.terraform.io/docs/configuration/resources.html#timeouts) for certain actions:

* `create` - (Defaults to 90 minutes) Used when creating the Kubernetes Cluster.
* `update` - (Defaults to 90 minutes) Used when updating the Kubernetes Cluster.
* `read` - (Defaults to 5 minutes) Used when retrieving the Kubernetes Cluster.
* `delete` - (Defaults to 90 minutes) Used when deleting the Kubernetes Cluster.

## Import

Managed Kubernetes Clusters can be imported using the `resource id`, e.g.

```shell
terraform import azurerm_kubernetes_cluster.cluster1 /subscriptions/00000000-0000-0000-0000-000000000000/resourcegroups/group1/providers/Microsoft.ContainerService/managedClusters/cluster1
```<|MERGE_RESOLUTION|>--- conflicted
+++ resolved
@@ -456,11 +456,7 @@
 
 * `subnet_id` - (Optional) The ID of the subnet on which to create an Application Gateway, which in turn will be integrated with the ingress controller of this Kubernetes Cluster. See [this](https://docs.microsoft.com/en-us/azure/application-gateway/tutorial-ingress-controller-add-on-new) page for further details.
 
-<<<<<<< HEAD
--> **NOTE** If using `enabled` in conjunction with `only_critical_addons_enabled`, the AGIC pod will fail to start. A separate `azurerm_kubernetes_cluster_node_pool` is required to run the AGIC pod successfully. This is because AGIC is classed as a "non-critical addon". 
-=======
 -> **NOTE** If using `enabled` in conjunction with `only_critical_addons_enabled`, the AGIC pod will fail to start. A separate `azurerm_kubernetes_cluster_node_pool` is required to run the AGIC pod successfully. This is because AGIC is classed as a "non-critical addon".
->>>>>>> 8a924c35
 
 ---
 
