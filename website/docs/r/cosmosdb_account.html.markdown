--- conflicted
+++ resolved
@@ -70,11 +70,11 @@
 
 The following arguments are supported:
 
-* `name` - (Required) Specifies the name of the CosmosDB Account. Changing this forces a new resource to be created. 
+* `name` - (Required) Specifies the name of the CosmosDB Account. Changing this forces a new resource to be created.
 
 * `resource_group_name` - (Required) The name of the resource group in which the CosmosDB Account is created. Changing this forces a new resource to be created.
 
-* `location` - (Required) Specifies the supported Azure location where the resource exists. Changing this forces a new resource to be created. 
+* `location` - (Required) Specifies the supported Azure location where the resource exists. Changing this forces a new resource to be created.
 
 * `tags` - (Optional) A mapping of tags to assign to the resource.
 
@@ -102,9 +102,9 @@
 
 ~> **NOTE:** To enable the "Accept connections from within public Azure datacenters" behavior, you should add `0.0.0.0` to the list, see the [documentation](https://docs.microsoft.com/azure/cosmos-db/how-to-configure-firewall#allow-requests-from-global-azure-datacenters-or-other-sources-within-azure) for more details.
 
-* `enable_free_tier` - (Optional) Enable Free Tier pricing option for this Cosmos DB account. Defaults to `false`. Changing this forces a new resource to be created.
-
-* `analytical_storage_enabled` - (Optional) Enable Analytical Storage option for this Cosmos DB account. Defaults to `false`. Changing this forces a new resource to be created.
+* `enable_free_tier` - (Optional) Enable the Free Tier pricing option for this Cosmos DB account. Defaults to `false`. Changing this forces a new resource to be created.
+
+* `analytical_storage_enabled` - (Optional) Enable the Analytical Storage option for this Cosmos DB account. Defaults to `false`. Changing this forces a new resource to be created.
 
 * `enable_automatic_failover` - (Optional) Enable automatic failover for this Cosmos DB account.
 
@@ -149,7 +149,9 @@
 `consistency_policy` Configures the database consistency and supports the following:
 
 * `consistency_level` - (Required) The Consistency Level to use for this CosmosDB Account - can be either `BoundedStaleness`, `Eventual`, `Session`, `Strong` or `ConsistentPrefix`.
+  
 * `max_interval_in_seconds` - (Optional) When used with the Bounded Staleness consistency level, this value represents the time amount of staleness (in seconds) tolerated. The accepted range for this value is `5` - `86400` (1 day). Defaults to `5`. Required when `consistency_level` is set to `BoundedStaleness`.
+  
 * `max_staleness_prefix` - (Optional) When used with the Bounded Staleness consistency level, this value represents the number of stale requests tolerated. The accepted range for this value is `10` – `2147483647`. Defaults to `100`. Required when `consistency_level` is set to `BoundedStaleness`.
 
 ~> **Note:** `max_interval_in_seconds` and `max_staleness_prefix` can only be set to custom values when `consistency_level` is set to `BoundedStaleness` - otherwise they will return the default values shown above.
@@ -159,18 +161,16 @@
 `geo_location` Configures the geographic locations the data is replicated to and supports the following:
 
 * `location` - (Required) The name of the Azure region to host replicated data. Changing this forces a new resource to be created.
+  
 * `failover_priority` - (Required) The failover priority of the region. A failover priority of `0` indicates a write region. The maximum value for a failover priority = (total number of regions - 1). Failover priority values must be unique for each of the regions in which the database account exists. Changing this causes the location to be re-provisioned and cannot be changed for the location with failover priority `0`.
+  
 * `zone_redundant` - (Optional) Should zone redundancy be enabled for this region? Defaults to `false`.
 
 ---
 
-`capabilities` Configure the capabilities to enable for this Cosmos DB account:
-
-<<<<<<< HEAD
+`capabilities` Configure the capabilities to be enabled for this Cosmos DB account:
+
 * `name` - (Required) The capability to enable - Possible values are `AllowSelfServeUpgradeToMongo36`, `DisableRateLimitingResponses`, `EnableAggregationPipeline`, `EnableCassandra`, `EnableGremlin`, `EnableMongo`, `EnableMongo16MBDocumentSupport`, `EnableMongoRetryableWrites`, `EnableMongoRoleBasedAccessControl`, `EnableServerless`, `EnableTable`, `EnableUniqueCompoundNestedDocs`, `MongoDBv3.4` and `mongoEnableDocLevelTTL`.
-=======
-* `name` - (Required) The capability to enable - Possible values are `AllowSelfServeUpgradeToMongo36`, `DisableRateLimitingResponses`, `EnableAggregationPipeline`, `EnableCassandra`, `EnableGremlin`, `EnableMongo`, `EnableMongo16MBDocumentSupport`, `EnableTable`, `EnableServerless`, `MongoDBv3.4` and `mongoEnableDocLevelTTL`. Changing this forces a new resource to be created.
->>>>>>> ccec1b36
 
 **NOTE:**  Setting `MongoDBv3.4` also requires setting `EnableMongo`.
 
