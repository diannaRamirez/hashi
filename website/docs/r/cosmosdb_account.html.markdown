--- conflicted
+++ resolved
@@ -80,17 +80,15 @@
 
 * `offer_type` - (Required) Specifies the Offer Type to use for this CosmosDB Account - currently this can only be set to `Standard`.
 
-<<<<<<< HEAD
+* `analytical_storage` - (Optional) An `analytical_storage` block as defined below.
+
+* `capacity` - (Optional) A `capacity` block as defined below.
+
 * `create_mode` - (Optional) The creation mode for the CosmosDB Account. Possible values are `Default` and `Restore`. Changing this forces a new resource to be created.
 
 ~> **NOTE:** `create_mode` only works when `backup.type` is `Continuous`.
-=======
-* `analytical_storage` - (Optional) An `analytical_storage` block as defined below.
-
-* `capacity` - (Optional) A `capacity` block as defined below.
 
 * `default_identity_type` - (Optional) The default identity for accessing Key Vault. Possible values are `FirstPartyIdentity`, `SystemAssignedIdentity` or start with `UserAssignedIdentity`. Defaults to `FirstPartyIdentity`.
->>>>>>> 78f047f4
 
 * `kind` - (Optional) Specifies the Kind of CosmosDB to create - possible values are `GlobalDocumentDB` and `MongoDB`. Defaults to `GlobalDocumentDB`. Changing this forces a new resource to be created.
 
