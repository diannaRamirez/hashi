--- conflicted
+++ resolved
@@ -111,17 +111,13 @@
 
 * `encryption_settings` - (Optional) A `encryption_settings` block as defined below.
 
-<<<<<<< HEAD
 * `extended_location` - (Optional) Specifies the supported Azure extended location where the resource exists. It allows customers to take advantage of more granular locations. Changing this forces a new resource to be created.
 
-* `image_reference_id` - (Optional) ID of an existing platform/marketplace disk image to copy when `create_option` is `FromImage`.
-=======
 * `hyper_v_generation` - (Optional) The HyperV Generation of the Disk when the source of an `Import` or `Copy` operation targets a source that contains an operating system. Possible values are `V1` and `V2`. Changing this forces a new resource to be created.
 
 * `image_reference_id` - (Optional) ID of an existing platform/marketplace disk image to copy when `create_option` is `FromImage`. This field cannot be specified if gallery_image_reference_id is specified.
 
 * `gallery_image_reference_id` - (Optional) ID of a Gallery Image Version to copy when `create_option` is `FromImage`. This field cannot be specified if image_reference_id is specified.
->>>>>>> 28166482
 
 * `logical_sector_size` - (Optional) Logical Sector Size. Possible values are: `512` and `4096`. Defaults to `4096`. Changing this forces a new resource to be created.
 
