--- conflicted
+++ resolved
@@ -348,11 +348,7 @@
 
 The `timeouts` block allows you to specify [timeouts](https://www.terraform.io/language/resources/syntax#operation-timeouts) for certain actions:
 
-<<<<<<< HEAD
-* `create` - (Defaults to 180 minutes) Used when creating the Site Recovery Replicated VM.
-=======
 * `create` - (Defaults to 3 hours) Used when creating the Site Recovery Replicated VM.
->>>>>>> 6c9bc614
 * `update` - (Defaults to 80 minutes) Used when updating the Site Recovery Replicated VM.
 * `read` - (Defaults to 5 minutes) Used when retrieving the Site Recovery Replicated VM.
 * `delete` - (Defaults to 80 minutes) Used when deleting the Site Recovery Replicated VM.
