---
subcategory: "Recovery Services"
layout: "azurerm"
page_title: "Azure Resource Manager: azurerm_site_recovery_replicated_vm"
description: |-
    Manages a VM protected with Azure Site Recovery on Azure.
---

# azurerm_site_recovery_replicated_vm

Manages a VM replicated using Azure Site Recovery (Azure to Azure only). A replicated VM keeps a copiously updated image of the VM in another region in order to be able to start the VM in that region in case of a disaster.

## Example Usage

```hcl
resource "azurerm_resource_group" "primary" {
  name     = "tfex-replicated-vm-primary"
  location = "West US"
}

resource "azurerm_resource_group" "secondary" {
  name     = "tfex-replicated-vm-secondary"
  location = "East US"
}

resource "azurerm_virtual_machine" "vm" {
  name                  = "vm"
  location              = azurerm_resource_group.primary.location
  resource_group_name   = azurerm_resource_group.primary.name
  vm_size               = "Standard_B1s"
  network_interface_ids = [azurerm_network_interface.vm.id]

  storage_image_reference {
    publisher = "OpenLogic"
    offer     = "CentOS"
    sku       = "7.5"
    version   = "latest"
  }

  storage_os_disk {
    name              = "vm-os-disk"
    os_type           = "Linux"
    caching           = "ReadWrite"
    create_option     = "FromImage"
    managed_disk_type = "Premium_LRS"
  }

  os_profile {
    admin_username = "test-admin-123"
    admin_password = "test-pwd-123"
    computer_name  = "vm"
  }

  os_profile_linux_config {
    disable_password_authentication = false
  }
}

resource "azurerm_recovery_services_vault" "vault" {
  name                = "example-recovery-vault"
  location            = azurerm_resource_group.secondary.location
  resource_group_name = azurerm_resource_group.secondary.name
  sku                 = "Standard"
}

resource "azurerm_site_recovery_fabric" "primary" {
  name                = "primary-fabric"
  resource_group_name = azurerm_resource_group.secondary.name
  recovery_vault_name = azurerm_recovery_services_vault.vault.name
  location            = azurerm_resource_group.primary.location
}

resource "azurerm_site_recovery_fabric" "secondary" {
  name                = "secondary-fabric"
  resource_group_name = azurerm_resource_group.secondary.name
  recovery_vault_name = azurerm_recovery_services_vault.vault.name
  location            = azurerm_resource_group.secondary.location
}

resource "azurerm_site_recovery_protection_container" "primary" {
  name                 = "primary-protection-container"
  resource_group_name  = azurerm_resource_group.secondary.name
  recovery_vault_name  = azurerm_recovery_services_vault.vault.name
  recovery_fabric_name = azurerm_site_recovery_fabric.primary.name
}

resource "azurerm_site_recovery_protection_container" "secondary" {
  name                 = "secondary-protection-container"
  resource_group_name  = azurerm_resource_group.secondary.name
  recovery_vault_name  = azurerm_recovery_services_vault.vault.name
  recovery_fabric_name = azurerm_site_recovery_fabric.secondary.name
}

resource "azurerm_site_recovery_replication_policy" "policy" {
  name                                                 = "policy"
  resource_group_name                                  = azurerm_resource_group.secondary.name
  recovery_vault_name                                  = azurerm_recovery_services_vault.vault.name
  recovery_point_retention_in_minutes                  = 24 * 60
  application_consistent_snapshot_frequency_in_minutes = 4 * 60
}

resource "azurerm_site_recovery_protection_container_mapping" "container-mapping" {
  name                                      = "container-mapping"
  resource_group_name                       = azurerm_resource_group.secondary.name
  recovery_vault_name                       = azurerm_recovery_services_vault.vault.name
  recovery_fabric_name                      = azurerm_site_recovery_fabric.primary.name
  recovery_source_protection_container_name = azurerm_site_recovery_protection_container.primary.name
  recovery_target_protection_container_id   = azurerm_site_recovery_protection_container.secondary.id
  recovery_replication_policy_id            = azurerm_site_recovery_replication_policy.policy.id
}

resource "azurerm_site_recovery_network_mapping" "network-mapping" {
  name                        = "network-mapping"
  resource_group_name         = azurerm_resource_group.secondary.name
  recovery_vault_name         = azurerm_recovery_services_vault.vault.name
  source_recovery_fabric_name = azurerm_site_recovery_fabric.primary.name
  target_recovery_fabric_name = azurerm_site_recovery_fabric.secondary.name
  source_network_id           = azurerm_virtual_network.primary.id
  target_network_id           = azurerm_virtual_network.secondary.id
}

resource "azurerm_storage_account" "primary" {
  name                     = "primaryrecoverycache"
  location                 = azurerm_resource_group.primary.location
  resource_group_name      = azurerm_resource_group.primary.name
  account_tier             = "Standard"
  account_replication_type = "LRS"
}

resource "azurerm_virtual_network" "primary" {
  name                = "network1"
  resource_group_name = azurerm_resource_group.primary.name
  address_space       = ["192.168.1.0/24"]
  location            = azurerm_resource_group.primary.location
}

resource "azurerm_virtual_network" "secondary" {
  name                = "network2"
  resource_group_name = azurerm_resource_group.secondary.name
  address_space       = ["192.168.2.0/24"]
  location            = azurerm_resource_group.secondary.location
}

resource "azurerm_subnet" "primary" {
  name                 = "network1-subnet"
  resource_group_name  = azurerm_resource_group.primary.name
  virtual_network_name = azurerm_virtual_network.primary.name
  address_prefixes     = ["192.168.1.0/24"]
}

resource "azurerm_subnet" "secondary" {
  name                 = "network2-subnet"
  resource_group_name  = azurerm_resource_group.secondary.name
  virtual_network_name = azurerm_virtual_network.secondary.name
  address_prefixes     = ["192.168.2.0/24"]
}

resource "azurerm_public_ip" "primary" {
  name                = "vm-public-ip-primary"
  allocation_method   = "Static"
  location            = azurerm_resource_group.primary.location
  resource_group_name = azurerm_resource_group.primary.name
  sku                 = "Basic"
}

resource "azurerm_public_ip" "secondary" {
  name                = "vm-public-ip-secondary"
  allocation_method   = "Static"
  location            = azurerm_resource_group.secondary.location
  resource_group_name = azurerm_resource_group.secondary.name
  sku                 = "Basic"
}

resource "azurerm_network_interface" "vm" {
  name                = "vm-nic"
  location            = azurerm_resource_group.primary.location
  resource_group_name = azurerm_resource_group.primary.name

  ip_configuration {
    name                          = "vm"
    subnet_id                     = azurerm_subnet.primary.id
    private_ip_address_allocation = "Dynamic"
    public_ip_address_id          = azurerm_public_ip.primary.id
  }
}

resource "azurerm_site_recovery_replicated_vm" "vm-replication" {
  name                                      = "vm-replication"
  resource_group_name                       = azurerm_resource_group.secondary.name
  recovery_vault_name                       = azurerm_recovery_services_vault.vault.name
  source_recovery_fabric_name               = azurerm_site_recovery_fabric.primary.name
  source_vm_id                              = azurerm_virtual_machine.vm.id
  recovery_replication_policy_id            = azurerm_site_recovery_replication_policy.policy.id
  source_recovery_protection_container_name = azurerm_site_recovery_protection_container.primary.name

  target_resource_group_id                = azurerm_resource_group.secondary.id
  target_recovery_fabric_id               = azurerm_site_recovery_fabric.secondary.id
  target_recovery_protection_container_id = azurerm_site_recovery_protection_container.secondary.id

  managed_disk {
    disk_id                    = azurerm_virtual_machine.vm.storage_os_disk[0].managed_disk_id
    staging_storage_account_id = azurerm_storage_account.primary.id
    target_resource_group_id   = azurerm_resource_group.secondary.id
    target_disk_type           = "Premium_LRS"
    target_replica_disk_type   = "Premium_LRS"
  }

  network_interface {
    source_network_interface_id   = azurerm_network_interface.vm.id
    target_subnet_name            = azurerm_subnet.secondary.name
    recovery_public_ip_address_id = azurerm_public_ip.secondary.id
  }

  depends_on = [
    azurerm_site_recovery_protection_container_mapping.container-mapping,
    azurerm_site_recovery_network_mapping.network-mapping,
  ]
}
```

## Argument Reference

The following arguments are supported:

* `name` - (Required) The name of the replication for the replicated VM. Changing this forces a new resource to be created.

* `resource_group_name` - (Required) Name of the resource group where the vault that should be updated is located. Changing this forces a new resource to be created.

* `recovery_vault_name` - (Required) The name of the vault that should be updated. Changing this forces a new resource to be created.

* `recovery_replication_policy_id` - (Required) Id of the policy to use for this replicated vm. Changing this forces a new resource to be created.

* `source_recovery_fabric_name` - (Required) Name of fabric that should contain this replication. Changing this forces a new resource to be created.

* `source_vm_id` - (Required) Id of the VM to replicate Changing this forces a new resource to be created.

* `source_recovery_protection_container_name` - (Required) Name of the protection container to use. Changing this forces a new resource to be created.

* `target_resource_group_id` - (Required) Id of resource group where the VM should be created when a failover is done. Changing this forces a new resource to be created.

* `target_recovery_fabric_id` - (Required) Id of fabric where the VM replication should be handled when a failover is done. Changing this forces a new resource to be created.

* `target_recovery_protection_container_id` - (Required) Id of protection container where the VM replication should be created when a failover is done. Changing this forces a new resource to be created.

* `target_availability_set_id` - (Optional) Id of availability set that the new VM should belong to when a failover is done.

* `target_zone` - (Optional) Specifies the Availability Zone where the Failover VM should exist. Changing this forces a new resource to be created.

* `managed_disk` - (Optional) One or more `managed_disk` block as defined below. Changing this forces a new resource to be created.

* `unmanaged_disk` - (Optional) One or more `unmanaged_disk` block.

* `target_proximity_placement_group_id` (Optional) Id of Proximity Placement Group the new VM should belong to when a failover is done.

* `target_boot_diag_storage_account_id` - (Optional) Id of the storage account which the new VM should used for boot diagnostic when a failover is done.

* `target_capacity_reservation_group_id` - (Optional) Id of the Capacity reservation group where the new VM should belong to when a failover is done.

* `target_virtual_machine_scale_set_id` - (Optional) Id of the Virtual Machine Scale Set which the new Vm should belong to when a failover is done.

* `target_network_id` - (Optional) Network to use when a failover is done (recommended to set if any network_interface is configured for failover).

* `network_interface` - (Optional) One or more `network_interface` block as defined below.
* 
* `multi_vm_group_name` - (Optional) Name of group in which all machines will replicate together and have shared crash consistent and app-consistent recovery points when failed over.

---

A `managed_disk` block supports the following:

* `disk_id` - (Required) Id of disk that should be replicated. Changing this forces a new resource to be created.

* `staging_storage_account_id` - (Required) Storage account that should be used for caching. Changing this forces a new resource to be created.

* `target_resource_group_id` - (Required) Resource group disk should belong to when a failover is done. Changing this forces a new resource to be created.

* `target_disk_type` - (Required) What type should the disk be when a failover is done. Possible values are `Standard_LRS`, `Premium_LRS`, `StandardSSD_LRS` and `UltraSSD_LRS`. Changing this forces a new resource to be created.

* `target_replica_disk_type` - (Required) What type should the disk be that holds the replication data. Possible values are `Standard_LRS`, `Premium_LRS`, `StandardSSD_LRS` and `UltraSSD_LRS`. Changing this forces a new resource to be created.

* `target_disk_encryption_set_id` - (Optional) The Disk Encryption Set that the Managed Disk will be associated with. Changing this forces a new resource to be created.

-> **NOTE:** Creating replicated vm with `target_disk_encryption_set_id` wil take more time (up to 5 hours), please extend the `timeout` for `create`. 

* `target_disk_encryption` - (Optional) A `target_disk_encryption` block as defined below.

---

A `unmanaged_disk` block supports the following:

* `disk_uri` - (Required) Id of disk that should be replicated.

* `staging_storage_account_id` - (Required) Storage account that should be used for caching.

* `target_storage_account_id` - (Required) Storage account disk should belong to when a failover is done.

---

A `network_interface` block supports the following:

* `source_network_interface_id` - (Optional) (Required if the network_interface block is specified) Id source network interface.

* `target_static_ip` - (Optional) Static IP to assign when a failover is done.

* `target_subnet_name` - (Optional) Name of the subnet to to use when a failover is done.

* `recovery_public_ip_address_id` - (Optional) Id of the public IP object to use when a failover is done.

<<<<<<< HEAD
* `test_static_ip` - (Optional) Static IP to assign when a test failover is done.

* `test_subnet_name` - (Optional) Name of the subnet to to use when a test failover is done.

* `test_public_ip_address_id` - (Optional) Id of the public IP object to use when a test failover is done.

* `is_primary` - (Optional) If this is the primary network interface used for failover. If there is only one `network_interface` block, this is automatically set to `true`.

=======
>>>>>>> 41ff87a7
---

The `target_disk_encryption` block supports:

* `disk_encryption_key` - (Required) A `disk_encryption_key` block as defined below.

* `key_encryption_key` - (Optional) A `key_encryption_key` block as defined below.

---

The `disk_encryption_key` block supports:

* `secret_url` - (Required) The URL to the Key Vault Secret used as the Disk Encryption Key that the Managed Disk will be associated with. This can be found as `id` on the `azurerm_key_vault_secret` resource. Changing this forces a new resource to be created.

* `vault_id` - (Required) The ID of the Key Vault. This can be found as `id` on the `azurerm_key_vault` resource. Changing this forces a new resource to be created.

---

The `key_encryption_key` block supports:

* `key_url` - (Required) The URL to the Key Vault Key used as the Key Encryption Key that the Managed Disk will be associated with. This can be found as `id` on the `azurerm_key_vault_key` resource. Changing this forces a new resource to be created.

* `vault_id` - (Required) The ID of the Key Vault. This can be found as `id` on the `azurerm_key_vault` resource. Changing this forces a new resource to be created.

## Attributes Reference

In addition to the arguments above, the following attributes are exported:

* `id` - The ID of the Site Recovery Replicated VM.

## Timeouts

The `timeouts` block allows you to specify [timeouts](https://www.terraform.io/language/resources/syntax#operation-timeouts) for certain actions:

* `create` - (Defaults to 3 hours) Used when creating the Site Recovery Replicated VM.
* `update` - (Defaults to 80 minutes) Used when updating the Site Recovery Replicated VM.
* `read` - (Defaults to 5 minutes) Used when retrieving the Site Recovery Replicated VM.
* `delete` - (Defaults to 80 minutes) Used when deleting the Site Recovery Replicated VM.

## Import

Site Recovery Replicated VM's can be imported using the `resource id`, e.g.

```shell
terraform import azurerm_site_recovery_replicated_vm.vmreplication /subscriptions/00000000-0000-0000-0000-000000000000/resourceGroups/resource-group-name/providers/Microsoft.RecoveryServices/vaults/recovery-vault-name/replicationFabrics/fabric-name/replicationProtectionContainers/protection-container-name/replicationProtectedItems/vm-replication-name
```<|MERGE_RESOLUTION|>--- conflicted
+++ resolved
@@ -306,17 +306,12 @@
 
 * `recovery_public_ip_address_id` - (Optional) Id of the public IP object to use when a failover is done.
 
-<<<<<<< HEAD
 * `test_static_ip` - (Optional) Static IP to assign when a test failover is done.
 
 * `test_subnet_name` - (Optional) Name of the subnet to to use when a test failover is done.
 
 * `test_public_ip_address_id` - (Optional) Id of the public IP object to use when a test failover is done.
 
-* `is_primary` - (Optional) If this is the primary network interface used for failover. If there is only one `network_interface` block, this is automatically set to `true`.
-
-=======
->>>>>>> 41ff87a7
 ---
 
 The `target_disk_encryption` block supports:
