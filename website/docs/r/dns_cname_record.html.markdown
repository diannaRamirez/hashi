--- conflicted
+++ resolved
@@ -96,17 +96,13 @@
 
 ## Timeouts
 
-The `timeouts` block allows you to specify [timeouts](https://www.terraform.io/docs/configuration/resources.html#timeouts) for certain actions:
+The `timeouts` block allows you to specify [timeouts](https://www.terraform.io/language/resources/syntax#operation-timeouts) for certain actions:
 
 * `create` - (Defaults to 30 minutes) Used when creating the DNS CNAME Record.
 
 * `update` - (Defaults to 30 minutes) Used when updating the DNS CNAME Record.
 
-<<<<<<< HEAD
 * `read` - (Defaults to 5 minutes) Used when retrieving the DNS CNAME Record.
-=======
-The `timeouts` block allows you to specify [timeouts](https://www.terraform.io/language/resources/syntax#operation-timeouts) for certain actions:
->>>>>>> d7b049fd
 
 * `delete` - (Defaults to 30 minutes) Used when deleting the DNS CNAME Record.
 
