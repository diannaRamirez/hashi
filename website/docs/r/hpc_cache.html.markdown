---
subcategory: "Storage"
layout: "azurerm"
page_title: "Azure Resource Manager: azurerm_hpc_cache"
description: |-
  Manages a HPC Cache.
---

# azurerm_hpc_cache

Manages a HPC Cache.

~> **Note**: During the first several months of the GA release, a request must be made to the Azure HPC Cache team to add your subscription to the access list before it can be used to create a cache instance. Fill out [this form](https://aka.ms/onboard-hpc-cache) to request access.

~> **NOTE:**: By request of the service team the provider no longer automatically registering the `Microsoft.StorageCache` Resource Provider for this resource. To register it you can run `az provider register --namespace 'Microsoft.StorageCache'`.

## Example Usage

```hcl
resource "azurerm_resource_group" "example" {
  name     = "example-resources"
  location = "West Europe"
}

resource "azurerm_virtual_network" "example" {
  name                = "examplevn"
  address_space       = ["10.0.0.0/16"]
  location            = azurerm_resource_group.example.location
  resource_group_name = azurerm_resource_group.example.name
}

resource "azurerm_subnet" "example" {
  name                 = "examplesubnet"
  resource_group_name  = azurerm_resource_group.example.name
  virtual_network_name = azurerm_virtual_network.example.name
  address_prefixes     = ["10.0.1.0/24"]
}

resource "azurerm_hpc_cache" "example" {
  name                = "examplehpccache"
  resource_group_name = azurerm_resource_group.example.name
  location            = azurerm_resource_group.example.location
  cache_size_in_gb    = 3072
  subnet_id           = azurerm_subnet.example.id
  sku_name            = "Standard_2G"
}
```

## Argument Reference

The following arguments are supported:

* `name` - (Required) The name of the HPC Cache. Changing this forces a new resource to be created.

* `resource_group_name` - (Required) The name of the Resource Group in which to create the HPC Cache. Changing this forces a new resource to be created.

* `location` - (Required) Specifies the supported Azure Region where the HPC Cache should be created. Changing this forces a new resource to be created.

* `cache_size_in_gb` - (Required) The size of the HPC Cache, in GB. Possible values are `3072`, `6144`, `12288`, `24576`, and `49152`. Changing this forces a new resource to be created.

* `subnet_id` - (Required) The ID of the Subnet for the HPC Cache. Changing this forces a new resource to be created.

* `sku_name` - (Required) The SKU of HPC Cache to use. Possible values are `Standard_2G`, `Standard_4G` and `Standard_8G`. Changing this forces a new resource to be created.

---

* `mtu` - (Optional) The IPv4 maximum transmission unit configured for the subnet of the HPC Cache. Possible values range from 576 - 1500. Defaults to 1500.

* `default_access_policy` - (Optional) A `default_access_policy` block as defined below.

* `ntp_server` - (Optional) The NTP server IP Address or FQDN for the HPC Cache. Defaults to `time.windows.com`.

* `dns` - (Optional) A `dns` block as defined below.

<<<<<<< HEAD
* `directory_ad` - (Optional) A `directory_ad` block as defined below.
 
* `directory_flat_file` - (Optional) A `directory_flat_file` block as defined below.
 
* `directory_ldap` - (Optional) A `directory_ldap` block as defined below.

~> **NOTE**: Only one of `directory_ad`, `directory_flat_file` and `directory_ldap` can be set.
  
=======
* `tags` - (Optional) A mapping of tags to assign to the HPC Cache.

>>>>>>> 36b13c7d
---

An `access_rule` block contains the following:

* `scope` - (Required) The scope of this rule. The `scope` and (potentially) the `filter` determine which clients match the rule. Possible values are: `default`, `network`, `host`.

~> **NOTE**: Each `access_rule` should set a unique `scope`.

* `access` - (Required) The access level for this rule. Possible values are: `rw`, `ro`, `no`.

* `filter` - (Optional) The filter applied to the `scope` for this rule. The filter's format depends on its scope: `default` scope matches all clients and has no filter value; `network` scope takes a CIDR format; `host` takes an IP address or fully qualified domain name. If a client does not match any filter rule and there is no default rule, access is denied.

* `suid_enabled` - (Optional) Whether [SUID](https://docs.microsoft.com/en-us/azure/hpc-cache/access-policies#suid) is allowed? Defaults to `false`.

* `submount_access_enabled` - (Optional) Whether allow access to subdirectories under the root export? Defaults to `false`.

* `root_squash_enabled` - (Optional) Whether to enable [root squash](https://docs.microsoft.com/en-us/azure/hpc-cache/access-policies#root-squash)? Defaults to `false`.

* `anonymous_uid` - (Optional) The anonymous UID used when `root_squash_enabled` is `true`.
  
* `anonymous_gid` - (Optional) The anonymous GID used when `root_squash_enabled` is `true`.

---

A `bind` block contains the following:

* `dn` - (Required) The Bind Distinguished Name (DN) identity to be used in the secure LDAP connection.
 
* `password` - (Required) The Bind password to be used in the secure LDAP connection.

---

A `default_access_policy` block contains the following:

* `access_rule` - (Required) One to three `access_rule` blocks as defined above.

---

A `directory_ad` block contains the following:

* `primary_dns` - (Required) The primary DNS IP address used to resolve the Active Directory domain controller's FQDN.

* `domain_name` - (Required) The fully qualified domain name of the Active Directory domain controller.
 
* `cache_net_bios_name` - (Required) The NetBIOS name to assign to the HPC Cache when it joins the Active Directory domain as a server.

* `domain_net_bios_name` - (Required) The Active Directory domain's NetBIOS name.

* `username` - (Required) The username of the Active Directory domain administrator.
 
* `password` - (Required) The password of the Active Directory domain administrator.

* `secondary_dns` - (Optional) The secondary DNS IP address used to resolve the Active Directory domain controller's FQDN.

---

A `directory_flat_file` block contains the following:

* `group_file_uri` - (Required) The URI of the file containing group information (`/etc/group` file format in Unix-like OS).

* `passwd_file_uri` - (Required) The URI of the file containing user information (`/etc/passwd` file format in Unix-like OS).

---

A `directory_ldap` block contains the following:

* `server` - (Required) The FQDN or IP address of the LDAP server.

* `base_dn` - (Required) The base distinguished name (DN) for the LDAP domain.

* `conn_encrypted` - (Optional) Whether the LDAP connection should be encrypted? Defaults to `false`.

* `certificate_validation_uri` - (Optional) The URI of the CA certificate to validate the LDAP secure connection.

* `download_certificate` - (Optional) Whether the certificate should be automatically downloaded. This can be set to `true` only when `certificate_validation_uri` is provided. Defaults to `false`.

* `bind` - (Optional) A `bind` block as defined above.

---

A `dns` block contains the following:

* `servers` - (Required) A list of DNS servers for the HPC Cache. At most three IP(s) are allowed to set.

* `search_domain` - (Optional) The DNS search domain for the HPC Cache.

## Attributes Reference

The following attributes are exported:

* `id` - The `id` of the HPC Cache.

* `mount_addresses` - A list of IP Addresses where the HPC Cache can be mounted.

## Timeouts

The `timeouts` block allows you to specify [timeouts](https://www.terraform.io/docs/configuration/resources.html#timeouts) for certain actions:

* `create` - (Defaults to 30 minutes) Used when creating the HPC Cache.
* `read` - (Defaults to 5 minutes) Used when retrieving the HPC Cache.
* `delete` - (Defaults to 30 minutes) Used when deleting the HPC Cache.

## Import

HPC Caches can be imported using the `resource id`, e.g.

```shell
terraform import azurerm_hpc_cache.example /subscriptions/00000000-0000-0000-0000-000000000000/resourceGroups/resourceGroupName/providers/Microsoft.StorageCache/caches/cacheName
```<|MERGE_RESOLUTION|>--- conflicted
+++ resolved
@@ -10,9 +10,9 @@
 
 Manages a HPC Cache.
 
-~> **Note**: During the first several months of the GA release, a request must be made to the Azure HPC Cache team to add your subscription to the access list before it can be used to create a cache instance. Fill out [this form](https://aka.ms/onboard-hpc-cache) to request access.
+~> **Note:** During the first several months of the GA release, a request must be made to the Azure HPC Cache team to add your subscription to the access list before it can be used to create a cache instance. Fill out [this form](https://aka.ms/onboard-hpc-cache) to request access.
 
-~> **NOTE:**: By request of the service team the provider no longer automatically registering the `Microsoft.StorageCache` Resource Provider for this resource. To register it you can run `az provider register --namespace 'Microsoft.StorageCache'`.
+~> **Note:** By request of the service team the provider no longer automatically registering the `Microsoft.StorageCache` Resource Provider for this resource. To register it you can run `az provider register --namespace 'Microsoft.StorageCache'`.
 
 ## Example Usage
 
@@ -72,26 +72,23 @@
 
 * `dns` - (Optional) A `dns` block as defined below.
 
-<<<<<<< HEAD
 * `directory_ad` - (Optional) A `directory_ad` block as defined below.
  
 * `directory_flat_file` - (Optional) A `directory_flat_file` block as defined below.
  
 * `directory_ldap` - (Optional) A `directory_ldap` block as defined below.
 
-~> **NOTE**: Only one of `directory_ad`, `directory_flat_file` and `directory_ldap` can be set.
-  
-=======
+~> **Note:** Only one of `directory_ad`, `directory_flat_file` and `directory_ldap` can be set.
+ 
 * `tags` - (Optional) A mapping of tags to assign to the HPC Cache.
 
->>>>>>> 36b13c7d
 ---
 
 An `access_rule` block contains the following:
 
 * `scope` - (Required) The scope of this rule. The `scope` and (potentially) the `filter` determine which clients match the rule. Possible values are: `default`, `network`, `host`.
 
-~> **NOTE**: Each `access_rule` should set a unique `scope`.
+~> **Note:** Each `access_rule` should set a unique `scope`.
 
 * `access` - (Required) The access level for this rule. Possible values are: `rw`, `ro`, `no`.
 
@@ -104,7 +101,7 @@
 * `root_squash_enabled` - (Optional) Whether to enable [root squash](https://docs.microsoft.com/en-us/azure/hpc-cache/access-policies#root-squash)? Defaults to `false`.
 
 * `anonymous_uid` - (Optional) The anonymous UID used when `root_squash_enabled` is `true`.
-  
+ 
 * `anonymous_gid` - (Optional) The anonymous GID used when `root_squash_enabled` is `true`.
 
 ---
