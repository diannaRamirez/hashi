---
subcategory: "Application Insights"
layout: "azurerm"
page_title: "Azure Resource Manager: azurerm_application_insights"
description: |-
  Manages an Application Insights component.
---

# azurerm_application_insights

Manages an Application Insights component.

## Example Usage

```hcl
resource "azurerm_resource_group" "example" {
  name     = "tf-test"
  location = "West Europe"
}

resource "azurerm_application_insights" "example" {
  name                = "tf-test-appinsights"
  location            = "West Europe"
  resource_group_name = "${azurerm_resource_group.example.name}"
  application_type    = "web"
}

output "instrumentation_key" {
  value = "${azurerm_application_insights.example.instrumentation_key}"
}

output "app_id" {
  value = "${azurerm_application_insights.example.app_id}"
}
```

## Argument Reference

The following arguments are supported:

* `name` - (Required) Specifies the name of the Application Insights component. Changing this forces a
    new resource to be created.

* `resource_group_name` - (Required) The name of the resource group in which to
    create the Application Insights component.

* `location` - (Required) Specifies the supported Azure location where the resource exists. Changing this forces a new resource to be created.

* `application_type` - (Required) Specifies the type of Application Insights to create. Valid values are `ios` for _iOS_, `java` for _Java web_, `MobileCenter` for _App Center_, `Node.JS` for _Node.js_, `other` for _General_, `phone` for _Windows Phone_, `store` for _Windows Store_ and `web` for _ASP.NET_. Please note these values are case sensitive; unmatched values are treated as _ASP.NET_ by Azure. Changing this forces a new resource to be created.

<<<<<<< HEAD
* `daily_cap` - (Optional) Specifies the Application Insights component daily data volume cap in GB. Default is `100`.

* `stop_send_notification_when_hit_cap` - (Optional) Specifies if a notification email will be send when the daily data volume cap is met. Default to `false`.
=======
* `retention_in_days` - (Optional) Specifies the retention period in days. Possible values are `30`, `60`, `90`, `120`, `180`, `270`, `365`, `550` or `730`.
>>>>>>> 326e1bc1

* `sampling_percentage` - (Optional) Specifies the percentage of the data produced by the monitored application that is sampled for Application Insights telemetry.

* `tags` - (Optional) A mapping of tags to assign to the resource.

## Attributes Reference

The following attributes are exported:

* `id` - The ID of the Application Insights component.

* `app_id` - The App ID associated with this Application Insights component.

* `instrumentation_key` - The Instrumentation Key for this Application Insights component.


## Import

Application Insights instances can be imported using the `resource id`, e.g.

```shell
terraform import azurerm_application_insights.instance1 /subscriptions/00000000-0000-0000-0000-000000000000/resourceGroups/mygroup1/providers/microsoft.insights/components/instance1
```<|MERGE_RESOLUTION|>--- conflicted
+++ resolved
@@ -48,13 +48,11 @@
 
 * `application_type` - (Required) Specifies the type of Application Insights to create. Valid values are `ios` for _iOS_, `java` for _Java web_, `MobileCenter` for _App Center_, `Node.JS` for _Node.js_, `other` for _General_, `phone` for _Windows Phone_, `store` for _Windows Store_ and `web` for _ASP.NET_. Please note these values are case sensitive; unmatched values are treated as _ASP.NET_ by Azure. Changing this forces a new resource to be created.
 
-<<<<<<< HEAD
 * `daily_cap` - (Optional) Specifies the Application Insights component daily data volume cap in GB. Default is `100`.
 
 * `stop_send_notification_when_hit_cap` - (Optional) Specifies if a notification email will be send when the daily data volume cap is met. Default to `false`.
-=======
+
 * `retention_in_days` - (Optional) Specifies the retention period in days. Possible values are `30`, `60`, `90`, `120`, `180`, `270`, `365`, `550` or `730`.
->>>>>>> 326e1bc1
 
 * `sampling_percentage` - (Optional) Specifies the percentage of the data produced by the monitored application that is sampled for Application Insights telemetry.
 
