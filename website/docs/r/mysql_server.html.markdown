--- conflicted
+++ resolved
@@ -124,11 +124,7 @@
 
 A `identity` block exports the following:
 
-<<<<<<< HEAD
-* `principal_id` - The (Client) ID of the Service Principal.
-=======
 * `principal_id` - The Client ID of the Service Principal assigned to this MySQL Server.
->>>>>>> 84e4f9af
 
 * `tenant_id` - The ID of the Tenant the Service Principal is assigned in.
 
