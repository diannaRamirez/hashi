---
subcategory: "NetApp"
layout: "azurerm"
page_title: "Azure Resource Manager: azurerm_netapp_volume"
description: |-
  Manages a NetApp Volume.
---

# azurerm_netapp_volume

Manages a NetApp Volume.

## NetApp Volume Usage

```hcl
resource "azurerm_resource_group" "example" {
  name     = "example-resources"
  location = "West Europe"
}

resource "azurerm_virtual_network" "example" {
  name                = "example-virtualnetwork"
  location            = azurerm_resource_group.example.location
  resource_group_name = azurerm_resource_group.example.name
  address_space       = ["10.0.0.0/16"]
}

resource "azurerm_subnet" "example" {
  name                 = "example-subnet"
  resource_group_name  = azurerm_resource_group.example.name
  virtual_network_name = azurerm_virtual_network.example.name
  address_prefix       = "10.0.2.0/24"

  delegation {
    name = "netapp"

    service_delegation {
      name    = "Microsoft.Netapp/volumes"
      actions = ["Microsoft.Network/networkinterfaces/*", "Microsoft.Network/virtualNetworks/subnets/join/action"]
    }
  }
}

resource "azurerm_netapp_account" "example" {
  name                = "example-netappaccount"
  location            = azurerm_resource_group.example.location
  resource_group_name = azurerm_resource_group.example.name
}

resource "azurerm_netapp_pool" "example" {
  name                = "example-netapppool"
  location            = azurerm_resource_group.example.location
  resource_group_name = azurerm_resource_group.example.name
  account_name        = azurerm_netapp_account.example.name
  service_level       = "Premium"
  size_in_tb          = 4
}

resource "azurerm_netapp_volume" "example" {
  lifecycle {
    prevent_destroy = true
  }

  name                = "example-netappvolume"
  location            = azurerm_resource_group.example.location
  resource_group_name = azurerm_resource_group.example.name
  account_name        = azurerm_netapp_account.example.name
  pool_name           = azurerm_netapp_pool.example.name
  volume_path         = "my-unique-file-path"
  service_level       = "Premium"
<<<<<<< HEAD
  protocols           = ["NFSv4.1"]
  subnet_id           = "${azurerm_subnet.example.id}"
=======
  subnet_id           = azurerm_subnet.example.id
>>>>>>> fa7b9eb4
  storage_quota_in_gb = 100
}
```

## Argument Reference

The following arguments are supported:

* `name` - (Required) The name of the NetApp Volume. Changing this forces a new resource to be created.

* `resource_group_name` - (Required) The name of the resource group where the NetApp Volume should be created. Changing this forces a new resource to be created.

* `location` - (Required) Specifies the supported Azure location where the resource exists. Changing this forces a new resource to be created.

* `account_name` - (Required) The name of the NetApp account in which the NetApp Pool should be created. Changing this forces a new resource to be created.

* `volume_path` - (Required) A unique file path for the volume. Used when creating mount targets. Changing this forces a new resource to be created.

* `pool_name` - (Required) The name of the NetApp pool in which the NetApp Volume should be created. Changing this forces a new resource to be created.

* `service_level` - (Required) The target performance of the file system. Valid values include `Premium`, `Standard`, or `Ultra`.

* `protocols` - (Optional) The target volume protocol expressed as a list. Supported single value include `CIFS`, `NFSv3`, or `NFSv4.1`. If argument is not defined it will default to `NFSv3`. Changing this forces a new resource to be created and data will be lost.

* `subnet_id` - (Required) The ID of the Subnet the NetApp Volume resides in, which must have the `Microsoft.NetApp/volumes` delegation. Changing this forces a new resource to be created.

* `storage_quota_in_gb` - (Required) The maximum Storage Quota allowed for a file system in Gigabytes.

* `export_policy_rule` - (Optional) One or more `export_policy_rule` block defined below.

-> **Note**: It is highly recommended to use the **lifecycle** property as noted in the example since it will prevent an accidental deletion of the volume if the `protocols` argument changes to a different protocol type. 

---

An `export_policy_rule` block supports the following:

* `rule_index` - (Required) The index number of the rule.

* `allowed_clients` - (Required) A list of allowed clients IPv4 addresses.

* `protocols_enabled` - (Optional) A list of allowed protocols. Valid values include `CIFS`, `NFSv3`, or `NFSv4.1`. Only one value is supported at this time. This replaces the previous arguments: `cifs_enabled`, `nfsv3_enabled` and `nfsv4_enabled`.

* `cifs_enabled` - (Optional / **Deprecated in favour of `protocols_enabled`**) Is the CIFS protocol allowed?

* `nfsv3_enabled` - (Optional / **Deprecated in favour of `protocols_enabled`**) Is the NFSv3 protocol allowed?

* `nfsv4_enabled` - (Optional / **Deprecated in favour of `protocols_enabled`**)  Is the NFSv4 protocol allowed?

* `unix_read_only` - (Optional) Is the file system on unix read only?

* `unix_read_write` - (Optional) Is the file system on unix read and write?

---

## Attributes Reference

The following attributes are exported:

* `id` - The ID of the NetApp Volume.

## Timeouts

The `timeouts` block allows you to specify [timeouts](https://www.terraform.io/docs/configuration/resources.html#timeouts) for certain actions:

* `create` - (Defaults to 30 minutes) Used when creating the NetApp Volume.
* `update` - (Defaults to 30 minutes) Used when updating the NetApp Volume.
* `read` - (Defaults to 5 minutes) Used when retrieving the NetApp Volume.
* `delete` - (Defaults to 30 minutes) Used when deleting the NetApp Volume.

## Import

NetApp Volumes can be imported using the `resource id`, e.g.

```shell
$ terraform import azurerm_netapp_volume.example /subscriptions/00000000-0000-0000-0000-000000000000/resourceGroups/group1/providers/Microsoft.NetApp/netAppAccounts/account1/capacityPools/pool1/volumes/volume1
```<|MERGE_RESOLUTION|>--- conflicted
+++ resolved
@@ -68,12 +68,8 @@
   pool_name           = azurerm_netapp_pool.example.name
   volume_path         = "my-unique-file-path"
   service_level       = "Premium"
-<<<<<<< HEAD
+  subnet_id           = azurerm_subnet.example.id
   protocols           = ["NFSv4.1"]
-  subnet_id           = "${azurerm_subnet.example.id}"
-=======
-  subnet_id           = azurerm_subnet.example.id
->>>>>>> fa7b9eb4
   storage_quota_in_gb = 100
 }
 ```
