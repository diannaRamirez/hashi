---
subcategory: "Data Explorer"
layout: "azurerm"
page_title: "Azure Resource Manager: azurerm_kusto_cluster"
description: |-
  Manages Kusto (also known as Azure Data Explorer) Cluster
---

# azurerm_kusto_cluster

Manages a Kusto (also known as Azure Data Explorer) Cluster

## Example Usage

```hcl
resource "azurerm_resource_group" "rg" {
  name     = "my-kusto-cluster-rg"
  location = "East US"
}

resource "azurerm_kusto_cluster" "example" {
  name                = "kustocluster"
  location            = azurerm_resource_group.rg.location
  resource_group_name = azurerm_resource_group.rg.name

  sku {
    name     = "Standard_D13_v2"
    capacity = 2
  }

  tags = {
    Environment = "Production"
  }
}
```

## Argument Reference

The following arguments are supported:

* `name` - (Required) The name of the Kusto Cluster to create. Changing this forces a new resource to be created.

* `location` - (Required) The location where the Kusto Cluster should be created. Changing this forces a new resource to be created.

* `resource_group_name` - (Required) Specifies the Resource Group where the Kusto Cluster should exist. Changing this forces a new resource to be created.

* `sku` - (Required) A `sku` block as defined below.

* `identity` - (Optional) A identity block.

* `enable_disk_encryption` - (Optional) Specifies if the cluster's disks are encrypted.

* `enable_streaming_ingest` - (Optional) Specifies if the streaming ingest is enabled.

* `enable_purge` - (Optional) Specifies if the purge operations are enabled.

* `virtual_network_configuration`- (Optional) A `virtual_network_configuration` block as defined below.

* `tags` - (Optional) A mapping of tags to assign to the resource.

---

A `sku` block supports the following:

* `name` - (Required) The name of the SKU. Valid values are: `Dev(No SLA)_Standard_D11_v2`, `Dev(No SLA)_Standard_E2a_v4`, `Standard_D11_v2`, `Standard_D12_v2`, `Standard_D13_v2`, `Standard_D14_v2`, `Standard_DS13_v2+1TB_PS`, `Standard_DS13_v2+2TB_PS`, `Standard_DS14_v2+3TB_PS`, `Standard_DS14_v2+4TB_PS`, `Standard_E16as_v4+3TB_PS`, `Standard_E16as_v4+4TB_PS`, `Standard_E16a_v4`, `Standard_E2a_v4`, `Standard_E4a_v4`, `Standard_E8as_v4+1TB_PS`, `Standard_E8as_v4+2TB_PS`, `Standard_E8a_v4`, `Standard_L16s`, `Standard_L4s` and `Standard_L8s`

* `capacity` - (Required) Specifies the node count for the cluster. Boundaries depend on the sku name.

---

<<<<<<< HEAD
A `virtual_network_configuration` block supports the following:

* `subnet_id` - (Required) The subnet resource id.

* `engine_public_ip_id` - (Required) Engine service's public IP address resource id.

* `data_management_public_ip_id` - (Required) Data management's service public IP address resource id.
=======
An `identity` block supports the following:

* `type` - (Required) Specifies the type of Managed Service Identity that is configured on this Kusto Cluster. Possible values are: `SystemAssigned` (where Azure will generate a Service Principal for you).

* `principal_id` - (Computed) Specifies the Principal ID of the System Assigned Managed Service Identity that is configured on this Kusto Cluster.

* `tenant_id` - (Computed) Specifies the Tenant ID of the System Assigned Managed Service Identity that is configured on this Kusto Cluster.

* `identity_ids` - (Computed) The list of user identities associated with the Kusto cluster.

~> **NOTE:** When `type` is set to `SystemAssigned`, the Principal ID can be retrieved after the cluster has been created. More details are available below. See [documentation](https://docs.microsoft.com/en-us/azure/active-directory/managed-service-identity/overview) for additional information.
>>>>>>> d3965f80

## Attributes Reference

The following attributes are exported:

* `id` - The Kusto Cluster ID.

* `uri` - The FQDN of the Azure Kusto Cluster.

* `data_ingestion_uri` - The Kusto Cluster URI to be used for data ingestion.

## Timeouts



The `timeouts` block allows you to specify [timeouts](https://www.terraform.io/docs/configuration/resources.html#timeouts) for certain actions:

* `create` - (Defaults to 60 minutes) Used when creating the Kusto Cluster.
* `update` - (Defaults to 60 minutes) Used when updating the Kusto Cluster.
* `read` - (Defaults to 5 minutes) Used when retrieving the Kusto Cluster.
* `delete` - (Defaults to 60 minutes) Used when deleting the Kusto Cluster.

## Import

Kusto Clusters can be imported using the `resource id`, e.g.

```shell
terraform import azurerm_kusto_cluster.example /subscriptions/00000000-0000-0000-0000-000000000000/resourceGroups/group1/providers/Microsoft.Kusto/Clusters/cluster1
```<|MERGE_RESOLUTION|>--- conflicted
+++ resolved
@@ -68,7 +68,6 @@
 
 ---
 
-<<<<<<< HEAD
 A `virtual_network_configuration` block supports the following:
 
 * `subnet_id` - (Required) The subnet resource id.
@@ -76,7 +75,9 @@
 * `engine_public_ip_id` - (Required) Engine service's public IP address resource id.
 
 * `data_management_public_ip_id` - (Required) Data management's service public IP address resource id.
-=======
+
+---
+
 An `identity` block supports the following:
 
 * `type` - (Required) Specifies the type of Managed Service Identity that is configured on this Kusto Cluster. Possible values are: `SystemAssigned` (where Azure will generate a Service Principal for you).
@@ -88,7 +89,6 @@
 * `identity_ids` - (Computed) The list of user identities associated with the Kusto cluster.
 
 ~> **NOTE:** When `type` is set to `SystemAssigned`, the Principal ID can be retrieved after the cluster has been created. More details are available below. See [documentation](https://docs.microsoft.com/en-us/azure/active-directory/managed-service-identity/overview) for additional information.
->>>>>>> d3965f80
 
 ## Attributes Reference
 
