--- conflicted
+++ resolved
@@ -24,8 +24,8 @@
 
 resource "azurerm_storage_account" "example" {
   name                     = "accstr"
-  resource_group_name      = "${azurerm_resource_group.example.name}"
-  location                 = "${azurerm_resource_group.example.location}"
+  resource_group_name      = azurerm_resource_group.example.name
+  location                 = azurerm_resource_group.example.location
   account_tier             = "Standard"
   account_replication_type = "LRS"
 }
@@ -39,8 +39,8 @@
   administrator_login_password = "thisIsDog11"
 
   blob_extended_auditing_policy {
-    storage_endpoint                = "${azurerm_storage_account.example.primary_blob_endpoint}"
-    storage_account_access_key      = "${azurerm_storage_account.example.primary_access_key}"
+    storage_endpoint                = azurerm_storage_account.example.primary_blob_endpoint
+    storage_account_access_key      = azurerm_storage_account.example.primary_access_key
     is_storage_secondary_key_in_use = true
     retention_days                  = 6
   }
@@ -97,7 +97,6 @@
 
 -> You can access the Principal ID via `${azurerm_sql_server.example.identity.0.principal_id}` and the Tenant ID via `${azurerm_sql_server.example.identity.0.tenant_id}`
 
-<<<<<<< HEAD
 ---
 
 A `blob_extended_auditing_policy` block supports the following:
@@ -111,11 +110,6 @@
 * `retention_days` - (Optional) Specifies the number of days to keep in the audit logs in the storage account.
 
 ### Timeouts
-
-~> **Note:** Custom Timeouts are available [as an opt-in Beta in version 1.43 of the Azure Provider](/docs/providers/azurerm/guides/2.0-beta.html) and will be enabled by default in version 2.0 of the Azure Provider.
-=======
-## Timeouts
->>>>>>> c0234b63
 
 The `timeouts` block allows you to specify [timeouts](https://www.terraform.io/docs/configuration/resources.html#timeouts) for certain actions:
 
