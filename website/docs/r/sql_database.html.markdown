---
subcategory: "Database"
layout: "azurerm"
page_title: "Azure Resource Manager: azurerm_sql_database"
description: |-
  Manages a SQL Database.
---

# azurerm_sql_database

Allows you to manage an Azure SQL Database

## Example Usage

```hcl
resource "azurerm_resource_group" "example" {
  name     = "acceptanceTestResourceGroup1"
  location = "West US"
}

resource "azurerm_sql_server" "example" {
  name                         = "mysqlserver"
  resource_group_name          = azurerm_resource_group.example.name
  location                     = "West US"
  version                      = "12.0"
  administrator_login          = "4dm1n157r470r"
  administrator_login_password = "4-v3ry-53cr37-p455w0rd"
}

resource "azurerm_storage_account" "example" {
  name                     = "accstr"
  resource_group_name      = "${azurerm_resource_group.example.name}"
  location                 = "${azurerm_resource_group.example.location}"
  account_tier             = "Standard"
  account_replication_type = "LRS"
}

resource "azurerm_sql_database" "example" {
  name                = "mysqldatabase"
  resource_group_name = azurerm_resource_group.example.name
  location            = "West US"
  server_name         = azurerm_sql_server.example.name

  blob_extended_auditing_policy {
    storage_endpoint                = "${azurerm_storage_account.example.primary_blob_endpoint}"
    storage_account_access_key      = "${azurerm_storage_account.example.primary_access_key}"
    is_storage_secondary_key_in_use = true
    retention_days                  = 6
  }

  tags = {
    environment = "production"
  }
}
```
## Argument Reference

The following arguments are supported:

* `name` - (Required) The name of the database.

* `resource_group_name` - (Required) The name of the resource group in which to create the database.  This must be the same as Database Server resource group currently.

* `location` - (Required) Specifies the supported Azure location where the resource exists. Changing this forces a new resource to be created.

* `server_name` - (Required) The name of the SQL Server on which to create the database.

* `create_mode` - (Optional) Specifies how to create the database. Valid values are: `Default`, `Copy`, `OnlineSecondary`, `NonReadableSecondary`,  `PointInTimeRestore`, `Recovery`, `Restore` or `RestoreLongTermRetentionBackup`. Must be `Default` to create a new database. Defaults to `Default`. Please see [Azure SQL Database REST API](https://docs.microsoft.com/en-us/rest/api/sql/databases/createorupdate#createmode)

* `import` - (Optional) A Database Import block as documented below. `create_mode` must be set to `Default`.

* `source_database_id` - (Optional) The URI of the source database if `create_mode` value is not `Default`.

* `restore_point_in_time` - (Optional) The point in time for the restore. Only applies if `create_mode` is `PointInTimeRestore` e.g. 2013-11-08T22:00:40Z

* `edition` - (Optional) The edition of the database to be created. Applies only if `create_mode` is `Default`. Valid values are: `Basic`, `Standard`, `Premium`, `DataWarehouse`, `Business`, `BusinessCritical`, `Free`, `GeneralPurpose`, `Hyperscale`, `Premium`, `PremiumRS`, `Standard`, `Stretch`, `System`, `System2`, or `Web`. Please see [Azure SQL Database Service Tiers](https://azure.microsoft.com/en-gb/documentation/articles/sql-database-service-tiers/).

* `collation` - (Optional) The name of the collation. Applies only if `create_mode` is `Default`.  Azure default is `SQL_LATIN1_GENERAL_CP1_CI_AS`. Changing this forces a new resource to be created.

* `max_size_bytes` - (Optional) The maximum size that the database can grow to. Applies only if `create_mode` is `Default`.  Please see [Azure SQL Database Service Tiers](https://azure.microsoft.com/en-gb/documentation/articles/sql-database-service-tiers/).

* `requested_service_objective_id` - (Optional) A GUID/UUID corresponding to a configured Service Level Objective for the Azure SQL database which can be used to configure a performance level.
.
* `requested_service_objective_name` - (Optional) The service objective name for the database. Valid values depend on edition and location and may include `S0`, `S1`, `S2`, `S3`, `P1`, `P2`, `P4`, `P6`, `P11` and `ElasticPool`. You can list the available names with the cli: ```shell az sql db list-editions -l westus --edition Standard -o table ```. For further information please see [Azure CLI - az sql db](https://docs.microsoft.com/en-us/cli/azure/sql/db?view=azure-cli-latest#az-sql-db-list-editions).

* `source_database_deletion_date` - (Optional) The deletion date time of the source database. Only applies to deleted databases where `create_mode` is `PointInTimeRestore`.

* `elastic_pool_name` - (Optional) The name of the elastic database pool.

* `threat_detection_policy` - (Optional) Threat detection policy configuration. The `threat_detection_policy` block supports fields documented below.

* `read_scale` - (Optional) Read-only connections will be redirected to a high-available replica. Please see [Use read-only replicas to load-balance read-only query workloads](https://docs.microsoft.com/en-us/azure/sql-database/sql-database-read-scale-out).

<<<<<<< HEAD
* `blob_extended_auditing_policy` - (Optional) A `blob_extended_auditing_policy` block as defined below.
=======
* `zone_redundant` - (Optional) Whether or not this database is zone redundant, which means the replicas of this database will be spread across multiple availability zones.
>>>>>>> c0234b63

* `tags` - (Optional) A mapping of tags to assign to the resource.

`import` supports the following:

* `storage_uri` - (Required) Specifies the blob URI of the .bacpac file.
* `storage_key` - (Required) Specifies the access key for the storage account.
* `storage_key_type` - (Required) Specifies the type of access key for the storage account. Valid values are `StorageAccessKey` or `SharedAccessKey`.
* `administrator_login` - (Required) Specifies the name of the SQL administrator.
* `administrator_login_password` - (Required) Specifies the password of the SQL administrator.
* `authentication_type` - (Required) Specifies the type of authentication used to access the server. Valid values are `SQL` or `ADPassword`.
* `operation_mode` - (Optional) Specifies the type of import operation being performed. The only allowable value is `Import`.

---

`threat_detection_policy` supports the following:

* `state` - (Required) The State of the Policy. Possible values are `Enabled`, `Disabled` or `New`.
* `disabled_alerts` - (Optional) Specifies a list of alerts which should be disabled. Possible values include `Access_Anomaly`, `Sql_Injection` and `Sql_Injection_Vulnerability`.
* `email_account_admins` - (Optional) Should the account administrators be emailed when this alert is triggered?
* `email_addresses` - (Optional) A list of email addresses which alerts should be sent to.
* `retention_days` - (Optional) Specifies the number of days to keep in the Threat Detection audit logs.
* `storage_account_access_key` - (Optional) Specifies the identifier key of the Threat Detection audit storage account. Required if `state` is `Enabled`.
* `storage_endpoint` - (Optional) Specifies the blob storage endpoint (e.g. https://MyAccount.blob.core.windows.net). This blob storage will hold all Threat Detection audit logs. Required if `state` is `Enabled`.
* `use_server_default` - (Optional) Should the default server policy be used? Defaults to `Disabled`.

---

A `blob_extended_auditing_policy` block supports the following:

* `storage_account_access_key` - (Required) Specifies the identifier key of the auditing storage account.
* `storage_endpoint` - (Required) Specifies the blob storage endpoint (e.g. https://MyAccount.blob.core.windows.net).
* `is_storage_secondary_key_in_use` - (Optional) Specifies whether storageAccountAccessKey value is the storage's secondary key.
* `retention_days` - (Optional) Specifies the number of days to keep in the audit logs in the storage account.

## Attributes Reference

The following attributes are exported:

* `id` - The SQL Database ID.
* `creation_date` - The creation date of the SQL Database.
* `default_secondary_location` - The default secondary location of the SQL Database.

## Timeouts

The `timeouts` block allows you to specify [timeouts](https://www.terraform.io/docs/configuration/resources.html#timeouts) for certain actions:

* `create` - (Defaults to 60 minutes) Used when creating the SQL Database.
* `update` - (Defaults to 60 minutes) Used when updating the SQL Database.
* `read` - (Defaults to 5 minutes) Used when retrieving the SQL Database.
* `delete` - (Defaults to 60 minutes) Used when deleting the SQL Database.

## Import

SQL Databases can be imported using the `resource id`, e.g.

```shell
terraform import azurerm_sql_database.database1 /subscriptions/00000000-0000-0000-0000-000000000000/resourceGroups/myresourcegroup/providers/Microsoft.Sql/servers/myserver/databases/database1
```<|MERGE_RESOLUTION|>--- conflicted
+++ resolved
@@ -29,8 +29,8 @@
 
 resource "azurerm_storage_account" "example" {
   name                     = "accstr"
-  resource_group_name      = "${azurerm_resource_group.example.name}"
-  location                 = "${azurerm_resource_group.example.location}"
+  resource_group_name      = azurerm_resource_group.example.name
+  location                 = azurerm_resource_group.example.location
   account_tier             = "Standard"
   account_replication_type = "LRS"
 }
@@ -42,8 +42,8 @@
   server_name         = azurerm_sql_server.example.name
 
   blob_extended_auditing_policy {
-    storage_endpoint                = "${azurerm_storage_account.example.primary_blob_endpoint}"
-    storage_account_access_key      = "${azurerm_storage_account.example.primary_access_key}"
+    storage_endpoint                = azurerm_storage_account.example.primary_blob_endpoint
+    storage_account_access_key      = azurerm_storage_account.example.primary_access_key
     is_storage_secondary_key_in_use = true
     retention_days                  = 6
   }
@@ -91,11 +91,9 @@
 
 * `read_scale` - (Optional) Read-only connections will be redirected to a high-available replica. Please see [Use read-only replicas to load-balance read-only query workloads](https://docs.microsoft.com/en-us/azure/sql-database/sql-database-read-scale-out).
 
-<<<<<<< HEAD
+* `zone_redundant` - (Optional) Whether or not this database is zone redundant, which means the replicas of this database will be spread across multiple availability zones.
+
 * `blob_extended_auditing_policy` - (Optional) A `blob_extended_auditing_policy` block as defined below.
-=======
-* `zone_redundant` - (Optional) Whether or not this database is zone redundant, which means the replicas of this database will be spread across multiple availability zones.
->>>>>>> c0234b63
 
 * `tags` - (Optional) A mapping of tags to assign to the resource.
 
