--- conflicted
+++ resolved
@@ -736,13 +736,9 @@
                 <li<%= sidebar_current("docs-azurerm-resource-data-factory-x") %>>
                   <a href="/docs/providers/azurerm/r/data_factory.html">azurerm_data_factory</a>
                 </li>
-<<<<<<< HEAD
                 <li<%= sidebar_current("docs-azurerm-resource-data-factory-dataset-mysql") %>>
                   <a href="/docs/providers/azurerm/r/data_factory_dataset_mysql.html">azurerm_data_factory_dataset_mysql</a>
                 </li>
-=======
-
->>>>>>> 11420a32
                 <li<%= sidebar_current("docs-azurerm-resource-data-factory-dataset-sql-server-table") %>>
                   <a href="/docs/providers/azurerm/r/data_factory_dataset_sql_server_table.html">azurerm_data_factory_dataset_sql_server_table</a>
                 </li>
