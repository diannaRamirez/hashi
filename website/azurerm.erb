
<% wrap_layout :inner do %>
    <% content_for :sidebar do %>
        <div class="docs-sidebar hidden-print affix-top" role="complementary">
          <ul class="nav docs-sidenav">
            <li>
              <a href="/docs/providers/index.html">All Providers</a>
            </li>

            <li>
              <a href="#">Azure Providers</a>
              <ul class="nav nav-visible">
                <li>
                   <a href="/docs/providers/azuread/index.html">Azure Active Directory</a>
                </li>
                <li>
                   <a href="/docs/providers/azurerm/index.html">Azure</a>
                </li>
                <li>
                   <a href="/docs/providers/azurestack/index.html">Azure Stack</a>
                </li>
              </ul>
            </li>

            <li>
              <a href="#">Guides</a>
              <ul class="nav nav-visible">
                <li>
                   <a href="/docs/providers/azurerm/guides/2.0-upgrade-guide.html">Azure Provider 2.0: Upgrade Guide</a>
                </li>

                <li>
                    <a href="/docs/providers/azurerm/guides/migrating-between-renamed-resources.html">Azure Provider: Migrating to a renamed resource</a>
                 </li>

                <li>
                    <a href="/docs/providers/azurerm/guides/azure_cli.html">Authenticating using the Azure CLI</a>
                </li>

                <li>
                    <a href="/docs/providers/azurerm/guides/managed_service_identity.html">Authenticating using Managed Service Identity</a>
                </li>

                <li>
                    <a href="/docs/providers/azurerm/guides/service_principal_client_certificate.html">Authenticating using a Service Principal with a Client Certificate</a>
                </li>

                <li>
                    <a href="/docs/providers/azurerm/guides/service_principal_client_secret.html">Authenticating using a Service Principal with a Client Secret</a>
                </li>
              </ul>
            </li>

            <li>
              <a href="#">Data Sources</a>
              <ul class="nav">
                <li>
                    <a href="/docs/providers/azurerm/d/advisor_recommendations.html">azurerm_advisor_recommendations</a>
                </li>
                <li>
                    <a href="/docs/providers/azurerm/d/api_management.html">azurerm_api_management</a>
                </li>

                <li>
                    <a href="/docs/providers/azurerm/d/api_management_api.html">azurerm_api_management_api</a>
                </li>

                <li>
                    <a href="/docs/providers/azurerm/d/api_management_api_version_set.html">azurerm_api_management_api_version_set</a>
                </li>

                <li>
                    <a href="/docs/providers/azurerm/d/api_management_group.html">azurerm_api_management_group</a>
                </li>

                <li>
                    <a href="/docs/providers/azurerm/d/api_management_product.html">azurerm_api_management_product</a>
                </li>

                <li>
                    <a href="/docs/providers/azurerm/d/api_management_user.html">azurerm_api_management_user</a>
                </li>

                <li>
                    <a href="/docs/providers/azurerm/d/app_configuration.html">azurerm_app_configuration</a>
                </li>

                <li>
                    <a href="/docs/providers/azurerm/d/application_security_group.html">azurerm_application_security_group</a>
                </li>

                <li>
                    <a href="/docs/providers/azurerm/d/app_service.html">azurerm_app_service</a>
                </li>

                <li>
                    <a href="/docs/providers/azurerm/d/app_service_certificate.html">azurerm_app_service_certificate</a>
                </li>

                <li>
                    <a href="/docs/providers/azurerm/d/app_service_environment.html">azurerm_app_service_environment</a>
                </li>

                <li>
                    <a href="/docs/providers/azurerm/d/app_service_plan.html">azurerm_app_service_plan</a>
                </li>

                <li>
                    <a href="/docs/providers/azurerm/d/app_service_certificate_order.html">azurerm_app_service_certificate_order</a>
                </li>

                <li>
                    <a href="/docs/providers/azurerm/d/application_insights.html">azurerm_application_insights</a>
                </li>

                <li>
                    <a href="/docs/providers/azurerm/d/automation_account.html">azurerm_automation_account</a>
                </li>

                <li>
                    <a href="/docs/providers/azurerm/d/automation_variable_bool.html">azurerm_automation_variable_bool</a>
                </li>

                <li>
                    <a href="/docs/providers/azurerm/d/automation_variable_datetime.html">azurerm_automation_variable_datetime</a>
                </li>

                <li>
                    <a href="/docs/providers/azurerm/d/automation_variable_int.html">azurerm_automation_variable_int</a>
                </li>

                <li>
                    <a href="/docs/providers/azurerm/d/automation_variable_string.html">azurerm_automation_variable_string</a>
                </li>

                <li>
                    <a href="/docs/providers/azurerm/d/attestation.html">azurerm_attestation</a>
                </li>

                <li>
                    <a href="/docs/providers/azurerm/d/availability_set.html">azurerm_availability_set</a>
                </li>

                <li>
                  <a href="/docs/providers/azurerm/d/backup_policy_vm.html">azurerm_backup_policy_vm</a>
                </li>

                <li>
                  <a href="/docs/providers/azurerm/d/batch_account.html">azurerm_batch_account</a>
                </li>

                <li>
                  <a href="/docs/providers/azurerm/d/batch_certificate.html">azurerm_batch_certificate</a>
                </li>

                <li>
                  <a href="/docs/providers/azurerm/d/batch_pool.html">azurerm_batch_pool</a>
                </li>

                <li>
                  <a href="/docs/providers/azurerm/d/blueprint_definition.html">azurerm_blueprint_definition</a>
                </li>

                <li>
                  <a href="/docs/providers/azurerm/d/blueprint_published_version.html">azurerm_blueprint_published_version</a>
                </li>

                <li>
                    <a href="/docs/providers/azurerm/d/cdn_profile.html">azurerm_cdn_profile</a>
                </li>

                <li>
                    <a href="/docs/providers/azurerm/d/client_config.html">azurerm_client_config</a>
                </li>

                <li>
                    <a href="/docs/providers/azurerm/d/container_registry.html">azurerm_container_registry</a>
                </li>

                <li>
                    <a href="/docs/providers/azurerm/d/cosmosdb_account.html">azurerm_cosmosdb_account</a>
                </li>

                <li>
                    <a href="/docs/providers/azurerm/d/dns_zone.html">azurerm_dns_zone</a>
                </li>

                <li>
                    <a href="/docs/providers/azurerm/d/database_migration_project.html">azurerm_database_migration_project</a>
                </li>

                <li>
                    <a href="/docs/providers/azurerm/d/database_migration_service.html">azurerm_database_migration_service</a>
                </li>

                <li>
                    <a href="/docs/providers/azurerm/d/data_factory.html">azurerm_data_factory</a>
                </li>

                <li>
                    <a href="/docs/providers/azurerm/d/data_lake_store.html">azurerm_data_lake_store</a>
                </li>

                <li>
                    <a href="/docs/providers/azurerm/d/data_share.html">azurerm_data_share</a>
                </li>

                <li>
                    <a href="/docs/providers/azurerm/d/data_share_account.html">azurerm_data_share_account</a>
                </li>

                <li>
                  <a href="/docs/providers/azurerm/d/data_share_dataset_blob_storage.html">azurerm_data_share_dataset_blob_storage</a>
                </li>

                <li>
                  <a href="/docs/providers/azurerm/d/data_share_dataset_data_lake_gen1.html">azurerm_data_share_dataset_data_lake_gen1</a>
                </li>

                <li>
                  <a href="/docs/providers/azurerm/d/data_share_dataset_data_lake_gen2.html">azurerm_data_share_dataset_data_lake_gen2</a>
                </li>

                <li>
                  <a href="/docs/providers/azurerm/d/data_share_dataset_kusto_cluster.html">azurerm_data_share_dataset_kusto_cluster</a>
                </li>

                <li>
                    <a href="/docs/providers/azurerm/d/dedicated_host.html">azurerm_dedicated_host</a>
                </li>

                <li>
                    <a href="/docs/providers/azurerm/d/dedicated_host_group.html">azurerm_dedicated_host_group</a>
                </li>

                <li>
                    <a href="/docs/providers/azurerm/d/dev_test_lab.html">azurerm_dev_test_lab</a>
                </li>

                <li>
                    <a href="/docs/providers/azurerm/d/dev_test_virtual_network.html">azurerm_dev_test_virtual_network</a>
                </li>

                <li>
                    <a href="/docs/providers/azurerm/d/disk_encryption_set.html">azurerm_disk_encryption_set</a>
                </li>

                <li>
                    <a href="/docs/providers/azurerm/d/eventhub.html">azurerm_eventhub</a>
                </li>

                <li>
                  <a href="/docs/providers/azurerm/d/eventhub_authorization_rule.html">azurerm_eventhub_authorization_rule</a>
                </li>

                <li>
                    <a href="/docs/providers/azurerm/d/eventhub_consumer_group.html">azurerm_eventhub_consumer_group</a>
                </li>

                <li>
                    <a href="/docs/providers/azurerm/d/eventhub_namespace.html">azurerm_eventhub_namespace</a>
                </li>

                <li>
                  <a href="/docs/providers/azurerm/d/eventhub_namespace_authorization_rule.html">azurerm_eventhub_namespace_authorization_rule</a>
                </li>

                <li>
                  <a href="/docs/providers/azurerm/d/eventgrid_topic.html">azurerm_eventgrid_topic</a>
                </li>

                <li>
                    <a href="/docs/providers/azurerm/d/express_route_circuit.html">azurerm_express_route_circuit</a>
                </li>

                <li>
                    <a href="/docs/providers/azurerm/d/firewall.html">azurerm_firewall</a>
                </li>

                <li>
                    <a href="/docs/providers/azurerm/d/firewall_policy.html">azurerm_firewall_policy</a>
                </li>

                <li>
                  <a href="/docs/providers/azurerm/d/function_app.html">azurerm_function_app</a>
                </li>

                <li>
                  <a href="/docs/providers/azurerm/d/function_app_host_keys.html">azurerm_function_app_host_keys</a>
                </li>

                <li>
                    <a href="/docs/providers/azurerm/d/hdinsight_cluster.html">azurerm_hdinsight_cluster</a>
                </li>

                <li>
                    <a href="/docs/providers/azurerm/d/healthcare_service.html">azurerm_healthcare_service</a>
                </li>

                <li>
                  <a href="/docs/providers/azurerm/d/iothub_dps.html">azurerm_iothub_dps</a>
                </li>

                <li>
                  <a href="/docs/providers/azurerm/d/iothub_dps_shared_access_policy.html">azurerm_iothub_dps_shared_access_policy</a>
                </li>

                <li>
                  <a href="/docs/providers/azurerm/d/iothub_shared_access_policy.html">azurerm_iothub_shared_access_policy</a>
                </li>

                <li>
                    <a href="/docs/providers/azurerm/d/image.html">azurerm_image</a>
                </li>

                <li>
                    <a href="/docs/providers/azurerm/d/ip_group.html">azurerm_ip_group</a>
                </li>

                <li>
                    <a href="/docs/providers/azurerm/d/key_vault.html">azurerm_key_vault</a>
                </li>

                <li>
                    <a href="/docs/providers/azurerm/d/key_vault_access_policy.html">azurerm_key_vault_access_policy</a>
                </li>

                <li>
                    <a href="/docs/providers/azurerm/d/key_vault_certificate.html">azurerm_key_vault_certificate</a>
                </li>

                <li>
                    <a href="/docs/providers/azurerm/d/key_vault_certificate_issuer.html">azurerm_key_vault_certificate_issuer</a>
                </li>

                <li>
                    <a href="/docs/providers/azurerm/d/key_vault_key.html">azurerm_key_vault_key</a>
                </li>

                <li>
                    <a href="/docs/providers/azurerm/d/key_vault_secret.html">azurerm_key_vault_secret</a>
                </li>

                <li>
                    <a href="/docs/providers/azurerm/d/kubernetes_cluster.html">azurerm_kubernetes_cluster</a>
                </li>

                <li>
                    <a href="/docs/providers/azurerm/d/kubernetes_cluster_node_pool.html">azurerm_kubernetes_cluster_node_pool</a>
                </li>

                <li>
                    <a href="/docs/providers/azurerm/d/kubernetes_service_versions.html">azurerm_kubernetes_service_versions</a>
                </li>

                <li>
                  <a href="/docs/providers/azurerm/d/kusto_cluster.html">azurerm_kusto_cluster</a>
                </li>

                <li>
                    <a href="/docs/providers/azurerm/d/lb.html">azurerm_lb</a>
                </li>

                <li>
                    <a href="/docs/providers/azurerm/d/lb_backend_address_pool.html">azurerm_lb_backend_address_pool</a>
                </li>

                <li>
                    <a href="/docs/providers/azurerm/d/log_analytics_workspace.html">azurerm_log_analytics_workspace</a>
                </li>

                <li>
                    <a href="/docs/providers/azurerm/d/logic_app_integration_account.html">azurerm_logic_app_integration_account</a>
                </li>

                <li>
                    <a href="/docs/providers/azurerm/d/logic_app_workflow.html">azurerm_logic_app_workflow</a>
                </li>

                <li>
                    <a href="/docs/providers/azurerm/d/machine_learning_workspace.html">azurerm_machine_learning_workspace</a>
                </li>

                <li>
                    <a href="/docs/providers/azurerm/d/maintenance_configuration.html">azurerm_maintenance_configuration</a>
                </li>

                <li>
                    <a href="/docs/providers/azurerm/d/managed_application_definition.html">azurerm_managed_application_definition</a>
                </li>

                <li>
                    <a href="/docs/providers/azurerm/d/managed_disk.html">azurerm_managed_disk</a>
                </li>

                <li>
                    <a href="/docs/providers/azurerm/d/management_group.html">azurerm_management_group</a>
                </li>

                <li>
                    <a href="/docs/providers/azurerm/d/maps_account.html">azurerm_maps_account</a>
                </li>

                <li>
                  <a href="/docs/providers/azurerm/d/mariadb_server.html">azurerm_mariadb_server</a>
                </li>

                <li>
                    <a href="/docs/providers/azurerm/d/monitor_action_group.html">azurerm_monitor_action_group</a>
                </li>

                <li>
                    <a href="/docs/providers/azurerm/d/monitor_diagnostic_categories.html">azurerm_monitor_diagnostic_categories</a>
                </li>

                <li>
                  <a href="/docs/providers/azurerm/d/monitor_log_profile.html">azurerm_monitor_log_profile</a>
                </li>

                <li>
                  <a href="/docs/providers/azurerm/d/monitor_scheduled_query_rules_alert.html">azurerm_monitor_scheduled_query_rules_alert</a>
                </li>

                <li>
                  <a href="/docs/providers/azurerm/d/monitor_scheduled_query_rules_log.html">azurerm_monitor_scheduled_query_rules_log</a>
                </li>

                <li>
                    <a href="/docs/providers/azurerm/d/mssql_database.html">azurerm_mssql_database</a>
                </li>

                <li>
                    <a href="/docs/providers/azurerm/d/mssql_elasticpool.html">azurerm_mssql_elasticpool</a>
                </li>
                
                <li>
                    <a href="/docs/providers/azurerm/d/mssql_server.html">azurerm_mssql_server</a>
                </li>

                <li>
                    <a href="/docs/providers/azurerm/d/nat_gateway.html">azurerm_nat_gateway</a>
                </li>

                <li>
                    <a href="/docs/providers/azurerm/d/network_ddos_protection_plan.html">azurerm_network_ddos_protection_plan</a>
                </li>

                <li>
                    <a href="/docs/providers/azurerm/d/network_interface.html">azurerm_network_interface</a>
                </li>

                <li>
                    <a href="/docs/providers/azurerm/d/network_security_group.html">azurerm_network_security_group</a>
                </li>

                <li>
                    <a href="/docs/providers/azurerm/d/network_watcher.html">azurerm_network_watcher</a>
                </li>

                <li>
                    <a href="/docs/providers/azurerm/d/notification_hub.html">azurerm_notification_hub</a>
                </li>

                <li>
                    <a href="/docs/providers/azurerm/d/notification_hub_namespace.html">azurerm_notification_hub_namespace</a>
                </li>

                <li>
                    <a href="/docs/providers/azurerm/d/netapp_account.html">azurerm_netapp_account</a>
                </li>

                <li>
                    <a href="/docs/providers/azurerm/d/netapp_pool.html">azurerm_netapp_pool</a>
                </li>

                <li>
                    <a href="/docs/providers/azurerm/d/netapp_volume.html">azurerm_netapp_volume</a>
                </li>

                <li>
                    <a href="/docs/providers/azurerm/d/netapp_snapshot.html">azurerm_netapp_snapshot</a>
                </li>

                <li>
                    <a href="/docs/providers/azurerm/d/network_service_tags.html">azurerm_network_service_tags</a>
                </li>

                <li>
                    <a href="/docs/providers/azurerm/d/platform_image.html">azurerm_platform_image</a>
                </li>

                <li>
                    <a href="/docs/providers/azurerm/d/policy_definition.html">azurerm_policy_definition</a>
                </li>

                <li>
                    <a href="/docs/providers/azurerm/d/policy_set_definition.html">azurerm_policy_set_definition</a>
                </li>

                <li>
                    <a href="/docs/providers/azurerm/d/postgresql_server.html">azurerm_postgresql_server</a>
                </li>

                <li>
                    <a href="/docs/providers/azurerm/d/proximity_placement_group.html">azurerm_proximity_placement_group</a>
                </li>

                <li>
                    <a href="/docs/providers/azurerm/d/private_dns_zone.html">azurerm_private_dns_zone</a>
                </li>

                <li>
                    <a href="/docs/providers/azurerm/d/private_endpoint_connection.html">azurerm_private_endpoint_connection</a>
                </li>

                <li>
                    <a href="/docs/providers/azurerm/d/private_link_service.html">azurerm_private_link_service</a>
                </li>

                <li>
                    <a href="/docs/providers/azurerm/d/private_link_service_endpoint_connections.html">azurerm_private_link_service_endpoint_connections</a>
                </li>

                <li>
                    <a href="/docs/providers/azurerm/d/public_ip_prefix.html">azurerm_public_ip_prefix</a>
                </li>

                <li>
                    <a href="/docs/providers/azurerm/d/public_ip.html">azurerm_public_ip</a>
                </li>

                <li>
                    <a href="/docs/providers/azurerm/d/public_ips.html">azurerm_public_ips</a>
                </li>

                <li>
                    <a href="/docs/providers/azurerm/d/recovery_services_vault.html">azurerm_recovery_services_vault</a>
                </li>

                <li>
                    <a href="/docs/providers/azurerm/d/redis_cache.html">azurerm_redis_cache</a>
                </li>

                <li>
                    <a href="/docs/providers/azurerm/d/resources.html">azurerm_resources</a>
                </li>

                <li>
                    <a href="/docs/providers/azurerm/d/resource_group.html">azurerm_resource_group</a>
                </li>

                <li>
                    <a href="/docs/providers/azurerm/d/role_definition.html">azurerm_role_definition</a>
                </li>

                <li>
                    <a href="/docs/providers/azurerm/d/route_filter.html">azurerm_route_filter</a>
                </li>

                <li>
                    <a href="/docs/providers/azurerm/d/route_table.html">azurerm_route_table</a>
                </li>

                <li>
                    <a href="/docs/providers/azurerm/d/sentinel_alert_rule.html">azurerm_sentinel_alert_rule</a>
                </li>

                <li>
                    <a href="/docs/providers/azurerm/d/servicebus_namespace.html">azurerm_servicebus_namespace</a>
                </li>

                <li>
                    <a href="/docs/providers/azurerm/d/servicebus_namespace_authorization_rule.html">azurerm_servicebus_namespace_authorization_rule</a>
                </li>

                <li>
                    <a href="/docs/providers/azurerm/d/servicebus_topic_authorization_rule.html">azurerm_servicebus_topic_authorization_rule</a>
                </li>

                <li>
                    <a href="/docs/providers/azurerm/d/shared_image.html">azurerm_shared_image</a>
                </li>

                <li>
                    <a href="/docs/providers/azurerm/d/shared_image_gallery.html">azurerm_shared_image_gallery</a>
                </li>

                <li>
                    <a href="/docs/providers/azurerm/d/shared_image_version.html">azurerm_shared_image_version</a>
                </li>

                <li>
                    <a href="/docs/providers/azurerm/d/shared_image_versions.html">azurerm_shared_image_versions</a>
                </li>

                <li>
                    <a href="/docs/providers/azurerm/d/signalr_service.html">azurerm_signalr_service</a>
                </li>

                <li>
                    <a href="/docs/providers/azurerm/d/snapshot.html">azurerm_snapshot</a>
                </li>

                <li>
                    <a href="/docs/providers/azurerm/d/spring_cloud_service.html">azurerm_spring_cloud_service</a>
                </li>

                <li>
                    <a href="/docs/providers/azurerm/d/sql_database.html">azurerm_sql_database</a>
                </li>

                <li>
                    <a href="/docs/providers/azurerm/d/sql_server.html">azurerm_sql_server</a>
                </li>

                <li>
                    <a href="/docs/providers/azurerm/d/stream_analytics_job.html">azurerm_stream_analytics_job</a>
                </li>

                <li>
                    <a href="/docs/providers/azurerm/d/storage_account.html">azurerm_storage_account</a>
                </li>

                <li>
                  <a href="/docs/providers/azurerm/d/storage_account_blob_container_sas.html">azurerm_storage_account_blob_container_sas</a>
                </li>

                <li>
                    <a href="/docs/providers/azurerm/d/storage_account_sas.html">azurerm_storage_account_sas</a>
                </li>

                <li>
                    <a href="/docs/providers/azurerm/d/storage_sync.html">azurerm_storage_sync</a>
                </li>

                <li>
                    <a href="/docs/providers/azurerm/d/storage_sync_group.html">azurerm_storage_sync_group</a>
                </li>

                <li>
                    <a href="/docs/providers/azurerm/d/storage_management_policy.html">azurerm_storage_management_policy</a>
                </li>

                <li>
                    <a href="/docs/providers/azurerm/d/storage_container.html">azurerm_storage_container</a>
                </li>

                <li>
                    <a href="/docs/providers/azurerm/d/subnet.html">azurerm_subnet</a>
                </li>

                <li>
                    <a href="/docs/providers/azurerm/d/subscription.html">azurerm_subscription</a>
                </li>

                <li>
                    <a href="/docs/providers/azurerm/d/subscriptions.html">azurerm_subscriptions</a>
                </li>

                <li>
                    <a href="/docs/providers/azurerm/d/synapse_workspace.html">azurerm_synapse_workspace</a>
                </li>

                <li>
                    <a href="/docs/providers/azurerm/d/traffic_manager_geographical_location.html">azurerm_traffic_manager_geographical_location</a>
                </li>

                <li>
                    <a href="/docs/providers/azurerm/d/user_assigned_identity.html">azurerm_user_assigned_identity</a>
                </li>

                <li>
                    <a href="/docs/providers/azurerm/d/virtual_hub.html">azurerm_virtual_hub</a>
                </li>

                <li>
                    <a href="/docs/providers/azurerm/d/virtual_machine.html">azurerm_virtual_machine</a>
                </li>

                <li>
                    <a href="/docs/providers/azurerm/d/virtual_machine_scale_set.html">azurerm_virtual_machine_scale_set</a>
                </li>

                <li>
                    <a href="/docs/providers/azurerm/d/virtual_network.html">azurerm_virtual_network</a>
                </li>

                <li>
                    <a href="/docs/providers/azurerm/d/virtual_network_gateway.html">azurerm_virtual_network_gateway</a>
                </li>

                <li>
                    <a href="/docs/providers/azurerm/d/virtual_network_gateway_connection.html">azurerm_virtual_network_gateway_connection</a>
                </li>
                <li>
                    <a href="/docs/providers/azurerm/d/web_application_firewall_policy.html">azurerm_web_application_firewall_policy</a>
                </li>
              </ul>
            </li>

            <li>
              <a href="#">Base Resources</a>
              <ul class="nav">
                <li>
                  <a href="/docs/providers/azurerm/r/resource_group.html">azurerm_resource_group</a>
                </li>
              </ul>
            </li>

            <li>
              <a href="#">Analysis Services Resources</a>
              <ul class="nav">
                <li>
                  <a href="/docs/providers/azurerm/r/analysis_services_server.html">azurerm_analysis_services_server</a>
                </li>
              </ul>
            </li>

            <li>
              <a href="#">API Management Resources</a>
              <ul class="nav">
                <li>
                  <a href="/docs/providers/azurerm/r/api_management.html">azurerm_api_management</a>
                </li>

                <li>
                  <a href="/docs/providers/azurerm/r/api_management_api.html">azurerm_api_management_api</a>
                </li>

                <li>
                  <a href="/docs/providers/azurerm/r/api_management_api_diagnostic.html">azurerm_api_management_api_diagnostic</a>
                </li>

                <li>
                  <a href="/docs/providers/azurerm/r/api_management_api_operation.html">azurerm_api_management_api_operation</a>
                </li>

                <li>
                  <a href="/docs/providers/azurerm/r/api_management_api_operation_policy.html">azurerm_api_management_api_operation_policy</a>
                </li>

                <li>
                  <a href="/docs/providers/azurerm/r/api_management_api_policy.html">azurerm_api_management_api_policy</a>
                </li>

                <li>
                  <a href="/docs/providers/azurerm/r/api_management_api_schema.html">azurerm_api_management_api_schema</a>
                </li>

                <li>
                  <a href="/docs/providers/azurerm/r/api_management_subscription.html">azurerm_api_management_subscription</a>
                </li>

                <li>
                  <a href="/docs/providers/azurerm/r/api_management_api_version_set.html">azurerm_api_management_api_version_set</a>
                </li>

                <li>
                  <a href="/docs/providers/azurerm/r/api_management_authorization_server.html">azurerm_api_management_authorization_server</a>
                </li>

                <li>
                  <a href="/docs/providers/azurerm/r/api_management_backend.html">azurerm_api_management_backend</a>
                </li>

                <li>
                  <a href="/docs/providers/azurerm/r/api_management_certificate.html">azurerm_api_management_certificate</a>
                </li>

                <li>
                  <a href="/docs/providers/azurerm/r/api_management_diagnostic.html">azurerm_api_management_diagnostic</a>
                </li>

                <li>
                  <a href="/docs/providers/azurerm/r/api_management_group.html">azurerm_api_management_group</a>
                </li>

                <li>
                  <a href="/docs/providers/azurerm/r/api_management_group_user.html">azurerm_api_management_group_user</a>
                </li>

                <li>
                  <a href="/docs/providers/azurerm/r/api_management_identity_provider_aad.html">azurerm_api_management_identity_provider_aad</a>
                </li>

                <li>
                  <a href="/docs/providers/azurerm/r/api_management_identity_provider_facebook.html">azurerm_api_management_identity_provider_facebook</a>
                </li>

                <li>
                  <a href="/docs/providers/azurerm/r/api_management_identity_provider_google.html">azurerm_api_management_identity_provider_google</a>
                </li>

                <li>
                  <a href="/docs/providers/azurerm/r/api_management_identity_provider_microsoft.html">azurerm_api_management_identity_provider_microsoft</a>
                </li>

                <li>
                  <a href="/docs/providers/azurerm/r/api_management_identity_provider_twitter.html">azurerm_api_management_identity_provider_twitter</a>
                </li>

                <li>
                  <a href="/docs/providers/azurerm/r/api_management_logger.html">azurerm_api_management_logger</a>
                </li>

                <li>
                    <a href="/docs/providers/azurerm/r/api_management_named_value.html">azurerm_api_management_named_value</a>
                </li>

                <li>
                  <a href="/docs/providers/azurerm/r/api_management_openid_connect_provider.html">azurerm_api_management_openid_connect_provider</a>
                </li>

                <li>
                  <a href="/docs/providers/azurerm/r/api_management_product.html">azurerm_api_management_product</a>
                </li>

                <li>
                  <a href="/docs/providers/azurerm/r/api_management_product_api.html">azurerm_api_management_product_api</a>
                </li>

                <li>
                  <a href="/docs/providers/azurerm/r/api_management_product_group.html">azurerm_api_management_product_group</a>
                </li>

                <li>
                  <a href="/docs/providers/azurerm/r/api_management_product_policy.html">azurerm_api_management_product_policy</a>
                </li>

                <li>
                    <a href="/docs/providers/azurerm/r/api_management_property.html">azurerm_api_management_property</a>
                </li>

                <li>
                    <a href="/docs/providers/azurerm/r/api_management_user.html">azurerm_api_management_user</a>
                </li>
              </ul>
            </li>

            <li>
              <a href="#">App Configuration</a>
              <ul class="nav">
                <li>
                  <a href="/docs/providers/azurerm/r/app_configuration.html">azurerm_app_configuration</a>
                </li>
              </ul>
            </li>

            <li>
              <a href="#">App Service (Web Apps) Resources</a>
              <ul class="nav">
                <li>
                  <a href="/docs/providers/azurerm/r/app_service.html">azurerm_app_service</a>
                </li>

                <li>
                  <a href="/docs/providers/azurerm/r/app_service_active_slot.html">azurerm_app_service_active_slot</a>
                </li>

                <li>
                  <a href="/docs/providers/azurerm/r/app_service_certificate.html">azurerm_app_service_certificate</a>
                </li>

                <li>
                  <a href="/docs/providers/azurerm/r/app_service_certificate_order.html">azurerm_app_service_certificate_order</a>
                </li>

                <li>
                  <a href="/docs/providers/azurerm/r/app_service_custom_hostname_binding.html">azurerm_app_service_custom_hostname_binding</a>
                </li>

                <li>
                  <a href="/docs/providers/azurerm/r/app_service_environment.html">azurerm_app_service_environment</a>
                </li>

                <li>
                  <a href="/docs/providers/azurerm/r/app_service_hybrid_connection.html">azurerm_app_service_hybrid_connection</a>
                </li>

                <li>
                  <a href="/docs/providers/azurerm/r/app_service_plan.html">azurerm_app_service_plan</a>
                </li>

                <li>
                  <a href="/docs/providers/azurerm/r/app_service_slot.html">azurerm_app_service_slot</a>
                </li>

                <li>
                  <a href="/docs/providers/azurerm/r/app_service_source_control_token.html">azurerm_app_service_source_control_token</a>
                </li>

                <li>
                  <a href="/docs/providers/azurerm/r/app_service_virtual_network_swift_connection.html">azurerm_app_service_virtual_network_swift_connection</a>
                </li>

                <li>
                  <a href="/docs/providers/azurerm/r/app_service_slot_virtual_network_swift_connection.html">azurerm_app_service_slot_virtual_network_swift_connection</a>
                </li>

                <li>
                  <a href="/docs/providers/azurerm/r/function_app.html">azurerm_function_app</a>
                </li>

                <li>
                  <a href="/docs/providers/azurerm/r/function_app_slot.html">azurerm_function_app_slot</a>
                </li>
              </ul>
            </li>

            <li>
              <a href="#">Application Insights Resources</a>
              <ul class="nav">
                <li>
                  <a href="/docs/providers/azurerm/r/application_insights.html">azurerm_application_insights</a>
                </li>

                <li>
                  <a href="/docs/providers/azurerm/r/application_insights_api_key.html">azurerm_application_insights_api_key</a>
                </li>


                <li>
                  <a href="/docs/providers/azurerm/r/application_insights_analytics_item.html">azurerm_application_insights_analytics_item</a>
                </li>

                <li>
                  <a href="/docs/providers/azurerm/r/application_insights_web_test.html">azurerm_application_insights_web_test</a>
                </li>
              </ul>
            </li>

            <li>
              <a href="#">Spring Cloud</a>
              <ul class="nav">
                <li>
                  <a href="/docs/providers/azurerm/r/spring_cloud_app.html">azurerm_spring_cloud_app</a>
                </li>

                <li>
                  <a href="/docs/providers/azurerm/r/spring_cloud_certificate.html">azurerm_spring_cloud_certificate</a>
                </li>

                <li>
                  <a href="/docs/providers/azurerm/r/spring_cloud_service.html">azurerm_spring_cloud_service</a>
                </li>
              </ul>
            </li>

            <li>
              <a href="#">Authorization Resources</a>
              <ul class="nav">
                <li>
                  <a href="/docs/providers/azurerm/r/role_assignment.html">azurerm_role_assignment</a>
                </li>

                <li>
                  <a href="/docs/providers/azurerm/r/role_definition.html">azurerm_role_definition</a>
                </li>

                <li>
                  <a href="/docs/providers/azurerm/r/user_assigned_identity.html">azurerm_user_assigned_identity</a>
                </li>
              </ul>
            </li>

            <li>
              <a href="#">Automation Resources</a>
              <ul class="nav">
                <li>
                  <a href="/docs/providers/azurerm/r/automation_account.html">azurerm_automation_account</a>
                </li>

                <li>
                  <a href="/docs/providers/azurerm/r/automation_certificate.html">azurerm_automation_certificate</a>
                </li>

                <li>
                  <a href="/docs/providers/azurerm/r/automation_connection.html">azurerm_automation_connection</a>
                </li>

                 <li>
                   <a href="/docs/providers/azurerm/r/automation_connection_certificate.html">azurerm_automation_connection_certificate</a>
                 </li>

                 <li>
                   <a href="/docs/providers/azurerm/r/automation_connection_classic_certificate.html">azurerm_automation_connection_classic_certificate</a>
                 </li>

                 <li>
                   <a href="/docs/providers/azurerm/r/automation_connection_service_principal.html">azurerm_automation_connection_service_principal</a>
                 </li>

                <li>
                  <a href="/docs/providers/azurerm/r/automation_credential.html">azurerm_automation_credential</a>
                </li>

                <li>
                  <a href="/docs/providers/azurerm/r/automation_dsc_configuration.html">azurerm_automation_dsc_configuration</a>
                </li>

                <li>
                  <a href="/docs/providers/azurerm/r/automation_dsc_nodeconfiguration.html">azurerm_automation_dsc_nodeconfiguration</a>
                </li>

                <li>
                  <a href="/docs/providers/azurerm/r/automation_job_schedule.html">azurerm_automation_job_schedule</a>
                </li>

                <li>
                  <a href="/docs/providers/azurerm/r/automation_module.html">azurerm_automation_module</a>
                </li>

                <li>
                  <a href="/docs/providers/azurerm/r/automation_runbook.html">azurerm_automation_runbook</a>
                </li>

                <li>
                  <a href="/docs/providers/azurerm/r/automation_schedule.html">azurerm_automation_schedule</a>
                </li>

                <li>
                  <a href="/docs/providers/azurerm/r/automation_variable_bool.html">azurerm_automation_variable_bool</a>
                </li>

                <li>
                  <a href="/docs/providers/azurerm/r/automation_variable_datetime.html">azurerm_automation_variable_datetime</a>
                </li>

                <li>
                  <a href="/docs/providers/azurerm/r/automation_variable_int.html">azurerm_automation_variable_int</a>
                </li>

                <li>
                  <a href="/docs/providers/azurerm/r/automation_variable_string.html">azurerm_automation_variable_string</a>
                </li>
              </ul>
            </li>

            <li>
              <a href="#">Backup Resources</a>
              <ul class="nav">
                <li>
                  <a href="/docs/providers/azurerm/r/backup_container_storage_account.html">azurerm_backup_container_storage_account</a>
                </li>

                <li>
                  <a href="/docs/providers/azurerm/r/backup_policy_file_share.html">azurerm_backup_policy_file_share</a>
                </li>

                <li>
                  <a href="/docs/providers/azurerm/r/backup_policy_vm.html">azurerm_backup_policy_vm</a>
                </li>

                <li>
                  <a href="/docs/providers/azurerm/r/backup_protected_file_share.html">azurerm_backup_protected_file_share</a>
                </li>

                <li>
                  <a href="/docs/providers/azurerm/r/backup_protected_vm.html">azurerm_backup_protected_vm</a>
                </li>
              </ul>
            </li>

            <li>
              <a href="#">Batch Resources</a>
              <ul class="nav">
                <li>
                  <a href="/docs/providers/azurerm/r/batch_account.html">azurerm_batch_account</a>
                </li>

                <li>
                  <a href="/docs/providers/azurerm/r/batch_application.html">azurerm_batch_application</a>
                </li>

                <li>
                  <a href="/docs/providers/azurerm/r/batch_certificate.html">azurerm_batch_certificate</a>
                </li>

                <li>
                  <a href="/docs/providers/azurerm/r/batch_pool.html">azurerm_batch_pool</a>
                </li>
              </ul>
            </li>

            <li>
              <a href="#">Blueprints Resources</a>
              <ul class="nav">
                <li>
                  <a href="/docs/providers/azurerm/r/blueprint_assignment.html">azurerm_blueprint_assignment</a>
                </li>

              </ul>
            </li>

             <li>
               <a href="#">Bot Resources</a>
               <ul class="nav">
                 <li>
                   <a href="/docs/providers/azurerm/r/bot_channel_email.html">azurerm_bot_channel_email</a>
                 </li>

                 <li>
                   <a href="/docs/providers/azurerm/r/bot_channel_ms_teams.html">azurerm_bot_channel_ms_teams</a>
                 </li>

                 <li>
                   <a href="/docs/providers/azurerm/r/bot_channel_slack.html">azurerm_bot_channel_slack</a>
                 </li>

                 <li>
                   <a href="/docs/providers/azurerm/r/bot_channel_directline.html">azurerm_bot_channel_directline</a>
                 </li>

                 <li>
                   <a href="/docs/providers/azurerm/r/bot_channels_registration.html">azurerm_bot_channels_registration</a>
                 </li>

                 <li>
                   <a href="/docs/providers/azurerm/r/bot_connection.html">azurerm_bot_connection</a>
                 </li>

                 <li>
                   <a href="/docs/providers/azurerm/r/bot_web_app.html">azurerm_bot_web_app</a>
                 </li>
              </ul>
            </li>

            <li>
              <a href="#">CDN Resources</a>
              <ul class="nav">
                <li>
                  <a href="/docs/providers/azurerm/r/cdn_endpoint.html">azurerm_cdn_endpoint</a>
                </li>

                <li>
                  <a href="/docs/providers/azurerm/r/cdn_profile.html">azurerm_cdn_profile</a>
                </li>
              </ul>
            </li>

            <li>
              <a href="#">Cognitive Services Resources</a>
              <ul class="nav">
                <li>
                  <a href="/docs/providers/azurerm/r/cognitive_account.html">azurerm_cognitive_account</a>
                </li>
              </ul>
            </li>

            <li>
              <a href="#">Compute Resources</a>
              <ul class="nav">
                <li>
                  <a href="/docs/providers/azurerm/r/availability_set.html">azurerm_availability_set</a>
                </li>

                <li>
                  <a href="/docs/providers/azurerm/r/dedicated_host.html">azurerm_dedicated_host</a>
                </li>

                <li>
                  <a href="/docs/providers/azurerm/r/dedicated_host_group.html">azurerm_dedicated_host_group</a>
                </li>

                <li>
                  <a href="/docs/providers/azurerm/r/disk_encryption_set.html">azurerm_disk_encryption_set</a>
                </li>

                <li>
                  <a href="/docs/providers/azurerm/r/image.html">azurerm_image</a>
                </li>

                <li>
                  <a href="/docs/providers/azurerm/r/linux_virtual_machine.html">azurerm_linux_virtual_machine</a>
                </li>

                <li>
                  <a href="/docs/providers/azurerm/r/managed_application.html">azurerm_managed_application</a>
                </li>

                <li>
                  <a href="/docs/providers/azurerm/r/linux_virtual_machine_scale_set.html">azurerm_linux_virtual_machine_scale_set</a>
                </li>

                <li>
                  <a href="/docs/providers/azurerm/r/managed_application_definition.html">azurerm_managed_application_definition</a>
                </li>

                <li>
                  <a href="/docs/providers/azurerm/r/managed_disk.html">azurerm_managed_disk</a>
                </li>

                <li>
                  <a href="/docs/providers/azurerm/r/marketplace_agreement.html">azurerm_marketplace_agreement</a>
                </li>

                <li>
                  <a href="/docs/providers/azurerm/r/proximity_placement_group.html">azurerm_proximity_placement_group</a>
                </li>

                <li>
                  <a href="/docs/providers/azurerm/r/shared_image.html">azurerm_shared_image</a>
                </li>

                <li>
                  <a href="/docs/providers/azurerm/r/shared_image_gallery.html">azurerm_shared_image_gallery</a>
                </li>

                <li>
                  <a href="/docs/providers/azurerm/r/shared_image_version.html">azurerm_shared_image_version</a>
                </li>

                <li>
                  <a href="/docs/providers/azurerm/r/snapshot.html">azurerm_snapshot</a>
                </li>

                <li>
                  <a href="/docs/providers/azurerm/r/virtual_machine.html">azurerm_virtual_machine</a>
                </li>

                <li>
                  <a href="/docs/providers/azurerm/r/virtual_machine_data_disk_attachment.html">azurerm_virtual_machine_data_disk_attachment</a>
                </li>

                <li>
                  <a href="/docs/providers/azurerm/r/virtual_machine_extension.html">azurerm_virtual_machine_extension</a>
                </li>

                <li>
                  <a href="/docs/providers/azurerm/r/virtual_machine_scale_set.html">azurerm_virtual_machine_scale_set</a>
                </li>

                <li>
                  <a href="/docs/providers/azurerm/r/virtual_machine_scale_set_extension.html">azurerm_virtual_machine_scale_set_extension</a>
                </li>

                <li>
                  <a href="/docs/providers/azurerm/r/orchestrated_virtual_machine_scale_set.html">azurerm_orchestrated_virtual_machine_scale_set</a>
                </li>

                <li>
                  <a href="/docs/providers/azurerm/r/windows_virtual_machine.html">azurerm_windows_virtual_machine</a>
                </li>

                <li>
                  <a href="/docs/providers/azurerm/r/windows_virtual_machine_scale_set.html">azurerm_windows_virtual_machine_scale_set</a>
                </li>
              </ul>
            </li>

            <li>
              <a href="#">Container Resources</a>
              <ul class="nav">
                <li>
                  <a href="/docs/providers/azurerm/r/container_group.html">azurerm_container_group</a>
                </li>

                <li>
                  <a href="/docs/providers/azurerm/r/container_registry.html">azurerm_container_registry</a>
                </li>

                <li>
                  <a href="/docs/providers/azurerm/r/container_registry_webhook.html">azurerm_container_registry_webhook</a>
                </li>

                <li>
                  <a href="/docs/providers/azurerm/r/kubernetes_cluster.html">azurerm_kubernetes_cluster</a>
                </li>

                <li>
                  <a href="/docs/providers/azurerm/r/kubernetes_cluster_node_pool.html">azurerm_kubernetes_cluster_node_pool</a>
                </li>
              </ul>
            </li>

            <li>
              <a href="#">CosmosDB (DocumentDB) Resources</a>
              <ul class="nav">
                <li>
                  <a href="/docs/providers/azurerm/r/cosmosdb_account.html">azurerm_cosmosdb_account</a>
                </li>
                <li>
                  <a href="/docs/providers/azurerm/r/cosmosdb_cassandra_keyspace.html">azurerm_cosmosdb_cassandra_keyspace</a>
                </li>
                <li>
                  <a href="/docs/providers/azurerm/r/cosmosdb_gremlin_database.html">azurerm_cosmosdb_gremlin_database</a>
                </li>
                <li>
                  <a href="/docs/providers/azurerm/r/cosmosdb_gremlin_graph.html">azurerm_cosmosdb_gremlin_graph</a>
                </li>
                <li>
                  <a href="/docs/providers/azurerm/r/cosmosdb_mongo_collection.html">azurerm_cosmosdb_mongo_collection</a>
                </li>
                <li>
                  <a href="/docs/providers/azurerm/r/cosmosdb_mongo_database.html">azurerm_cosmosdb_mongo_database</a>
                </li>
                <li>
                  <a href="/docs/providers/azurerm/r/cosmosdb_sql_container.html">azurerm_cosmosdb_sql_container</a>
                </li>
                <li>
                  <a href="/docs/providers/azurerm/r/cosmosdb_sql_database.html">azurerm_cosmosdb_sql_database</a>
                </li>
                <li>
                  <a href="/docs/providers/azurerm/r/cosmosdb_sql_stored_procedure.html">azurerm_cosmosdb_sql_stored_procedure</a>
                </li>
                <li>
                  <a href="/docs/providers/azurerm/r/cosmosdb_table.html">azurerm_cosmosdb_table</a>
                </li>
              </ul>
            </li>

            <li>
              <a href="#">Cost Management Resources</a>
              <ul class="nav">
                <li>
                  <a href="/docs/providers/azurerm/r/cost_management_export_resource_group.html">azurerm_cost_management_export_resource_group</a>
                </li>
              </ul>
            </li>

            <li>
              <a href="#">Custom Providers</a>
              <ul class="nav">
                <li>
                  <a href="/docs/providers/azurerm/r/custom_provider.html">azurerm_custom_provider</a>
                </li>
              </ul>
            </li>

            <li>
              <a href="#">Database Resources</a>
              <ul class="nav">
                <li>
                  <a href="/docs/providers/azurerm/r/mariadb_configuration.html">azurerm_mariadb_configuration</a>
                </li>

                <li>
                  <a href="/docs/providers/azurerm/r/mariadb_database.html">azurerm_mariadb_database</a>
                </li>

                <li>
                  <a href="/docs/providers/azurerm/r/mariadb_firewall_rule.html">azurerm_mariadb_firewall_rule</a>
                </li>

                <li>
                  <a href="/docs/providers/azurerm/r/mariadb_server.html">azurerm_mariadb_server</a>
                </li>

                <li>
                  <a href="/docs/providers/azurerm/r/mariadb_virtual_network_rule.html">azurerm_mariadb_virtual_network_rule</a>
                </li>

                <li>
                  <a href="/docs/providers/azurerm/r/mysql_active_directory_administrator.html">azurerm_mysql_active_directory_administrator</a>
                </li>

                <li>
                  <a href="/docs/providers/azurerm/r/mysql_configuration.html">azurerm_mysql_configuration</a>
                </li>

                <li>
                  <a href="/docs/providers/azurerm/r/mysql_database.html">azurerm_mysql_database</a>
                </li>

                <li>
                  <a href="/docs/providers/azurerm/r/mysql_firewall_rule.html">azurerm_mysql_firewall_rule</a>
                </li>

                <li>
                  <a href="/docs/providers/azurerm/r/mysql_server.html">azurerm_mysql_server</a>
                </li>

                <li>
                  <a href="/docs/providers/azurerm/r/mysql_virtual_network_rule.html">azurerm_mysql_virtual_network_rule</a>
                </li>

                <li>
                  <a href="/docs/providers/azurerm/r/postgresql_active_directory_administrator.html">azurerm_postgresql_active_directory_administrator</a>
                </li>

                <li>
                  <a href="/docs/providers/azurerm/r/postgresql_configuration.html">azurerm_postgresql_configuration</a>
                </li>

                <li>
                  <a href="/docs/providers/azurerm/r/postgresql_database.html">azurerm_postgresql_database</a>
                </li>

                <li>
                  <a href="/docs/providers/azurerm/r/postgresql_firewall_rule.html">azurerm_postgresql_firewall_rule</a>
                </li>

                <li>
                  <a href="/docs/providers/azurerm/r/postgresql_server.html">azurerm_postgresql_server</a>
                </li>

                <li>
                  <a href="/docs/providers/azurerm/r/postgresql_server_key.html">azurerm_postgresql_server_key</a>
                </li>

                <li>
                  <a href="/docs/providers/azurerm/r/postgresql_virtual_network_rule.html">azurerm_postgresql_virtual_network_rule</a>
                </li>

                <li>
                  <a href="/docs/providers/azurerm/r/sql_database.html">azurerm_sql_database</a>
                </li>

                <li>
                  <a href="/docs/providers/azurerm/r/mssql_database.html">azurerm_mssql_database</a>
                </li>

                <li>
                  <a href="/docs/providers/azurerm/r/mssql_database_extended_auditing_policy.html">mssql_database_extended_auditing_policy</a>
                </li>

                <li>
                  <a href="/docs/providers/azurerm/r/sql_active_directory_administrator.html">azurerm_sql_active_directory_administrator</a>
                </li>

                <li>
                  <a href="/docs/providers/azurerm/r/sql_elasticpool.html">azurerm_sql_elasticpool</a>
                </li>

                <li>
                  <a href="/docs/providers/azurerm/r/mssql_elasticpool.html">azurerm_mssql_elasticpool</a>
                </li>

                <li>
                  <a href="/docs/providers/azurerm/r/sql_failover_group.html">azurerm_sql_failover_group</a>
                </li>

                <li>
                  <a href="/docs/providers/azurerm/r/sql_firewall_rule.html">azurerm_sql_firewall_rule</a>
                </li>

                <li>
                  <a href="/docs/providers/azurerm/r/sql_server.html">azurerm_sql_server</a>
                </li>

                <li>
                  <a href="/docs/providers/azurerm/r/sql_virtual_network_rule.html">azurerm_sql_virtual_network_rule</a>
                </li>

                <li>
                  <a href="/docs/providers/azurerm/r/mssql_server.html">azurerm_mssql_server</a>
                </li>

                <li>
                  <a href="/docs/providers/azurerm/r/mssql_server_extended_auditing_policy.html">azurerm_mssql_server_extended_auditing_policy</a>
                </li>

                <li>
                  <a href="/docs/providers/azurerm/r/mssql_server_security_alert_policy.html">azurerm_mssql_server_security_alert_policy</a>
                </li>

                <li>
                  <a href="/docs/providers/azurerm/r/mssql_server_vulnerability_assessment.html">azurerm_mssql_server_vulnerability_assessment</a>
                </li>

                <li>
                  <a href="/docs/providers/azurerm/r/mssql_database_vulnerability_assessment_rule_baseline.html">azurerm_mssql_database_vulnerability_assessment_rule_baseline</a>
                </li>

                <li>
                  <a href="/docs/providers/azurerm/r/mssql_virtual_machine.html">azurerm_mssql_virtual_machine</a>
                </li>
              </ul>
            </li>

            <li>
              <a href="#">Database Migration Resources</a>
              <ul class="nav">
                <li>
                  <a href="/docs/providers/azurerm/r/database_migration_project.html">azurerm_database_migration_project</a>
                </li>

                <li>
                  <a href="/docs/providers/azurerm/r/database_migration_service.html">azurerm_database_migration_service</a>
                </li>
              </ul>
            </li>

            <li>
              <a href="#">Databricks Resources</a>
              <ul class="nav">
                <li>
                  <a href="/docs/providers/azurerm/r/databricks_workspace.html">azurerm_databricks_workspace</a>
                </li>
              </ul>
            </li>

            <li>
              <a href="#">Desktop Virtualization Resources</a>
              <ul class="nav">
                <li>
                  <a href="/docs/providers/azurerm/r/virtual_desktop_application_group.html">azurerm_virtual_desktop_application_group</a>
                </li>

                <li>
                  <a href="/docs/providers/azurerm/r/virtual_desktop_host_pool.html">azurerm_virtual_desktop_host_pool</a>
                </li>

                <li>
                  <a href="/docs/providers/azurerm/r/virtual_desktop_workspace_application_group_association.html">azurerm_virtual_desktop_workspace_application_group_association</a>
                </li>

                <li>
                  <a href="/docs/providers/azurerm/r/virtual_desktop_workspace.html">azurerm_virtual_desktop_workspace</a>
                </li>
              </ul>
            </li>

            <li>
              <a href="#">Data Explorer Resources</a>
              <ul class="nav">
                <li>
                  <a href="/docs/providers/azurerm/r/kusto_cluster.html">azurerm_kusto_cluster</a>
                </li>
                <li>
                  <a href="/docs/providers/azurerm/r/kusto_cluster_customer_managed_key.html">azurerm_kusto_cluster_customer_managed_key</a>
                </li>
                <li>
                  <a href="/docs/providers/azurerm/r/kusto_cluster_principal_assignment.html">azurerm_kusto_cluster_principal_assignment</a>
                </li>
                <li>
                  <a href="/docs/providers/azurerm/r/kusto_database.html">azurerm_kusto_database</a>
                </li>
                <li>
                 <a href="/docs/providers/azurerm/r/kusto_attached_database_configuration.html">azurerm_kusto_attached_database_configuration</a>
                </li>
                <li>
                  <a href="/docs/providers/azurerm/r/kusto_database_principal.html">azurerm_kusto_database_principal</a>
                </li>
                <li>
                  <a href="/docs/providers/azurerm/r/kusto_database_principal_assignment.html">azurerm_kusto_database_principal_assignment</a>
                </li>
                <li>
                  <a href="/docs/providers/azurerm/r/kusto_eventhub_data_connection.html">azurerm_kusto_eventhub_data_connection</a>
                </li>
              </ul>
            </li>

            <li>
              <a href="#">Data Factory Resources</a>
              <ul class="nav">
                <li>
                  <a href="/docs/providers/azurerm/r/data_factory.html">azurerm_data_factory</a>
                </li>

                <li>
                  <a href="/docs/providers/azurerm/r/data_factory_dataset_azure_blob.html">azurerm_data_factory_dataset_azure_blob</a>
                </li>

                <li>
                  <a href="/docs/providers/azurerm/r/data_factory_dataset_cosmosdb_sqlapi.html">azurerm_data_factory_dataset_cosmosdb_sqlapi</a>
                </li>

                <li>
                  <a href="/docs/providers/azurerm/r/data_factory_dataset_delimited_text.html">azurerm_data_factory_dataset_delimited_text</a>
                </li>

                <li>
                  <a href="/docs/providers/azurerm/r/data_factory_dataset_http.html">azurerm_data_factory_dataset_http</a>
                </li>

                <li>
                  <a href="/docs/providers/azurerm/r/data_factory_dataset_json.html">azurerm_data_factory_dataset_json</a>
                </li>

                <li>
                  <a href="/docs/providers/azurerm/r/data_factory_dataset_mysql.html">azurerm_data_factory_dataset_mysql</a>
                </li>

                <li>
                  <a href="/docs/providers/azurerm/r/data_factory_dataset_postgresql.html">azurerm_data_factory_dataset_postgresql</a>
                </li>

                <li>
                  <a href="/docs/providers/azurerm/r/data_factory_dataset_sql_server_table.html">azurerm_data_factory_dataset_sql_server_table</a>
                </li>

                <li>
                  <a href="/docs/providers/azurerm/r/data_factory_integration_runtime_managed.html">azurerm_data_factory_integration_runtime_managed</a>
                </li>

                <li>
                  <a href="/docs/providers/azurerm/r/data_factory_integration_runtime_self_hosted.html">azurerm_data_factory_integration_runtime_self_hosted</a>
                </li>

                <li>
                  <a href="/docs/providers/azurerm/r/data_factory_pipeline.html">azurerm_data_factory_pipeline</a>
                </li>

                <li>
                  <a href="/docs/providers/azurerm/r/data_factory_linked_service_azure_blob_storage.html">azurerm_data_factory_linked_service_azure_blob_storage</a>
                </li>

                <li>
                  <a href="/docs/providers/azurerm/r/data_factory_linked_service_azure_file_storage.html">azurerm_data_factory_linked_service_azure_file_storage</a>
                </li>

                <li>
                  <a href="/docs/providers/azurerm/r/data_factory_linked_service_azure_function.html">azurerm_data_factory_linked_service_azure_function</a>
                </li>

                <li>
                  <a href="/docs/providers/azurerm/r/data_factory_linked_service_azure_sql_database.html">azurerm_data_factory_linked_service_azure_sql_database</a>
                </li>

                <li>
                  <a href="/docs/providers/azurerm/r/data_factory_linked_service_cosmosdb.html">azurerm_data_factory_linked_service_cosmosdb</a>
                </li>

                <li>
                  <a href="/docs/providers/azurerm/r/data_factory_linked_service_data_lake_storage_gen2.html">azurerm_data_factory_linked_service_data_lake_storage_gen2</a>
                </li>

                <li>
                  <a href="/docs/providers/azurerm/r/data_factory_linked_service_key_vault.html">azurerm_data_factory_linked_service_key_vault</a>
                </li>

                <li>
                  <a href="/docs/providers/azurerm/r/data_factory_linked_service_mysql.html">azurerm_data_factory_linked_service_mysql</a>
                </li>

                <li>
                  <a href="/docs/providers/azurerm/r/data_factory_linked_service_postgresql.html">azurerm_data_factory_linked_service_postgresql</a>
                </li>

                <li>
                  <a href="/docs/providers/azurerm/r/data_factory_linked_service_sftp.html">azurerm_data_factory_linked_service_sftp</a>
                </li>

                <li>
                  <a href="/docs/providers/azurerm/r/data_factory_linked_service_sql_server.html">azurerm_data_factory_linked_service_sql_server</a>
                </li>

                <li>
                  <a href="/docs/providers/azurerm/r/data_factory_linked_service_web.html">azurerm_data_factory_linked_service_web</a>
                </li>

                <li>
                  <a href="/docs/providers/azurerm/r/data_factory_trigger_schedule.html">azurerm_data_factory_trigger_schedule</a>
                </li>
              </ul>
            </li>

            <li>
              <a href="#">Data Lake Resources</a>
              <ul class="nav">
                <li>
                  <a href="/docs/providers/azurerm/r/data_lake_analytics_account.html">azurerm_data_lake_analytics_account</a>
                </li>

                <li>
                  <a href="/docs/providers/azurerm/r/data_lake_analytics_firewall_rule.html">azurerm_data_lake_analytics_firewall_rule</a>
                </li>

                <li>
                  <a href="/docs/providers/azurerm/r/data_lake_store.html">azurerm_data_lake_store</a>
                </li>

                <li>
                  <a href="/docs/providers/azurerm/r/data_lake_store_file.html">azurerm_data_lake_store_file</a>
                </li>

                <li>
                  <a href="/docs/providers/azurerm/r/data_lake_store_firewall_rule.html">azurerm_data_lake_store_firewall_rule</a>
                </li>
              </ul>
            </li>

            <li>
              <a href="#">Data Share Resources</a>
              <ul class="nav">
                <li>
                  <a href="/docs/providers/azurerm/r/data_share.html">azurerm_data_share</a>
                </li>
                <li>
                  <a href="/docs/providers/azurerm/r/data_share_account.html">azurerm_data_share_account</a>
                </li>
                <li>
                  <a href="/docs/providers/azurerm/r/data_share_dataset_blob_storage.html">azurerm_data_share_dataset_blob_storage</a>
                </li>
                <li>
                  <a href="/docs/providers/azurerm/r/data_share_dataset_data_lake_gen1.html">azurerm_data_share_dataset_data_lake_gen1</a>
                </li>
                <li>
                  <a href="/docs/providers/azurerm/r/data_share_dataset_data_lake_gen2.html">azurerm_data_share_dataset_data_lake_gen2</a>
                </li>
                <li>
                  <a href="/docs/providers/azurerm/r/data_share_dataset_kusto_cluster.html">azurerm_data_share_dataset_kusto_cluster</a>
                </li>
              </ul>
            </li>


            <li>
              <a href="#">DevSpace Resources</a>
              <ul class="nav">
                <li>
                  <a href="/docs/providers/azurerm/r/devspace_controller.html">azurerm_devspace_controller</a>
                </li>
              </ul>
            </li>

            <li>
              <a href="#">Dev Test Resources</a>
              <ul class="nav">
                <li>
                  <a href="/docs/providers/azurerm/r/dev_test_global_vm_shutdown_schedule.html">azurerm_dev_test_global_vm_shutdown_schedule</a>
                </li>

                <li>
                  <a href="/docs/providers/azurerm/r/dev_test_lab.html">azurerm_dev_test_lab</a>
                </li>

                <li>
                  <a href="/docs/providers/azurerm/r/dev_test_linux_virtual_machine.html">azurerm_dev_test_linux_virtual_machine</a>
                </li>

                <li>
                  <a href="/docs/providers/azurerm/r/dev_test_policy.html">azurerm_dev_test_policy</a>
                </li>

                <li>
                  <a href="/docs/providers/azurerm/r/dev_test_schedule.html">azurerm_dev_test_schedule</a>
                </li>

                <li>
                  <a href="/docs/providers/azurerm/r/dev_test_virtual_network.html">azurerm_dev_test_virtual_network</a>
                </li>

                <li>
                  <a href="/docs/providers/azurerm/r/dev_test_windows_virtual_machine.html">azurerm_dev_test_windows_virtual_machine</a>
                </li>
              </ul>
            </li>

            <li>
              <a href="#">DNS Resources</a>
              <ul class="nav">
                <li>
                  <a href="/docs/providers/azurerm/r/dns_a_record.html">azurerm_dns_a_record</a>
                </li>

                <li>
                  <a href="/docs/providers/azurerm/r/dns_aaaa_record.html">azurerm_dns_aaaa_record</a>
                </li>

                <li>
                  <a href="/docs/providers/azurerm/r/dns_caa_record.html">azurerm_dns_caa_record</a>
                </li>

                <li>
                  <a href="/docs/providers/azurerm/r/dns_cname_record.html">azurerm_dns_cname_record</a>
                </li>

                <li>
                  <a href="/docs/providers/azurerm/r/dns_mx_record.html">azurerm_dns_mx_record</a>
                </li>

                <li>
                  <a href="/docs/providers/azurerm/r/dns_ns_record.html">azurerm_dns_ns_record</a>
                </li>

                <li>
                  <a href="/docs/providers/azurerm/r/dns_ptr_record.html">azurerm_dns_ptr_record</a>
                </li>

                <li>
                  <a href="/docs/providers/azurerm/r/dns_srv_record.html">azurerm_dns_srv_record</a>
                </li>

                <li>
                  <a href="/docs/providers/azurerm/r/dns_txt_record.html">azurerm_dns_txt_record</a>
                </li>

                <li>
                    <a href="/docs/providers/azurerm/r/dns_zone.html">azurerm_dns_zone</a>
                </li>
              </ul>
            </li>

            <li>
              <a href="#">Front Door Resources</a>
              <ul class="nav">
                <li>
                  <a href="/docs/providers/azurerm/r/frontdoor.html">azurerm_frontdoor</a>
                </li>
                <li>
                  <a href="/docs/providers/azurerm/r/frontdoor_custom_https_configuration.html">azurerm_frontdoor_custom_https_configuration</a>
                </li>
                <li>
                  <a href="/docs/providers/azurerm/r/frontdoor_firewall_policy.html">azurerm_frontdoor_firewall_policy</a>
                </li>
              </ul>
            </li>

            <li>
              <a href="#">Dedicated Hardware Security Module Resources</a>
              <ul class="nav">
                <li>
                  <a href="/docs/providers/azurerm/r/dedicated_hardware_security_module.html">azurerm_dedicated_hardware_security_module</a>
                </li>
              </ul>
            </li>

            <li>
              <a href="#">HDInsight Resources</a>
              <ul class="nav">
                <li>
                  <a href="/docs/providers/azurerm/r/hdinsight_hadoop_cluster.html">azurerm_hdinsight_hadoop_cluster</a>
                </li>
                <li>
                  <a href="/docs/providers/azurerm/r/hdinsight_hbase_cluster.html">azurerm_hdinsight_hbase_cluster</a>
                </li>
                <li>
                  <a href="/docs/providers/azurerm/r/hdinsight_kafka_cluster.html">azurerm_hdinsight_kafka_cluster</a>
                </li>
                <li>
                  <a href="/docs/providers/azurerm/r/hdinsight_interactive_query_cluster.html">azurerm_hdinsight_interactive_query_cluster</a>
                </li>
                <li>
                  <a href="/docs/providers/azurerm/r/hdinsight_ml_services_cluster.html">azurerm_hdinsight_ml_services_cluster</a>
                </li>
                <li>
                  <a href="/docs/providers/azurerm/r/hdinsight_rserver_cluster.html">azurerm_hdinsight_rserver_cluster</a>
                </li>
                <li>
                  <a href="/docs/providers/azurerm/r/hdinsight_spark_cluster.html">azurerm_hdinsight_spark_cluster</a>
                </li>
                <li>
                  <a href="/docs/providers/azurerm/r/hdinsight_storm_cluster.html">azurerm_hdinsight_storm_cluster</a>
                </li>
              </ul>
            </li>

            <li>
              <a href="#">Healthcare API Resources</a>
              <ul class="nav">
                <li>
                  <a href="/docs/providers/azurerm/r/healthcare_service.html">azurerm_healthcare_service</a>
                </li>
              </ul>
            </li>

            <li>
              <a href="#">Attestation Resources</a>
              <ul class="nav">
                <li>
                  <a href="/docs/providers/azurerm/r/attestation.html">azurerm_attestation</a>
                </li>
              </ul>
            </li>

            <li>
               <a href="#">IoTCentral Application Resources</a>
               <ul class="nav">
                 <li>
                   <a href="/docs/providers/azurerm/r/iotcentral_application.html">azurerm_iotcentral_application</a>
                 </li>
             </ul>
            </li>

            <li>
              <a href="#">IoT Hub Resources</a>
              <ul class="nav">
                <li>
                  <a href="/docs/providers/azurerm/r/iothub.html">azurerm_iothub</a>
                </li>
                <li>
                  <a href="/docs/providers/azurerm/r/iothub_consumer_group.html">azurerm_iothub_consumer_group</a>
                </li>
                <li>
                  <a href="/docs/providers/azurerm/r/iothub_dps.html">azurerm_iothub_dps</a>
                </li>
                <li>
                  <a href="/docs/providers/azurerm/r/iothub_dps_certificate.html">azurerm_iothub_dps_certificate</a>
                </li>
                <li>
                  <a href="/docs/providers/azurerm/r/iothub_dps_shared_access_policy.html">azurerm_iothub_dps_shared_access_policy</a>
                </li>
                <li>
                  <a href="/docs/providers/azurerm/r/iothub_endpoint_eventhub.html">azurerm_iothub_endpoint_eventhub</a>
                </li>
                <li>
                  <a href="/docs/providers/azurerm/r/iothub_endpoint_servicebus_queue.html">azurerm_iothub_endpoint_servicebus_queue</a>
                </li>
                <li>
                  <a href="/docs/providers/azurerm/r/iothub_endpoint_servicebus_topic.html">azurerm_iothub_endpoint_servicebus_topic</a>
                </li>
                <li>
                  <a href="/docs/providers/azurerm/r/iothub_endpoint_storage_container.html">azurerm_iothub_endpoint_storage_container</a>
                </li>
                <li>
                  <a href="/docs/providers/azurerm/r/iothub_fallback_route.html">azurerm_iothub_fallback_route</a>
                </li>
                <li>
                  <a href="/docs/providers/azurerm/r/iothub_route.html">azurerm_iothub_route</a>
                </li>
                <li>
                  <a href="/docs/providers/azurerm/r/iothub_shared_access_policy.html">azurerm_iothub_shared_access_policy</a>
                </li>
              </ul>
            </li>

            <li>
              <a href="#">IoT Time Series Insights</a>
              <ul class="nav">
                <li>
                  <a href="/docs/providers/azurerm/r/iot_time_series_insights_access_policy.html">azurerm_iot_time_series_insights_access_policy</a>
                </li>
                <li>
                  <a href="/docs/providers/azurerm/r/iot_time_series_insights_standard_environment.html">azurerm_iot_time_series_insights_standard_environment</a>
                </li>
                <li>
                  <a href="/docs/providers/azurerm/r/iot_time_series_insights_reference_data_set.html">azurerm_iot_time_series_insights_reference_data_set</a>
                </li>
              </ul>
            </li>

            <li>
              <a href="#">Key Vault Resources</a>
              <ul class="nav">
                <li>
                  <a href="/docs/providers/azurerm/r/key_vault.html">azurerm_key_vault</a>
                </li>

                <li>
                  <a href="/docs/providers/azurerm/r/key_vault_access_policy.html">azurerm_key_vault_access_policy</a>
                </li>

                <li>
                  <a href="/docs/providers/azurerm/r/key_vault_certificate.html">azurerm_key_vault_certificate</a>
                </li>

                <li>
                  <a href="/docs/providers/azurerm/r/key_vault_certificate_issuer.html">azurerm_key_vault_certificate_issuer</a>
                </li>

                <li>
                  <a href="/docs/providers/azurerm/r/key_vault_key.html">azurerm_key_vault_key</a>
                </li>

                <li>
                  <a href="/docs/providers/azurerm/r/key_vault_secret.html">azurerm_key_vault_secret</a>
                </li>
              </ul>
            </li>

            <li>
              <a href="#">Lighthouse Resources</a>
              <ul class="nav">
                <li>
                  <a href="/docs/providers/azurerm/r/lighthouse_assignment.html">azurerm_lighthouse_assignment</a>
                </li>

                <li>
                  <a href="/docs/providers/azurerm/r/lighthouse_definition.html">azurerm_lighthouse_definition</a>
                </li>
              </ul>
            </li>

            <li>
              <a href="#">Load Balancer Resources</a>
              <ul class="nav">
                  <li>
                    <a href="/docs/providers/azurerm/r/lb.html">azurerm_lb</a>
                  </li>

                  <li>
                    <a href="/docs/providers/azurerm/r/lb_backend_address_pool.html">azurerm_lb_backend_address_pool</a>
                  </li>

                  <li>
                    <a href="/docs/providers/azurerm/r/lb_rule.html">azurerm_lb_rule</a>
                  </li>

                  <li>
                    <a href="/docs/providers/azurerm/r/lb_outbound_rule.html">azurerm_lb_outbound_rule</a>
                  </li>

                  <li>
                    <a href="/docs/providers/azurerm/r/lb_nat_rule.html">azurerm_lb_nat_rule</a>
                  </li>

                  <li>
                    <a href="/docs/providers/azurerm/r/lb_nat_pool.html">azurerm_lb_nat_pool</a>
                  </li>

                  <li>
                    <a href="/docs/providers/azurerm/r/lb_probe.html">azurerm_lb_probe</a>
                  </li>
              </ul>
            </li>

            <li>
              <a href="#">Log Analytics Resources</a>
              <ul class="nav">
                <li>
                  <a href="/docs/providers/azurerm/r/log_analytics_data_export_rule.html">azurerm_log_analytics_data_export_rule</a>
                </li>

                <li>
                  <a href="/docs/providers/azurerm/r/log_analytics_datasource_windows_event.html">azurerm_log_analytics_datasource_windows_event</a>
                </li>

                <li>
                  <a href="/docs/providers/azurerm/r/log_analytics_datasource_windows_performance_counter.html">azurerm_log_analytics_datasource_windows_performance_counter</a>
                </li>

                <li>
                  <a href="/docs/providers/azurerm/r/log_analytics_linked_service.html">azurerm_log_analytics_linked_service</a>
                </li>

                <li>
                  <a href="/docs/providers/azurerm/r/log_analytics_linked_storage_account.html">azurerm_log_analytics_linked_storage_account</a>
                </li>

                <li>
                  <a href="/docs/providers/azurerm/r/log_analytics_saved_search.html">azurerm_log_analytics_saved_search</a>
                </li>

                <li>
                  <a href="/docs/providers/azurerm/r/log_analytics_solution.html">azurerm_log_analytics_solution</a>
                </li>

                <li>
                  <a href="/docs/providers/azurerm/r/log_analytics_workspace.html">azurerm_log_analytics_workspace</a>
                </li>
              </ul>
            </li>

            <li>
              <a href="#">Logic App Resources</a>
              <ul class="nav">
                <li>
                  <a href="/docs/providers/azurerm/r/logic_app_action_custom.html">azurerm_logic_app_action_custom</a>
                </li>

                <li>
                  <a href="/docs/providers/azurerm/r/logic_app_action_http.html">azurerm_logic_app_action_http</a>
                </li>

                <li>
                  <a href="/docs/providers/azurerm/r/logic_app_integration_account.html">azurerm_logic_app_integration_account</a>
                </li>

                <li>
                  <a href="/docs/providers/azurerm/r/logic_app_trigger_custom.html">azurerm_logic_app_trigger_custom</a>
                </li>

                <li>
                  <a href="/docs/providers/azurerm/r/logic_app_trigger_http_request.html">azurerm_logic_app_trigger_http_request</a>
                </li>

                <li>
                  <a href="/docs/providers/azurerm/r/logic_app_trigger_recurrence.html">azurerm_logic_app_trigger_recurrence</a>
                </li>

                <li>
                  <a href="/docs/providers/azurerm/r/logic_app_workflow.html">azurerm_logic_app_workflow</a>
                </li>

                <li>
                  <a href="/docs/providers/azurerm/r/integration_service_environment.html">azurerm_integration_service_environment</a>
                </li>
              </ul>
            </li>

            <li>
              <a href="#">Machine Learning Resources</a>
              <ul class="nav">
                <li>
                  <a href="/docs/providers/azurerm/r/machine_learning_workspace.html">azurerm_machine_learning_workspace</a>
                  </li>
              </ul>
            </li>

            <li>
              <a href="#">Maintenance Resources</a>
              <ul class="nav">
                <li>
                  <a href="/docs/providers/azurerm/r/maintenance_assignment_dedicated_host.html">azurerm_maintenance_assignment_dedicated_host</a>
                </li>

                <li>
                  <a href="/docs/providers/azurerm/r/maintenance_assignment_virtual_machine.html">azurerm_maintenance_assignment_virtual_machine</a>
                </li>

                <li>
                  <a href="/docs/providers/azurerm/r/maintenance_configuration.html">azurerm_maintenance_configuration</a>
                </li>
              </ul>
            </li>

            <li>
              <a href="#">Management Resources</a>
              <ul class="nav">
                <li>
                  <a href="/docs/providers/azurerm/r/management_lock.html">azurerm_management_lock</a>
                </li>
                <li>
                  <a href="/docs/providers/azurerm/r/management_group.html">azurerm_management_group</a>
                </li>
              </ul>
            </li>

            <li>
              <a href="#">Maps Resources</a>
              <ul class="nav">
                <li>
                  <a href="/docs/providers/azurerm/r/maps_account.html">azurerm_maps_account</a>
                </li>
              </ul>
            </li>

            <li>
              <a href="#">Media Resources</a>
              <ul class="nav">
                <li>
                  <a href="/docs/providers/azurerm/r/media_services_account.html">azurerm_media_services_account</a>
                </li>
              </ul>
            </li>

            <li>
              <a href="#">Mixed Reality</a>
              <ul class="nav">
                <li>
                  <a href="/docs/providers/azurerm/r/spatial_anchors_account.html">azurerm_spatial_anchors_account</a>
                </li>
              </ul>
            </li>

            <li>
              <a href="#">Messaging Resources</a>
              <ul class="nav">
                <li>
                  <a href="/docs/providers/azurerm/r/eventgrid_domain.html">azurerm_eventgrid_domain</a>
                </li>

                <li>
                  <a href="/docs/providers/azurerm/r/eventgrid_domain_topic.html">azurerm_eventgrid_domain_topic</a>
                </li>

                <li>
                  <a href="/docs/providers/azurerm/r/eventgrid_event_subscription.html">azurerm_eventgrid_event_subscription</a>
                </li>

                <li>
                  <a href="/docs/providers/azurerm/r/eventgrid_system_topic.html">azurerm_eventgrid_system_topic</a>
                </li>

                <li>
                  <a href="/docs/providers/azurerm/r/eventgrid_topic.html">azurerm_eventgrid_topic</a>
                </li>

                <li>
                  <a href="/docs/providers/azurerm/r/eventhub.html">azurerm_eventhub</a>
                </li>

                <li>
                  <a href="/docs/providers/azurerm/r/eventhub_authorization_rule.html">azurerm_eventhub_authorization_rule</a>
                </li>

                <li>
                  <a href="/docs/providers/azurerm/r/eventhub_namespace_disaster_recovery_config.html">azurerm_eventhub_namespace_disaster_recovery_config</a>
                </li>

                <li>
                  <a href="/docs/providers/azurerm/r/eventhub_cluster.html">azurerm_eventhub_cluster</a>
                </li>

                <li>
                  <a href="/docs/providers/azurerm/r/eventhub_consumer_group.html">azurerm_eventhub_consumer_group</a>
                </li>

                <li>
                  <a href="/docs/providers/azurerm/r/eventhub_namespace.html">azurerm_eventhub_namespace</a>
                </li>

                <li>
                  <a href="/docs/providers/azurerm/r/eventhub_namespace_authorization_rule.html">azurerm_eventhub_namespace_authorization_rule</a>
                </li>

                <li>
                  <a href="/docs/providers/azurerm/r/notification_hub.html">azurerm_notification_hub</a>
                </li>

                <li>
                  <a href="/docs/providers/azurerm/r/notification_hub_authorization_rule.html">azurerm_notification_hub_authorization_rule</a>
                </li>

                <li>
                  <a href="/docs/providers/azurerm/r/notification_hub_namespace.html">azurerm_notification_hub_namespace</a>
                </li>

                <li>
                  <a href="/docs/providers/azurerm/r/relay_hybrid_connection.html">azurerm_relay_hybrid_connection</a>
                </li>

                <li>
                  <a href="/docs/providers/azurerm/r/relay_namespace.html">azurerm_relay_namespace</a>
                </li>

                <li>
                  <a href="/docs/providers/azurerm/r/servicebus_namespace.html">azurerm_servicebus_namespace</a>
                </li>

                <li>
                  <a href="/docs/providers/azurerm/r/servicebus_namespace_authorization_rule.html">azurerm_servicebus_namespace_authorization_rule</a>
                </li>

                <li>
                  <a href="/docs/providers/azurerm/r/servicebus_namespace_network_rule_set.html">azurerm_servicebus_namespace_network_rule_set</a>
                </li>

                <li>
                  <a href="/docs/providers/azurerm/r/servicebus_queue.html">azurerm_servicebus_queue</a>
                </li>

                <li>
                  <a href="/docs/providers/azurerm/r/servicebus_queue_authorization_rule.html">azurerm_servicebus_queue_authorization_rule</a>
                </li>

                <li>
                  <a href="/docs/providers/azurerm/r/servicebus_subscription.html">azurerm_servicebus_subscription</a>
                </li>

                <li>
                  <a href="/docs/providers/azurerm/r/servicebus_subscription_rule.html">azurerm_servicebus_subscription_rule</a>
                </li>

                <li>
                  <a href="/docs/providers/azurerm/r/servicebus_topic.html">azurerm_servicebus_topic</a>
                </li>

                <li>
                  <a href="/docs/providers/azurerm/r/servicebus_topic_authorization_rule.html">azurerm_servicebus_topic_authorization_rule</a>
                </li>

                <li>
                  <a href="/docs/providers/azurerm/r/signalr_service.html">azurerm_signalr_service</a>
                </li>
              </ul>
            </li>


            <li>
              <a href="#">Monitor Resources</a>
              <ul class="nav">
                <li>
                  <a href="/docs/providers/azurerm/r/monitor_action_group.html">azurerm_monitor_action_group</a>
                </li>

                <li>
                  <a href="/docs/providers/azurerm/r/monitor_action_rule_action_group.html">azurerm_monitor_action_rule_action_group</a>
                </li>

                <li>
                  <a href="/docs/providers/azurerm/r/monitor_action_rule_suppression.html">azurerm_monitor_action_rule_suppression</a>
                </li>

                <li>
                  <a href="/docs/providers/azurerm/r/monitor_activity_log_alert.html">azurerm_monitor_activity_log_alert</a>
                </li>
                <li>
                  <a href="/docs/providers/azurerm/r/monitor_autoscale_setting.html">azurerm_monitor_autoscale_setting</a>
                </li>

                <li>
                  <a href="/docs/providers/azurerm/r/monitor_diagnostic_setting.html">azurerm_monitor_diagnostic_setting</a>
                </li>

                <li>
                  <a href="/docs/providers/azurerm/r/monitor_log_profile.html">azurerm_monitor_log_profile</a>
                </li>

                <li>
                  <a href="/docs/providers/azurerm/r/monitor_metric_alert.html">azurerm_monitor_metric_alert</a>
                </li>

                <li>
                  <a href="/docs/providers/azurerm/r/monitor_scheduled_query_rules_alert.html">azurerm_monitor_scheduled_query_rules_alert</a>
                </li>

                <li>
                  <a href="/docs/providers/azurerm/r/monitor_scheduled_query_rules_log.html">azurerm_monitor_scheduled_query_rules_log</a>
                </li>
              </ul>
            </li>

            <li>
              <a href="#">Network Resources</a>
              <ul class="nav">

                <li>
                  <a href="/docs/providers/azurerm/r/application_gateway.html">azurerm_application_gateway</a>
                </li>

                <li>
                  <a href="/docs/providers/azurerm/r/application_security_group.html">azurerm_application_security_group</a>
                </li>

                <li>
                  <a href="/docs/providers/azurerm/r/bastion_host.html">azurerm_bastion_host</a>
                </li>

                <li>
                  <a href="/docs/providers/azurerm/r/network_connection_monitor.html">azurerm_network_connection_monitor</a>
                </li>

                <li>
                  <a href="/docs/providers/azurerm/r/network_ddos_protection_plan.html">azurerm_network_ddos_protection_plan</a>
                </li>

                <li>
                  <a href="/docs/providers/azurerm/r/express_route_circuit.html">azurerm_express_route_circuit</a>
                </li>

                <li>
                  <a href="/docs/providers/azurerm/r/express_route_circuit_authorization.html">azurerm_express_route_circuit_authorization</a>
                </li>

                <li>
                  <a href="/docs/providers/azurerm/r/express_route_circuit_peering.html">azurerm_express_route_circuit_peering</a>
                </li>

                <li>
                  <a href="/docs/providers/azurerm/r/express_route_gateway.html">azurerm_express_route_gateway</a>
                </li>

                <li>
                  <a href="/docs/providers/azurerm/r/firewall.html">azurerm_firewall</a>
                </li>

                <li>
                  <a href="/docs/providers/azurerm/r/firewall_application_rule_collection.html">azurerm_firewall_application_rule_collection</a>
                </li>

                <li>
                  <a href="/docs/providers/azurerm/r/firewall_nat_rule_collection.html">azurerm_firewall_nat_rule_collection</a>
                </li>

                <li>
                  <a href="/docs/providers/azurerm/r/firewall_network_rule_collection.html">azurerm_firewall_network_rule_collection</a>
                </li>

                <li>
                    <a href="/docs/providers/azurerm/r/firewall_policy.html">azurerm_firewall_policy</a>
                </li>

                <li>
                    <a href="/docs/providers/azurerm/r/firewall_policy_rule_collection_group.html">azurerm_firewall_policy_rule_collection_group</a>
                </li>

                <li>
                  <a href="/docs/providers/azurerm/r/ip_group.html">azurerm_ip_group</a>
                </li>

                <li>
                  <a href="/docs/providers/azurerm/r/local_network_gateway.html">azurerm_local_network_gateway</a>
                </li>

                <li>
                  <a href="/docs/providers/azurerm/r/nat_gateway.html">azurerm_nat_gateway</a>
                </li>

                <li>
                  <a href="/docs/providers/azurerm/r/nat_gateway_public_ip_association.html">azurerm_nat_gateway_public_ip_association</a>
                </li>

                <li>
                  <a href="/docs/providers/azurerm/r/network_interface.html">azurerm_network_interface</a>
                </li>

                <li>
                  <a href="/docs/providers/azurerm/r/network_interface_application_gateway_backend_address_pool_association.html">azurerm_network_interface_application_gateway_backend_address_pool_association</a>
                </li>

                <li>
                  <a href="/docs/providers/azurerm/r/network_interface_application_security_group_association.html">azurerm_network_interface_application_security_group_association</a>
                </li>

                <li>
                  <a href="/docs/providers/azurerm/r/network_interface_backend_address_pool_association.html">azurerm_network_interface_backend_address_pool_association</a>
                </li>

                <li>
                  <a href="/docs/providers/azurerm/r/network_interface_nat_rule_association.html">azurerm_network_interface_nat_rule_association</a>
                </li>

                <li>
                  <a href="/docs/providers/azurerm/r/network_interface_security_group_association.html">azurerm_network_interface_security_group_association</a>
                </li>

                <li>
                  <a href="/docs/providers/azurerm/r/network_packet_capture.html">azurerm_network_packet_capture</a>
                </li>

                <li>
                  <a href="/docs/providers/azurerm/r/network_profile.html">azurerm_network_profile</a>
                </li>

                <li>
                  <a href="/docs/providers/azurerm/r/network_security_group.html">azurerm_network_security_group</a>
                </li>

                <li>
                  <a href="/docs/providers/azurerm/r/network_security_rule.html">azurerm_network_security_rule</a>
                </li>

                <li>
                  <a href="/docs/providers/azurerm/r/network_watcher.html">azurerm_network_watcher</a>
                </li>

                <li>
                  <a href="/docs/providers/azurerm/r/network_watcher_flow_log.html">azurerm_network_watcher_flow_log</a>
                </li>

                <li>
                  <a href="/docs/providers/azurerm/r/packet_capture.html">azurerm_packet_capture</a>
                </li>

                <li>
                  <a href="/docs/providers/azurerm/r/point_to_site_vpn_gateway.html">azurerm_point_to_site_vpn_gateway</a>
                </li>

                <li>
                  <a href="/docs/providers/azurerm/r/private_link_service.html">azurerm_private_link_service</a>
                </li>

                <li>
                  <a href="/docs/providers/azurerm/r/private_endpoint.html">azurerm_private_endpoint</a>
                </li>

                <li>
                  <a href="/docs/providers/azurerm/r/public_ip.html">azurerm_public_ip</a>
                </li>

                <li>
                  <a href="/docs/providers/azurerm/r/public_ip_prefix.html">azurerm_public_ip_prefix</a>
                </li>

                <li>
                  <a href="/docs/providers/azurerm/r/route.html">azurerm_route</a>
                </li>

                <li>
                  <a href="/docs/providers/azurerm/r/route_filter.html">azurerm_route_filter</a>
                </li>

                <li>
                  <a href="/docs/providers/azurerm/r/route_table.html">azurerm_route_table</a>
                </li>

                <li>
                  <a href="/docs/providers/azurerm/r/subnet.html">azurerm_subnet</a>
                </li>

                <li>
                  <a href="/docs/providers/azurerm/r/subnet_nat_gateway_association.html">azurerm_subnet_nat_gateway_association</a>
                </li>

                <li>
                  <a href="/docs/providers/azurerm/r/subnet_network_security_group_association.html">azurerm_subnet_network_security_group_association</a>
                </li>

                <li>
                  <a href="/docs/providers/azurerm/r/subnet_route_table_association.html">azurerm_subnet_route_table_association</a>
                </li>

                <li>
                  <a href="/docs/providers/azurerm/r/traffic_manager_endpoint.html">azurerm_traffic_manager_endpoint</a>
                </li>

                <li>
                  <a href="/docs/providers/azurerm/r/traffic_manager_profile.html">azurerm_traffic_manager_profile</a>
                </li>

                <li>
                  <a href="/docs/providers/azurerm/r/virtual_hub.html">azurerm_virtual_hub</a>
                </li>

                <li>
                  <a href="/docs/providers/azurerm/r/virtual_hub_connection.html">azurerm_virtual_hub_connection</a>
                </li>

                <li>
<<<<<<< HEAD
                  <a href="/docs/providers/azurerm/r/virtual_hub_bgp_connection.html">azurerm_virtual_hub_bgp_connection</a>
=======
                  <a href="/docs/providers/azurerm/r/virtual_hub_ip.html">azurerm_virtual_hub_ip</a>
>>>>>>> b932700f
                </li>

                <li>
                  <a href="/docs/providers/azurerm/r/virtual_network.html">azurerm_virtual_network</a>
                </li>

                <li>
                  <a href="/docs/providers/azurerm/r/virtual_network_gateway.html">azurerm_virtual_network_gateway</a>
                </li>

                <li>
                  <a href="/docs/providers/azurerm/r/virtual_network_gateway_connection.html">azurerm_virtual_network_gateway_connection</a>
                </li>

                <li>
                  <a href="/docs/providers/azurerm/r/virtual_network_peering.html">azurerm_virtual_network_peering</a>
                </li>

                <li>
                  <a href="/docs/providers/azurerm/r/virtual_wan.html">azurerm_virtual_wan</a>
                </li>

                <li>
                  <a href="/docs/providers/azurerm/r/vpn_gateway.html">azurerm_vpn_gateway</a>
                </li>

                <li>
                  <a href="/docs/providers/azurerm/r/vpn_server_configuration.html">azurerm_vpn_server_configuration</a>
                </li>

                <li>
                  <a href="/docs/providers/azurerm/r/vpn_site.html">azurerm_vpn_site</a>
                </li>

                <li>
                  <a href="/docs/providers/azurerm/r/web_application_firewall_policy.html">azurerm_web_application_firewall_policy</a>
                </li>
              </ul>
            </li>

            <li>
              <a href="#">NetApp Resources</a>
              <ul class="nav">

                <li>
                  <a href="/docs/providers/azurerm/r/netapp_account.html">azurerm_netapp_account</a>
                </li>

                <li>
                  <a href="/docs/providers/azurerm/r/netapp_pool.html">azurerm_netapp_pool</a>
                </li>

                <li>
                  <a href="/docs/providers/azurerm/r/netapp_volume.html">azurerm_netapp_volume</a>
                </li>

                <li>
                  <a href="/docs/providers/azurerm/r/netapp_snapshot.html">azurerm_netapp_snapshot</a>
                </li>
              </ul>
            </li>

            <li>
              <a href="#">Policy Resources</a>
              <ul class="nav">
                <li>
                  <a href="/docs/providers/azurerm/r/policy_assignment.html">azurerm_policy_assignment</a>
                </li>

                <li>
                  <a href="/docs/providers/azurerm/r/policy_definition.html">azurerm_policy_definition</a>
                </li>

                <li>
                  <a href="/docs/providers/azurerm/r/policy_remediation.html">azurerm_policy_remediation</a>
                </li>

                <li>
                  <a href="/docs/providers/azurerm/r/policy_set_definition.html">azurerm_policy_set_definition</a>
                </li>
              </ul>
            </li>

            <li>
              <a href="#">Portal Resources</a>
              <ul class="nav">
                <li>
                  <a href="/docs/providers/azurerm/r/dashboard.html">azurerm_dashboard</a>
                </li>
              </ul>
            </li>

            <li>
              <a href="#">PowerBI Resources</a>
              <ul class="nav">
                <li>
                  <a href="/docs/providers/azurerm/r/powerbi_embedded.html">azurerm_powerbi_embedded</a>
                </li>
              </ul>
            </li>

            <li>
              <a href="#">Private DNS Resources</a>
              <ul class="nav">
                <li>
                  <a href="/docs/providers/azurerm/r/private_dns_a_record.html">azurerm_private_dns_a_record</a>
                </li>
                <li>
                  <a href="/docs/providers/azurerm/r/private_dns_aaaa_record.html">azurerm_private_dns_aaaa_record</a>
                </li>
                <li>
                  <a href="/docs/providers/azurerm/r/private_dns_cname_record.html">azurerm_private_dns_cname_record</a>
                </li>
                <li>
                  <a href="/docs/providers/azurerm/r/private_dns_mx_record.html">azurerm_private_dns_mx_record</a>
                </li>
                <li>
                  <a href="/docs/providers/azurerm/r/private_dns_ptr_record.html">azurerm_private_dns_ptr_record</a>
                </li>
                <li>
                  <a href="/docs/providers/azurerm/r/private_dns_srv_record.html">azurerm_private_dns_srv_record</a>
                </li>
                <li>
                  <a href="/docs/providers/azurerm/r/private_dns_txt_record.html">azurerm_private_dns_txt_record</a>
                </li>
                <li>
                  <a href="/docs/providers/azurerm/r/private_dns_zone.html">azurerm_private_dns_zone</a>
                </li>
                <li>
                  <a href="/docs/providers/azurerm/r/private_dns_zone_virtual_network_link.html">azurerm_private_dns_zone_virtual_network_link</a>
                </li>
              </ul>
            </li>

            <li>
              <a href="#">Recovery Services</a>
              <ul class="nav">
                <li>
                  <a href="/docs/providers/azurerm/r/recovery_services_vault.html">azurerm_recovery_services_vault</a>
                </li>
              </ul>
            </li>

            <li>
              <a href="#">Redis Resources</a>
              <ul class="nav">
                <li>
                  <a href="/docs/providers/azurerm/r/redis_cache.html">azurerm_redis_cache</a>
                </li>

                <li>
                  <a href="/docs/providers/azurerm/r/redis_firewall_rule.html">azurerm_redis_firewall_rule</a>
                </li>

                <li>
                  <a href="/docs/providers/azurerm/r/redis_linked_server.html">azurerm_redis_linked_server</a>
                </li>
              </ul>
            </li>

            <li>
              <a href="#">Search Resources</a>
              <ul class="nav">
                <li>
                  <a href="/docs/providers/azurerm/r/search_service.html">azurerm_search_service</a>
                </li>
              </ul>
            </li>

            <li>
              <a href="#">Security Center Resources</a>
              <ul class="nav">
                <li>
                  <a href="/docs/providers/azurerm/r/advanced_threat_protection.html">azurerm_advanced_threat_protection</a>
                </li>

                <li>
                  <a href="/docs/providers/azurerm/r/security_center_contact.html">azurerm_security_center_contact</a>
                </li>

                <li>
                  <a href="/docs/providers/azurerm/r/security_center_setting.html">azurerm_security_center_setting</a>
                </li>

                <li>
                  <a href="/docs/providers/azurerm/r/security_center_subscription_pricing.html">azurerm_security_center_subscription_pricing</a>
                </li>

                <li>
                  <a href="/docs/providers/azurerm/r/security_center_workspace.html">azurerm_security_center_workspace</a>
                </li>
              </ul>
            </li>

            <li>
              <a href="#">Sentinel Resources</a>
              <ul class="nav">
                <li>
                  <a href="/docs/providers/azurerm/r/sentinel_alert_rule_ms_security_incident.html">azurerm_sentinel_alert_rule_ms_security_incident</a>
                </li>

                <li>
                  <a href="/docs/providers/azurerm/r/sentinel_alert_rule_scheduled.html">azurerm_sentinel_alert_rule_scheduled</a>
                </li>
              </ul>
            </li>

            <li>
              <a href="#">Service Fabric Resources</a>
              <ul class="nav">
                <li>
                  <a href="/docs/providers/azurerm/r/service_fabric_cluster.html">azurerm_service_fabric_cluster</a>
                </li>
              </ul>
            </li>

            <li>
              <a href="#">Service Fabric Mesh Resources</a>
              <ul class="nav">
                <li>
                  <a href="/docs/providers/azurerm/r/service_fabric_mesh_application.html">azurerm_service_fabric_mesh_application</a>
                </li>
                <li>
                  <a href="/docs/providers/azurerm/r/service_fabric_mesh_local_network.html">azurerm_service_fabric_mesh_local_network</a>
                </li>
                <li>
                  <a href="/docs/providers/azurerm/r/service_fabric_mesh_secret.html">azurerm_service_fabric_mesh_secret</a>
                </li>
                <li>
                  <a href="/docs/providers/azurerm/r/service_fabric_mesh_secret_value.html">azurerm_service_fabric_mesh_secret_value</a>
                </li>
              </ul>
            </li>

            <li>
              <a href="#">Site Recovery Resources</a>
              <ul class="nav">
                <li>
                  <a href="/docs/providers/azurerm/r/site_recovery_fabric.html">azurerm_site_recovery_fabric</a>
                </li>
                <li>
                  <a href="/docs/providers/azurerm/r/site_recovery_network_mapping.html">azurerm_site_recovery_network_mapping</a>
                </li>
                <li>
                  <a href="/docs/providers/azurerm/r/site_recovery_protection_container_mapping.html">azurerm_site_recovery_protection_container_mapping</a>
                </li>
                <li>
                  <a href="/docs/providers/azurerm/r/site_recovery_protection_container.html">azurerm_site_recovery_protection_container</a>
                </li>
                <li>
                  <a href="/docs/providers/azurerm/r/site_recovery_replicated_vm.html">azurerm_site_recovery_replicated_vm</a>
                </li>
                <li>
                  <a href="/docs/providers/azurerm/r/site_recovery_replication_policy.html">azurerm_site_recovery_replication_policy</a>
                </li>
              </ul>
            </li>

            <li>
              <a href="#">Stream Analytics Resources</a>
              <ul class="nav">
                <li>
                  <a href="/docs/providers/azurerm/r/stream_analytics_job.html">azurerm_stream_analytics_job</a>
                </li>

                <li>
                  <a href="/docs/providers/azurerm/r/stream_analytics_function_javascript_udf.html">azurerm_stream_analytics_function_javascript_udf</a>
                </li>

                <li>
                  <a href="/docs/providers/azurerm/r/stream_analytics_output_blob.html">azurerm_stream_analytics_output_blob</a>
                </li>

                <li>
                  <a href="/docs/providers/azurerm/r/stream_analytics_output_mssql.html">azurerm_stream_analytics_output_mssql</a>
                </li>

                <li>
                  <a href="/docs/providers/azurerm/r/stream_analytics_output_eventhub.html">azurerm_stream_analytics_output_eventhub</a>
                </li>

                <li>
                  <a href="/docs/providers/azurerm/r/stream_analytics_output_servicebus_queue.html">azurerm_stream_analytics_output_servicebus_queue</a>
                </li>

                <li>
                  <a href="/docs/providers/azurerm/r/stream_analytics_output_servicebus_topic.html">azurerm_stream_analytics_output_servicebus_topic</a>
                </li>

                <li>
                  <a href="/docs/providers/azurerm/r/stream_analytics_reference_input_blob.html">azurerm_stream_analytics_reference_input_blob</a>
                </li>

                <li>
                  <a href="/docs/providers/azurerm/r/stream_analytics_stream_input_blob.html">azurerm_stream_analytics_stream_input_blob</a>
                </li>

                <li>
                  <a href="/docs/providers/azurerm/r/stream_analytics_stream_input_eventhub.html">azurerm_stream_analytics_stream_input_eventhub</a>
                </li>

                <li>
                  <a href="/docs/providers/azurerm/r/stream_analytics_stream_input_iothub.html">azurerm_stream_analytics_stream_input_iothub</a>
                </li>
              </ul>
            </li>

            <li>
              <a href="#">Storage Resources</a>
              <ul class="nav">

                <li>
                  <a href="/docs/providers/azurerm/r/hpc_cache.html">azurerm_hpc_cache</a>
                </li>

                <li>
                  <a href="/docs/providers/azurerm/r/hpc_cache_nfs_target.html">azurerm_hpc_cache_nfs_target</a>
                </li>

                <li>
                  <a href="/docs/providers/azurerm/r/hpc_cache_blob_target.html">azurerm_hpc_cache_blob_target</a>
                </li>

                <li>
                  <a href="/docs/providers/azurerm/r/storage_account.html">azurerm_storage_account</a>
                </li>

                <li>
                  <a href="/docs/providers/azurerm/r/storage_account_customer_managed_key.html">azurerm_storage_account_customer_managed_key</a>
                </li>

                <li>
                  <a href="/docs/providers/azurerm/r/storage_account_network_rules.html">azurerm_storage_account_network_rules</a>
                </li>

                <li>
                  <a href="/docs/providers/azurerm/r/storage_blob.html">azurerm_storage_blob</a>
                </li>

                <li>
                  <a href="/docs/providers/azurerm/r/storage_container.html">azurerm_storage_container</a>
                </li>

                <li>
                  <a href="/docs/providers/azurerm/r/storage_data_lake_gen2_filesystem.html">azurerm_storage_data_lake_gen2_filesystem</a>
                </li>

                <li>
                  <a href="/docs/providers/azurerm/r/storage_management_policy.html">azurerm_storage_management_policy</a>
                </li>

                <li>
                  <a href="/docs/providers/azurerm/r/storage_queue.html">azurerm_storage_queue</a>
                </li>

                <li>
                  <a href="/docs/providers/azurerm/r/storage_share.html">azurerm_storage_share</a>
                </li>

                <li>
                  <a href="/docs/providers/azurerm/r/storage_share_directory.html">azurerm_storage_share_directory</a>
                </li>

                <li>
                  <a href="/docs/providers/azurerm/r/storage_sync.html">azurerm_storage_sync</a>
                </li>

                <li>
                  <a href="/docs/providers/azurerm/r/storage_sync_group.html">azurerm_storage_sync_group</a>
                </li>

                <li>
                  <a href="/docs/providers/azurerm/r/storage_table.html">azurerm_storage_table</a>
                </li>

                <li>
                  <a href="/docs/providers/azurerm/r/storage_table_entity.html">azurerm_storage_table_entity</a>
                </li>

              </ul>
            </li>

            <li>
              <a href="#">Synapse Resources</a>
              <ul class="nav">
                <li>
                  <a href="/docs/providers/azurerm/r/synapse_firewall_rule.html">azurerm_synapse_firewall_rule</a>
                </li>

                <li>
                  <a href="/docs/providers/azurerm/r/synapse_role_assignment.html">azurerm_synapse_role_assignment</a>
                </li>

                <li>
                  <a href="/docs/providers/azurerm/r/synapse_spark_pool.html">azurerm_synapse_spark_pool</a>
                </li>

                <li>
                  <a href="/docs/providers/azurerm/r/synapse_workspace.html">azurerm_synapse_workspace</a>
                </li>

                <li>
                  <a href="/docs/providers/azurerm/r/synapse_sql_pool.html">azurerm_synapse_sql_pool</a>
                </li>
              </ul>
            </li>

            <li>
              <a href="#">Template Resources</a>
              <ul class="nav">
                <li>
                  <a href="/docs/providers/azurerm/r/resource_group_template_deployment.html">azurerm_resource_group_template_deployment</a>
                </li>
                <li>
                  <a href="/docs/providers/azurerm/r/subscription_template_deployment.html">azurerm_subscription_template_deployment</a>
                </li>
                <li>
                  <a href="/docs/providers/azurerm/r/template_deployment.html">azurerm_template_deployment</a>
                </li>
              </ul>
            </li>

          </ul>
        </div>
    <% end %>

    <%= yield %>
<% end %><|MERGE_RESOLUTION|>--- conflicted
+++ resolved
@@ -2486,15 +2486,15 @@
                 </li>
 
                 <li>
+                  <a href="/docs/providers/azurerm/r/virtual_hub_bgp_connection.html">azurerm_virtual_hub_bgp_connection</a>
+                </li>
+
+                <li>
                   <a href="/docs/providers/azurerm/r/virtual_hub_connection.html">azurerm_virtual_hub_connection</a>
                 </li>
 
                 <li>
-<<<<<<< HEAD
-                  <a href="/docs/providers/azurerm/r/virtual_hub_bgp_connection.html">azurerm_virtual_hub_bgp_connection</a>
-=======
                   <a href="/docs/providers/azurerm/r/virtual_hub_ip.html">azurerm_virtual_hub_ip</a>
->>>>>>> b932700f
                 </li>
 
                 <li>
