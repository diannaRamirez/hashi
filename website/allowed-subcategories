--- conflicted
+++ resolved
@@ -19,14 +19,11 @@
 Cost Management
 Custom Providers
 DNS
+DataBox
 Data Explorer
 Data Factory
 Data Lake
-<<<<<<< HEAD
-DataBox
-=======
 Data Share
->>>>>>> 18dc757e
 Database
 Database Migration
 Databricks
