// specifies the default hour (UTC) at which tests should be triggered, if enabled
var defaultStartHour = 0

// specifies the default level of parallelism per-service-package
var defaultParallelism = 20

// specifies the default version of Terraform Core which should be used for testing
var defaultTerraformCoreVersion = "1.1.5"

// This represents a cron view of days of the week, Monday - Friday.
const val defaultDaysOfWeek = "2,3,4,5,6"

// Cron value for any day of month
const val defaultDaysOfMonth = "*"

var locations = mapOf(
        "public" to LocationConfiguration("westeurope", "eastus2", "westus2", true)
)

// specifies the list of Azure Environments where tests should be run nightly
var runNightly = mapOf(
        "public" to true
)

// specifies a list of services which should be run with a custom test configuration
var serviceTestConfigurationOverrides = mapOf(
        // Server is only available in certain locations
        "analysisservices" to testConfiguration(locationOverride = LocationConfiguration("westus", "northeurope", "southcentralus", true), useDevTestSubscription = true),

        // App Service Plans for Linux are currently unavailable in WestUS2
        "appservice" to testConfiguration(startHour = 3, daysOfWeek = "2,4,6", locationOverride = LocationConfiguration("westeurope", "westus", "eastus2", true)),

        // these tests all conflict with one another
        "authorization" to testConfiguration(parallelism = 1),

        // HCICluster is only available in certain locations
        "azurestackhci" to testConfiguration(locationOverride = LocationConfiguration("australiaeast", "eastus", "westeurope", true), useDevTestSubscription = true),

        //Blueprints are constrained on the number of targets available - these execute quickly, so can be serialised
        "blueprints" to testConfiguration(parallelism = 1),

        // CDN is only available in certain locations
        "cdn" to testConfiguration(locationOverride = LocationConfiguration("centralus", "eastus2", "westeurope", true), useDevTestSubscription = true),

        // "cognitive" is expensive - Monday, Wednesday, Friday
<<<<<<< HEAD
        // cognitive is only available in certain locations
        "cognitive" to testConfiguration(daysOfWeek = "2,4,6", useDevTestSubscription = true, locationOverride = LocationConfiguration("westeurope", "eastus", "southcentralus", true)),
=======
        "cognitive" to testConfiguration(daysOfWeek = "2,4,6", useDevTestSubscription = true),
>>>>>>> f47ed85c

        // Cosmos is only available in certain locations
        "cosmos" to testConfiguration(locationOverride = LocationConfiguration("westus", "northeurope", "southcentralus", true), useDevTestSubscription = true),

        //Confidential Ledger
        "confidentialledger" to testConfiguration(locationOverride = LocationConfiguration("eastus","southcentralus","westeurope", false)),

        // The AKS API has a low rate limit
        "containers" to testConfiguration(parallelism = 5, locationOverride = LocationConfiguration("eastus","westeurope","eastus2", false), useDevTestSubscription = true),

        // Custom Providers is only available in certain locations
        "customproviders" to testConfiguration(locationOverride = LocationConfiguration("eastus", "westus2", "westeurope", true)),

        // Datadog is available only in WestUS2 region 
        "datadog" to testConfiguration(locationOverride = LocationConfiguration("westus2", "westus2", "centraluseuap", false)),

        // data factory uses NC class VMs which are not available in eastus2
        "datafactory" to testConfiguration(daysOfWeek = "2,4,6", locationOverride = LocationConfiguration("westeurope", "southeastasia", "westus2", false), useDevTestSubscription = true),

        // Data Lake has a low quota
        "datalake" to testConfiguration(parallelism = 2, useDevTestSubscription = true),

        "eventgrid" to testConfiguration(useDevTestSubscription = true),
        "eventhub" to testConfiguration(useDevTestSubscription = true),

        // "hdinsight" is super expensive - G class VM's are not available in westus2, quota only available in westeurope currently
        "hdinsight" to testConfiguration(daysOfWeek = "2,4,6", locationOverride = LocationConfiguration("westeurope", "southeastasia", "eastus2", false), useDevTestSubscription = true),

        // Elastic can't provision many in parallel
        "elastic" to testConfiguration(parallelism = 1, useDevTestSubscription = true),

        // HPC Cache has a 4 instance per subscription quota as of early 2021
        "hpccache" to testConfiguration(parallelism = 3, daysOfWeek = "2,4,6", useDevTestSubscription = true),

        // HSM has low quota and potentially slow recycle time, Only run on Mondays
        "hsm" to testConfiguration(parallelism = 1, daysOfWeek = "1", useDevTestSubscription = true),

        // IoT Central is only available in certain locations
        "iotcentral" to testConfiguration(locationOverride = LocationConfiguration("westeurope", "southeastasia", "eastus2", false), useDevTestSubscription = true),

        // IoT Hub Device Update is only available in certain locations
        "iothub" to testConfiguration(locationOverride = LocationConfiguration("northeurope", "eastus2", "westus2", false), useDevTestSubscription = true),

        // Log Analytics Clusters have a max deployments of 2 - parallelism set to 1 or `importTest` fails
        "loganalytics" to testConfiguration(parallelism = 1, useDevTestSubscription = true),

        // Logic uses app service which is only available in certain locations
        "logic" to testConfiguration(locationOverride = LocationConfiguration("westeurope", "francecentral", "eastus2", false)),

        // Logz is only available in certain locations
        "logz" to testConfiguration(locationOverride = LocationConfiguration("westeurope", "westus2", "eastus2", false)),

        // MSSQl uses app service which is only available in certain locations
        "mssql" to testConfiguration(locationOverride = LocationConfiguration("westeurope", "francecentral", "eastus2", false), useDevTestSubscription = true),

        // MySQL has quota available in certain locations
        "mysql" to testConfiguration(locationOverride = LocationConfiguration("westeurope", "francecentral", "eastus2", false), useDevTestSubscription = true),

        // netapp has a max of 10 accounts per subscription so lets limit it to 3 to account for broken ones, run Monday, Wednesday, Friday
        "netapp" to testConfiguration(parallelism = 3, daysOfWeek = "2,4,6", useDevTestSubscription = true),

        "policy" to testConfiguration(useAltSubscription = true),

        // Private DNS Resolver is only available in certain locations
        "privatednsresolver" to testConfiguration(locationOverride = LocationConfiguration("eastus", "westus3", "westeurope", true)),

        "redis" to testConfiguration(useDevTestSubscription = true),

        // redisenterprise is costly - Monday, Wednesday, Friday
        "redisenterprise" to testConfiguration(daysOfWeek = "2,4,6", useDevTestSubscription = true),

        // servicebus quotas are limited and we experience failures if tests
        // execute too quickly as we run out of namespaces in the sub
        "servicebus" to testConfiguration(parallelism = 10, useDevTestSubscription = true),

        // SignalR only allows provisioning one "Free" instance at a time,
        // which is used in multiple tests
        "signalr" to testConfiguration(parallelism = 1),

        // Spring Cloud only allows a max of 10 provisioned
        "springcloud" to testConfiguration(parallelism = 5, useDevTestSubscription = true),

        // SQL has quota available in certain locations
        "sql" to testConfiguration(locationOverride = LocationConfiguration("westeurope", "francecentral", "eastus2", false), useDevTestSubscription = true),

        // StreamAnalytics has quota available in certain locations
        "streamanalytics" to testConfiguration(locationOverride = LocationConfiguration("westeurope", "francecentral", "eastus2", false), useDevTestSubscription = true),

        // Synapse is only available in certain locations
        "synapse" to testConfiguration(locationOverride = LocationConfiguration("westeurope", "francecentral", "eastus2", false), useDevTestSubscription = true),

        // Currently, we have insufficient quota to actually run these, but there are a few nodes in West Europe, so we'll pin it there for now
        "vmware" to testConfiguration(parallelism = 3, locationOverride = LocationConfiguration("westeurope", "westus2", "eastus2", false), useDevTestSubscription = true),

        // Offset start hour to avoid collision with new App Service, reduce frequency of testing days
        "web" to testConfiguration(startHour = 3, daysOfWeek = "2,4,6", locationOverride = LocationConfiguration("westeurope", "francecentral", "eastus2", false))
)<|MERGE_RESOLUTION|>--- conflicted
+++ resolved
@@ -43,12 +43,8 @@
         "cdn" to testConfiguration(locationOverride = LocationConfiguration("centralus", "eastus2", "westeurope", true), useDevTestSubscription = true),
 
         // "cognitive" is expensive - Monday, Wednesday, Friday
-<<<<<<< HEAD
         // cognitive is only available in certain locations
         "cognitive" to testConfiguration(daysOfWeek = "2,4,6", useDevTestSubscription = true, locationOverride = LocationConfiguration("westeurope", "eastus", "southcentralus", true)),
-=======
-        "cognitive" to testConfiguration(daysOfWeek = "2,4,6", useDevTestSubscription = true),
->>>>>>> f47ed85c
 
         // Cosmos is only available in certain locations
         "cosmos" to testConfiguration(locationOverride = LocationConfiguration("westus", "northeurope", "southcentralus", true), useDevTestSubscription = true),
