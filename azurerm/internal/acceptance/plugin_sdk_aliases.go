package acceptance

import (
	"regexp"

	"github.com/hashicorp/terraform-plugin-sdk/helper/resource"
	"github.com/hashicorp/terraform-plugin-sdk/terraform"
	"github.com/terraform-providers/terraform-provider-azurerm/azurerm/internal/tf/pluginsdk"
)

// This file is intended to provide a transition from Plugin SDKv1 to Plugin SDKv2
// without introducing a merge conflict into every PR.

type InstanceState = terraform.InstanceState

type State = terraform.State

type TestStep = resource.TestStep

type StateChangeConf = resource.StateChangeConf

type TestCheckFunc = resource.TestCheckFunc

func ComposeTestCheckFunc(fs ...resource.TestCheckFunc) pluginsdk.TestCheckFunc {
	return resource.ComposeTestCheckFunc(fs...)
}

func ComposeAggregateTestCheckFunc(fs ...resource.TestCheckFunc) pluginsdk.TestCheckFunc {
	return resource.ComposeAggregateTestCheckFunc(fs...)
}

// @tombuildsstuff:
// Below this point are convenience methods which exist to allow existing code
// to compile. Whilst these are not initially deprecated, they will be in the
// future - this is done to allow a gradual transition path for existing PR's.

// TestCheckResourceAttr is a wrapper to enable builds to continue
func TestCheckResourceAttr(name, key, value string) pluginsdk.TestCheckFunc {
	// TODO: move this comment up a level in the future
	// Deprecated: use `check.That(name).Key(key).HasValue(value)` instead
	return resource.TestCheckResourceAttr(name, key, value)
}

<<<<<<< HEAD
func TestCheckResourceAttrSet(name, key string) pluginsdk.TestCheckFunc {
	// TODO: move this comment up a level in the future
	// Deprecated: use `check.That(name).Key(key).HasValue(value)` instead
	return resource.TestCheckResourceAttrSet(name, key)
=======
// TestCheckOutput is a wrapper to enable builds to continue
func TestCheckOutput(name, value string) pluginsdk.TestCheckFunc {
	// TODO: move this comment up a level in the future
	// Deprecated: use `check.That(name).Key(key).HasValue(value)` instead
	return resource.TestCheckOutput(name, value)
>>>>>>> 2c17551c
}

// TestMatchResourceAttr is a TestCheckFunc which checks that the value
// in state for the given name/key combination matches the given regex.
func TestMatchResourceAttr(name, key string, r *regexp.Regexp) pluginsdk.TestCheckFunc {
	// TODO: move this comment up a level in the future
	// Deprecated: use `check.That(name).Key(key).MatchesRegex(r)` instead
	return resource.TestMatchResourceAttr(name, key, r)
}

// TestCheckResourceAttrPair is a TestCheckFunc which validates that the values
// in state for a pair of name/key combinations are equal.
func TestCheckResourceAttrPair(nameFirst, keyFirst, nameSecond, keySecond string) resource.TestCheckFunc {
	// TODO: move this comment up a level in the future
	// Deprecated: use this instead:
	//  check.That(nameFirst).Key(keyFirst).MatchesOtherKey(
	//    check.That(nameSecond).Key(keySecond),
	//  ),
	return resource.TestCheckResourceAttrPair(nameFirst, keyFirst, nameSecond, keySecond)
}

// TestCheckNoResourceAttr is a TestCheckFunc which ensures that
// NO value exists in state for the given name/key combination.
func TestCheckNoResourceAttr(name, key string) resource.TestCheckFunc {
	// TODO: move this comment up a level in the future
	// Deprecated: use `check.That(name).Key(key).DoesNotExist()` instead
	return resource.TestCheckNoResourceAttr(name, key)
}<|MERGE_RESOLUTION|>--- conflicted
+++ resolved
@@ -41,18 +41,17 @@
 	return resource.TestCheckResourceAttr(name, key, value)
 }
 
-<<<<<<< HEAD
 func TestCheckResourceAttrSet(name, key string) pluginsdk.TestCheckFunc {
 	// TODO: move this comment up a level in the future
 	// Deprecated: use `check.That(name).Key(key).HasValue(value)` instead
 	return resource.TestCheckResourceAttrSet(name, key)
-=======
+}
+
 // TestCheckOutput is a wrapper to enable builds to continue
 func TestCheckOutput(name, value string) pluginsdk.TestCheckFunc {
 	// TODO: move this comment up a level in the future
 	// Deprecated: use `check.That(name).Key(key).HasValue(value)` instead
 	return resource.TestCheckOutput(name, value)
->>>>>>> 2c17551c
 }
 
 // TestMatchResourceAttr is a TestCheckFunc which checks that the value
