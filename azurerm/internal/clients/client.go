package clients

import (
	"context"

	"github.com/Azure/go-autorest/autorest"
	"github.com/Azure/go-autorest/autorest/validation"
	"github.com/terraform-providers/terraform-provider-azurerm/azurerm/internal/common"
	"github.com/terraform-providers/terraform-provider-azurerm/azurerm/internal/features"
	advisor "github.com/terraform-providers/terraform-provider-azurerm/azurerm/internal/services/advisor/client"
	analysisServices "github.com/terraform-providers/terraform-provider-azurerm/azurerm/internal/services/analysisservices/client"
	apiManagement "github.com/terraform-providers/terraform-provider-azurerm/azurerm/internal/services/apimanagement/client"
	appConfiguration "github.com/terraform-providers/terraform-provider-azurerm/azurerm/internal/services/appconfiguration/client"
	applicationInsights "github.com/terraform-providers/terraform-provider-azurerm/azurerm/internal/services/applicationinsights/client"
	attestation "github.com/terraform-providers/terraform-provider-azurerm/azurerm/internal/services/attestation/client"
	authorization "github.com/terraform-providers/terraform-provider-azurerm/azurerm/internal/services/authorization/client"
	automation "github.com/terraform-providers/terraform-provider-azurerm/azurerm/internal/services/automation/client"
<<<<<<< HEAD
	avs "github.com/terraform-providers/terraform-provider-azurerm/azurerm/internal/services/avs/client"
=======
	azureStackHCI "github.com/terraform-providers/terraform-provider-azurerm/azurerm/internal/services/azurestackhci/client"
>>>>>>> 90fe8f0e
	batch "github.com/terraform-providers/terraform-provider-azurerm/azurerm/internal/services/batch/client"
	blueprints "github.com/terraform-providers/terraform-provider-azurerm/azurerm/internal/services/blueprints/client"
	bot "github.com/terraform-providers/terraform-provider-azurerm/azurerm/internal/services/bot/client"
	cdn "github.com/terraform-providers/terraform-provider-azurerm/azurerm/internal/services/cdn/client"
	cognitiveServices "github.com/terraform-providers/terraform-provider-azurerm/azurerm/internal/services/cognitive/client"
	compute "github.com/terraform-providers/terraform-provider-azurerm/azurerm/internal/services/compute/client"
	containerServices "github.com/terraform-providers/terraform-provider-azurerm/azurerm/internal/services/containers/client"
	cosmosdb "github.com/terraform-providers/terraform-provider-azurerm/azurerm/internal/services/cosmos/client"
	costmanagement "github.com/terraform-providers/terraform-provider-azurerm/azurerm/internal/services/costmanagement/client"
	customproviders "github.com/terraform-providers/terraform-provider-azurerm/azurerm/internal/services/customproviders/client"
	datamigration "github.com/terraform-providers/terraform-provider-azurerm/azurerm/internal/services/databasemigration/client"
	databoxedge "github.com/terraform-providers/terraform-provider-azurerm/azurerm/internal/services/databoxedge/client"
	databricks "github.com/terraform-providers/terraform-provider-azurerm/azurerm/internal/services/databricks/client"
	datafactory "github.com/terraform-providers/terraform-provider-azurerm/azurerm/internal/services/datafactory/client"
	datalake "github.com/terraform-providers/terraform-provider-azurerm/azurerm/internal/services/datalake/client"
	datashare "github.com/terraform-providers/terraform-provider-azurerm/azurerm/internal/services/datashare/client"
	desktopvirtualization "github.com/terraform-providers/terraform-provider-azurerm/azurerm/internal/services/desktopvirtualization/client"
	devspace "github.com/terraform-providers/terraform-provider-azurerm/azurerm/internal/services/devspace/client"
	devtestlabs "github.com/terraform-providers/terraform-provider-azurerm/azurerm/internal/services/devtestlabs/client"
	digitaltwins "github.com/terraform-providers/terraform-provider-azurerm/azurerm/internal/services/digitaltwins/client"
	dns "github.com/terraform-providers/terraform-provider-azurerm/azurerm/internal/services/dns/client"
	eventgrid "github.com/terraform-providers/terraform-provider-azurerm/azurerm/internal/services/eventgrid/client"
	eventhub "github.com/terraform-providers/terraform-provider-azurerm/azurerm/internal/services/eventhub/client"
	firewall "github.com/terraform-providers/terraform-provider-azurerm/azurerm/internal/services/firewall/client"
	frontdoor "github.com/terraform-providers/terraform-provider-azurerm/azurerm/internal/services/frontdoor/client"
	hdinsight "github.com/terraform-providers/terraform-provider-azurerm/azurerm/internal/services/hdinsight/client"
	healthcare "github.com/terraform-providers/terraform-provider-azurerm/azurerm/internal/services/healthcare/client"
	hpccache "github.com/terraform-providers/terraform-provider-azurerm/azurerm/internal/services/hpccache/client"
	hsm "github.com/terraform-providers/terraform-provider-azurerm/azurerm/internal/services/hsm/client"
	iotcentral "github.com/terraform-providers/terraform-provider-azurerm/azurerm/internal/services/iotcentral/client"
	iothub "github.com/terraform-providers/terraform-provider-azurerm/azurerm/internal/services/iothub/client"
	timeseriesinsights "github.com/terraform-providers/terraform-provider-azurerm/azurerm/internal/services/iottimeseriesinsights/client"
	keyvault "github.com/terraform-providers/terraform-provider-azurerm/azurerm/internal/services/keyvault/client"
	kusto "github.com/terraform-providers/terraform-provider-azurerm/azurerm/internal/services/kusto/client"
	lighthouse "github.com/terraform-providers/terraform-provider-azurerm/azurerm/internal/services/lighthouse/client"
	loadbalancers "github.com/terraform-providers/terraform-provider-azurerm/azurerm/internal/services/loadbalancer/client"
	loganalytics "github.com/terraform-providers/terraform-provider-azurerm/azurerm/internal/services/loganalytics/client"
	logic "github.com/terraform-providers/terraform-provider-azurerm/azurerm/internal/services/logic/client"
	machinelearning "github.com/terraform-providers/terraform-provider-azurerm/azurerm/internal/services/machinelearning/client"
	maintenance "github.com/terraform-providers/terraform-provider-azurerm/azurerm/internal/services/maintenance/client"
	managedapplication "github.com/terraform-providers/terraform-provider-azurerm/azurerm/internal/services/managedapplications/client"
	managementgroup "github.com/terraform-providers/terraform-provider-azurerm/azurerm/internal/services/managementgroup/client"
	maps "github.com/terraform-providers/terraform-provider-azurerm/azurerm/internal/services/maps/client"
	mariadb "github.com/terraform-providers/terraform-provider-azurerm/azurerm/internal/services/mariadb/client"
	media "github.com/terraform-providers/terraform-provider-azurerm/azurerm/internal/services/media/client"
	mixedreality "github.com/terraform-providers/terraform-provider-azurerm/azurerm/internal/services/mixedreality/client"
	monitor "github.com/terraform-providers/terraform-provider-azurerm/azurerm/internal/services/monitor/client"
	msi "github.com/terraform-providers/terraform-provider-azurerm/azurerm/internal/services/msi/client"
	mssql "github.com/terraform-providers/terraform-provider-azurerm/azurerm/internal/services/mssql/client"
	mysql "github.com/terraform-providers/terraform-provider-azurerm/azurerm/internal/services/mysql/client"
	netapp "github.com/terraform-providers/terraform-provider-azurerm/azurerm/internal/services/netapp/client"
	network "github.com/terraform-providers/terraform-provider-azurerm/azurerm/internal/services/network/client"
	notificationhub "github.com/terraform-providers/terraform-provider-azurerm/azurerm/internal/services/notificationhub/client"
	policy "github.com/terraform-providers/terraform-provider-azurerm/azurerm/internal/services/policy/client"
	portal "github.com/terraform-providers/terraform-provider-azurerm/azurerm/internal/services/portal/client"
	postgres "github.com/terraform-providers/terraform-provider-azurerm/azurerm/internal/services/postgres/client"
	powerBI "github.com/terraform-providers/terraform-provider-azurerm/azurerm/internal/services/powerbi/client"
	privatedns "github.com/terraform-providers/terraform-provider-azurerm/azurerm/internal/services/privatedns/client"
	recoveryServices "github.com/terraform-providers/terraform-provider-azurerm/azurerm/internal/services/recoveryservices/client"
	redis "github.com/terraform-providers/terraform-provider-azurerm/azurerm/internal/services/redis/client"
	redisenterprise "github.com/terraform-providers/terraform-provider-azurerm/azurerm/internal/services/redisenterprise/client"
	relay "github.com/terraform-providers/terraform-provider-azurerm/azurerm/internal/services/relay/client"
	resource "github.com/terraform-providers/terraform-provider-azurerm/azurerm/internal/services/resource/client"
	search "github.com/terraform-providers/terraform-provider-azurerm/azurerm/internal/services/search/client"
	securityCenter "github.com/terraform-providers/terraform-provider-azurerm/azurerm/internal/services/securitycenter/client"
	sentinel "github.com/terraform-providers/terraform-provider-azurerm/azurerm/internal/services/sentinel/client"
	serviceBus "github.com/terraform-providers/terraform-provider-azurerm/azurerm/internal/services/servicebus/client"
	serviceFabric "github.com/terraform-providers/terraform-provider-azurerm/azurerm/internal/services/servicefabric/client"
	serviceFabricMesh "github.com/terraform-providers/terraform-provider-azurerm/azurerm/internal/services/servicefabricmesh/client"
	signalr "github.com/terraform-providers/terraform-provider-azurerm/azurerm/internal/services/signalr/client"
	appPlatform "github.com/terraform-providers/terraform-provider-azurerm/azurerm/internal/services/springcloud/client"
	sql "github.com/terraform-providers/terraform-provider-azurerm/azurerm/internal/services/sql/client"
	storage "github.com/terraform-providers/terraform-provider-azurerm/azurerm/internal/services/storage/client"
	streamAnalytics "github.com/terraform-providers/terraform-provider-azurerm/azurerm/internal/services/streamanalytics/client"
	subscription "github.com/terraform-providers/terraform-provider-azurerm/azurerm/internal/services/subscription/client"
	synapse "github.com/terraform-providers/terraform-provider-azurerm/azurerm/internal/services/synapse/client"
	trafficManager "github.com/terraform-providers/terraform-provider-azurerm/azurerm/internal/services/trafficmanager/client"
	vmware "github.com/terraform-providers/terraform-provider-azurerm/azurerm/internal/services/vmware/client"
	web "github.com/terraform-providers/terraform-provider-azurerm/azurerm/internal/services/web/client"
)

type Client struct {
	// StopContext is used for propagating control from Terraform Core (e.g. Ctrl/Cmd+C)
	StopContext context.Context

	Account  *ResourceManagerAccount
	Features features.UserFeatures

	Advisor               *advisor.Client
	AnalysisServices      *analysisServices.Client
	ApiManagement         *apiManagement.Client
	AppConfiguration      *appConfiguration.Client
	AppInsights           *applicationInsights.Client
	AppPlatform           *appPlatform.Client
	Attestation           *attestation.Client
	Authorization         *authorization.Client
	Automation            *automation.Client
<<<<<<< HEAD
	Avs                   *avs.Client
=======
	AzureStackHCI         *azureStackHCI.Client
>>>>>>> 90fe8f0e
	Batch                 *batch.Client
	Blueprints            *blueprints.Client
	Bot                   *bot.Client
	Cdn                   *cdn.Client
	Cognitive             *cognitiveServices.Client
	Compute               *compute.Client
	Containers            *containerServices.Client
	Cosmos                *cosmosdb.Client
	CostManagement        *costmanagement.Client
	CustomProviders       *customproviders.Client
	DatabaseMigration     *datamigration.Client
	DataBricks            *databricks.Client
	DataboxEdge           *databoxedge.Client
	DataFactory           *datafactory.Client
	Datalake              *datalake.Client
	DataShare             *datashare.Client
	DesktopVirtualization *desktopvirtualization.Client
	DevSpace              *devspace.Client
	DevTestLabs           *devtestlabs.Client
	DigitalTwins          *digitaltwins.Client
	Dns                   *dns.Client
	EventGrid             *eventgrid.Client
	Eventhub              *eventhub.Client
	Firewall              *firewall.Client
	Frontdoor             *frontdoor.Client
	HPCCache              *hpccache.Client
	HSM                   *hsm.Client
	HDInsight             *hdinsight.Client
	HealthCare            *healthcare.Client
	IoTCentral            *iotcentral.Client
	IoTHub                *iothub.Client
	IoTTimeSeriesInsights *timeseriesinsights.Client
	KeyVault              *keyvault.Client
	Kusto                 *kusto.Client
	Lighthouse            *lighthouse.Client
	LoadBalancers         *loadbalancers.Client
	LogAnalytics          *loganalytics.Client
	Logic                 *logic.Client
	MachineLearning       *machinelearning.Client
	Maintenance           *maintenance.Client
	ManagedApplication    *managedapplication.Client
	ManagementGroups      *managementgroup.Client
	Maps                  *maps.Client
	MariaDB               *mariadb.Client
	Media                 *media.Client
	MixedReality          *mixedreality.Client
	Monitor               *monitor.Client
	MSI                   *msi.Client
	MSSQL                 *mssql.Client
	MySQL                 *mysql.Client
	NetApp                *netapp.Client
	Network               *network.Client
	NotificationHubs      *notificationhub.Client
	Policy                *policy.Client
	Portal                *portal.Client
	Postgres              *postgres.Client
	PowerBI               *powerBI.Client
	PrivateDns            *privatedns.Client
	RecoveryServices      *recoveryServices.Client
	Redis                 *redis.Client
	RedisEnterprise       *redisenterprise.Client
	Relay                 *relay.Client
	Resource              *resource.Client
	Search                *search.Client
	SecurityCenter        *securityCenter.Client
	Sentinel              *sentinel.Client
	ServiceBus            *serviceBus.Client
	ServiceFabric         *serviceFabric.Client
	ServiceFabricMesh     *serviceFabricMesh.Client
	SignalR               *signalr.Client
	Storage               *storage.Client
	StreamAnalytics       *streamAnalytics.Client
	Subscription          *subscription.Client
	Sql                   *sql.Client
	Synapse               *synapse.Client
	TrafficManager        *trafficManager.Client
	Vmware                *vmware.Client
	Web                   *web.Client
}

// NOTE: it should be possible for this method to become Private once the top level Client's removed

func (client *Client) Build(ctx context.Context, o *common.ClientOptions) error {
	autorest.Count429AsRetry = false
	// Disable the Azure SDK for Go's validation since it's unhelpful for our use-case
	validation.Disabled = true

	client.Features = o.Features
	client.StopContext = ctx

	client.Advisor = advisor.NewClient(o)
	client.AnalysisServices = analysisServices.NewClient(o)
	client.ApiManagement = apiManagement.NewClient(o)
	client.AppConfiguration = appConfiguration.NewClient(o)
	client.AppInsights = applicationInsights.NewClient(o)
	client.AppPlatform = appPlatform.NewClient(o)
	client.Attestation = attestation.NewClient(o)
	client.Authorization = authorization.NewClient(o)
	client.Automation = automation.NewClient(o)
<<<<<<< HEAD
	client.Avs = avs.NewClient(o)
=======
	client.AzureStackHCI = azureStackHCI.NewClient(o)
>>>>>>> 90fe8f0e
	client.Batch = batch.NewClient(o)
	client.Blueprints = blueprints.NewClient(o)
	client.Bot = bot.NewClient(o)
	client.Cdn = cdn.NewClient(o)
	client.Cognitive = cognitiveServices.NewClient(o)
	client.Compute = compute.NewClient(o)
	client.Containers = containerServices.NewClient(o)
	client.Cosmos = cosmosdb.NewClient(o)
	client.CostManagement = costmanagement.NewClient(o)
	client.CustomProviders = customproviders.NewClient(o)
	client.DatabaseMigration = datamigration.NewClient(o)
	client.DataBricks = databricks.NewClient(o)
	client.DataboxEdge = databoxedge.NewClient(o)
	client.DataFactory = datafactory.NewClient(o)
	client.Datalake = datalake.NewClient(o)
	client.DataShare = datashare.NewClient(o)
	client.DesktopVirtualization = desktopvirtualization.NewClient(o)
	client.DevSpace = devspace.NewClient(o)
	client.DevTestLabs = devtestlabs.NewClient(o)
	client.DigitalTwins = digitaltwins.NewClient(o)
	client.Dns = dns.NewClient(o)
	client.EventGrid = eventgrid.NewClient(o)
	client.Eventhub = eventhub.NewClient(o)
	client.Firewall = firewall.NewClient(o)
	client.Frontdoor = frontdoor.NewClient(o)
	client.HPCCache = hpccache.NewClient(o)
	client.HSM = hsm.NewClient(o)
	client.HDInsight = hdinsight.NewClient(o)
	client.HealthCare = healthcare.NewClient(o)
	client.IoTCentral = iotcentral.NewClient(o)
	client.IoTHub = iothub.NewClient(o)
	client.IoTTimeSeriesInsights = timeseriesinsights.NewClient(o)
	client.KeyVault = keyvault.NewClient(o)
	client.Kusto = kusto.NewClient(o)
	client.Lighthouse = lighthouse.NewClient(o)
	client.LogAnalytics = loganalytics.NewClient(o)
	client.LoadBalancers = loadbalancers.NewClient(o)
	client.Logic = logic.NewClient(o)
	client.MachineLearning = machinelearning.NewClient(o)
	client.Maintenance = maintenance.NewClient(o)
	client.ManagedApplication = managedapplication.NewClient(o)
	client.ManagementGroups = managementgroup.NewClient(o)
	client.Maps = maps.NewClient(o)
	client.MariaDB = mariadb.NewClient(o)
	client.Media = media.NewClient(o)
	client.MixedReality = mixedreality.NewClient(o)
	client.Monitor = monitor.NewClient(o)
	client.MSI = msi.NewClient(o)
	client.MSSQL = mssql.NewClient(o)
	client.MySQL = mysql.NewClient(o)
	client.NetApp = netapp.NewClient(o)
	client.Network = network.NewClient(o)
	client.NotificationHubs = notificationhub.NewClient(o)
	client.Policy = policy.NewClient(o)
	client.Portal = portal.NewClient(o)
	client.Postgres = postgres.NewClient(o)
	client.PowerBI = powerBI.NewClient(o)
	client.PrivateDns = privatedns.NewClient(o)
	client.RecoveryServices = recoveryServices.NewClient(o)
	client.Redis = redis.NewClient(o)
	client.RedisEnterprise = redisenterprise.NewClient(o)
	client.Relay = relay.NewClient(o)
	client.Resource = resource.NewClient(o)
	client.Search = search.NewClient(o)
	client.SecurityCenter = securityCenter.NewClient(o)
	client.Sentinel = sentinel.NewClient(o)
	client.ServiceBus = serviceBus.NewClient(o)
	client.ServiceFabric = serviceFabric.NewClient(o)
	client.ServiceFabricMesh = serviceFabricMesh.NewClient(o)
	client.SignalR = signalr.NewClient(o)
	client.Sql = sql.NewClient(o)
	client.Storage = storage.NewClient(o)
	client.StreamAnalytics = streamAnalytics.NewClient(o)
	client.Subscription = subscription.NewClient(o)
	client.Synapse = synapse.NewClient(o)
	client.TrafficManager = trafficManager.NewClient(o)
	client.Vmware = vmware.NewClient(o)
	client.Web = web.NewClient(o)

	return nil
}<|MERGE_RESOLUTION|>--- conflicted
+++ resolved
@@ -15,11 +15,7 @@
 	attestation "github.com/terraform-providers/terraform-provider-azurerm/azurerm/internal/services/attestation/client"
 	authorization "github.com/terraform-providers/terraform-provider-azurerm/azurerm/internal/services/authorization/client"
 	automation "github.com/terraform-providers/terraform-provider-azurerm/azurerm/internal/services/automation/client"
-<<<<<<< HEAD
-	avs "github.com/terraform-providers/terraform-provider-azurerm/azurerm/internal/services/avs/client"
-=======
 	azureStackHCI "github.com/terraform-providers/terraform-provider-azurerm/azurerm/internal/services/azurestackhci/client"
->>>>>>> 90fe8f0e
 	batch "github.com/terraform-providers/terraform-provider-azurerm/azurerm/internal/services/batch/client"
 	blueprints "github.com/terraform-providers/terraform-provider-azurerm/azurerm/internal/services/blueprints/client"
 	bot "github.com/terraform-providers/terraform-provider-azurerm/azurerm/internal/services/bot/client"
@@ -117,11 +113,7 @@
 	Attestation           *attestation.Client
 	Authorization         *authorization.Client
 	Automation            *automation.Client
-<<<<<<< HEAD
-	Avs                   *avs.Client
-=======
 	AzureStackHCI         *azureStackHCI.Client
->>>>>>> 90fe8f0e
 	Batch                 *batch.Client
 	Blueprints            *blueprints.Client
 	Bot                   *bot.Client
@@ -221,11 +213,7 @@
 	client.Attestation = attestation.NewClient(o)
 	client.Authorization = authorization.NewClient(o)
 	client.Automation = automation.NewClient(o)
-<<<<<<< HEAD
-	client.Avs = avs.NewClient(o)
-=======
 	client.AzureStackHCI = azureStackHCI.NewClient(o)
->>>>>>> 90fe8f0e
 	client.Batch = batch.NewClient(o)
 	client.Blueprints = blueprints.NewClient(o)
 	client.Bot = bot.NewClient(o)
