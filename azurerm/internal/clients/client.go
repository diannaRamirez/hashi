package clients

import (
	"context"

	"github.com/Azure/go-autorest/autorest"
	"github.com/terraform-providers/terraform-provider-azurerm/azurerm/internal/common"
	"github.com/terraform-providers/terraform-provider-azurerm/azurerm/internal/features"
	analysisServices "github.com/terraform-providers/terraform-provider-azurerm/azurerm/internal/services/analysisservices/client"
	apiManagement "github.com/terraform-providers/terraform-provider-azurerm/azurerm/internal/services/apimanagement/client"
	appConfiguration "github.com/terraform-providers/terraform-provider-azurerm/azurerm/internal/services/appconfiguration/client"
	applicationInsights "github.com/terraform-providers/terraform-provider-azurerm/azurerm/internal/services/applicationinsights/client"
	authorization "github.com/terraform-providers/terraform-provider-azurerm/azurerm/internal/services/authorization/client"
	automation "github.com/terraform-providers/terraform-provider-azurerm/azurerm/internal/services/automation/client"
	batch "github.com/terraform-providers/terraform-provider-azurerm/azurerm/internal/services/batch/client"
	bot "github.com/terraform-providers/terraform-provider-azurerm/azurerm/internal/services/bot/client"
	cdn "github.com/terraform-providers/terraform-provider-azurerm/azurerm/internal/services/cdn/client"
	cognitiveServices "github.com/terraform-providers/terraform-provider-azurerm/azurerm/internal/services/cognitive/client"
	compute "github.com/terraform-providers/terraform-provider-azurerm/azurerm/internal/services/compute/client"
	containerServices "github.com/terraform-providers/terraform-provider-azurerm/azurerm/internal/services/containers/client"
	cosmosdb "github.com/terraform-providers/terraform-provider-azurerm/azurerm/internal/services/cosmos/client"
	costmanagement "github.com/terraform-providers/terraform-provider-azurerm/azurerm/internal/services/costmanagement/client"
	customproviders "github.com/terraform-providers/terraform-provider-azurerm/azurerm/internal/services/customproviders/client"
	datamigration "github.com/terraform-providers/terraform-provider-azurerm/azurerm/internal/services/databasemigration/client"
	databox "github.com/terraform-providers/terraform-provider-azurerm/azurerm/internal/services/databox/client"
	databricks "github.com/terraform-providers/terraform-provider-azurerm/azurerm/internal/services/databricks/client"
	datafactory "github.com/terraform-providers/terraform-provider-azurerm/azurerm/internal/services/datafactory/client"
	datalake "github.com/terraform-providers/terraform-provider-azurerm/azurerm/internal/services/datalake/client"
	devspace "github.com/terraform-providers/terraform-provider-azurerm/azurerm/internal/services/devspace/client"
	devtestlabs "github.com/terraform-providers/terraform-provider-azurerm/azurerm/internal/services/devtestlabs/client"
	dns "github.com/terraform-providers/terraform-provider-azurerm/azurerm/internal/services/dns/client"
	eventgrid "github.com/terraform-providers/terraform-provider-azurerm/azurerm/internal/services/eventgrid/client"
	eventhub "github.com/terraform-providers/terraform-provider-azurerm/azurerm/internal/services/eventhub/client"
	frontdoor "github.com/terraform-providers/terraform-provider-azurerm/azurerm/internal/services/frontdoor/client"
	hdinsight "github.com/terraform-providers/terraform-provider-azurerm/azurerm/internal/services/hdinsight/client"
	healthcare "github.com/terraform-providers/terraform-provider-azurerm/azurerm/internal/services/healthcare/client"
	iotcentral "github.com/terraform-providers/terraform-provider-azurerm/azurerm/internal/services/iotcentral/client"
	iothub "github.com/terraform-providers/terraform-provider-azurerm/azurerm/internal/services/iothub/client"
	keyvault "github.com/terraform-providers/terraform-provider-azurerm/azurerm/internal/services/keyvault/client"
	kusto "github.com/terraform-providers/terraform-provider-azurerm/azurerm/internal/services/kusto/client"
	loganalytics "github.com/terraform-providers/terraform-provider-azurerm/azurerm/internal/services/loganalytics/client"
	logic "github.com/terraform-providers/terraform-provider-azurerm/azurerm/internal/services/logic/client"
	machinelearning "github.com/terraform-providers/terraform-provider-azurerm/azurerm/internal/services/machinelearning/client"
	managedapplication "github.com/terraform-providers/terraform-provider-azurerm/azurerm/internal/services/managedapplications/client"
	managementgroup "github.com/terraform-providers/terraform-provider-azurerm/azurerm/internal/services/managementgroup/client"
	maps "github.com/terraform-providers/terraform-provider-azurerm/azurerm/internal/services/maps/client"
	mariadb "github.com/terraform-providers/terraform-provider-azurerm/azurerm/internal/services/mariadb/client"
	media "github.com/terraform-providers/terraform-provider-azurerm/azurerm/internal/services/media/client"
	mixedreality "github.com/terraform-providers/terraform-provider-azurerm/azurerm/internal/services/mixedreality/client"
	monitor "github.com/terraform-providers/terraform-provider-azurerm/azurerm/internal/services/monitor/client"
	msi "github.com/terraform-providers/terraform-provider-azurerm/azurerm/internal/services/msi/client"
	mssql "github.com/terraform-providers/terraform-provider-azurerm/azurerm/internal/services/mssql/client"
	mysql "github.com/terraform-providers/terraform-provider-azurerm/azurerm/internal/services/mysql/client"
	netapp "github.com/terraform-providers/terraform-provider-azurerm/azurerm/internal/services/netapp/client"
	network "github.com/terraform-providers/terraform-provider-azurerm/azurerm/internal/services/network/client"
	notificationhub "github.com/terraform-providers/terraform-provider-azurerm/azurerm/internal/services/notificationhub/client"
	policy "github.com/terraform-providers/terraform-provider-azurerm/azurerm/internal/services/policy/client"
	portal "github.com/terraform-providers/terraform-provider-azurerm/azurerm/internal/services/portal/client"
	postgres "github.com/terraform-providers/terraform-provider-azurerm/azurerm/internal/services/postgres/client"
	powerBI "github.com/terraform-providers/terraform-provider-azurerm/azurerm/internal/services/powerbi/client"
	privatedns "github.com/terraform-providers/terraform-provider-azurerm/azurerm/internal/services/privatedns/client"
	recoveryServices "github.com/terraform-providers/terraform-provider-azurerm/azurerm/internal/services/recoveryservices/client"
	redis "github.com/terraform-providers/terraform-provider-azurerm/azurerm/internal/services/redis/client"
	relay "github.com/terraform-providers/terraform-provider-azurerm/azurerm/internal/services/relay/client"
	resource "github.com/terraform-providers/terraform-provider-azurerm/azurerm/internal/services/resource/client"
	search "github.com/terraform-providers/terraform-provider-azurerm/azurerm/internal/services/search/client"
	securityCenter "github.com/terraform-providers/terraform-provider-azurerm/azurerm/internal/services/securitycenter/client"
	serviceBus "github.com/terraform-providers/terraform-provider-azurerm/azurerm/internal/services/servicebus/client"
	serviceFabric "github.com/terraform-providers/terraform-provider-azurerm/azurerm/internal/services/servicefabric/client"
	signalr "github.com/terraform-providers/terraform-provider-azurerm/azurerm/internal/services/signalr/client"
	sql "github.com/terraform-providers/terraform-provider-azurerm/azurerm/internal/services/sql/client"
	storage "github.com/terraform-providers/terraform-provider-azurerm/azurerm/internal/services/storage/client"
	streamAnalytics "github.com/terraform-providers/terraform-provider-azurerm/azurerm/internal/services/streamanalytics/client"
	subscription "github.com/terraform-providers/terraform-provider-azurerm/azurerm/internal/services/subscription/client"
	trafficManager "github.com/terraform-providers/terraform-provider-azurerm/azurerm/internal/services/trafficmanager/client"
	web "github.com/terraform-providers/terraform-provider-azurerm/azurerm/internal/services/web/client"
)

type Client struct {
	// StopContext is used for propagating control from Terraform Core (e.g. Ctrl/Cmd+C)
	StopContext context.Context

	Account  *ResourceManagerAccount
	Features features.UserFeatures

<<<<<<< HEAD
	AnalysisServices  *analysisServices.Client
	ApiManagement     *apiManagement.Client
	AppConfiguration  *appConfiguration.Client
	AppInsights       *applicationInsights.Client
	Authorization     *authorization.Client
	Automation        *automation.Client
	Batch             *batch.Client
	Bot               *bot.Client
	Cdn               *cdn.Client
	Cognitive         *cognitiveServices.Client
	Compute           *compute.Client
	Containers        *containerServices.Client
	Cosmos            *cosmosdb.Client
	CostManagement    *costmanagement.Client
	DataBox           *databox.Client
	DatabaseMigration *datamigration.Client
	DataBricks        *databricks.Client
	DataFactory       *datafactory.Client
	Datalake          *datalake.Client
	DevSpace          *devspace.Client
	DevTestLabs       *devtestlabs.Client
	Dns               *dns.Client
	EventGrid         *eventgrid.Client
	Eventhub          *eventhub.Client
	Frontdoor         *frontdoor.Client
	HDInsight         *hdinsight.Client
	HealthCare        *healthcare.Client
	IoTHub            *iothub.Client
	IoTCentral        *iotcentral.Client
	KeyVault          *keyvault.Client
	Kusto             *kusto.Client
	LogAnalytics      *loganalytics.Client
	Logic             *logic.Client
	ManagementGroups  *managementgroup.Client
	Maps              *maps.Client
	MariaDB           *mariadb.Client
	Media             *media.Client
	MixedReality      *mixedreality.Client
	Monitor           *monitor.Client
	MSI               *msi.Client
	MSSQL             *mssql.Client
	MySQL             *mysql.Client
	NetApp            *netapp.Client
	Network           *network.Client
	NotificationHubs  *notificationhub.Client
	Policy            *policy.Client
	Portal            *portal.Client
	Postgres          *postgres.Client
	PowerBI           *powerBI.Client
	PrivateDns        *privatedns.Client
	RecoveryServices  *recoveryServices.Client
	Redis             *redis.Client
	Relay             *relay.Client
	Resource          *resource.Client
	Search            *search.Client
	SecurityCenter    *securityCenter.Client
	ServiceBus        *serviceBus.Client
	ServiceFabric     *serviceFabric.Client
	SignalR           *signalr.Client
	Storage           *storage.Client
	StreamAnalytics   *streamAnalytics.Client
	Subscription      *subscription.Client
	Sql               *sql.Client
	TrafficManager    *trafficManager.Client
	Web               *web.Client
=======
	AnalysisServices   *analysisServices.Client
	ApiManagement      *apiManagement.Client
	AppConfiguration   *appConfiguration.Client
	AppInsights        *applicationInsights.Client
	Authorization      *authorization.Client
	Automation         *automation.Client
	Batch              *batch.Client
	Bot                *bot.Client
	Cdn                *cdn.Client
	Cognitive          *cognitiveServices.Client
	Compute            *compute.Client
	Containers         *containerServices.Client
	Cosmos             *cosmosdb.Client
	CostManagement     *costmanagement.Client
	CustomProviders    *customproviders.Client
	DatabaseMigration  *datamigration.Client
	DataBricks         *databricks.Client
	DataFactory        *datafactory.Client
	Datalake           *datalake.Client
	DevSpace           *devspace.Client
	DevTestLabs        *devtestlabs.Client
	Dns                *dns.Client
	EventGrid          *eventgrid.Client
	Eventhub           *eventhub.Client
	Frontdoor          *frontdoor.Client
	HDInsight          *hdinsight.Client
	HealthCare         *healthcare.Client
	IoTHub             *iothub.Client
	IoTCentral         *iotcentral.Client
	KeyVault           *keyvault.Client
	Kusto              *kusto.Client
	LogAnalytics       *loganalytics.Client
	Logic              *logic.Client
	MachineLearning    *machinelearning.Client
	ManagedApplication *managedapplication.Client
	ManagementGroups   *managementgroup.Client
	Maps               *maps.Client
	MariaDB            *mariadb.Client
	Media              *media.Client
	MixedReality       *mixedreality.Client
	Monitor            *monitor.Client
	MSI                *msi.Client
	MSSQL              *mssql.Client
	MySQL              *mysql.Client
	NetApp             *netapp.Client
	Network            *network.Client
	NotificationHubs   *notificationhub.Client
	Policy             *policy.Client
	Portal             *portal.Client
	Postgres           *postgres.Client
	PowerBI            *powerBI.Client
	PrivateDns         *privatedns.Client
	RecoveryServices   *recoveryServices.Client
	Redis              *redis.Client
	Relay              *relay.Client
	Resource           *resource.Client
	Search             *search.Client
	SecurityCenter     *securityCenter.Client
	ServiceBus         *serviceBus.Client
	ServiceFabric      *serviceFabric.Client
	SignalR            *signalr.Client
	Storage            *storage.Client
	StreamAnalytics    *streamAnalytics.Client
	Subscription       *subscription.Client
	Sql                *sql.Client
	TrafficManager     *trafficManager.Client
	Web                *web.Client
>>>>>>> 90577442
}

// NOTE: it should be possible for this method to become Private once the top level Client's removed

func (client *Client) Build(ctx context.Context, o *common.ClientOptions) error {
	autorest.Count429AsRetry = false

	client.Features = o.Features
	client.StopContext = ctx

	client.AnalysisServices = analysisServices.NewClient(o)
	client.ApiManagement = apiManagement.NewClient(o)
	client.AppConfiguration = appConfiguration.NewClient(o)
	client.AppInsights = applicationInsights.NewClient(o)
	client.Authorization = authorization.NewClient(o)
	client.Automation = automation.NewClient(o)
	client.Batch = batch.NewClient(o)
	client.Bot = bot.NewClient(o)
	client.Cdn = cdn.NewClient(o)
	client.Cognitive = cognitiveServices.NewClient(o)
	client.Compute = compute.NewClient(o)
	client.Containers = containerServices.NewClient(o)
	client.Cosmos = cosmosdb.NewClient(o)
	client.CostManagement = costmanagement.NewClient(o)
<<<<<<< HEAD
	client.DataBox = databox.NewClient(o)
=======
	client.CustomProviders = customproviders.NewClient(o)
>>>>>>> 90577442
	client.DatabaseMigration = datamigration.NewClient(o)
	client.DataBricks = databricks.NewClient(o)
	client.DataFactory = datafactory.NewClient(o)
	client.Datalake = datalake.NewClient(o)
	client.DevSpace = devspace.NewClient(o)
	client.DevTestLabs = devtestlabs.NewClient(o)
	client.Dns = dns.NewClient(o)
	client.EventGrid = eventgrid.NewClient(o)
	client.Eventhub = eventhub.NewClient(o)
	client.Frontdoor = frontdoor.NewClient(o)
	client.HDInsight = hdinsight.NewClient(o)
	client.HealthCare = healthcare.NewClient(o)
	client.IoTHub = iothub.NewClient(o)
	client.IoTCentral = iotcentral.NewClient(o)
	client.KeyVault = keyvault.NewClient(o)
	client.Kusto = kusto.NewClient(o)
	client.LogAnalytics = loganalytics.NewClient(o)
	client.Logic = logic.NewClient(o)
	client.MachineLearning = machinelearning.NewClient(o)
	client.ManagedApplication = managedapplication.NewClient(o)
	client.ManagementGroups = managementgroup.NewClient(o)
	client.Maps = maps.NewClient(o)
	client.MariaDB = mariadb.NewClient(o)
	client.Media = media.NewClient(o)
	client.MixedReality = mixedreality.NewClient(o)
	client.Monitor = monitor.NewClient(o)
	client.MSI = msi.NewClient(o)
	client.MSSQL = mssql.NewClient(o)
	client.MySQL = mysql.NewClient(o)
	client.NetApp = netapp.NewClient(o)
	client.Network = network.NewClient(o)
	client.NotificationHubs = notificationhub.NewClient(o)
	client.Policy = policy.NewClient(o)
	client.Portal = portal.NewClient(o)
	client.Postgres = postgres.NewClient(o)
	client.PowerBI = powerBI.NewClient(o)
	client.PrivateDns = privatedns.NewClient(o)
	client.RecoveryServices = recoveryServices.NewClient(o)
	client.Redis = redis.NewClient(o)
	client.Relay = relay.NewClient(o)
	client.Resource = resource.NewClient(o)
	client.Search = search.NewClient(o)
	client.SecurityCenter = securityCenter.NewClient(o)
	client.ServiceBus = serviceBus.NewClient(o)
	client.ServiceFabric = serviceFabric.NewClient(o)
	client.SignalR = signalr.NewClient(o)
	client.Sql = sql.NewClient(o)
	client.Storage = storage.NewClient(o)
	client.StreamAnalytics = streamAnalytics.NewClient(o)
	client.Subscription = subscription.NewClient(o)
	client.TrafficManager = trafficManager.NewClient(o)
	client.Web = web.NewClient(o)

	return nil
}<|MERGE_RESOLUTION|>--- conflicted
+++ resolved
@@ -83,73 +83,6 @@
 	Account  *ResourceManagerAccount
 	Features features.UserFeatures
 
-<<<<<<< HEAD
-	AnalysisServices  *analysisServices.Client
-	ApiManagement     *apiManagement.Client
-	AppConfiguration  *appConfiguration.Client
-	AppInsights       *applicationInsights.Client
-	Authorization     *authorization.Client
-	Automation        *automation.Client
-	Batch             *batch.Client
-	Bot               *bot.Client
-	Cdn               *cdn.Client
-	Cognitive         *cognitiveServices.Client
-	Compute           *compute.Client
-	Containers        *containerServices.Client
-	Cosmos            *cosmosdb.Client
-	CostManagement    *costmanagement.Client
-	DataBox           *databox.Client
-	DatabaseMigration *datamigration.Client
-	DataBricks        *databricks.Client
-	DataFactory       *datafactory.Client
-	Datalake          *datalake.Client
-	DevSpace          *devspace.Client
-	DevTestLabs       *devtestlabs.Client
-	Dns               *dns.Client
-	EventGrid         *eventgrid.Client
-	Eventhub          *eventhub.Client
-	Frontdoor         *frontdoor.Client
-	HDInsight         *hdinsight.Client
-	HealthCare        *healthcare.Client
-	IoTHub            *iothub.Client
-	IoTCentral        *iotcentral.Client
-	KeyVault          *keyvault.Client
-	Kusto             *kusto.Client
-	LogAnalytics      *loganalytics.Client
-	Logic             *logic.Client
-	ManagementGroups  *managementgroup.Client
-	Maps              *maps.Client
-	MariaDB           *mariadb.Client
-	Media             *media.Client
-	MixedReality      *mixedreality.Client
-	Monitor           *monitor.Client
-	MSI               *msi.Client
-	MSSQL             *mssql.Client
-	MySQL             *mysql.Client
-	NetApp            *netapp.Client
-	Network           *network.Client
-	NotificationHubs  *notificationhub.Client
-	Policy            *policy.Client
-	Portal            *portal.Client
-	Postgres          *postgres.Client
-	PowerBI           *powerBI.Client
-	PrivateDns        *privatedns.Client
-	RecoveryServices  *recoveryServices.Client
-	Redis             *redis.Client
-	Relay             *relay.Client
-	Resource          *resource.Client
-	Search            *search.Client
-	SecurityCenter    *securityCenter.Client
-	ServiceBus        *serviceBus.Client
-	ServiceFabric     *serviceFabric.Client
-	SignalR           *signalr.Client
-	Storage           *storage.Client
-	StreamAnalytics   *streamAnalytics.Client
-	Subscription      *subscription.Client
-	Sql               *sql.Client
-	TrafficManager    *trafficManager.Client
-	Web               *web.Client
-=======
 	AnalysisServices   *analysisServices.Client
 	ApiManagement      *apiManagement.Client
 	AppConfiguration   *appConfiguration.Client
@@ -165,6 +98,7 @@
 	Cosmos             *cosmosdb.Client
 	CostManagement     *costmanagement.Client
 	CustomProviders    *customproviders.Client
+	DataBox            *databox.Client
 	DatabaseMigration  *datamigration.Client
 	DataBricks         *databricks.Client
 	DataFactory        *datafactory.Client
@@ -217,7 +151,6 @@
 	Sql                *sql.Client
 	TrafficManager     *trafficManager.Client
 	Web                *web.Client
->>>>>>> 90577442
 }
 
 // NOTE: it should be possible for this method to become Private once the top level Client's removed
@@ -242,12 +175,9 @@
 	client.Containers = containerServices.NewClient(o)
 	client.Cosmos = cosmosdb.NewClient(o)
 	client.CostManagement = costmanagement.NewClient(o)
-<<<<<<< HEAD
+	client.CustomProviders = customproviders.NewClient(o)
+	client.DatabaseMigration = datamigration.NewClient(o)
 	client.DataBox = databox.NewClient(o)
-=======
-	client.CustomProviders = customproviders.NewClient(o)
->>>>>>> 90577442
-	client.DatabaseMigration = datamigration.NewClient(o)
 	client.DataBricks = databricks.NewClient(o)
 	client.DataFactory = datafactory.NewClient(o)
 	client.Datalake = datalake.NewClient(o)
