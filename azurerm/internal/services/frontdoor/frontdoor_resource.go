--- conflicted
+++ resolved
@@ -617,7 +617,6 @@
 		}
 	}
 
-<<<<<<< HEAD
 	return resourceArmFrontDoorRead(d, meta)
 }
 
@@ -646,34 +645,13 @@
 			customHTTPSConfigurationUpdate := makeCustomHttpsConfiguration(customHTTPSConfiguration, minTLSVersion)
 			if provisioningState == frontdoor.CustomHTTPSProvisioningStateDisabled || customHTTPSConfigurationUpdate != *customHTTPSConfigurationCurrent {
 				// Enable Custom Domain HTTPS for the Frontend Endpoint
-				if err := resourceArmFrontDoorFrontendEndpointEnableHttpsProvisioning(d, true, frontDoorName, frontendEndpointName, resourceGroup, customHTTPSConfigurationUpdate, meta); err != nil {
+				if err := resourceArmFrontDoorFrontendEndpointEnableHttpsProvisioning(ctx, d, true, frontDoorName, frontendEndpointName, resourceGroup, customHTTPSConfigurationUpdate, meta); err != nil {
 					return fmt.Errorf("Unable to enable/update Custom Domain HTTPS for Frontend Endpoint %q (Resource Group %q): %+v", frontendEndpointName, resourceGroup, err)
-=======
-				if customHttpsProvisioningEnabled && provisioningState == frontdoor.CustomHTTPSProvisioningStateDisabled {
-					// Build a custom Https configuration based off the config file to send to the enable call
-					// NOTE: I do not need to check to see if this exists since I already do that in the validation code
-					chc := frontendEndpoint["custom_https_configuration"].([]interface{})
-					customHTTPSConfiguration := chc[0].(map[string]interface{})
-					minTLSVersion := frontdoor.OneFullStopTwo // Default to TLS 1.2
-					if httpsConfig := properties.CustomHTTPSConfiguration; httpsConfig != nil {
-						minTLSVersion = httpsConfig.MinimumTLSVersion
-					}
-					customHTTPSConfigurationUpdate := makeCustomHttpsConfiguration(customHTTPSConfiguration, minTLSVersion)
-					// Enable Custom Domain HTTPS for the Frontend Endpoint
-					if err := resourceArmFrontDoorFrontendEndpointEnableHttpsProvisioning(ctx, true, name, frontendEndpointName, resourceGroup, customHTTPSConfigurationUpdate, meta); err != nil {
-						return fmt.Errorf("Unable enable Custom Domain HTTPS for Frontend Endpoint %q (Resource Group %q): %+v", frontendEndpointName, resourceGroup, err)
-					}
-				} else if !customHttpsProvisioningEnabled && provisioningState == frontdoor.CustomHTTPSProvisioningStateEnabled {
-					// Disable Custom Domain HTTPS for the Frontend Endpoint
-					if err := resourceArmFrontDoorFrontendEndpointEnableHttpsProvisioning(ctx, false, name, frontendEndpointName, resourceGroup, frontdoor.CustomHTTPSConfiguration{}, meta); err != nil {
-						return fmt.Errorf("Unable to disable Custom Domain HTTPS for Frontend Endpoint %q (Resource Group %q): %+v", frontendEndpointName, resourceGroup, err)
-					}
->>>>>>> 3c26dd08
 				}
 			}
 		} else if !customHttpsProvisioningEnabled && provisioningState == frontdoor.CustomHTTPSProvisioningStateEnabled {
 			// Disable Custom Domain HTTPS for the Frontend Endpoint
-			if err := resourceArmFrontDoorFrontendEndpointEnableHttpsProvisioning(d, false, frontDoorName, frontendEndpointName, resourceGroup, frontdoor.CustomHTTPSConfiguration{}, meta); err != nil {
+			if err := resourceArmFrontDoorFrontendEndpointEnableHttpsProvisioning(ctx, d, false, frontDoorName, frontendEndpointName, resourceGroup, frontdoor.CustomHTTPSConfiguration{}, meta); err != nil {
 				return fmt.Errorf("Unable to disable Custom Domain HTTPS for Frontend Endpoint %q (Resource Group %q): %+v", frontendEndpointName, resourceGroup, err)
 			}
 		}
@@ -682,7 +660,7 @@
 	return nil
 }
 
-func resourceArmFrontDoorFrontendEndpointEnableHttpsProvisioning(ctx context.Context, enableCustomHttpsProvisioning bool, frontDoorName string, frontendEndpointName string, resourceGroup string, customHTTPSConfiguration frontdoor.CustomHTTPSConfiguration, meta interface{}) error {
+func resourceArmFrontDoorFrontendEndpointEnableHttpsProvisioning(ctx context.Context, d *schema.ResourceData, enableCustomHttpsProvisioning bool, frontDoorName string, frontendEndpointName string, resourceGroup string, customHTTPSConfiguration frontdoor.CustomHTTPSConfiguration, meta interface{}) error {
 	client := meta.(*clients.Client).Frontdoor.FrontDoorsFrontendClient
 
 	if enableCustomHttpsProvisioning {
@@ -760,11 +738,7 @@
 
 		if frontendEndpoints := properties.FrontendEndpoints; frontendEndpoints != nil {
 			if resp.Name != nil {
-<<<<<<< HEAD
-				if frontDoorFrontendEndpoints, err := flattenArmFrontDoorFrontendEndpoints(d, frontendEndpoints, resourceGroup, *resp.Name, meta); frontDoorFrontendEndpoints != nil {
-=======
-				if frontDoorFrontendEndpoints, err := flattenArmFrontDoorFrontendEndpoint(ctx, frontendEndpoints, resourceGroup, *resp.Name, meta); frontDoorFrontendEndpoints != nil {
->>>>>>> 3c26dd08
+				if frontDoorFrontendEndpoints, err := flattenArmFrontDoorFrontendEndpoints(ctx, d, frontendEndpoints, resourceGroup, *resp.Name, meta); frontDoorFrontendEndpoints != nil {
 					if err := d.Set("frontend_endpoint", frontDoorFrontendEndpoints); err != nil {
 						return fmt.Errorf("setting `frontend_endpoint`: %+v", err)
 					}
@@ -1317,11 +1291,7 @@
 	return output
 }
 
-<<<<<<< HEAD
-func flattenArmFrontDoorFrontendEndpoints(d *schema.ResourceData, input *[]frontdoor.FrontendEndpoint, resourceGroup string, frontDoorName string, meta interface{}) ([]interface{}, error) {
-=======
-func flattenArmFrontDoorFrontendEndpoint(ctx context.Context, input *[]frontdoor.FrontendEndpoint, resourceGroup string, frontDoorName string, meta interface{}) ([]interface{}, error) {
->>>>>>> 3c26dd08
+func flattenArmFrontDoorFrontendEndpoints(ctx context.Context, d *schema.ResourceData, input *[]frontdoor.FrontendEndpoint, resourceGroup string, frontDoorName string, meta interface{}) ([]interface{}, error) {
 	if input == nil {
 		return make([]interface{}, 0), fmt.Errorf("cannot read Front Door Frontend Endpoint (Resource Group %q): slice is empty", resourceGroup)
 	}
@@ -1329,7 +1299,7 @@
 	output := make([]interface{}, 0)
 
 	for _, v := range *input {
-		result, err := flattenArmFrontDoorFrontendEndpoint(d, &v, resourceGroup, frontDoorName, meta)
+		result, err := flattenArmFrontDoorFrontendEndpoint(ctx, d, &v, resourceGroup, frontDoorName, meta)
 		if err != nil {
 			return make([]interface{}, 0), fmt.Errorf("retrieving Front Door Frontend Endpoint Custom HTTPS Configuration %q (Resource Group %q): %+v", *v.Name, resourceGroup, err)
 		}
@@ -1337,16 +1307,10 @@
 		output = append(output, result)
 	}
 
-<<<<<<< HEAD
 	return output, nil
 }
-=======
-			// Need to call frontEndEndpointClient here to get customConfiguration information from that client
-			// because the information is hidden from the main frontDoorClient "by design"...
-			client := meta.(*clients.Client).Frontdoor.FrontDoorsFrontendClient
->>>>>>> 3c26dd08
-
-func flattenArmFrontDoorFrontendEndpoint(d *schema.ResourceData, input *frontdoor.FrontendEndpoint, resourceGroup string, frontDoorName string, meta interface{}) (map[string]interface{}, error) {
+
+func flattenArmFrontDoorFrontendEndpoint(ctx context.Context, d *schema.ResourceData, input *frontdoor.FrontendEndpoint, resourceGroup string, frontDoorName string, meta interface{}) (map[string]interface{}, error) {
 	if input == nil {
 		return make(map[string]interface{}), fmt.Errorf("cannot read Front Door Frontend Endpoint (Resource Group %q): endpoint is empty", resourceGroup)
 	}
@@ -1361,8 +1325,6 @@
 		// Need to call frontEndEndpointClient here to get customConfiguration information from that client
 		// because the information is hidden from the main frontDoorClient "by design"...
 		client := meta.(*clients.Client).Frontdoor.FrontDoorsFrontendClient
-		ctx, cancel := timeouts.ForRead(meta.(*clients.Client).StopContext, d)
-		defer cancel()
 
 		resp, err := client.Get(ctx, resourceGroup, frontDoorName, *name)
 		if err != nil {
