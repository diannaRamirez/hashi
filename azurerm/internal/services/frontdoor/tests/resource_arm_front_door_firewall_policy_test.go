--- conflicted
+++ resolved
@@ -310,13 +310,8 @@
 }
 
 resource "azurerm_resource_group" "test" {
-<<<<<<< HEAD
-  name     = "testAccRG-%d"
-  location = "%[2]s"
-=======
   name     = "testaccRG-%d"
   location = "%s"
->>>>>>> 71cb2619
 }
 
 resource "azurerm_frontdoor_firewall_policy" "test" {
@@ -345,56 +340,24 @@
     }
   }
 
-<<<<<<< HEAD
-  %[3]s
-
-=======
->>>>>>> 71cb2619
   managed_rule {
     type    = "DefaultRuleSet"
-    version = "1.0"
-
-    exclusion {
-      match_variable = "QueryStringArgNames"
-      operator = "Equals"
-      selector = "not_suspicious"
-    }
+    version = "preview-0.1"
 
     override {
       rule_group_name = "PHP"
 
       rule {
-        rule_id = "933100"
+        rule_id = "933111"
         enabled = false
         action  = "Block"
       }
     }
-
-    override {
-      rule_group_name = "SQLI"
-
-      exclusion {
-        match_variable = "QueryStringArgNames"
-        operator = "Equals"
-        selector = "really_not_suspicious"
-      }
-
-      rule {
-        rule_id = "942200"
-        action  = "Block"
-
-        exclusion {
-          match_variable = "QueryStringArgNames"
-          operator = "Equals"
-          selector = "innocent"
-        }
-      }
-    }
-  }
-  
+  }
+
   managed_rule {
-    type    = "Microsoft_BotManagerRuleSet"
-    version = "1.0"
+    type    = "BotProtection"
+    version = "preview-0.1"
   }
 }
 `, data.RandomInteger, data.Locations.Primary)
