package tests

import (
	"fmt"
	"testing"

	"github.com/hashicorp/terraform-plugin-sdk/helper/resource"
	"github.com/hashicorp/terraform-plugin-sdk/terraform"
	"github.com/terraform-providers/terraform-provider-azurerm/azurerm/internal/acceptance"
	"github.com/terraform-providers/terraform-provider-azurerm/azurerm/internal/clients"
	"github.com/terraform-providers/terraform-provider-azurerm/azurerm/internal/features"
	"github.com/terraform-providers/terraform-provider-azurerm/azurerm/utils"
)

func TestAccAzureRMFrontDoorFirewallPolicy_basic(t *testing.T) {
	data := acceptance.BuildTestData(t, "azurerm_frontdoor_firewall_policy", "test")
	resource.ParallelTest(t, resource.TestCase{
		PreCheck:     func() { acceptance.PreCheck(t) },
		Providers:    acceptance.SupportedProviders,
		CheckDestroy: testCheckAzureRMFrontDoorFirewallPolicyDestroy,
		Steps: []resource.TestStep{
			{
				Config: testAccAzureRMFrontDoorFirewallPolicy_basic(data),
				Check: resource.ComposeTestCheckFunc(
					testCheckAzureRMFrontDoorFirewallPolicyExists(data.ResourceName),
					resource.TestCheckResourceAttr(data.ResourceName, "name", fmt.Sprintf("testAccFrontDoorWAF%d", data.RandomInteger)),
					resource.TestCheckResourceAttr(data.ResourceName, "mode", "Prevention"),
				),
			},
			data.ImportStep(),
		},
	})
}

func TestAccAzureRMFrontDoorFirewallPolicy_requiresImport(t *testing.T) {
	if !features.ShouldResourcesBeImported() {
		t.Skip("Skipping since resources aren't required to be imported")
		return
	}

	data := acceptance.BuildTestData(t, "azurerm_frontdoor_firewall_policy", "test")
	resource.ParallelTest(t, resource.TestCase{
		PreCheck:     func() { acceptance.PreCheck(t) },
		Providers:    acceptance.SupportedProviders,
		CheckDestroy: testCheckAzureRMFrontDoorFirewallPolicyDestroy,
		Steps: []resource.TestStep{
			{
				Config: testAccAzureRMFrontDoorFirewallPolicy_basic(data),
				Check: resource.ComposeTestCheckFunc(
					testCheckAzureRMFrontDoorFirewallPolicyExists(data.ResourceName),
				),
			},
			data.RequiresImportErrorStep(testAccAzureRMFrontDoorFirewallPolicy_requiresImport),
		},
	})
}

func TestAccAzureRMFrontDoorFirewallPolicy_update(t *testing.T) {
	data := acceptance.BuildTestData(t, "azurerm_frontdoor_firewall_policy", "test")
	resource.ParallelTest(t, resource.TestCase{
		PreCheck:     func() { acceptance.PreCheck(t) },
		Providers:    acceptance.SupportedProviders,
		CheckDestroy: testCheckAzureRMFrontDoorFirewallPolicyDestroy,
		Steps: []resource.TestStep{
			{
				Config: testAccAzureRMFrontDoorFirewallPolicy_update(data, false),
				Check: resource.ComposeTestCheckFunc(
					testCheckAzureRMFrontDoorFirewallPolicyExists(data.ResourceName),
					resource.TestCheckResourceAttr(data.ResourceName, "name", fmt.Sprintf("testAccFrontDoorWAF%d", data.RandomInteger)),
					resource.TestCheckResourceAttr(data.ResourceName, "mode", "Prevention"),
				),
			},
			{
				Config: testAccAzureRMFrontDoorFirewallPolicy_update(data, true),
				Check: resource.ComposeTestCheckFunc(
					testCheckAzureRMFrontDoorFirewallPolicyExists(data.ResourceName),
					resource.TestCheckResourceAttr(data.ResourceName, "name", fmt.Sprintf("testAccFrontDoorWAF%d", data.RandomInteger)),
					resource.TestCheckResourceAttr(data.ResourceName, "mode", "Prevention"),
					resource.TestCheckResourceAttr(data.ResourceName, "custom_rule.1.name", "Rule2"),
				),
			},
			{
				Config: testAccAzureRMFrontDoorFirewallPolicy_update(data, false),
				Check: resource.ComposeTestCheckFunc(
					testCheckAzureRMFrontDoorFirewallPolicyExists(data.ResourceName),
					testCheckAzureRMFrontDoorFirewallPolicyAttrNotExists(data.ResourceName, "custom_rule.1.name"),
					resource.TestCheckResourceAttr(data.ResourceName, "name", fmt.Sprintf("testAccFrontDoorWAF%d", data.RandomInteger)),
					resource.TestCheckResourceAttr(data.ResourceName, "mode", "Prevention"),
				),
			},
			data.ImportStep(),
		},
	})
}

func TestAccAzureRMFrontDoorFirewallPolicy_complete(t *testing.T) {
	data := acceptance.BuildTestData(t, "azurerm_frontdoor_firewall_policy", "test")
	resource.ParallelTest(t, resource.TestCase{
		PreCheck:     func() { acceptance.PreCheck(t) },
		Providers:    acceptance.SupportedProviders,
		CheckDestroy: testCheckAzureRMFrontDoorFirewallPolicyDestroy,
		Steps: []resource.TestStep{
			{
				Config: testAccAzureRMFrontDoorFirewallPolicy_update(data, true),
				Check: resource.ComposeTestCheckFunc(
					testCheckAzureRMFrontDoorFirewallPolicyExists(data.ResourceName),
					resource.TestCheckResourceAttr(data.ResourceName, "name", fmt.Sprintf("testAccFrontDoorWAF%d", data.RandomInteger)),
					resource.TestCheckResourceAttr(data.ResourceName, "mode", "Prevention"),
					resource.TestCheckResourceAttr(data.ResourceName, "redirect_url", "https://www.contoso.com"),
					resource.TestCheckResourceAttr(data.ResourceName, "custom_block_response_status_code", "403"),
					resource.TestCheckResourceAttr(data.ResourceName, "custom_rule.0.name", "Rule1"),
					resource.TestCheckResourceAttr(data.ResourceName, "custom_rule.1.name", "Rule2"),
					resource.TestCheckResourceAttr(data.ResourceName, "managed_rule.0.type", "DefaultRuleSet"),
					resource.TestCheckResourceAttr(data.ResourceName, "managed_rule.1.type", "BotProtection"),
				),
			},
			data.ImportStep(),
		},
	})
}

func testCheckAzureRMFrontDoorFirewallPolicyExists(resourceName string) resource.TestCheckFunc {
	return func(s *terraform.State) error {
		client := acceptance.AzureProvider.Meta().(*clients.Client).Frontdoor.FrontDoorsPolicyClient
		ctx := acceptance.AzureProvider.Meta().(*clients.Client).StopContext

		rs, ok := s.RootModule().Resources[resourceName]
		if !ok {
			return fmt.Errorf("Front Door Firewall Policy not found: %s", resourceName)
		}

		name := rs.Primary.Attributes["name"]
		resourceGroup := rs.Primary.Attributes["resource_group_name"]

		if resp, err := client.Get(ctx, resourceGroup, name); err != nil {
			if utils.ResponseWasNotFound(resp.Response) {
				return fmt.Errorf("Bad: Front Door Firewall Policy %q (Resource Group %q) does not exist", name, resourceGroup)
			}
			return fmt.Errorf("Bad: Get on FrontDoorsPolicyClient: %+v", err)
		}

		return nil
	}
}

func testCheckAzureRMFrontDoorFirewallPolicyDestroy(s *terraform.State) error {
	client := acceptance.AzureProvider.Meta().(*clients.Client).Frontdoor.FrontDoorsPolicyClient
	ctx := acceptance.AzureProvider.Meta().(*clients.Client).StopContext

	for _, rs := range s.RootModule().Resources {
		if rs.Type != "azurerm_frontdoor_firewall_policy" {
			continue
		}

		name := rs.Primary.Attributes["name"]
		resourceGroup := rs.Primary.Attributes["resource_group_name"]

		if resp, err := client.Get(ctx, resourceGroup, name); err != nil {
			if !utils.ResponseWasNotFound(resp.Response) {
				return fmt.Errorf("Bad: Get on FrontDoorsPolicyClient: %+v", err)
			}
		}

		return nil
	}

	return nil
}

func testCheckAzureRMFrontDoorFirewallPolicyAttrNotExists(name string, attribute string) resource.TestCheckFunc {
	return func(s *terraform.State) error {
		rs, ok := s.RootModule().Resources[name]
		if !ok {
			return fmt.Errorf("Not found: %s", name)
		}

		if testAttr := rs.Primary.Attributes[attribute]; testAttr != "" {
			return fmt.Errorf("Attribute still exists: %s", attribute)
		}

		return nil
	}
}

func testAccAzureRMFrontDoorFirewallPolicy_basic(data acceptance.TestData) string {
	return fmt.Sprintf(`
resource "azurerm_resource_group" "test" {
  name     = "testAccRG-%d"
  location = "%s"
}

resource "azurerm_frontdoor_firewall_policy" "test" {
  name                = "testAccFrontDoorWAF%[1]d"
  resource_group_name = azurerm_resource_group.test.name
}
`, data.RandomInteger, data.Locations.Primary)
}

func testAccAzureRMFrontDoorFirewallPolicy_requiresImport(data acceptance.TestData) string {
	template := testAccAzureRMFrontDoorFirewallPolicy_basic(data)
	return fmt.Sprintf(`
%s

resource "azurerm_frontdoor_firewall_policy" "import" {
  name                = azurerm_frontdoor_firewall_policy.test.name
  resource_group_name = azurerm_frontdoor_firewall_policy.test.resource_group_name
}
`, template)
}

func testAccAzureRMFrontDoorFirewallPolicy_update(data acceptance.TestData, update bool) string {
	if update {
		return testAccAzureRMFrontDoorFirewallPolicy_updated(data)
	}
	return fmt.Sprintf(`
resource "azurerm_resource_group" "test" {
  name     = "testAccRG-%d"
  location = "%s"
}

resource "azurerm_frontdoor_firewall_policy" "test" {
  name                              = "testAccFrontDoorWAF%[1]d"
  resource_group_name               = azurerm_resource_group.test.name
  enabled                           = true
  mode                              = "Prevention"
  redirect_url                      = "https://www.contoso.com"
  custom_block_response_status_code = 403
  custom_block_response_body        = "PGh0bWw+CjxoZWFkZXI+PHRpdGxlPkhlbGxvPC90aXRsZT48L2hlYWRlcj4KPGJvZHk+CkhlbGxvIHdvcmxkCjwvYm9keT4KPC9odG1sPg=="

  custom_rule {
    name                           = "Rule1"
    enabled                        = true
    priority                       = 1
    rate_limit_duration_in_minutes = 1
    rate_limit_threshold           = 10
    type                           = "MatchRule"
    action                         = "Block"

    match_condition {
      match_variable     = "RemoteAddr"
      operator           = "IPMatch"
      negation_condition = false
      match_values       = ["192.168.1.0/24", "10.0.0.0/24"]
    }
  }
  
  managed_rule {
    type    = "DefaultRuleSet"
    version = "preview-0.1"

    override {
      rule_group_name = "PHP"

      rule {
        rule_id = "933111"
        enabled = false
        action  = "Block"
      }
    }
  }

  managed_rule {
    type    = "BotProtection"
    version = "preview-0.1"
  }
}
`, data.RandomInteger, data.Locations.Primary)
}

func testAccAzureRMFrontDoorFirewallPolicy_updated(data acceptance.TestData) string {
	return fmt.Sprintf(`
resource "azurerm_resource_group" "test" {
  name     = "testAccRG-%d"
  location = "%[2]s"
}

resource "azurerm_frontdoor_firewall_policy" "test" {
  name                              = "testAccFrontDoorWAF%[1]d"
  resource_group_name               = azurerm_resource_group.test.name
  enabled                           = true
  mode                              = "Prevention"
  redirect_url                      = "https://www.contoso.com"
  custom_block_response_status_code = 403
  custom_block_response_body        = "PGh0bWw+CjxoZWFkZXI+PHRpdGxlPkhlbGxvPC90aXRsZT48L2hlYWRlcj4KPGJvZHk+CkhlbGxvIHdvcmxkCjwvYm9keT4KPC9odG1sPg=="

  custom_rule {
    name                           = "Rule1"
    enabled                        = true
    priority                       = 1
    rate_limit_duration_in_minutes = 1
    rate_limit_threshold           = 10
    type                           = "MatchRule"
    action                         = "Block"

    match_condition {
      match_variable     = "RemoteAddr"
      operator           = "IPMatch"
      negation_condition = false
      match_values       = ["192.168.1.0/24", "10.0.0.0/24"]
    }
  }

<<<<<<< HEAD
  custom_rule {
    name                           = "Rule2"
    enabled                        = true
    priority                       = 2
    rate_limit_duration_in_minutes = 1
    rate_limit_threshold           = 10
    type                           = "MatchRule"
    action                         = "Block"

    match_condition {
      match_variable     = "RemoteAddr"
      operator           = "IPMatch"
      negation_condition = false
      match_values       = ["192.168.1.0/24"]
    }

    match_condition {
      match_variable     = "RequestHeader"
      selector           = "UserAgent"
      operator           = "Contains"
      negation_condition = false
      match_values       = ["windows"]
      transforms         = ["Lowercase", "Trim"]
    }
  }
=======
  %[3]s
>>>>>>> cf758d8f

  managed_rule {
    type    = "DefaultRuleSet"
    version = "preview-0.1"

    override {
      rule_group_name = "PHP"

      rule {
        rule_id = "933111"
        enabled = false
        action  = "Block"
      }
    }
  }

  managed_rule {
    type    = "BotProtection"
    version = "preview-0.1"
  }
}
`, data.RandomInteger, data.Locations.Primary)
}<|MERGE_RESOLUTION|>--- conflicted
+++ resolved
@@ -300,7 +300,6 @@
     }
   }
 
-<<<<<<< HEAD
   custom_rule {
     name                           = "Rule2"
     enabled                        = true
@@ -326,9 +325,6 @@
       transforms         = ["Lowercase", "Trim"]
     }
   }
-=======
-  %[3]s
->>>>>>> cf758d8f
 
   managed_rule {
     type    = "DefaultRuleSet"
