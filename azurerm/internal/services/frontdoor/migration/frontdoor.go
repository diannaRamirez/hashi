--- conflicted
+++ resolved
@@ -365,79 +365,6 @@
 			},
 		},
 
-<<<<<<< HEAD
-			"frontend_endpoint": {
-				Type:     schema.TypeList,
-				MaxItems: 100,
-				Required: true,
-				Elem: &schema.Resource{
-					Schema: map[string]*schema.Schema{
-						"id": {
-							Type:     schema.TypeString,
-							Computed: true,
-						},
-						"name": {
-							Type:     schema.TypeString,
-							Required: true,
-						},
-						"host_name": {
-							Type:     schema.TypeString,
-							Required: true,
-						},
-						"session_affinity_enabled": {
-							Type:     schema.TypeBool,
-							Optional: true,
-						},
-						"session_affinity_ttl_seconds": {
-							Type:     schema.TypeInt,
-							Optional: true,
-						},
-						"custom_https_provisioning_enabled": {
-							Type:     schema.TypeBool,
-							Optional: true,
-							Computed: true,
-						},
-						"web_application_firewall_policy_link_id": {
-							Type:     schema.TypeString,
-							Optional: true,
-						},
-						//lintignore:XS003
-						"custom_https_configuration": {
-							Type:     schema.TypeList,
-							Optional: true,
-							Computed: true,
-							MaxItems: 1,
-							Elem: &schema.Resource{
-								Schema: map[string]*schema.Schema{
-									"certificate_source": {
-										Type:     schema.TypeString,
-										Optional: true,
-									},
-									"minimum_tls_version": {
-										Type:     schema.TypeString,
-										Computed: true,
-									},
-									"provisioning_state": {
-										Type:     schema.TypeString,
-										Computed: true,
-									},
-									"provisioning_substate": {
-										Type:     schema.TypeString,
-										Computed: true,
-									},
-									"azure_key_vault_certificate_secret_name": {
-										Type:     schema.TypeString,
-										Optional: true,
-									},
-									"azure_key_vault_certificate_secret_version": {
-										Type:     schema.TypeString,
-										Optional: true,
-									},
-									"azure_key_vault_certificate_vault_id": {
-										Type:     schema.TypeString,
-										Optional: true,
-									},
-=======
 		"frontend_endpoint": {
 			Type:     schema.TypeList,
 			MaxItems: 100,
@@ -507,7 +434,6 @@
 								"azure_key_vault_certificate_vault_id": {
 									Type:     schema.TypeString,
 									Optional: true,
->>>>>>> c4dd675d
 								},
 							},
 						},
@@ -524,4 +450,456 @@
 			},
 		},
 	}
+}package migration
+
+import (
+	"context"
+	"fmt"
+	"log"
+	"strings"
+
+	"github.com/hashicorp/terraform-plugin-sdk/helper/schema"
+	"github.com/terraform-providers/terraform-provider-azurerm/azurerm/helpers/azure"
+	"github.com/terraform-providers/terraform-provider-azurerm/azurerm/internal/services/frontdoor/parse"
+	"github.com/terraform-providers/terraform-provider-azurerm/azurerm/internal/tf/pluginsdk"
+)
+
+var _ pluginsdk.StateUpgrade = FrontDoorUpgradeV0ToV1{}
+
+type FrontDoorUpgradeV0ToV1 struct{}
+
+func (FrontDoorUpgradeV0ToV1) Schema() map[string]*pluginsdk.Schema {
+	return frontDoorSchemaForV0AndV1()
+}
+
+func (FrontDoorUpgradeV0ToV1) UpgradeFunc() pluginsdk.StateUpgraderFunc {
+	return func(ctx context.Context, rawState map[string]interface{}, meta interface{}) (map[string]interface{}, error) {
+		// this resource was set to "schema version 1" unintentionally.. so we're adding
+		// a "fake" upgrade here to account for it
+		return rawState, nil
+	}
+}
+
+var _ pluginsdk.StateUpgrade = FrontDoorUpgradeV1ToV2{}
+
+type FrontDoorUpgradeV1ToV2 struct{}
+
+func (FrontDoorUpgradeV1ToV2) Schema() map[string]*pluginsdk.Schema {
+	return frontDoorSchemaForV0AndV1()
+}
+
+func (FrontDoorUpgradeV1ToV2) UpgradeFunc() pluginsdk.StateUpgraderFunc {
+	return func(ctx context.Context, rawState map[string]interface{}, meta interface{}) (map[string]interface{}, error) {
+		// old
+		// 	/subscriptions/{subscriptionId}/resourceGroups/{resourceGroupName}/providers/Microsoft.Network/frontdoors/{frontDoorName}
+		// new:
+		// 	/subscriptions/{subscriptionId}/resourceGroups/{resourceGroupName}/providers/Microsoft.Network/frontDoors/{frontDoorName}
+		oldId := rawState["id"].(string)
+		oldParsedId, err := azure.ParseAzureResourceID(oldId)
+		if err != nil {
+			return rawState, err
+		}
+
+		resourceGroup := oldParsedId.ResourceGroup
+		frontDoorName := ""
+		for key, value := range oldParsedId.Path {
+			if strings.EqualFold(key, "frontDoors") {
+				frontDoorName = value
+				break
+			}
+		}
+
+		if frontDoorName == "" {
+			return rawState, fmt.Errorf("couldn't find the `frontDoors` segment in the old resource id %q", oldId)
+		}
+
+		newId := parse.NewFrontDoorID(oldParsedId.SubscriptionID, resourceGroup, frontDoorName)
+		newIdStr := newId.ID()
+
+		log.Printf("[DEBUG] Updating ID from %q to %q", oldId, newIdStr)
+
+		rawState["id"] = newIdStr
+
+		return rawState, nil
+	}
+}
+
+func frontDoorSchemaForV0AndV1() map[string]*pluginsdk.Schema {
+	return map[string]*schema.Schema{
+		"name": {
+			Type:     schema.TypeString,
+			Required: true,
+			ForceNew: true,
+		},
+
+		"cname": {
+			Type:     schema.TypeString,
+			Computed: true,
+		},
+
+		"header_frontdoor_id": {
+			Type:     schema.TypeString,
+			Computed: true,
+		},
+
+		"friendly_name": {
+			Type:     schema.TypeString,
+			Optional: true,
+		},
+
+		"load_balancer_enabled": {
+			Type:     schema.TypeBool,
+			Optional: true,
+		},
+
+		"enforce_backend_pools_certificate_name_check": {
+			Type:     schema.TypeBool,
+			Required: true,
+		},
+
+		"backend_pools_send_receive_timeout_seconds": {
+			Type:     schema.TypeInt,
+			Optional: true,
+		},
+
+		"location": {
+			Type:     schema.TypeString,
+			Optional: true,
+			Computed: true,
+		},
+
+		"resource_group_name": {
+			Type:     schema.TypeString,
+			Required: true,
+		},
+
+		"routing_rule": {
+			Type:     schema.TypeList,
+			MaxItems: 100,
+			Required: true,
+			Elem: &schema.Resource{
+				Schema: map[string]*schema.Schema{
+					"id": {
+						Type:     schema.TypeString,
+						Computed: true,
+					},
+					"name": {
+						Type:     schema.TypeString,
+						Required: true,
+					},
+					"enabled": {
+						Type:     schema.TypeBool,
+						Optional: true,
+					},
+					"accepted_protocols": {
+						Type:     schema.TypeList,
+						Required: true,
+						MaxItems: 2,
+						Elem: &schema.Schema{
+							Type: schema.TypeString,
+						},
+					},
+					"patterns_to_match": {
+						Type:     schema.TypeList,
+						Required: true,
+						MaxItems: 25,
+						Elem: &schema.Schema{
+							Type: schema.TypeString,
+						},
+					},
+					"frontend_endpoints": {
+						Type:     schema.TypeList,
+						Required: true,
+						MaxItems: 100,
+						Elem: &schema.Schema{
+							Type: schema.TypeString,
+						},
+					},
+					"redirect_configuration": {
+						Type:     schema.TypeList,
+						Optional: true,
+						MaxItems: 1,
+						Elem: &schema.Resource{
+							Schema: map[string]*schema.Schema{
+								"custom_fragment": {
+									Type:     schema.TypeString,
+									Optional: true,
+								},
+								"custom_host": {
+									Type:     schema.TypeString,
+									Optional: true,
+								},
+								"custom_path": {
+									Type:     schema.TypeString,
+									Optional: true,
+								},
+								"custom_query_string": {
+									Type:     schema.TypeString,
+									Optional: true,
+								},
+								"redirect_protocol": {
+									Type:     schema.TypeString,
+									Required: true,
+								},
+								"redirect_type": {
+									Type:     schema.TypeString,
+									Required: true,
+								},
+							},
+						},
+					},
+					"forwarding_configuration": {
+						Type:     schema.TypeList,
+						Optional: true,
+						MaxItems: 1,
+						Elem: &schema.Resource{
+							Schema: map[string]*schema.Schema{
+								"backend_pool_name": {
+									Type:     schema.TypeString,
+									Required: true,
+								},
+								"cache_enabled": {
+									Type:     schema.TypeBool,
+									Optional: true,
+								},
+								"cache_use_dynamic_compression": {
+									Type:     schema.TypeBool,
+									Optional: true,
+								},
+								"cache_query_parameter_strip_directive": {
+									Type:     schema.TypeString,
+									Optional: true,
+								},
+								"custom_forwarding_path": {
+									Type:     schema.TypeString,
+									Optional: true,
+								},
+								"forwarding_protocol": {
+									Type:     schema.TypeString,
+									Optional: true,
+								},
+							},
+						},
+					},
+				},
+			},
+		},
+
+		"backend_pool_load_balancing": {
+			Type:     schema.TypeList,
+			MaxItems: 5000,
+			Required: true,
+			Elem: &schema.Resource{
+				Schema: map[string]*schema.Schema{
+					"id": {
+						Type:     schema.TypeString,
+						Computed: true,
+					},
+					"name": {
+						Type:     schema.TypeString,
+						Required: true,
+					},
+					"sample_size": {
+						Type:     schema.TypeInt,
+						Optional: true,
+					},
+					"successful_samples_required": {
+						Type:     schema.TypeInt,
+						Optional: true,
+					},
+					"additional_latency_milliseconds": {
+						Type:     schema.TypeInt,
+						Optional: true,
+					},
+				},
+			},
+		},
+
+		"backend_pool_health_probe": {
+			Type:     schema.TypeList,
+			MaxItems: 5000,
+			Required: true,
+			Elem: &schema.Resource{
+				Schema: map[string]*schema.Schema{
+					"id": {
+						Type:     schema.TypeString,
+						Computed: true,
+					},
+					"name": {
+						Type:     schema.TypeString,
+						Required: true,
+					},
+					"enabled": {
+						Type:     schema.TypeBool,
+						Optional: true,
+					},
+					"path": {
+						Type:     schema.TypeString,
+						Optional: true,
+					},
+					"protocol": {
+						Type:     schema.TypeString,
+						Optional: true,
+					},
+					"probe_method": {
+						Type:     schema.TypeString,
+						Optional: true,
+					},
+					"interval_in_seconds": {
+						Type:     schema.TypeInt,
+						Optional: true,
+					},
+				},
+			},
+		},
+
+		"backend_pool": {
+			Type:     schema.TypeList,
+			MaxItems: 50,
+			Required: true,
+			Elem: &schema.Resource{
+				Schema: map[string]*schema.Schema{
+					"backend": {
+						Type:     schema.TypeList,
+						MaxItems: 100,
+						Required: true,
+						Elem: &schema.Resource{
+							Schema: map[string]*schema.Schema{
+								"enabled": {
+									Type:     schema.TypeBool,
+									Optional: true,
+									Default:  true,
+								},
+								"address": {
+									Type:     schema.TypeString,
+									Required: true,
+								},
+								"http_port": {
+									Type:     schema.TypeInt,
+									Required: true,
+								},
+								"https_port": {
+									Type:     schema.TypeInt,
+									Required: true,
+								},
+								"weight": {
+									Type:     schema.TypeInt,
+									Optional: true,
+								},
+								"priority": {
+									Type:     schema.TypeInt,
+									Optional: true,
+								},
+								"host_header": {
+									Type:     schema.TypeString,
+									Required: true,
+								},
+							},
+						},
+					},
+					"id": {
+						Type:     schema.TypeString,
+						Computed: true,
+					},
+					"name": {
+						Type:     schema.TypeString,
+						Required: true,
+					},
+					"health_probe_name": {
+						Type:     schema.TypeString,
+						Required: true,
+					},
+					"load_balancing_name": {
+						Type:     schema.TypeString,
+						Required: true,
+					},
+				},
+			},
+		},
+
+		"frontend_endpoint": {
+			Type:     schema.TypeList,
+			MaxItems: 100,
+			Required: true,
+			Elem: &schema.Resource{
+				Schema: map[string]*schema.Schema{
+					"id": {
+						Type:     schema.TypeString,
+						Computed: true,
+					},
+					"name": {
+						Type:     schema.TypeString,
+						Required: true,
+					},
+					"host_name": {
+						Type:     schema.TypeString,
+						Required: true,
+					},
+					"session_affinity_enabled": {
+						Type:     schema.TypeBool,
+						Optional: true,
+					},
+					"session_affinity_ttl_seconds": {
+						Type:     schema.TypeInt,
+						Optional: true,
+					},
+					"custom_https_provisioning_enabled": {
+						Type:     schema.TypeBool,
+						Optional: true,
+						Computed: true,
+					},
+					"web_application_firewall_policy_link_id": {
+						Type:     schema.TypeString,
+						Optional: true,
+					},
+					"custom_https_configuration": {
+						Type:     schema.TypeList,
+						Optional: true,
+						Computed: true,
+						MaxItems: 1,
+						Elem: &schema.Resource{
+							Schema: map[string]*schema.Schema{
+								"certificate_source": {
+									Type:     schema.TypeString,
+									Optional: true,
+								},
+								"minimum_tls_version": {
+									Type:     schema.TypeString,
+									Computed: true,
+								},
+								"provisioning_state": {
+									Type:     schema.TypeString,
+									Computed: true,
+								},
+								"provisioning_substate": {
+									Type:     schema.TypeString,
+									Computed: true,
+								},
+								"azure_key_vault_certificate_secret_name": {
+									Type:     schema.TypeString,
+									Optional: true,
+								},
+								"azure_key_vault_certificate_secret_version": {
+									Type:     schema.TypeString,
+									Optional: true,
+								},
+								"azure_key_vault_certificate_vault_id": {
+									Type:     schema.TypeString,
+									Optional: true,
+								},
+							},
+						},
+					},
+				},
+			},
+		},
+
+		"tags": {
+			Type:     schema.TypeMap,
+			Optional: true,
+			Elem: &schema.Schema{
+				Type: schema.TypeString,
+			},
+		},
+	}
 }