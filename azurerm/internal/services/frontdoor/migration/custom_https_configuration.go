--- conflicted
+++ resolved
@@ -29,43 +29,6 @@
 			Required: true,
 		},
 
-<<<<<<< HEAD
-			//lintignore:XS003
-			"custom_https_configuration": {
-				Type:     schema.TypeList,
-				Optional: true,
-				MaxItems: 1,
-				Elem: &schema.Resource{
-					Schema: map[string]*schema.Schema{
-						"certificate_source": {
-							Type:     schema.TypeString,
-							Optional: true,
-						},
-						"minimum_tls_version": {
-							Type:     schema.TypeString,
-							Computed: true,
-						},
-						"provisioning_state": {
-							Type:     schema.TypeString,
-							Computed: true,
-						},
-						"provisioning_substate": {
-							Type:     schema.TypeString,
-							Computed: true,
-						},
-						"azure_key_vault_certificate_secret_name": {
-							Type:     schema.TypeString,
-							Optional: true,
-						},
-						"azure_key_vault_certificate_secret_version": {
-							Type:     schema.TypeString,
-							Optional: true,
-						},
-						"azure_key_vault_certificate_vault_id": {
-							Type:     schema.TypeString,
-							Optional: true,
-						},
-=======
 		"custom_https_configuration": {
 			Type:     schema.TypeList,
 			Optional: true,
@@ -99,7 +62,6 @@
 					"azure_key_vault_certificate_vault_id": {
 						Type:     schema.TypeString,
 						Optional: true,
->>>>>>> c4dd675d
 					},
 				},
 			},
