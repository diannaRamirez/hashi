package compute

import (
	"fmt"
	"log"
	"strconv"
	"strings"
	"time"

	"github.com/Azure/azure-sdk-for-go/services/compute/mgmt/2020-06-01/compute"
	"github.com/hashicorp/go-azure-helpers/response"
	"github.com/hashicorp/terraform-plugin-sdk/helper/resource"
	"github.com/hashicorp/terraform-plugin-sdk/helper/schema"
	"github.com/hashicorp/terraform-plugin-sdk/helper/validation"
	"github.com/terraform-providers/terraform-provider-azurerm/azurerm/helpers/azure"
	"github.com/terraform-providers/terraform-provider-azurerm/azurerm/helpers/suppress"
	"github.com/terraform-providers/terraform-provider-azurerm/azurerm/helpers/tf"
	azValidate "github.com/terraform-providers/terraform-provider-azurerm/azurerm/helpers/validate"
	"github.com/terraform-providers/terraform-provider-azurerm/azurerm/internal/clients"
	"github.com/terraform-providers/terraform-provider-azurerm/azurerm/internal/locks"
	"github.com/terraform-providers/terraform-provider-azurerm/azurerm/internal/services/compute/parse"
	computeValidate "github.com/terraform-providers/terraform-provider-azurerm/azurerm/internal/services/compute/validate"
	networkValidate "github.com/terraform-providers/terraform-provider-azurerm/azurerm/internal/services/network/validate"
	"github.com/terraform-providers/terraform-provider-azurerm/azurerm/internal/tags"
	"github.com/terraform-providers/terraform-provider-azurerm/azurerm/internal/tf/base64"
	azSchema "github.com/terraform-providers/terraform-provider-azurerm/azurerm/internal/tf/schema"
	"github.com/terraform-providers/terraform-provider-azurerm/azurerm/internal/timeouts"
	"github.com/terraform-providers/terraform-provider-azurerm/azurerm/utils"
)

// TODO: confirm locking as appropriate

func resourceLinuxVirtualMachine() *schema.Resource {
	return &schema.Resource{
		Create: resourceLinuxVirtualMachineCreate,
		Read:   resourceLinuxVirtualMachineRead,
		Update: resourceLinuxVirtualMachineUpdate,
		Delete: resourceLinuxVirtualMachineDelete,
		Importer: azSchema.ValidateResourceIDPriorToImportThen(func(id string) error {
			_, err := parse.VirtualMachineID(id)
			return err
		}, importVirtualMachine(compute.Linux, "azurerm_linux_virtual_machine")),

		Timeouts: &schema.ResourceTimeout{
			Create: schema.DefaultTimeout(45 * time.Minute),
			Read:   schema.DefaultTimeout(5 * time.Minute),
			Update: schema.DefaultTimeout(45 * time.Minute),
			Delete: schema.DefaultTimeout(45 * time.Minute),
		},

		Schema: map[string]*schema.Schema{
			"name": {
				Type:         schema.TypeString,
				Required:     true,
				ForceNew:     true,
				ValidateFunc: ValidateVmName,
			},

			"resource_group_name": azure.SchemaResourceGroupName(),

			"location": azure.SchemaLocation(),

			// Required
			"admin_username": {
				Type:         schema.TypeString,
				Required:     true,
				ForceNew:     true,
				ValidateFunc: validation.StringIsNotEmpty,
			},

			"network_interface_ids": {
				Type:     schema.TypeList,
				Required: true,
				MinItems: 1,
				Elem: &schema.Schema{
					Type:         schema.TypeString,
					ValidateFunc: networkValidate.NetworkInterfaceID,
				},
			},

			"os_disk": virtualMachineOSDiskSchema(),

			"size": {
				Type:         schema.TypeString,
				Required:     true,
				ValidateFunc: validation.StringIsNotEmpty,
			},

			// Optional
			"additional_capabilities": virtualMachineAdditionalCapabilitiesSchema(),

			"admin_password": {
				Type:             schema.TypeString,
				Optional:         true,
				ForceNew:         true,
				Sensitive:        true,
				DiffSuppressFunc: adminPasswordDiffSuppressFunc,
			},

			"admin_ssh_key": SSHKeysSchema(true),

			"allow_extension_operations": {
				Type:     schema.TypeBool,
				Optional: true,
				Default:  true,
			},

			"availability_set_id": {
				Type:         schema.TypeString,
				Optional:     true,
				ForceNew:     true,
				ValidateFunc: computeValidate.AvailabilitySetID,
				// the Compute/VM API is broken and returns the Resource Group name in UPPERCASE :shrug:
				DiffSuppressFunc: suppress.CaseDifference,
				// TODO: raise a GH issue for the broken API
				// availability_set_id:                 "/subscriptions/00000000-0000-0000-0000-000000000000/resourceGroups/acctestRG-200122113424880096/providers/Microsoft.Compute/availabilitySets/ACCTESTAVSET-200122113424880096" => "/subscriptions/00000000-0000-0000-0000-000000000000/resourceGroups/acctestRG-200122113424880096/providers/Microsoft.Compute/availabilitySets/acctestavset-200122113424880096" (forces new resource)
				ConflictsWith: []string{
					"virtual_machine_scale_set_id",
					"zone",
				},
			},

			"boot_diagnostics": bootDiagnosticsSchema(),

			"computer_name": {
				Type:     schema.TypeString,
				Optional: true,

				// Computed since we reuse the VM name if one's not specified
				Computed: true,
				ForceNew: true,

				ValidateFunc: ValidateLinuxComputerNameFull,
			},

			"custom_data": base64.OptionalSchema(true),

			"dedicated_host_id": {
				Type:         schema.TypeString,
				Optional:     true,
				ValidateFunc: computeValidate.DedicatedHostID,
				// the Compute/VM API is broken and returns the Resource Group name in UPPERCASE :shrug:
				DiffSuppressFunc: suppress.CaseDifference,
				// TODO: raise a GH issue for the broken API
				// /subscriptions/00000000-0000-0000-0000-000000000000/resourceGroups/TOM-MANUAL/providers/Microsoft.Compute/hostGroups/tom-hostgroup/hosts/tom-manual-host
			},

			"disable_password_authentication": {
				Type:     schema.TypeBool,
				Optional: true,
				ForceNew: true,
				Default:  true,
			},

			"encryption_at_host_enabled": {
				Type:     schema.TypeBool,
				Optional: true,
			},

			"eviction_policy": {
				// only applicable when `priority` is set to `Spot`
				Type:     schema.TypeString,
				Optional: true,
				ForceNew: true,
				ValidateFunc: validation.StringInSlice([]string{
					// NOTE: whilst Delete is an option here, it's only applicable for VMSS
					string(compute.Deallocate),
				}, false),
			},

			"extensions_time_budget": {
				Type:         schema.TypeString,
				Optional:     true,
				Default:      "PT1H30M",
				ValidateFunc: azValidate.ISO8601DurationBetween("PT15M", "PT2H"),
			},

			"identity": virtualMachineIdentitySchema(),

			"max_bid_price": {
				Type:         schema.TypeFloat,
				Optional:     true,
				Default:      -1,
				ValidateFunc: validation.FloatAtLeast(-1.0),
			},

			"plan": planSchema(),

			"priority": {
				Type:     schema.TypeString,
				Optional: true,
				ForceNew: true,
				Default:  string(compute.Regular),
				ValidateFunc: validation.StringInSlice([]string{
					string(compute.Regular),
					string(compute.Spot),
				}, false),
			},

			"provision_vm_agent": {
				Type:     schema.TypeBool,
				Optional: true,
				Default:  true,
				ForceNew: true,
			},

			"proximity_placement_group_id": {
				Type:         schema.TypeString,
				Optional:     true,
				ForceNew:     true,
				ValidateFunc: computeValidate.ProximityPlacementGroupID,
				// the Compute/VM API is broken and returns the Resource Group name in UPPERCASE :shrug:
				DiffSuppressFunc: suppress.CaseDifference,
			},

			"secret": linuxSecretSchema(),

			"source_image_id": {
				Type:     schema.TypeString,
				Optional: true,
				ForceNew: true,
				ValidateFunc: validation.Any(
					computeValidate.ImageID,
					computeValidate.SharedImageID,
					computeValidate.SharedImageVersionID,
				),
			},

			"source_image_reference": sourceImageReferenceSchema(true),

			"virtual_machine_scale_set_id": {
				Type:     schema.TypeString,
				Optional: true,
				ForceNew: true,
				ConflictsWith: []string{
					"availability_set_id",
				},
				ValidateFunc: computeValidate.VirtualMachineScaleSetID,
			},

			"tags": tags.Schema(),

			"zone": {
				Type:     schema.TypeString,
				Optional: true,
				ForceNew: true,
				// this has to be computed because when you are trying to assign this VM to a VMSS in VMO mode with zones,
				// the VMO mode VMSS will assign a zone for each of its instance.
				// and if the VMSS in not zonal, this value should be left empty
				Computed: true,
				ConflictsWith: []string{
					"availability_set_id",
				},
			},

			// Computed
			"private_ip_address": {
				Type:     schema.TypeString,
				Computed: true,
			},
			"private_ip_addresses": {
				Type:     schema.TypeList,
				Computed: true,
				Elem: &schema.Schema{
					Type: schema.TypeString,
				},
			},
			"public_ip_address": {
				Type:     schema.TypeString,
				Computed: true,
			},
			"public_ip_addresses": {
				Type:     schema.TypeList,
				Computed: true,
				Elem: &schema.Schema{
					Type: schema.TypeString,
				},
			},
			"virtual_machine_id": {
				Type:     schema.TypeString,
				Computed: true,
			},
		},
	}
}

func resourceLinuxVirtualMachineCreate(d *schema.ResourceData, meta interface{}) error {
	client := meta.(*clients.Client).Compute.VMClient
	ctx, cancel := timeouts.ForCreate(meta.(*clients.Client).StopContext, d)
	defer cancel()

	name := d.Get("name").(string)
	resourceGroup := d.Get("resource_group_name").(string)

	locks.ByName(name, virtualMachineResourceName)
	defer locks.UnlockByName(name, virtualMachineResourceName)

	resp, err := client.Get(ctx, resourceGroup, name, "")
	if err != nil {
		if !utils.ResponseWasNotFound(resp.Response) {
			return fmt.Errorf("checking for existing Linux Virtual Machine %q (Resource Group %q): %+v", name, resourceGroup, err)
		}
	}

	if !utils.ResponseWasNotFound(resp.Response) {
		return tf.ImportAsExistsError("azurerm_linux_virtual_machine", *resp.ID)
	}

	additionalCapabilitiesRaw := d.Get("additional_capabilities").([]interface{})
	additionalCapabilities := expandVirtualMachineAdditionalCapabilities(additionalCapabilitiesRaw)

	adminUsername := d.Get("admin_username").(string)
	allowExtensionOperations := d.Get("allow_extension_operations").(bool)

	bootDiagnosticsRaw := d.Get("boot_diagnostics").([]interface{})
	bootDiagnostics := expandBootDiagnostics(bootDiagnosticsRaw)

	var computerName string
	if v, ok := d.GetOk("computer_name"); ok && len(v.(string)) > 0 {
		computerName = v.(string)
	} else {
		_, errs := ValidateLinuxComputerNameFull(d.Get("name"), "computer_name")
		if len(errs) > 0 {
			return fmt.Errorf("unable to assume default computer name %s Please adjust the %q, or specify an explicit %q", errs[0], "name", "computer_name")
		}
		computerName = name
	}
	disablePasswordAuthentication := d.Get("disable_password_authentication").(bool)
	location := azure.NormalizeLocation(d.Get("location").(string))
	identityRaw := d.Get("identity").([]interface{})
	identity, err := expandVirtualMachineIdentity(identityRaw)
	if err != nil {
		return fmt.Errorf("expanding `identity`: %+v", err)
	}
	planRaw := d.Get("plan").([]interface{})
	plan := expandPlan(planRaw)
	priority := compute.VirtualMachinePriorityTypes(d.Get("priority").(string))
	provisionVMAgent := d.Get("provision_vm_agent").(bool)
	size := d.Get("size").(string)
	t := d.Get("tags").(map[string]interface{})

	networkInterfaceIdsRaw := d.Get("network_interface_ids").([]interface{})
	networkInterfaceIds := expandVirtualMachineNetworkInterfaceIDs(networkInterfaceIdsRaw)

	osDiskRaw := d.Get("os_disk").([]interface{})
	osDisk := expandVirtualMachineOSDisk(osDiskRaw, compute.Linux)

	secretsRaw := d.Get("secret").([]interface{})
	secrets := expandLinuxSecrets(secretsRaw)

	sourceImageReferenceRaw := d.Get("source_image_reference").([]interface{})
	sourceImageId := d.Get("source_image_id").(string)
	sourceImageReference, err := expandSourceImageReference(sourceImageReferenceRaw, sourceImageId)
	if err != nil {
		return err
	}

	sshKeysRaw := d.Get("admin_ssh_key").(*schema.Set).List()
	sshKeys := ExpandSSHKeys(sshKeysRaw)

	params := compute.VirtualMachine{
		Name:     utils.String(name),
		Location: utils.String(location),
		Identity: identity,
		Plan:     plan,
		VirtualMachineProperties: &compute.VirtualMachineProperties{
			HardwareProfile: &compute.HardwareProfile{
				VMSize: compute.VirtualMachineSizeTypes(size),
			},
			OsProfile: &compute.OSProfile{
				AdminUsername:            utils.String(adminUsername),
				ComputerName:             utils.String(computerName),
				AllowExtensionOperations: utils.Bool(allowExtensionOperations),
				LinuxConfiguration: &compute.LinuxConfiguration{
					DisablePasswordAuthentication: utils.Bool(disablePasswordAuthentication),
					ProvisionVMAgent:              utils.Bool(provisionVMAgent),
					SSH: &compute.SSHConfiguration{
						PublicKeys: &sshKeys,
					},
				},
				Secrets: secrets,
			},
			NetworkProfile: &compute.NetworkProfile{
				NetworkInterfaces: &networkInterfaceIds,
			},
			Priority: priority,
			StorageProfile: &compute.StorageProfile{
				ImageReference: sourceImageReference,
				OsDisk:         osDisk,

				// Data Disks are instead handled via the Association resource - as such we can send an empty value here
				// but for Updates this'll need to be nil, else any associations will be overwritten
				DataDisks: &[]compute.DataDisk{},
			},

			// Optional
			AdditionalCapabilities: additionalCapabilities,
			DiagnosticsProfile:     bootDiagnostics,
			ExtensionsTimeBudget:   utils.String(d.Get("extensions_time_budget").(string)),
		},
		Tags: tags.Expand(t),
	}

	if encryptionAtHostEnabled, ok := d.GetOk("encryption_at_host_enabled"); ok {
		params.VirtualMachineProperties.SecurityProfile = &compute.SecurityProfile{
			EncryptionAtHost: utils.Bool(encryptionAtHostEnabled.(bool)),
		}
	}

	if !provisionVMAgent && allowExtensionOperations {
		return fmt.Errorf("`allow_extension_operations` cannot be set to `true` when `provision_vm_agent` is set to `false`")
	}

	if v, ok := d.GetOk("availability_set_id"); ok {
		params.AvailabilitySet = &compute.SubResource{
			ID: utils.String(v.(string)),
		}
	}

	if v, ok := d.GetOk("custom_data"); ok {
		params.OsProfile.CustomData = utils.String(v.(string))
	}

	if v, ok := d.GetOk("dedicated_host_id"); ok {
		params.Host = &compute.SubResource{
			ID: utils.String(v.(string)),
		}
	}

	if evictionPolicyRaw, ok := d.GetOk("eviction_policy"); ok {
		if params.Priority != compute.Spot {
			return fmt.Errorf("An `eviction_policy` can only be specified when `priority` is set to `Spot`")
		}

		params.EvictionPolicy = compute.VirtualMachineEvictionPolicyTypes(evictionPolicyRaw.(string))
	} else if priority == compute.Spot {
		return fmt.Errorf("An `eviction_policy` must be specified when `priority` is set to `Spot`")
	}

	if v, ok := d.Get("max_bid_price").(float64); ok && v > 0 {
		if priority != compute.Spot {
			return fmt.Errorf("`max_bid_price` can only be configured when `priority` is set to `Spot`")
		}

		params.BillingProfile = &compute.BillingProfile{
			MaxPrice: utils.Float(v),
		}
	}

	if v, ok := d.GetOk("proximity_placement_group_id"); ok {
		params.ProximityPlacementGroup = &compute.SubResource{
			ID: utils.String(v.(string)),
		}
	}

	if v, ok := d.GetOk("virtual_machine_scale_set_id"); ok {
		params.VirtualMachineScaleSet = &compute.SubResource{
			ID: utils.String(v.(string)),
		}
	}

	if v, ok := d.GetOk("zone"); ok {
		params.Zones = &[]string{
			v.(string),
		}
	}

	// "Authentication using either SSH or by user name and password must be enabled in Linux profile." Target="linuxConfiguration"
	adminPassword := d.Get("admin_password").(string)
	if disablePasswordAuthentication && len(sshKeys) == 0 {
		return fmt.Errorf("At least one `admin_ssh_key` must be specified when `disable_password_authentication` is set to `true`")
	} else if !disablePasswordAuthentication {
		if adminPassword == "" {
			return fmt.Errorf("An `admin_password` must be specified if `disable_password_authentication` is set to `false`")
		}

		params.OsProfile.AdminPassword = utils.String(adminPassword)
	}

	future, err := client.CreateOrUpdate(ctx, resourceGroup, name, params)
	if err != nil {
		return fmt.Errorf("creating Linux Virtual Machine %q (Resource Group %q): %+v", name, resourceGroup, err)
	}

	if err := future.WaitForCompletionRef(ctx, client.Client); err != nil {
		return fmt.Errorf("waiting for creation of Linux Virtual Machine %q (Resource Group %q): %+v", name, resourceGroup, err)
	}

	read, err := client.Get(ctx, resourceGroup, name, "")
	if err != nil {
		return fmt.Errorf("retrieving Linux Virtual Machine %q (Resource Group %q): %+v", name, resourceGroup, err)
	}

	if read.ID == nil {
		return fmt.Errorf("retrieving Linux Virtual Machine %q (Resource Group %q): `id` was nil", name, resourceGroup)
	}

	d.SetId(*read.ID)
	return resourceLinuxVirtualMachineRead(d, meta)
}

func resourceLinuxVirtualMachineRead(d *schema.ResourceData, meta interface{}) error {
	client := meta.(*clients.Client).Compute.VMClient
	disksClient := meta.(*clients.Client).Compute.DisksClient
	networkInterfacesClient := meta.(*clients.Client).Network.InterfacesClient
	publicIPAddressesClient := meta.(*clients.Client).Network.PublicIPsClient
	ctx, cancel := timeouts.ForRead(meta.(*clients.Client).StopContext, d)
	defer cancel()

	id, err := parse.VirtualMachineID(d.Id())
	if err != nil {
		return err
	}

	resp, err := client.Get(ctx, id.ResourceGroup, id.Name, "")
	if err != nil {
		if utils.ResponseWasNotFound(resp.Response) {
			log.Printf("[DEBUG] Linux Virtual Machine %q was not found in Resource Group %q - removing from state!", id.Name, id.ResourceGroup)
			d.SetId("")
			return nil
		}

		return fmt.Errorf("retrieving Linux Virtual Machine %q (Resource Group %q): %+v", id.Name, id.ResourceGroup, err)
	}

	d.Set("name", id.Name)
	d.Set("resource_group_name", id.ResourceGroup)
	if location := resp.Location; location != nil {
		d.Set("location", azure.NormalizeLocation(*location))
	}

	if err := d.Set("identity", flattenVirtualMachineIdentity(resp.Identity)); err != nil {
		return fmt.Errorf("setting `identity`: %+v", err)
	}

	if err := d.Set("plan", flattenPlan(resp.Plan)); err != nil {
		return fmt.Errorf("setting `plan`: %+v", err)
	}

	if resp.VirtualMachineProperties == nil {
		return fmt.Errorf("retrieving Linux Virtual Machine %q (Resource Group %q): `properties` was nil", id.Name, id.ResourceGroup)
	}

	props := *resp.VirtualMachineProperties
	if err := d.Set("additional_capabilities", flattenVirtualMachineAdditionalCapabilities(props.AdditionalCapabilities)); err != nil {
		return fmt.Errorf("setting `additional_capabilities`: %+v", err)
	}

	availabilitySetId := ""
	if props.AvailabilitySet != nil && props.AvailabilitySet.ID != nil {
		availabilitySetId = *props.AvailabilitySet.ID
	}
	d.Set("availability_set_id", availabilitySetId)

	if err := d.Set("boot_diagnostics", flattenBootDiagnostics(props.DiagnosticsProfile)); err != nil {
		return fmt.Errorf("setting `boot_diagnostics`: %+v", err)
	}

	d.Set("eviction_policy", string(props.EvictionPolicy))
	if profile := props.HardwareProfile; profile != nil {
		d.Set("size", string(profile.VMSize))
	}

	extensionsTimeBudget := "PT1H30M"
	if props.ExtensionsTimeBudget != nil {
		extensionsTimeBudget = *props.ExtensionsTimeBudget
	}
	d.Set("extensions_time_budget", extensionsTimeBudget)

	// defaulted since BillingProfile isn't returned if it's unset
	maxBidPrice := float64(-1.0)
	if props.BillingProfile != nil && props.BillingProfile.MaxPrice != nil {
		maxBidPrice = *props.BillingProfile.MaxPrice
	}
	d.Set("max_bid_price", maxBidPrice)

	if profile := props.NetworkProfile; profile != nil {
		if err := d.Set("network_interface_ids", flattenVirtualMachineNetworkInterfaceIDs(props.NetworkProfile.NetworkInterfaces)); err != nil {
			return fmt.Errorf("setting `network_interface_ids`: %+v", err)
		}
	}

	dedicatedHostId := ""
	if props.Host != nil && props.Host.ID != nil {
		dedicatedHostId = *props.Host.ID
	}
	d.Set("dedicated_host_id", dedicatedHostId)

	virtualMachineScaleSetId := ""
	if props.VirtualMachineScaleSet != nil && props.VirtualMachineScaleSet.ID != nil {
		virtualMachineScaleSetId = *props.VirtualMachineScaleSet.ID
	}
	d.Set("virtual_machine_scale_set_id", virtualMachineScaleSetId)

	if profile := props.OsProfile; profile != nil {
		d.Set("admin_username", profile.AdminUsername)
		d.Set("allow_extension_operations", profile.AllowExtensionOperations)
		d.Set("computer_name", profile.ComputerName)

		if config := profile.LinuxConfiguration; config != nil {
			d.Set("disable_password_authentication", config.DisablePasswordAuthentication)
			d.Set("provision_vm_agent", config.ProvisionVMAgent)

			flattenedSSHKeys, err := FlattenSSHKeys(config.SSH)
			if err != nil {
				return fmt.Errorf("flattening `admin_ssh_key`: %+v", err)
			}
			if err := d.Set("admin_ssh_key", schema.NewSet(SSHKeySchemaHash, *flattenedSSHKeys)); err != nil {
				return fmt.Errorf("setting `admin_ssh_key`: %+v", err)
			}
		}

		if err := d.Set("secret", flattenLinuxSecrets(profile.Secrets)); err != nil {
			return fmt.Errorf("setting `secret`: %+v", err)
		}
	}
	// Resources created with azurerm_virtual_machine have priority set to ""
	// We need to treat "" as equal to "Regular" to allow migration azurerm_virtual_machine -> azurerm_linux_virtual_machine
	priority := string(compute.Regular)
	if props.Priority != "" {
		priority = string(props.Priority)
	}
	d.Set("priority", priority)
	proximityPlacementGroupId := ""
	if props.ProximityPlacementGroup != nil && props.ProximityPlacementGroup.ID != nil {
		proximityPlacementGroupId = *props.ProximityPlacementGroup.ID
	}
	d.Set("proximity_placement_group_id", proximityPlacementGroupId)

	if profile := props.StorageProfile; profile != nil {
		// the storage_account_type isn't returned so we need to look it up
		flattenedOSDisk, err := flattenVirtualMachineOSDisk(ctx, disksClient, profile.OsDisk)
		if err != nil {
			return fmt.Errorf("flattening `os_disk`: %+v", err)
		}
		if err := d.Set("os_disk", flattenedOSDisk); err != nil {
			return fmt.Errorf("settings `os_disk`: %+v", err)
		}

		var storageImageId string
		if profile.ImageReference != nil && profile.ImageReference.ID != nil {
			storageImageId = *profile.ImageReference.ID
		}
		d.Set("source_image_id", storageImageId)

		if err := d.Set("source_image_reference", flattenSourceImageReference(profile.ImageReference)); err != nil {
			return fmt.Errorf("setting `source_image_reference`: %+v", err)
		}
	}

	encryptionAtHostEnabled := false
	if props.SecurityProfile != nil && props.SecurityProfile.EncryptionAtHost != nil {
		encryptionAtHostEnabled = *props.SecurityProfile.EncryptionAtHost
	}
	d.Set("encryption_at_host_enabled", encryptionAtHostEnabled)

	d.Set("virtual_machine_id", props.VMID)

	zone := ""
	if resp.Zones != nil {
		if zones := *resp.Zones; len(zones) > 0 {
			zone = zones[0]
		}
	}
	d.Set("zone", zone)

	connectionInfo := retrieveConnectionInformation(ctx, networkInterfacesClient, publicIPAddressesClient, resp.VirtualMachineProperties)
	d.Set("private_ip_address", connectionInfo.primaryPrivateAddress)
	d.Set("private_ip_addresses", connectionInfo.privateAddresses)
	d.Set("public_ip_address", connectionInfo.primaryPublicAddress)
	d.Set("public_ip_addresses", connectionInfo.publicAddresses)
	isWindows := false
	setConnectionInformation(d, connectionInfo, isWindows)

	return tags.FlattenAndSet(d, resp.Tags)
}

func resourceLinuxVirtualMachineUpdate(d *schema.ResourceData, meta interface{}) error {
	client := meta.(*clients.Client).Compute.VMClient
	ctx, cancel := timeouts.ForUpdate(meta.(*clients.Client).StopContext, d)
	defer cancel()

	id, err := parse.VirtualMachineID(d.Id())
	if err != nil {
		return err
	}

	locks.ByName(id.Name, virtualMachineResourceName)
	defer locks.UnlockByName(id.Name, virtualMachineResourceName)

	log.Printf("[DEBUG] Retrieving Linux Virtual Machine %q (Resource Group %q)..", id.Name, id.ResourceGroup)
	existing, err := client.Get(ctx, id.ResourceGroup, id.Name, "")
	if err != nil {
		if utils.ResponseWasNotFound(existing.Response) {
			return nil
		}

		return fmt.Errorf("retrieving Linux Virtual Machine %q (Resource Group %q): %+v", id.Name, id.ResourceGroup, err)
	}

	log.Printf("[DEBUG] Retrieving InstanceView for Linux Virtual Machine %q (Resource Group %q)..", id.Name, id.ResourceGroup)
	instanceView, err := client.InstanceView(ctx, id.ResourceGroup, id.Name)
	if err != nil {
		return fmt.Errorf("retrieving InstanceView for Linux Virtual Machine %q (Resource Group %q): %+v", id.Name, id.ResourceGroup, err)
	}

	shouldTurnBackOn := virtualMachineShouldBeStarted(instanceView)
	hasEphemeralOSDisk := false
	if props := existing.VirtualMachineProperties; props != nil {
		if storage := props.StorageProfile; storage != nil {
			if disk := storage.OsDisk; disk != nil {
				if settings := disk.DiffDiskSettings; settings != nil {
					hasEphemeralOSDisk = settings.Option == compute.Local
				}
			}
		}
	}

	shouldUpdate := false
	shouldShutDown := false
	shouldDeallocate := false

	update := compute.VirtualMachineUpdate{
		VirtualMachineProperties: &compute.VirtualMachineProperties{},
	}

	if d.HasChange("boot_diagnostics") {
		shouldUpdate = true

		bootDiagnosticsRaw := d.Get("boot_diagnostics").([]interface{})
		update.VirtualMachineProperties.DiagnosticsProfile = expandBootDiagnostics(bootDiagnosticsRaw)
	}

	if d.HasChange("secret") {
		shouldUpdate = true

		profile := compute.OSProfile{}

		if d.HasChange("secret") {
			secretsRaw := d.Get("secret").([]interface{})
			profile.Secrets = expandLinuxSecrets(secretsRaw)
		}

		update.VirtualMachineProperties.OsProfile = &profile
	}

	if d.HasChange("identity") {
		shouldUpdate = true

		identityRaw := d.Get("identity").([]interface{})
		identity, err := expandVirtualMachineIdentity(identityRaw)
		if err != nil {
			return fmt.Errorf("expanding `identity`: %+v", err)
		}
		update.Identity = identity
	}

	if d.HasChange("dedicated_host_id") {
		shouldUpdate = true

		// Code="PropertyChangeNotAllowed" Message="Updating Host of VM 'VMNAME' is not allowed as the VM is currently allocated. Please Deallocate the VM and retry the operation."
		shouldDeallocate = true

		if v, ok := d.GetOk("dedicated_host_id"); ok {
			update.Host = &compute.SubResource{
				ID: utils.String(v.(string)),
			}
		} else {
			update.Host = &compute.SubResource{}
		}
	}

	if d.HasChange("extensions_time_budget") {
		shouldUpdate = true
		update.ExtensionsTimeBudget = utils.String(d.Get("extensions_time_budget").(string))
	}

	if d.HasChange("max_bid_price") {
		shouldUpdate = true

		// Code="OperationNotAllowed" Message="Max price change is not allowed. For more information, see http://aka.ms/AzureSpot/errormessages"
		shouldShutDown = true

		// "code":"OperationNotAllowed"
		// "message": "Max price change is not allowed when the VM [name] is currently allocated.
		//			   Please deallocate and try again. For more information, see http://aka.ms/AzureSpot/errormessages"
		shouldDeallocate = true

		maxBidPrice := d.Get("max_bid_price").(float64)
		update.VirtualMachineProperties.BillingProfile = &compute.BillingProfile{
			MaxPrice: utils.Float(maxBidPrice),
		}
	}

	if d.HasChange("network_interface_ids") {
		shouldUpdate = true

		// Code="CannotAddOrRemoveNetworkInterfacesFromARunningVirtualMachine"
		// Message="Secondary network interfaces cannot be added or removed from a running virtual machine.
		shouldShutDown = true

		// @tombuildsstuff: after testing shutting it down isn't sufficient - we need a full deallocation
		shouldDeallocate = true

		networkInterfaceIdsRaw := d.Get("network_interface_ids").([]interface{})
		networkInterfaceIds := expandVirtualMachineNetworkInterfaceIDs(networkInterfaceIdsRaw)

		update.VirtualMachineProperties.NetworkProfile = &compute.NetworkProfile{
			NetworkInterfaces: &networkInterfaceIds,
		}
	}

	if d.HasChange("os_disk") {
		shouldUpdate = true

		// Code="Conflict" Message="Disk resizing is allowed only when creating a VM or when the VM is deallocated." Target="disk.diskSizeGB"
		shouldShutDown = true
		shouldDeallocate = true

		osDiskRaw := d.Get("os_disk").([]interface{})
		osDisk := expandVirtualMachineOSDisk(osDiskRaw, compute.Linux)
		update.VirtualMachineProperties.StorageProfile = &compute.StorageProfile{
			OsDisk: osDisk,
		}
	}

	if d.HasChange("size") {
		shouldUpdate = true

		// this is kind of superflurious since Azure can do this for us, but if we do this we can subsequently
		// deallocate the VM to switch hosts if required
		shouldShutDown = true
		vmSize := d.Get("size").(string)

		// Azure will auto-reboot this for us, providing this machine will fit on this host
		// otherwise we need to shut down the VM to move it to another host to be able to use this size
		availableOnThisHost := false
		sizes, err := client.ListAvailableSizes(ctx, id.ResourceGroup, id.Name)
		if err != nil {
			return fmt.Errorf("retrieving available sizes for Linux Virtual Machine %q (Resource Group %q): %+v", id.Name, id.ResourceGroup, err)
		}

		if sizes.Value != nil {
			for _, size := range *sizes.Value {
				if size.Name == nil {
					continue
				}

				if strings.EqualFold(*size.Name, vmSize) {
					availableOnThisHost = true
					break
				}
			}
		}

		if !availableOnThisHost {
			log.Printf("[DEBUG] Requested VM Size isn't available on the Host - must switch host to resize..")
			// Code="OperationNotAllowed"
			// Message="Unable to resize the VM [name] because the requested size Standard_F4s_v2 is not available in the current hardware cluster.
			//         The available sizes in this cluster are: [list]. The requested size might be available in other clusters of this region.
			//         Read more on VM resizing strategy at https://aka.ms/azure-resizevm."
			shouldDeallocate = true
		}

		update.VirtualMachineProperties.HardwareProfile = &compute.HardwareProfile{
			VMSize: compute.VirtualMachineSizeTypes(vmSize),
		}
	}

	if d.HasChange("allow_extension_operations") {
		allowExtensionOperations := d.Get("allow_extension_operations").(bool)

		shouldUpdate = true

		if update.OsProfile == nil {
			update.OsProfile = &compute.OSProfile{}
		}

		update.OsProfile.AllowExtensionOperations = utils.Bool(allowExtensionOperations)
	}

	if d.HasChange("tags") {
		shouldUpdate = true

		tagsRaw := d.Get("tags").(map[string]interface{})
		update.Tags = tags.Expand(tagsRaw)
	}

	if d.HasChange("additional_capabilities") {
		shouldUpdate = true

		if d.HasChange("additional_capabilities.0.ultra_ssd_enabled") {
			shouldShutDown = true
			shouldDeallocate = true
		}

		additionalCapabilitiesRaw := d.Get("additional_capabilities").([]interface{})
		update.VirtualMachineProperties.AdditionalCapabilities = expandVirtualMachineAdditionalCapabilities(additionalCapabilitiesRaw)
	}

	if d.HasChange("encryption_at_host_enabled") {
		shouldUpdate = true
		shouldDeallocate = true // API returns the following error if not deallocate: 'securityProfile.encryptionAtHost' can be updated only when VM is in deallocated state

		update.VirtualMachineProperties.SecurityProfile = &compute.SecurityProfile{
			EncryptionAtHost: utils.Bool(d.Get("encryption_at_host_enabled").(bool)),
		}
	}

	if instanceView.Statuses != nil {
		for _, status := range *instanceView.Statuses {
			if status.Code == nil {
				continue
			}

			// could also be the provisioning state which we're not bothered with here
			state := strings.ToLower(*status.Code)
			if !strings.HasPrefix(state, "powerstate/") {
				continue
			}

			state = strings.TrimPrefix(state, "powerstate/")
			switch strings.ToLower(state) {
			case "deallocated":
				// VM already deallocated, no shutdown and deallocation needed anymore
				shouldShutDown = false
				shouldDeallocate = false
			case "deallocating":
				// VM is deallocating
				// To make sure we do not start updating before this action has finished,
				// only skip the shutdown and send another deallocation request if shouldDeallocate == true
				shouldShutDown = false
			case "stopped":
				// VM already stopped, no shutdown needed anymore
				shouldShutDown = false
			}
		}
	}

	if shouldShutDown {
		log.Printf("[DEBUG] Shutting Down Linux Virtual Machine %q (Resource Group %q)..", id.Name, id.ResourceGroup)
		forceShutdown := false
		future, err := client.PowerOff(ctx, id.ResourceGroup, id.Name, utils.Bool(forceShutdown))
		if err != nil {
			return fmt.Errorf("sending Power Off to Linux Virtual Machine %q (Resource Group %q): %+v", id.Name, id.ResourceGroup, err)
		}

		if err := future.WaitForCompletionRef(ctx, client.Client); err != nil {
			return fmt.Errorf("waiting for Power Off of Linux Virtual Machine %q (Resource Group %q): %+v", id.Name, id.ResourceGroup, err)
		}

		log.Printf("[DEBUG] Shut Down Linux Virtual Machine %q (Resource Group %q)..", id.Name, id.ResourceGroup)
	}

	if shouldDeallocate {
		if !hasEphemeralOSDisk {
			log.Printf("[DEBUG] Deallocating Linux Virtual Machine %q (Resource Group %q)..", id.Name, id.ResourceGroup)
			future, err := client.Deallocate(ctx, id.ResourceGroup, id.Name)
			if err != nil {
				return fmt.Errorf("Deallocating Linux Virtual Machine %q (Resource Group %q): %+v", id.Name, id.ResourceGroup, err)
			}

			if err := future.WaitForCompletionRef(ctx, client.Client); err != nil {
				return fmt.Errorf("waiting for Deallocation of Linux Virtual Machine %q (Resource Group %q): %+v", id.Name, id.ResourceGroup, err)
			}

			log.Printf("[DEBUG] Deallocated Linux Virtual Machine %q (Resource Group %q)..", id.Name, id.ResourceGroup)
		} else {
			// Code="OperationNotAllowed" Message="Operation 'deallocate' is not supported for VMs or VM Scale Set instances using an ephemeral OS disk."
			log.Printf("[DEBUG] Skipping deallocation for Linux Virtual Machine %q (Resource Group %q) since cannot deallocate a Virtual Machine with an Ephemeral OS Disk", id.Name, id.ResourceGroup)
		}
	}

	// now the VM's shutdown/deallocated we can update the disk which can't be done via the VM API:
	// Code="ResizeDiskError" Message="Managed disk resize via Virtual Machine [name] is not allowed. Please resize disk resource at [id]."
	// Portal: "Disks can be resized or account type changed only when they are unattached or the owner VM is deallocated."
	if d.HasChange("os_disk.0.disk_size_gb") {
		diskName := d.Get("os_disk.0.name").(string)
		newSize := d.Get("os_disk.0.disk_size_gb").(int)
		log.Printf("[DEBUG] Resizing OS Disk %q for Linux Virtual Machine %q (Resource Group %q) to %dGB..", diskName, id.Name, id.ResourceGroup, newSize)

		disksClient := meta.(*clients.Client).Compute.DisksClient

		update := compute.DiskUpdate{
			DiskUpdateProperties: &compute.DiskUpdateProperties{
				DiskSizeGB: utils.Int32(int32(newSize)),
			},
		}

		future, err := disksClient.Update(ctx, id.ResourceGroup, diskName, update)
		if err != nil {
			return fmt.Errorf("resizing OS Disk %q for Linux Virtual Machine %q (Resource Group %q): %+v", diskName, id.Name, id.ResourceGroup, err)
		}

		if err := future.WaitForCompletionRef(ctx, client.Client); err != nil {
			return fmt.Errorf("waiting for resize of OS Disk %q for Linux Virtual Machine %q (Resource Group %q): %+v", diskName, id.Name, id.ResourceGroup, err)
		}

		log.Printf("[DEBUG] Resized OS Disk %q for Linux Virtual Machine %q (Resource Group %q) to %dGB.", diskName, id.Name, id.ResourceGroup, newSize)
	}

	if d.HasChange("os_disk.0.disk_encryption_set_id") {
		if diskEncryptionSetId := d.Get("os_disk.0.disk_encryption_set_id").(string); diskEncryptionSetId != "" {
			diskName := d.Get("os_disk.0.name").(string)
			log.Printf("[DEBUG] Updating encryption settings of OS Disk %q for Linux Virtual Machine %q (Resource Group %q) to %q..", diskName, id.Name, id.ResourceGroup, diskEncryptionSetId)

			disksClient := meta.(*clients.Client).Compute.DisksClient

			update := compute.DiskUpdate{
				DiskUpdateProperties: &compute.DiskUpdateProperties{
					Encryption: &compute.Encryption{
						Type:                compute.EncryptionAtRestWithCustomerKey,
						DiskEncryptionSetID: utils.String(diskEncryptionSetId),
					},
				},
			}

			future, err := disksClient.Update(ctx, id.ResourceGroup, diskName, update)
			if err != nil {
				return fmt.Errorf("updating encryption settings of OS Disk %q for Linux Virtual Machine %q (Resource Group %q): %+v", diskName, id.Name, id.ResourceGroup, err)
			}

			if err := future.WaitForCompletionRef(ctx, client.Client); err != nil {
				return fmt.Errorf("waiting to update encryption settings of OS Disk %q for Linux Virtual Machine %q (Resource Group %q): %+v", diskName, id.Name, id.ResourceGroup, err)
			}

			log.Printf("[DEBUG] Updating encryption settings of OS Disk %q for Linux Virtual Machine %q (Resource Group %q) to %q.", diskName, id.Name, id.ResourceGroup, diskEncryptionSetId)
		} else {
			return fmt.Errorf("Once a customer-managed key is used, you can’t change the selection back to a platform-managed key")
		}
	}

	if shouldUpdate {
		log.Printf("[DEBUG] Updating Linux Virtual Machine %q (Resource Group %q)..", id.Name, id.ResourceGroup)
		future, err := client.Update(ctx, id.ResourceGroup, id.Name, update)
		if err != nil {
			return fmt.Errorf("updating Linux Virtual Machine %q (Resource Group %q): %+v", id.Name, id.ResourceGroup, err)
		}

		if err := future.WaitForCompletionRef(ctx, client.Client); err != nil {
			return fmt.Errorf("waiting for update of Linux Virtual Machine %q (Resource Group %q): %+v", id.Name, id.ResourceGroup, err)
		}

		log.Printf("[DEBUG] Updated Linux Virtual Machine %q (Resource Group %q).", id.Name, id.ResourceGroup)
	}

	// if we've shut it down and it was turned off, let's boot it back up
	if shouldTurnBackOn && shouldShutDown {
		log.Printf("[DEBUG] Starting Linux Virtual Machine %q (Resource Group %q)..", id.Name, id.ResourceGroup)
		future, err := client.Start(ctx, id.ResourceGroup, id.Name)
		if err != nil {
			return fmt.Errorf("starting Linux Virtual Machine %q (Resource Group %q): %+v", id.Name, id.ResourceGroup, err)
		}

		if err := future.WaitForCompletionRef(ctx, client.Client); err != nil {
			return fmt.Errorf("waiting for start of Linux Virtual Machine %q (Resource Group %q): %+v", id.Name, id.ResourceGroup, err)
		}

		log.Printf("[DEBUG] Started Linux Virtual Machine %q (Resource Group %q)..", id.Name, id.ResourceGroup)
	}

	return resourceLinuxVirtualMachineRead(d, meta)
}

func resourceLinuxVirtualMachineDelete(d *schema.ResourceData, meta interface{}) error {
	client := meta.(*clients.Client).Compute.VMClient
	ctx, cancel := timeouts.ForDelete(meta.(*clients.Client).StopContext, d)
	defer cancel()

	id, err := parse.VirtualMachineID(d.Id())
	if err != nil {
		return err
	}

	locks.ByName(id.Name, virtualMachineResourceName)
	defer locks.UnlockByName(id.Name, virtualMachineResourceName)

	log.Printf("[DEBUG] Retrieving Linux Virtual Machine %q (Resource Group %q)..", id.Name, id.ResourceGroup)
	existing, err := client.Get(ctx, id.ResourceGroup, id.Name, "")
	if err != nil {
		if utils.ResponseWasNotFound(existing.Response) {
			return nil
		}

		return fmt.Errorf("retrieving Linux Virtual Machine %q (Resource Group %q): %+v", id.Name, id.ResourceGroup, err)
	}

	// ISSUE: XXX
	// shutting down the Virtual Machine prior to removing it means users are no longer charged for the compute
	// thus this can be a large cost-saving when deleting larger instances
	log.Printf("[DEBUG] Powering Off Linux Virtual Machine %q (Resource Group %q)..", id.Name, id.ResourceGroup)
	skipShutdown := !meta.(*clients.Client).Features.VirtualMachine.GracefulShutdown
	powerOffFuture, err := client.PowerOff(ctx, id.ResourceGroup, id.Name, utils.Bool(skipShutdown))
	if err != nil {
		return fmt.Errorf("powering off Linux Virtual Machine %q (Resource Group %q): %+v", id.Name, id.ResourceGroup, err)
	}
	if err := powerOffFuture.WaitForCompletionRef(ctx, client.Client); err != nil {
		return fmt.Errorf("waiting for power off of Linux Virtual Machine %q (Resource Group %q): %+v", id.Name, id.ResourceGroup, err)
	}
	log.Printf("[DEBUG] Powered Off Linux Virtual Machine %q (Resource Group %q).", id.Name, id.ResourceGroup)

	log.Printf("[DEBUG] Deleting Linux Virtual Machine %q (Resource Group %q)..", id.Name, id.ResourceGroup)
<<<<<<< HEAD
	deleteFuture, err := client.Delete(ctx, id.ResourceGroup, id.Name, utils.Bool(false))
=======
	// @tombuildsstuff: sending `nil` here omits this value from being sent - which matches
	// the previous behaviour - we're only splitting this out so it's clear why
	// TODO: support force deletion once it's out of Preview, if applicable
	var forceDeletion *bool = nil
	deleteFuture, err := client.Delete(ctx, id.ResourceGroup, id.Name, forceDeletion)
>>>>>>> 157d56c0
	if err != nil {
		return fmt.Errorf("deleting Linux Virtual Machine %q (Resource Group %q): %+v", id.Name, id.ResourceGroup, err)
	}
	if err := deleteFuture.WaitForCompletionRef(ctx, client.Client); err != nil {
		return fmt.Errorf("waiting for deletion of Linux Virtual Machine %q (Resource Group %q): %+v", id.Name, id.ResourceGroup, err)
	}
	log.Printf("[DEBUG] Deleted Linux Virtual Machine %q (Resource Group %q).", id.Name, id.ResourceGroup)

	deleteOSDisk := meta.(*clients.Client).Features.VirtualMachine.DeleteOSDiskOnDeletion
	if deleteOSDisk {
		log.Printf("[DEBUG] Deleting OS Disk from Linux Virtual Machine %q (Resource Group %q)..", id.Name, id.ResourceGroup)
		disksClient := meta.(*clients.Client).Compute.DisksClient
		managedDiskId := ""
		if props := existing.VirtualMachineProperties; props != nil && props.StorageProfile != nil && props.StorageProfile.OsDisk != nil {
			if disk := props.StorageProfile.OsDisk.ManagedDisk; disk != nil && disk.ID != nil {
				managedDiskId = *disk.ID
			}
		}

		if managedDiskId != "" {
			diskId, err := parse.ManagedDiskID(managedDiskId)
			if err != nil {
				return err
			}

			diskDeleteFuture, err := disksClient.Delete(ctx, diskId.ResourceGroup, diskId.DiskName)
			if err != nil {
				if !response.WasNotFound(diskDeleteFuture.Response()) {
					return fmt.Errorf("deleting OS Disk %q (Resource Group %q) for Linux Virtual Machine %q (Resource Group %q): %+v", diskId.DiskName, diskId.ResourceGroup, id.Name, id.ResourceGroup, err)
				}
			}
			if !response.WasNotFound(diskDeleteFuture.Response()) {
				if err := diskDeleteFuture.WaitForCompletionRef(ctx, disksClient.Client); err != nil {
					return fmt.Errorf("OS Disk %q (Resource Group %q) for Linux Virtual Machine %q (Resource Group %q): %+v", diskId.DiskName, diskId.ResourceGroup, id.Name, id.ResourceGroup, err)
				}
			}

			log.Printf("[DEBUG] Deleted OS Disk from Linux Virtual Machine %q (Resource Group %q).", diskId.DiskName, diskId.ResourceGroup)
		} else {
			log.Printf("[DEBUG] Skipping Deleting OS Disk from Linux Virtual Machine %q (Resource Group %q) - cannot determine OS Disk ID.", id.Name, id.ResourceGroup)
		}
	} else {
		log.Printf("[DEBUG] Skipping Deleting OS Disk from Linux Virtual Machine %q (Resource Group %q)..", id.Name, id.ResourceGroup)
	}

	// Need to add a get and a state wait to avoid bug in network API where the attached disk(s) are not actually deleted
	// Service team indicated that we need to do a get after VM delete call returns to verify that the VM and all attached
	// disks have actually been deleted.

	log.Printf("[INFO] verifying Linux Virtual Machine %q has been deleted", id.Name)
	virtualMachine, err := client.Get(ctx, id.ResourceGroup, id.Name, "")
	if err != nil && !utils.ResponseWasNotFound(virtualMachine.Response) {
		return fmt.Errorf("verifying Linux Virtual Machine %q (Resource Group %q) has been deleted: %+v", id.Name, id.ResourceGroup, err)
	}

	if !utils.ResponseWasNotFound(virtualMachine.Response) {
		log.Printf("[INFO] Linux Virtual Machine still exists, waiting on Linux Virtual Machine %q to be deleted", id.Name)

		deleteWait := &resource.StateChangeConf{
			Pending:    []string{"200"},
			Target:     []string{"404"},
			MinTimeout: 30 * time.Second,
			Timeout:    d.Timeout(schema.TimeoutDelete),
			Refresh: func() (interface{}, string, error) {
				log.Printf("[INFO] checking on state of Linux Virtual Machine %q", id.Name)
				resp, err := client.Get(ctx, id.ResourceGroup, id.Name, "")
				if err != nil {
					if utils.ResponseWasNotFound(resp.Response) {
						return resp, strconv.Itoa(resp.StatusCode), nil
					}
					return nil, "nil", fmt.Errorf("polling for the status of Linux Virtual Machine %q (Resource Group %q): %v", id.Name, id.ResourceGroup, err)
				}
				return resp, strconv.Itoa(resp.StatusCode), nil
			},
		}

		if _, err := deleteWait.WaitForState(); err != nil {
			return fmt.Errorf("waiting for the deletion of Linux Virtual Machine %q (Resource Group %q): %v", id.Name, id.ResourceGroup, err)
		}
	}

	return nil
}<|MERGE_RESOLUTION|>--- conflicted
+++ resolved
@@ -1100,15 +1100,11 @@
 	log.Printf("[DEBUG] Powered Off Linux Virtual Machine %q (Resource Group %q).", id.Name, id.ResourceGroup)
 
 	log.Printf("[DEBUG] Deleting Linux Virtual Machine %q (Resource Group %q)..", id.Name, id.ResourceGroup)
-<<<<<<< HEAD
-	deleteFuture, err := client.Delete(ctx, id.ResourceGroup, id.Name, utils.Bool(false))
-=======
 	// @tombuildsstuff: sending `nil` here omits this value from being sent - which matches
 	// the previous behaviour - we're only splitting this out so it's clear why
 	// TODO: support force deletion once it's out of Preview, if applicable
 	var forceDeletion *bool = nil
 	deleteFuture, err := client.Delete(ctx, id.ResourceGroup, id.Name, forceDeletion)
->>>>>>> 157d56c0
 	if err != nil {
 		return fmt.Errorf("deleting Linux Virtual Machine %q (Resource Group %q): %+v", id.Name, id.ResourceGroup, err)
 	}
