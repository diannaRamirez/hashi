package tests

import (
	"fmt"
	"net/http"
	"testing"

	"github.com/Azure/azure-sdk-for-go/services/compute/mgmt/2019-07-01/compute"
	"github.com/hashicorp/terraform-plugin-sdk/helper/resource"
	"github.com/hashicorp/terraform-plugin-sdk/terraform"
	"github.com/terraform-providers/terraform-provider-azurerm/azurerm/internal/acceptance"
	"github.com/terraform-providers/terraform-provider-azurerm/azurerm/internal/clients"
	"github.com/terraform-providers/terraform-provider-azurerm/azurerm/internal/features"
)

func TestAccAzureRMManagedDisk_empty(t *testing.T) {
	data := acceptance.BuildTestData(t, "azurerm_managed_disk", "test")
	var d compute.Disk

	resource.ParallelTest(t, resource.TestCase{
		PreCheck:     func() { acceptance.PreCheck(t) },
		Providers:    acceptance.SupportedProviders,
		CheckDestroy: testCheckAzureRMManagedDiskDestroy,
		Steps: []resource.TestStep{
			{
				Config: testAccAzureRMManagedDisk_empty(data),
				Check: resource.ComposeTestCheckFunc(
					testCheckAzureRMManagedDiskExists(data.ResourceName, &d, true),
				),
			},
			data.ImportStep(),
		},
	})
}

func TestAccAzureRMManagedDisk_requiresImport(t *testing.T) {
	if !features.ShouldResourcesBeImported() {
		t.Skip("Skipping since resources aren't required to be imported")
		return
	}

	data := acceptance.BuildTestData(t, "azurerm_managed_disk", "test")
	var d compute.Disk

	resource.ParallelTest(t, resource.TestCase{
		PreCheck:     func() { acceptance.PreCheck(t) },
		Providers:    acceptance.SupportedProviders,
		CheckDestroy: testCheckAzureRMManagedDiskDestroy,
		Steps: []resource.TestStep{
			{
				Config: testAccAzureRMManagedDisk_empty(data),
				Check: resource.ComposeTestCheckFunc(
					testCheckAzureRMManagedDiskExists(data.ResourceName, &d, true),
				),
			},
			{
				Config:      testAccAzureRMManagedDisk_requiresImport(data),
				ExpectError: acceptance.RequiresImportError("azurerm_managed_disk"),
			},
		},
	})
}

func TestAccAzureRMManagedDisk_zeroGbFromPlatformImage(t *testing.T) {
	data := acceptance.BuildTestData(t, "azurerm_managed_disk", "test")
	var d compute.Disk

	resource.ParallelTest(t, resource.TestCase{
		PreCheck:     func() { acceptance.PreCheck(t) },
		Providers:    acceptance.SupportedProviders,
		CheckDestroy: testCheckAzureRMManagedDiskDestroy,
		Steps: []resource.TestStep{
			{
				Config: testAccAzureRMManagedDisk_zeroGbFromPlatformImage(data),
				Check: resource.ComposeTestCheckFunc(
					testCheckAzureRMManagedDiskExists(data.ResourceName, &d, true),
				),
				ExpectNonEmptyPlan: true, // since the `disk_size_gb` will have changed
			},
		},
	})
}

func TestAccAzureRMManagedDisk_import(t *testing.T) {
	data := acceptance.BuildTestData(t, "azurerm_managed_disk", "test")
	var vm compute.VirtualMachine
	var d compute.Disk

	resource.ParallelTest(t, resource.TestCase{
		PreCheck:     func() { acceptance.PreCheck(t) },
		Providers:    acceptance.SupportedProviders,
		CheckDestroy: testCheckAzureRMManagedDiskDestroy,
		Steps: []resource.TestStep{
			{
				// need to create a vm and then delete it so we can use the vhd to test import
				Config:             testAccAzureRMVirtualMachine_basicLinuxMachine(data),
				Destroy:            false,
				ExpectNonEmptyPlan: true,
				Check: resource.ComposeTestCheckFunc(
					testCheckAzureRMVirtualMachineExists("azurerm_virtual_machine.test", &vm),
					testDeleteAzureRMVirtualMachine("azurerm_virtual_machine.test"),
				),
			},
			{
				Config: testAccAzureRMManagedDisk_import(data),
				Check: resource.ComposeTestCheckFunc(
					testCheckAzureRMManagedDiskExists(data.ResourceName, &d, true),
				),
			},
		},
	})
}

func TestAccAzureRMManagedDisk_copy(t *testing.T) {
	data := acceptance.BuildTestData(t, "azurerm_managed_disk", "test")
	var d compute.Disk

	resource.ParallelTest(t, resource.TestCase{
		PreCheck:     func() { acceptance.PreCheck(t) },
		Providers:    acceptance.SupportedProviders,
		CheckDestroy: testCheckAzureRMManagedDiskDestroy,
		Steps: []resource.TestStep{
			{
				Config: testAccAzureRMManagedDisk_copy(data),
				Check: resource.ComposeTestCheckFunc(
					testCheckAzureRMManagedDiskExists(data.ResourceName, &d, true),
				),
			},
		},
	})
}

func TestAccAzureRMManagedDisk_fromPlatformImage(t *testing.T) {
	data := acceptance.BuildTestData(t, "azurerm_managed_disk", "test")
	var d compute.Disk

	resource.ParallelTest(t, resource.TestCase{
		PreCheck:     func() { acceptance.PreCheck(t) },
		Providers:    acceptance.SupportedProviders,
		CheckDestroy: testCheckAzureRMManagedDiskDestroy,
		Steps: []resource.TestStep{
			{
				Config: testAccAzureRMManagedDisk_platformImage(data),
				Check: resource.ComposeTestCheckFunc(
					testCheckAzureRMManagedDiskExists(data.ResourceName, &d, true),
				),
			},
		},
	})
}

func TestAccAzureRMManagedDisk_update(t *testing.T) {
	data := acceptance.BuildTestData(t, "azurerm_managed_disk", "test")
	var d compute.Disk

	resource.ParallelTest(t, resource.TestCase{
		PreCheck:     func() { acceptance.PreCheck(t) },
		Providers:    acceptance.SupportedProviders,
		CheckDestroy: testCheckAzureRMManagedDiskDestroy,
		Steps: []resource.TestStep{
			{
				Config: testAccAzureRMManagedDisk_empty(data),
				Check: resource.ComposeTestCheckFunc(
					testCheckAzureRMManagedDiskExists(data.ResourceName, &d, true),
					resource.TestCheckResourceAttr(data.ResourceName, "tags.%", "2"),
					resource.TestCheckResourceAttr(data.ResourceName, "tags.environment", "acctest"),
					resource.TestCheckResourceAttr(data.ResourceName, "tags.cost-center", "ops"),
					resource.TestCheckResourceAttr(data.ResourceName, "disk_size_gb", "1"),
					resource.TestCheckResourceAttr(data.ResourceName, "storage_account_type", string(compute.StorageAccountTypesStandardLRS)),
				),
			},
			{
				Config: testAccAzureRMManagedDisk_empty_updated(data),
				Check: resource.ComposeTestCheckFunc(
					testCheckAzureRMManagedDiskExists(data.ResourceName, &d, true),
					resource.TestCheckResourceAttr(data.ResourceName, "tags.%", "1"),
					resource.TestCheckResourceAttr(data.ResourceName, "tags.environment", "acctest"),
					resource.TestCheckResourceAttr(data.ResourceName, "disk_size_gb", "2"),
					resource.TestCheckResourceAttr(data.ResourceName, "storage_account_type", string(compute.StorageAccountTypesPremiumLRS)),
				),
			},
		},
	})
}

func TestAccAzureRMManagedDisk_encryption(t *testing.T) {
	data := acceptance.BuildTestData(t, "azurerm_managed_disk", "test")
	var d compute.Disk

	resource.ParallelTest(t, resource.TestCase{
		PreCheck:     func() { acceptance.PreCheck(t) },
		Providers:    acceptance.SupportedProviders,
		CheckDestroy: testCheckAzureRMManagedDiskDestroy,
		Steps: []resource.TestStep{
			{
				Config: testAccAzureRMManagedDisk_encryption(data),
				Check: resource.ComposeTestCheckFunc(
					testCheckAzureRMManagedDiskExists(data.ResourceName, &d, true),
					resource.TestCheckResourceAttr(data.ResourceName, "encryption_settings.#", "1"),
					resource.TestCheckResourceAttr(data.ResourceName, "encryption_settings.0.enabled", "true"),
					resource.TestCheckResourceAttr(data.ResourceName, "encryption_settings.0.disk_encryption_key.#", "1"),
					resource.TestCheckResourceAttrSet(data.ResourceName, "encryption_settings.0.disk_encryption_key.0.secret_url"),
					resource.TestCheckResourceAttrSet(data.ResourceName, "encryption_settings.0.disk_encryption_key.0.source_vault_id"),
					resource.TestCheckResourceAttr(data.ResourceName, "encryption_settings.0.key_encryption_key.#", "1"),
					resource.TestCheckResourceAttrSet(data.ResourceName, "encryption_settings.0.key_encryption_key.0.key_url"),
					resource.TestCheckResourceAttrSet(data.ResourceName, "encryption_settings.0.key_encryption_key.0.source_vault_id"),
				),
			},
		},
	})
}

func TestAccAzureRMManagedDisk_importEmpty_withZone(t *testing.T) {
	data := acceptance.BuildTestData(t, "azurerm_managed_disk", "test")
	var d compute.Disk

	resource.ParallelTest(t, resource.TestCase{
		PreCheck:     func() { acceptance.PreCheck(t) },
		Providers:    acceptance.SupportedProviders,
		CheckDestroy: testCheckAzureRMManagedDiskDestroy,
		Steps: []resource.TestStep{
			{
				Config: testAccAzureRMManagedDisk_empty_withZone(data),
				Check: resource.ComposeTestCheckFunc(
					testCheckAzureRMManagedDiskExists(data.ResourceName, &d, true),
				),
			},
			data.ImportStep(),
		},
	})
}

func TestAccAzureRMManagedDisk_create_withUltraSSD(t *testing.T) {
	data := acceptance.BuildTestData(t, "azurerm_managed_disk", "test")
	var d compute.Disk

	resource.ParallelTest(t, resource.TestCase{
		PreCheck:     func() { acceptance.PreCheck(t) },
		Providers:    acceptance.SupportedProviders,
		CheckDestroy: testCheckAzureRMManagedDiskDestroy,
		Steps: []resource.TestStep{
			{
				Config: testAccAzureRMManagedDisk_create_withUltraSSD(data),
				Check: resource.ComposeTestCheckFunc(
					testCheckAzureRMManagedDiskExists(data.ResourceName, &d, true),
				),
			},
			data.ImportStep(),
		},
	})
}

func TestAccAzureRMManagedDisk_update_withUltraSSD(t *testing.T) {
	data := acceptance.BuildTestData(t, "azurerm_managed_disk", "test")
	var d compute.Disk

	resource.ParallelTest(t, resource.TestCase{
		PreCheck:     func() { acceptance.PreCheck(t) },
		Providers:    acceptance.SupportedProviders,
		CheckDestroy: testCheckAzureRMManagedDiskDestroy,
		Steps: []resource.TestStep{
			{
				Config: testAccAzureRMManagedDisk_create_withUltraSSD(data),
				Check: resource.ComposeTestCheckFunc(
					testCheckAzureRMManagedDiskExists(data.ResourceName, &d, true),
					resource.TestCheckResourceAttr(data.ResourceName, "disk_iops_read_write", "101"),
					resource.TestCheckResourceAttr(data.ResourceName, "disk_mbps_read_write", "10"),
				),
			},
			{
				Config: testAccAzureRMManagedDisk_update_withUltraSSD(data),
				Check: resource.ComposeTestCheckFunc(
					testCheckAzureRMManagedDiskExists(data.ResourceName, &d, true),
					resource.TestCheckResourceAttr(data.ResourceName, "disk_iops_read_write", "102"),
					resource.TestCheckResourceAttr(data.ResourceName, "disk_mbps_read_write", "11"),
				),
			},
		},
	})
}

func TestAccAzureRMManagedDisk_import_withUltraSSD(t *testing.T) {
	if !features.ShouldResourcesBeImported() {
		t.Skip("Skipping since resources aren't required to be imported")
		return
	}

	data := acceptance.BuildTestData(t, "azurerm_managed_disk", "test")
	var d compute.Disk

	resource.ParallelTest(t, resource.TestCase{
		PreCheck:     func() { acceptance.PreCheck(t) },
		Providers:    acceptance.SupportedProviders,
		CheckDestroy: testCheckAzureRMManagedDiskDestroy,
		Steps: []resource.TestStep{
			{
				Config: testAccAzureRMManagedDisk_create_withUltraSSD(data),
				Check: resource.ComposeTestCheckFunc(
					testCheckAzureRMManagedDiskExists(data.ResourceName, &d, true),
				),
			},
			{
				Config:      testAccAzureRMManagedDisk_import_withUltraSSD(data),
				ExpectError: acceptance.RequiresImportError("azurerm_managed_disk"),
			},
		},
	})
}

func TestAccAzureRMManagedDisk_diskEncryptionSet(t *testing.T) {
	data := acceptance.BuildTestData(t, "azurerm_managed_disk", "test")
	var d compute.Disk

	resource.ParallelTest(t, resource.TestCase{
		PreCheck:     func() { acceptance.PreCheck(t) },
		Providers:    acceptance.SupportedProviders,
		CheckDestroy: testCheckAzureRMManagedDiskDestroy,
		Steps: []resource.TestStep{
			{
				Config: testAccAzureRMManagedDisk_diskEncryptionSetEncrypted(data),
				Check: resource.ComposeTestCheckFunc(
					testCheckAzureRMManagedDiskExists(data.ResourceName, &d, true),
				),
			},
			data.ImportStep(),
		},
	})
}

func TestAccAzureRMManagedDisk_diskEncryptionSet_update(t *testing.T) {
	data := acceptance.BuildTestData(t, "azurerm_managed_disk", "test")
	var d compute.Disk

	resource.ParallelTest(t, resource.TestCase{
		PreCheck:     func() { acceptance.PreCheck(t) },
		Providers:    acceptance.SupportedProviders,
		CheckDestroy: testCheckAzureRMManagedDiskDestroy,
		Steps: []resource.TestStep{
			{
				Config: testAccAzureRMManagedDisk_diskEncryptionSetUnencrypted(data),
				Check: resource.ComposeTestCheckFunc(
					testCheckAzureRMManagedDiskExists(data.ResourceName, &d, true),
				),
			},
			data.ImportStep(),
			{
				Config: testAccAzureRMManagedDisk_diskEncryptionSetEncrypted(data),
				Check: resource.ComposeTestCheckFunc(
					testCheckAzureRMManagedDiskExists(data.ResourceName, &d, true),
				),
			},
			data.ImportStep(),
		},
	})
}

func TestAccAzureRMManagedDisk_attachedDiskUpdate(t *testing.T) {
	data := acceptance.BuildTestData(t, "azurerm_managed_disk", "test")
	var d compute.Disk

	resource.ParallelTest(t, resource.TestCase{
		PreCheck:     func() { acceptance.PreCheck(t) },
		Providers:    acceptance.SupportedProviders,
		CheckDestroy: testCheckAzureRMManagedDiskDestroy,
		Steps: []resource.TestStep{
			{
				Config: testAccAzureRMManagedDisk_managedDiskAttached(data, 10),
				Check: resource.ComposeTestCheckFunc(
					testCheckAzureRMManagedDiskExists(data.ResourceName, &d, true),
				),
			},
			data.ImportStep(),
			{
				Config: testAccAzureRMManagedDisk_managedDiskAttached(data, 20),
				Check: resource.ComposeTestCheckFunc(
					testCheckAzureRMManagedDiskExists(data.ResourceName, &d, true),
					resource.TestCheckResourceAttr(data.ResourceName, "disk_size_gb", "20"),
				),
			},
			data.ImportStep(),
		},
	})
}

func TestAccAzureRMManagedDisk_attachedStorageTypeUpdate(t *testing.T) {
	data := acceptance.BuildTestData(t, "azurerm_managed_disk", "test")
	var d compute.Disk

	resource.ParallelTest(t, resource.TestCase{
		PreCheck:     func() { acceptance.PreCheck(t) },
		Providers:    acceptance.SupportedProviders,
		CheckDestroy: testCheckAzureRMManagedDiskDestroy,
		Steps: []resource.TestStep{
			{
				Config: testAccAzureRMManagedDisk_storageTypeUpdateWhilstAttached(data, "Standard_LRS"),
				Check: resource.ComposeTestCheckFunc(
					testCheckAzureRMManagedDiskExists(data.ResourceName, &d, true),
				),
			},
			data.ImportStep(),
			{
				Config: testAccAzureRMManagedDisk_storageTypeUpdateWhilstAttached(data, "Premium_LRS"),
				Check: resource.ComposeTestCheckFunc(
					testCheckAzureRMManagedDiskExists(data.ResourceName, &d, true),
				),
			},
			data.ImportStep(),
		},
	})
}

func testCheckAzureRMManagedDiskExists(resourceName string, d *compute.Disk, shouldExist bool) resource.TestCheckFunc {
	return func(s *terraform.State) error {
		client := acceptance.AzureProvider.Meta().(*clients.Client).Compute.DisksClient
		ctx := acceptance.AzureProvider.Meta().(*clients.Client).StopContext

		rs, ok := s.RootModule().Resources[resourceName]
		if !ok {
			return fmt.Errorf("Not found: %s", resourceName)
		}

		dName := rs.Primary.Attributes["name"]
		resourceGroup, hasResourceGroup := rs.Primary.Attributes["resource_group_name"]
		if !hasResourceGroup {
			return fmt.Errorf("Bad: no resource group found in state for disk: %s", dName)
		}

		resp, err := client.Get(ctx, resourceGroup, dName)
		if err != nil {
			return fmt.Errorf("Bad: Get on diskClient: %+v", err)
		}

		if resp.StatusCode == http.StatusNotFound && shouldExist {
			return fmt.Errorf("Bad: ManagedDisk %q (resource group %q) does not exist", dName, resourceGroup)
		}
		if resp.StatusCode != http.StatusNotFound && !shouldExist {
			return fmt.Errorf("Bad: ManagedDisk %q (resource group %q) still exists", dName, resourceGroup)
		}

		*d = resp

		return nil
	}
}

func testCheckAzureRMManagedDiskDestroy(s *terraform.State) error {
	client := acceptance.AzureProvider.Meta().(*clients.Client).Compute.DisksClient
	ctx := acceptance.AzureProvider.Meta().(*clients.Client).StopContext

	for _, rs := range s.RootModule().Resources {
		if rs.Type != "azurerm_managed_disk" {
			continue
		}

		name := rs.Primary.Attributes["name"]
		resourceGroup := rs.Primary.Attributes["resource_group_name"]

		resp, err := client.Get(ctx, resourceGroup, name)

		if err != nil {
			return nil
		}

		if resp.StatusCode != http.StatusNotFound {
			return fmt.Errorf("Managed Disk still exists: \n%#v", resp.DiskProperties)
		}
	}

	return nil
}

func testDeleteAzureRMVirtualMachine(resourceName string) resource.TestCheckFunc {
	return func(s *terraform.State) error {
		client := acceptance.AzureProvider.Meta().(*clients.Client).Compute.VMClient
		ctx := acceptance.AzureProvider.Meta().(*clients.Client).StopContext

		rs, ok := s.RootModule().Resources[resourceName]
		if !ok {
			return fmt.Errorf("Not found: %s", resourceName)
		}

		vmName := rs.Primary.Attributes["name"]
		resourceGroup, hasResourceGroup := rs.Primary.Attributes["resource_group_name"]
		if !hasResourceGroup {
			return fmt.Errorf("Bad: no resource group found in state for virtual machine: %s", vmName)
		}

		future, err := client.Delete(ctx, resourceGroup, vmName)
		if err != nil {
			return fmt.Errorf("Bad: Delete on vmClient: %+v", err)
		}

		if err = future.WaitForCompletionRef(ctx, client.Client); err != nil {
			return fmt.Errorf("Bad: Delete on vmClient: %+v", err)
		}

		return nil
	}
}

func testAccAzureRMManagedDisk_empty(data acceptance.TestData) string {
	return fmt.Sprintf(`
provider "azurerm" {
  features {}
}

resource "azurerm_resource_group" "test" {
  name     = "acctestRG-%d"
  location = "%s"
}

resource "azurerm_managed_disk" "test" {
  name                 = "acctestd-%d"
  location             = azurerm_resource_group.test.location
  resource_group_name  = azurerm_resource_group.test.name
  storage_account_type = "Standard_LRS"
  create_option        = "Empty"
  disk_size_gb         = "1"

  tags = {
    environment = "acctest"
    cost-center = "ops"
  }
}
`, data.RandomInteger, data.Locations.Primary, data.RandomInteger)
}

func testAccAzureRMManagedDisk_requiresImport(data acceptance.TestData) string {
	template := testAccAzureRMManagedDisk_empty(data)
	return fmt.Sprintf(`
%s

resource "azurerm_managed_disk" "import" {
  name                 = azurerm_managed_disk.test.name
  location             = azurerm_managed_disk.test.location
  resource_group_name  = azurerm_managed_disk.test.resource_group_name
  storage_account_type = "Standard_LRS"
  create_option        = "Empty"
  disk_size_gb         = "1"

  tags = {
    environment = "acctest"
    cost-center = "ops"
  }
}
`, template)
}

func testAccAzureRMManagedDisk_empty_withZone(data acceptance.TestData) string {
	return fmt.Sprintf(`
provider "azurerm" {
  features {}
}

resource "azurerm_resource_group" "test" {
  name     = "acctestRG-%d"
  location = "%s"
}

resource "azurerm_managed_disk" "test" {
  name                 = "acctestd-%d"
  location             = azurerm_resource_group.test.location
  resource_group_name  = azurerm_resource_group.test.name
  storage_account_type = "Standard_LRS"
  create_option        = "Empty"
  disk_size_gb         = "1"
  zones                = ["1"]

  tags = {
    environment = "acctest"
    cost-center = "ops"
  }
}
`, data.RandomInteger, data.Locations.Primary, data.RandomInteger)
}

func testAccAzureRMManagedDisk_import(data acceptance.TestData) string {
	return fmt.Sprintf(`
provider "azurerm" {
  features {}
}

resource "azurerm_resource_group" "test" {
  name     = "acctestRG-%d"
  location = "%s"
}

resource "azurerm_storage_account" "test" {
  name                     = "accsa%d"
  resource_group_name      = "${azurerm_resource_group.test.name}"
  location                 = "${azurerm_resource_group.test.location}"
  account_tier             = "Standard"
  account_replication_type = "LRS"

  tags = {
    environment = "staging"
  }
}

resource "azurerm_storage_container" "test" {
  name                  = "vhds"
  storage_account_name  = "${azurerm_storage_account.test.name}"
  container_access_type = "private"
}

resource "azurerm_managed_disk" "test" {
  name                 = "acctestd-%d"
  location             = "${azurerm_resource_group.test.location}"
  resource_group_name  = "${azurerm_resource_group.test.name}"
  storage_account_type = "Standard_LRS"
  create_option        = "Import"
  source_uri           = "${azurerm_storage_account.test.primary_blob_endpoint}${azurerm_storage_container.test.name}/myosdisk1.vhd"
  storage_account_id   = azurerm_storage_account.test.id
  disk_size_gb         = "45"

  tags = {
    environment = "acctest"
  }
}
`, data.RandomInteger, data.Locations.Primary, data.RandomInteger, data.RandomInteger)
}

func testAccAzureRMManagedDisk_copy(data acceptance.TestData) string {
	return fmt.Sprintf(`
provider "azurerm" {
  features {}
}

resource "azurerm_resource_group" "test" {
  name     = "acctestRG-%d"
  location = "%s"
}

resource "azurerm_managed_disk" "source" {
  name                 = "acctestd1-%d"
  location             = azurerm_resource_group.test.location
  resource_group_name  = azurerm_resource_group.test.name
  storage_account_type = "Standard_LRS"
  create_option        = "Empty"
  disk_size_gb         = "1"

  tags = {
    environment = "acctest"
    cost-center = "ops"
  }
}

resource "azurerm_managed_disk" "test" {
  name                 = "acctestd2-%d"
  location             = azurerm_resource_group.test.location
  resource_group_name  = azurerm_resource_group.test.name
  storage_account_type = "Standard_LRS"
  create_option        = "Copy"
  source_resource_id   = azurerm_managed_disk.source.id
  disk_size_gb         = "1"

  tags = {
    environment = "acctest"
    cost-center = "ops"
  }
}
`, data.RandomInteger, data.Locations.Primary, data.RandomInteger, data.RandomInteger)
}

func testAccAzureRMManagedDisk_empty_updated(data acceptance.TestData) string {
	return fmt.Sprintf(`
provider "azurerm" {
  features {}
}

resource "azurerm_resource_group" "test" {
  name     = "acctestRG-%d"
  location = "%s"
}

resource "azurerm_managed_disk" "test" {
  name                 = "acctestd-%d"
  location             = azurerm_resource_group.test.location
  resource_group_name  = azurerm_resource_group.test.name
  storage_account_type = "Premium_LRS"
  create_option        = "Empty"
  disk_size_gb         = "2"

  tags = {
    environment = "acctest"
  }
}
`, data.RandomInteger, data.Locations.Primary, data.RandomInteger)
}

func testAccAzureRMManagedDisk_platformImage(data acceptance.TestData) string {
	return fmt.Sprintf(`
provider "azurerm" {
  features {}
}

data "azurerm_platform_image" "test" {
  location  = "%s"
  publisher = "Canonical"
  offer     = "UbuntuServer"
  sku       = "16.04-LTS"
}

resource "azurerm_resource_group" "test" {
  name     = "acctestRG-%d"
  location = "%s"
}

resource "azurerm_managed_disk" "test" {
  name                 = "acctestd-%d"
  location             = azurerm_resource_group.test.location
  resource_group_name  = azurerm_resource_group.test.name
  os_type              = "Linux"
  create_option        = "FromImage"
  image_reference_id   = data.azurerm_platform_image.test.id
  storage_account_type = "Standard_LRS"
}
`, data.Locations.Primary, data.RandomInteger, data.Locations.Primary, data.RandomInteger)
}

func testAccAzureRMManagedDisk_zeroGbFromPlatformImage(data acceptance.TestData) string {
	return fmt.Sprintf(`
provider "azurerm" {
  features {}
}

data "azurerm_platform_image" "test" {
  location  = "%s"
  publisher = "Canonical"
  offer     = "UbuntuServer"
  sku       = "16.04-LTS"
}

resource "azurerm_resource_group" "test" {
  name     = "acctestRG-%d"
  location = "%s"
}

resource "azurerm_managed_disk" "test" {
  name                 = "acctestd-%d"
  location             = azurerm_resource_group.test.location
  resource_group_name  = azurerm_resource_group.test.name
  os_type              = "Linux"
  create_option        = "FromImage"
  disk_size_gb         = 0
  image_reference_id   = data.azurerm_platform_image.test.id
  storage_account_type = "Standard_LRS"
}
`, data.Locations.Primary, data.RandomInteger, data.Locations.Primary, data.RandomInteger)
}

func testAccAzureRMManagedDisk_encryption(data acceptance.TestData) string {
	return fmt.Sprintf(`
provider "azurerm" {
  features {}
}

data "azurerm_client_config" "current" {}

resource "azurerm_resource_group" "test" {
  name     = "acctestRG-%d"
  location = "%s"
}

resource "azurerm_key_vault" "test" {
  name                = "acctestkv-%s"
  location            = "${azurerm_resource_group.test.location}"
  resource_group_name = "${azurerm_resource_group.test.name}"
  tenant_id           = "${data.azurerm_client_config.current.tenant_id}"
  sku_name            = "premium"

  access_policy {
    tenant_id = "${data.azurerm_client_config.current.tenant_id}"
    object_id = "${data.azurerm_client_config.current.object_id}"

    key_permissions = [
      "create",
      "delete",
      "get",
    ]

    secret_permissions = [
      "delete",
      "get",
      "set",
    ]
  }

  enabled_for_disk_encryption = true

  tags = {
    environment = "Production"
  }
}

resource "azurerm_key_vault_secret" "test" {
  name         = "secret-%s"
  value        = "szechuan"
  key_vault_id = azurerm_key_vault.test.id
}

resource "azurerm_key_vault_key" "test" {
  name         = "key-%s"
  key_vault_id = azurerm_key_vault.test.id
  key_type     = "EC"
  key_size     = 2048

  key_opts = [
    "sign",
    "verify",
  ]
}

resource "azurerm_managed_disk" "test" {
  name                 = "acctestd-%d"
  location             = "${azurerm_resource_group.test.location}"
  resource_group_name  = "${azurerm_resource_group.test.name}"
  storage_account_type = "Standard_LRS"
  create_option        = "Empty"
  disk_size_gb         = "1"

  encryption_settings {
    enabled = true

    disk_encryption_key {
      secret_url      = "${azurerm_key_vault_secret.test.id}"
      source_vault_id = "${azurerm_key_vault.test.id}"
    }

    key_encryption_key {
      key_url         = "${azurerm_key_vault_key.test.id}"
      source_vault_id = "${azurerm_key_vault.test.id}"
    }
  }

  tags = {
    environment = "acctest"
    cost-center = "ops"
  }
}
`, data.RandomInteger, data.Locations.Primary, data.RandomString, data.RandomString, data.RandomString, data.RandomInteger)
}

func testAccAzureRMManagedDisk_create_withUltraSSD(data acceptance.TestData) string {
	return fmt.Sprintf(`
provider "azurerm" {
  features {}
}

resource "azurerm_resource_group" "test" {
  name     = "acctestRG-%d"
  location = "%s"
}

resource "azurerm_managed_disk" "test" {
  name                 = "acctestd-%d"
  location             = azurerm_resource_group.test.location
  resource_group_name  = azurerm_resource_group.test.name
  storage_account_type = "UltraSSD_LRS"
  create_option        = "Empty"
  disk_size_gb         = "4"
  disk_iops_read_write = "101"
  disk_mbps_read_write = "10"
  zones                = ["1"]

  tags = {
    environment = "acctest"
    cost-center = "ops"
  }
}
`, data.RandomInteger, data.Locations.Primary, data.RandomInteger)
}

func testAccAzureRMManagedDisk_update_withUltraSSD(data acceptance.TestData) string {
	return fmt.Sprintf(`
provider "azurerm" {
  features {}
}

resource "azurerm_resource_group" "test" {
  name     = "acctestRG-%d"
  location = "%s"
}

resource "azurerm_managed_disk" "test" {
  name                 = "acctestd-%d"
  location             = azurerm_resource_group.test.location
  resource_group_name  = azurerm_resource_group.test.name
  storage_account_type = "UltraSSD_LRS"
  create_option        = "Empty"
  disk_size_gb         = "4"
  disk_iops_read_write = "102"
  disk_mbps_read_write = "11"
  zones                = ["1"]

  tags = {
    environment = "acctest"
    cost-center = "ops"
  }
}
`, data.RandomInteger, data.Locations.Primary, data.RandomInteger)
}

func testAccAzureRMManagedDisk_import_withUltraSSD(data acceptance.TestData) string {
	template := testAccAzureRMManagedDisk_create_withUltraSSD(data)
	return fmt.Sprintf(`
%s

resource "azurerm_managed_disk" "import" {
  name                 = azurerm_managed_disk.test.name
  location             = azurerm_managed_disk.test.location
  resource_group_name  = azurerm_managed_disk.test.resource_group_name
  storage_account_type = "UltraSSD_LRS"
  create_option        = "Empty"
  disk_size_gb         = "4"
  disk_iops_read_write = "101"
  disk_mbps_read_write = "10"

  tags = {
    environment = "acctest"
    cost-center = "ops"
  }
}
`, template)
}

func testAccAzureRMManagedDisk_diskEncryptionSetDependencies(data acceptance.TestData) string {
	// whilst this is in Preview it's only supported in: West Central US, Canada Central, North Europe
	// TODO: switch back to default location
	location := "westus2"

	return fmt.Sprintf(`
provider "azurerm" {
  features {}
}

data "azurerm_client_config" "current" {}

resource "azurerm_resource_group" "test" {
  name     = "acctestrg-%d"
  location = "%s"
}

resource "azurerm_key_vault" "test" {
  name                        = "acctestkv%s"
  location                    = azurerm_resource_group.test.location
  resource_group_name         = azurerm_resource_group.test.name
  tenant_id                   = data.azurerm_client_config.current.tenant_id
  sku_name                    = "premium"
  enabled_for_disk_encryption = true
  soft_delete_enabled         = true
  purge_protection_enabled    = true
}

resource "azurerm_key_vault_access_policy" "service-principal" {
  key_vault_id = azurerm_key_vault.test.id
  tenant_id    = data.azurerm_client_config.current.tenant_id
  object_id    = data.azurerm_client_config.current.object_id

  key_permissions = [
    "create",
    "delete",
    "get",
    "update",
  ]

  secret_permissions = [
    "get",
    "delete",
    "set",
  ]
}

resource "azurerm_key_vault_key" "test" {
  name         = "examplekey"
  key_vault_id = azurerm_key_vault.test.id
  key_type     = "RSA"
  key_size     = 2048

  key_opts = [
    "decrypt",
    "encrypt",
    "sign",
    "unwrapKey",
    "verify",
    "wrapKey",
  ]

  depends_on = ["azurerm_key_vault_access_policy.service-principal"]
}

resource "azurerm_disk_encryption_set" "test" {
  name                = "acctestdes-%d"
  resource_group_name = azurerm_resource_group.test.name
  location            = azurerm_resource_group.test.location
  key_vault_key_id    = azurerm_key_vault_key.test.id

  identity {
    type = "SystemAssigned"
  }
}

resource "azurerm_key_vault_access_policy" "disk-encryption" {
  key_vault_id = azurerm_key_vault.test.id

  key_permissions = [
    "get",
    "wrapkey",
    "unwrapkey",
  ]

  tenant_id = azurerm_disk_encryption_set.test.identity.0.tenant_id
  object_id = azurerm_disk_encryption_set.test.identity.0.principal_id
}

resource "azurerm_role_assignment" "disk-encryption-read-keyvault" {
  scope                = azurerm_key_vault.test.id
  role_definition_name = "Reader"
  principal_id         = azurerm_disk_encryption_set.test.identity.0.principal_id
}
`, data.RandomInteger, location, data.RandomString, data.RandomInteger)
}

func testAccAzureRMManagedDisk_diskEncryptionSetEncrypted(data acceptance.TestData) string {
	template := testAccAzureRMManagedDisk_diskEncryptionSetDependencies(data)
	return fmt.Sprintf(`
%s

resource "azurerm_managed_disk" "test" {
<<<<<<< HEAD
=======
  name                   = "acctestd-%d"
  location               = azurerm_resource_group.test.location
  resource_group_name    = azurerm_resource_group.test.name
  storage_account_type   = "Standard_LRS"
  create_option          = "Empty"
  disk_size_gb           = 1
  disk_encryption_set_id = azurerm_disk_encryption_set.test.id

  depends_on = [
    "azurerm_role_assignment.disk-encryption-read-keyvault",
    "azurerm_key_vault_access_policy.disk-encryption",
  ]
}
`, template, data.RandomInteger)
}

func testAccAzureRMManagedDisk_diskEncryptionSetUnencrypted(data acceptance.TestData) string {
	template := testAccAzureRMManagedDisk_diskEncryptionSetDependencies(data)

	return fmt.Sprintf(`
%s

resource "azurerm_managed_disk" "test" {
>>>>>>> bad42370
  name                 = "acctestd-%d"
  location             = azurerm_resource_group.test.location
  resource_group_name  = azurerm_resource_group.test.name
  storage_account_type = "Standard_LRS"
  create_option        = "Empty"
  disk_size_gb         = 1
<<<<<<< HEAD
  %s
=======
>>>>>>> bad42370

  depends_on = [
    "azurerm_role_assignment.disk-encryption-read-keyvault",
    "azurerm_key_vault_access_policy.disk-encryption",
  ]
}
`, template, data.RandomInteger)
}

func testAccAzureRMManagedDisk_managedDiskAttached(data acceptance.TestData, diskSize int) string {
	template := testAccAzureRMManagedDisk_templateAttached(data)
	return fmt.Sprintf(`
provider "azurerm" {
  features {}
}

%s

resource "azurerm_managed_disk" "test" {
  name                 = "%d-disk1"
  location             = azurerm_resource_group.test.location
  resource_group_name  = azurerm_resource_group.test.name
  storage_account_type = "Standard_LRS"
  create_option        = "Empty"
  disk_size_gb         = %d
}

resource "azurerm_virtual_machine_data_disk_attachment" "test" {
  managed_disk_id    = azurerm_managed_disk.test.id
  virtual_machine_id = azurerm_linux_virtual_machine.test.id
  lun                = "0"
  caching            = "None"
}
`, template, data.RandomInteger, diskSize)
}

func testAccAzureRMManagedDisk_storageTypeUpdateWhilstAttached(data acceptance.TestData, storageAccountType string) string {
	template := testAccAzureRMManagedDisk_templateAttached(data)
	return fmt.Sprintf(`
provider "azurerm" {
  features {}
}

%s

resource "azurerm_managed_disk" "test" {
  name                 = "acctestdisk-%d"
  location             = azurerm_resource_group.test.location
  resource_group_name  = azurerm_resource_group.test.name
  storage_account_type = "%s"
  create_option        = "Empty"
  disk_size_gb         = 10
}

resource "azurerm_virtual_machine_data_disk_attachment" "test" {
  managed_disk_id    = azurerm_managed_disk.test.id
  virtual_machine_id = azurerm_linux_virtual_machine.test.id
  lun                = "0"
  caching            = "None"
}
`, template, data.RandomInteger, storageAccountType)
}

func testAccAzureRMManagedDisk_templateAttached(data acceptance.TestData) string {
	return fmt.Sprintf(`
resource "azurerm_resource_group" "test" {
  name     = "acctestRG-%d"
  location = "%s"
}

resource "azurerm_virtual_network" "test" {
  name                = "acctvn-%d"
  address_space       = ["10.0.0.0/16"]
  location            = azurerm_resource_group.test.location
  resource_group_name = azurerm_resource_group.test.name
}

resource "azurerm_subnet" "test" {
  name                 = "internal"
  resource_group_name  = azurerm_resource_group.test.name
  virtual_network_name = azurerm_virtual_network.test.name
  address_prefix       = "10.0.2.0/24"
}

resource "azurerm_network_interface" "test" {
  name                = "acctni-%d"
  location            = azurerm_resource_group.test.location
  resource_group_name = azurerm_resource_group.test.name

  ip_configuration {
    name                          = "testconfiguration1"
    subnet_id                     = azurerm_subnet.test.id
    private_ip_address_allocation = "Dynamic"
  }
}

resource "azurerm_linux_virtual_machine" "test" {
  name                            = "acctestvm-%d"
  resource_group_name             = azurerm_resource_group.test.name
  location                        = azurerm_resource_group.test.location
  size                            = "Standard_D2s_v3"
  admin_username                  = "adminuser"
  admin_password                  = "Password1234!"
  disable_password_authentication = false

  network_interface_ids = [
    azurerm_network_interface.test.id,
  ]

  os_disk {
    caching              = "ReadWrite"
    storage_account_type = "Standard_LRS"
  }

  source_image_reference {
    publisher = "Canonical"
    offer     = "UbuntuServer"
    sku       = "16.04-LTS"
    version   = "latest"
  }
}
`, data.RandomInteger, data.Locations.Primary, data.RandomInteger, data.RandomInteger, data.RandomInteger)
}<|MERGE_RESOLUTION|>--- conflicted
+++ resolved
@@ -1027,8 +1027,6 @@
 %s
 
 resource "azurerm_managed_disk" "test" {
-<<<<<<< HEAD
-=======
   name                   = "acctestd-%d"
   location               = azurerm_resource_group.test.location
   resource_group_name    = azurerm_resource_group.test.name
@@ -1052,17 +1050,12 @@
 %s
 
 resource "azurerm_managed_disk" "test" {
->>>>>>> bad42370
   name                 = "acctestd-%d"
   location             = azurerm_resource_group.test.location
   resource_group_name  = azurerm_resource_group.test.name
   storage_account_type = "Standard_LRS"
   create_option        = "Empty"
   disk_size_gb         = 1
-<<<<<<< HEAD
-  %s
-=======
->>>>>>> bad42370
 
   depends_on = [
     "azurerm_role_assignment.disk-encryption-read-keyvault",
