--- conflicted
+++ resolved
@@ -331,9 +331,12 @@
 		}
 		if definition := props.Definition; definition != nil {
 			if v, ok := definition.(map[string]interface{}); ok {
-<<<<<<< HEAD
-				d.Set("workflow_schema", v["$schema"].(string))
-				d.Set("workflow_version", v["contentVersion"].(string))
+				if v["$schema"] != nil {
+					d.Set("workflow_schema", v["$schema"].(string))
+				}
+				if v["contentVersion"] != nil {
+					d.Set("workflow_version", v["contentVersion"].(string))
+				}
 				if p, ok := v["parameters"]; ok {
 					workflowParameters, err := flattenLogicAppWorkflowWorkflowParameters(p.(map[string]interface{}))
 					if err != nil {
@@ -352,13 +355,6 @@
 					if err := d.Set("parameters", parameters); err != nil {
 						return fmt.Errorf("Error setting `parameters`: %+v", err)
 					}
-=======
-				if v["$schema"] != nil {
-					d.Set("workflow_schema", v["$schema"].(string))
-				}
-				if v["contentVersion"] != nil {
-					d.Set("workflow_version", v["contentVersion"].(string))
->>>>>>> 373ac5ac
 				}
 			}
 		}
