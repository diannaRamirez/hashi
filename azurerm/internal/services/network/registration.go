--- conflicted
+++ resolved
@@ -103,12 +103,9 @@
 		"azurerm_route_filter":                                                           resourceArmRouteFilter(),
 		"azurerm_route_table":                                                            resourceArmRouteTable(),
 		"azurerm_route":                                                                  resourceArmRoute(),
-<<<<<<< HEAD
+		"azurerm_virtual_hub_security_partner_provider":                                  resourceArmVirtualHubSecurityPartnerProvider(),
 		"azurerm_service_endpoint_policy":                                                resourceArmServiceEndpointPolicy(),
 		"azurerm_service_endpoint_policy_definition":                                     resourceArmServiceEndpointPolicyDefinition(),
-=======
-		"azurerm_virtual_hub_security_partner_provider":                                  resourceArmVirtualHubSecurityPartnerProvider(),
->>>>>>> 18407e03
 		"azurerm_subnet_network_security_group_association":                              resourceArmSubnetNetworkSecurityGroupAssociation(),
 		"azurerm_subnet_route_table_association":                                         resourceArmSubnetRouteTableAssociation(),
 		"azurerm_subnet_nat_gateway_association":                                         resourceArmSubnetNatGatewayAssociation(),
