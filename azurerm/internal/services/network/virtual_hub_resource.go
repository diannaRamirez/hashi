package network

import (
	"context"
	"fmt"
	"log"
	"time"

	"github.com/Azure/azure-sdk-for-go/services/network/mgmt/2020-07-01/network"
	"github.com/hashicorp/go-azure-helpers/response"
	"github.com/terraform-providers/terraform-provider-azurerm/azurerm/helpers/azure"
	"github.com/terraform-providers/terraform-provider-azurerm/azurerm/helpers/tf"
	"github.com/terraform-providers/terraform-provider-azurerm/azurerm/helpers/validate"
	"github.com/terraform-providers/terraform-provider-azurerm/azurerm/internal/clients"
	"github.com/terraform-providers/terraform-provider-azurerm/azurerm/internal/locks"
	"github.com/terraform-providers/terraform-provider-azurerm/azurerm/internal/services/network/parse"
	networkValidate "github.com/terraform-providers/terraform-provider-azurerm/azurerm/internal/services/network/validate"
	"github.com/terraform-providers/terraform-provider-azurerm/azurerm/internal/tags"
	"github.com/terraform-providers/terraform-provider-azurerm/azurerm/internal/tf/pluginsdk"
	"github.com/terraform-providers/terraform-provider-azurerm/azurerm/internal/tf/validation"
	"github.com/terraform-providers/terraform-provider-azurerm/azurerm/internal/timeouts"
	"github.com/terraform-providers/terraform-provider-azurerm/azurerm/utils"
)

const virtualHubResourceName = "azurerm_virtual_hub"
const defaultRouteTable = "defaultRouteTable"

func resourceVirtualHub() *pluginsdk.Resource {
	return &pluginsdk.Resource{
		Create: resourceVirtualHubCreateUpdate,
		Read:   resourceVirtualHubRead,
		Update: resourceVirtualHubCreateUpdate,
		Delete: resourceVirtualHubDelete,

		// TODO: replace this with an importer which validates the ID during import
		Importer: pluginsdk.DefaultImporter(),

		Timeouts: &pluginsdk.ResourceTimeout{
			Create: pluginsdk.DefaultTimeout(60 * time.Minute),
			Read:   pluginsdk.DefaultTimeout(5 * time.Minute),
			Update: pluginsdk.DefaultTimeout(60 * time.Minute),
			Delete: pluginsdk.DefaultTimeout(60 * time.Minute),
		},

		Schema: map[string]*pluginsdk.Schema{
			"name": {
				Type:         pluginsdk.TypeString,
				Required:     true,
				ForceNew:     true,
				ValidateFunc: networkValidate.VirtualHubName,
			},

			"resource_group_name": azure.SchemaResourceGroupName(),

			"location": azure.SchemaLocation(),

			"address_prefix": {
				Type:         pluginsdk.TypeString,
				Optional:     true,
				ForceNew:     true,
				ValidateFunc: validate.CIDR,
			},

			"sku": {
				Type:     pluginsdk.TypeString,
				Optional: true,
				ForceNew: true,
				ValidateFunc: validation.StringInSlice([]string{
					"Basic",
					"Standard",
				}, false),
			},

			"virtual_wan_id": {
				Type:         pluginsdk.TypeString,
				Optional:     true,
				ForceNew:     true,
				ValidateFunc: azure.ValidateResourceID,
			},

			"route": {
				Type:     pluginsdk.TypeSet,
				Optional: true,
				Elem: &pluginsdk.Resource{
					Schema: map[string]*pluginsdk.Schema{
						"address_prefixes": {
							Type:     pluginsdk.TypeList,
							Required: true,
							Elem: &pluginsdk.Schema{
								Type:         pluginsdk.TypeString,
								ValidateFunc: validate.CIDR,
							},
						},
						"next_hop_ip_address": {
							Type:         pluginsdk.TypeString,
							Required:     true,
							ValidateFunc: validate.IPv4Address,
						},
					},
				},
			},

			"default_route_table": {
				Type:     schema.TypeList,
				Optional: true,
				MaxItems: 1,
				Elem: &schema.Resource{
					Schema: map[string]*schema.Schema{
						"labels": {
							Type:     schema.TypeSet,
							Optional: true,
							Elem: &schema.Schema{
								Type:         schema.TypeString,
								ValidateFunc: validation.StringIsNotEmpty,
							},
						},
						"route": {
							Type:     schema.TypeSet,
							Optional: true,
							Elem: &schema.Resource{
								Schema: map[string]*schema.Schema{
									"name": {
										Type:         schema.TypeString,
										Required:     true,
										ValidateFunc: validation.StringIsNotEmpty,
									},

									"destinations": {
										Type:     schema.TypeSet,
										Required: true,
										Elem: &schema.Schema{
											Type:         schema.TypeString,
											ValidateFunc: validation.StringIsNotEmpty,
										},
									},

									"destinations_type": {
										Type:     schema.TypeString,
										Required: true,
										ValidateFunc: validation.StringInSlice([]string{
											"CIDR",
											"ResourceId",
											"Service",
										}, false),
									},

									"next_hop": {
										Type:         schema.TypeString,
										Required:     true,
										ValidateFunc: azure.ValidateResourceID,
									},

									"next_hop_type": {
										Type:     schema.TypeString,
										Optional: true,
										Default:  "ResourceId",
										ValidateFunc: validation.StringInSlice([]string{
											"ResourceId",
										}, false),
									},
								},
							},
						},
					},
				},
			},

			"tags": tags.Schema(),
		},
	}
}

func resourceVirtualHubCreateUpdate(d *pluginsdk.ResourceData, meta interface{}) error {
	client := meta.(*clients.Client).Network.VirtualHubClient
	routeTableClient := meta.(*clients.Client).Network.HubRouteTableClient
	ctx, cancel := timeouts.ForCreateUpdate(meta.(*clients.Client).StopContext, d)
	defer cancel()

	if _, ok := ctx.Deadline(); !ok {
		return fmt.Errorf("deadline is not properly set for Virtual Hub")
	}

	name := d.Get("name").(string)
	resourceGroup := d.Get("resource_group_name").(string)

	locks.ByName(name, virtualHubResourceName)
	defer locks.UnlockByName(name, virtualHubResourceName)

	if d.IsNewResource() {
		existing, err := client.Get(ctx, resourceGroup, name)
		if err != nil {
			if !utils.ResponseWasNotFound(existing.Response) {
				return fmt.Errorf("Error checking for present of existing Virtual Hub %q (Resource Group %q): %+v", name, resourceGroup, err)
			}
		}
		if existing.ID != nil && *existing.ID != "" {
			return tf.ImportAsExistsError("azurerm_virtual_hub", *existing.ID)
		}
	}

	location := azure.NormalizeLocation(d.Get("location").(string))
	route := d.Get("route").(*pluginsdk.Set).List()
	t := d.Get("tags").(map[string]interface{})

	parameters := network.VirtualHub{
		Location: utils.String(location),
		VirtualHubProperties: &network.VirtualHubProperties{
			RouteTable: expandVirtualHubRoute(route),
		},
		Tags: tags.Expand(t),
	}

	if v, ok := d.GetOk("address_prefix"); ok {
		parameters.VirtualHubProperties.AddressPrefix = utils.String(v.(string))
	}

	if v, ok := d.GetOk("sku"); ok {
		parameters.VirtualHubProperties.Sku = utils.String(v.(string))
	}

	if v, ok := d.GetOk("virtual_wan_id"); ok {
		parameters.VirtualHubProperties.VirtualWan = &network.SubResource{
			ID: utils.String(v.(string)),
		}
	}

	future, err := client.CreateOrUpdate(ctx, resourceGroup, name, parameters)
	if err != nil {
		return fmt.Errorf("Error creating Virtual Hub %q (Resource Group %q): %+v", name, resourceGroup, err)
	}

	if err := future.WaitForCompletionRef(ctx, client.Client); err != nil {
		return fmt.Errorf("Error waiting for creation of Virtual Hub %q (Resource Group %q): %+v", name, resourceGroup, err)
	}

	// Hub returns provisioned while the routing state is still "provisining". This might cause issues with following hubvnet connection operations.
	// https://github.com/Azure/azure-rest-api-specs/issues/10391
	// As a workaround, we will poll the routing state and ensure it is "Provisioned".

	// deadline is checked at the entry point of this function
	timeout, _ := ctx.Deadline()
	stateConf := &pluginsdk.StateChangeConf{
		Pending:                   []string{"Provisioning"},
		Target:                    []string{"Provisioned", "Failed", "None"},
		Refresh:                   virtualHubCreateRefreshFunc(ctx, client, resourceGroup, name),
		PollInterval:              15 * time.Second,
		ContinuousTargetOccurence: 3,
		Timeout:                   time.Until(timeout),
	}
	respRaw, err := stateConf.WaitForState()
	if err != nil {
		return fmt.Errorf("waiting for Virtual Hub %q (Host Group Name %q) provisioning route: %+v", name, resourceGroup, err)
	}

	resp := respRaw.(network.VirtualHub)
	if resp.ID == nil {
		return fmt.Errorf("Cannot read Virtual Hub %q (Resource Group %q) ID", name, resourceGroup)
	}
	d.SetId(*resp.ID)

	routeTableParams := network.HubRouteTable{
		Name:                    utils.String(defaultRouteTable),
		HubRouteTableProperties: expandDefaultRouteTable(d.Get("default_route_table").([]interface{})),
	}

	if routeTableParams.HubRouteTableProperties != nil {
		routeTableFuture, err := routeTableClient.CreateOrUpdate(ctx, resourceGroup, name, defaultRouteTable, routeTableParams)
		if err != nil {
			return fmt.Errorf("creating/updating HubRouteTable %q (Resource Group %q / Virtual Hub %q): %+v", defaultRouteTable, resourceGroup, name, err)
		}

		if err := routeTableFuture.WaitForCompletionRef(ctx, routeTableClient.Client); err != nil {
			return fmt.Errorf("waiting on creating/updating future for HubRouteTable %q (Resource Group %q / Virtual Hub %q): %+v", defaultRouteTable, resourceGroup, name, err)
		}
	}

	return resourceVirtualHubRead(d, meta)
}

func resourceVirtualHubRead(d *pluginsdk.ResourceData, meta interface{}) error {
	client := meta.(*clients.Client).Network.VirtualHubClient
	routeTableClient := meta.(*clients.Client).Network.HubRouteTableClient
	ctx, cancel := timeouts.ForRead(meta.(*clients.Client).StopContext, d)
	defer cancel()

	id, err := parse.VirtualHubID(d.Id())
	if err != nil {
		return err
	}

	resp, err := client.Get(ctx, id.ResourceGroup, id.Name)
	if err != nil {
		if utils.ResponseWasNotFound(resp.Response) {
			log.Printf("[INFO] Virtual Hub %q does not exist - removing from state", d.Id())
			d.SetId("")
			return nil
		}
		return fmt.Errorf("Error reading Virtual Hub %q (Resource Group %q): %+v", id.Name, id.ResourceGroup, err)
	}

	d.Set("name", resp.Name)
	d.Set("resource_group_name", id.ResourceGroup)
	if location := resp.Location; location != nil {
		d.Set("location", azure.NormalizeLocation(*location))
	}
	if props := resp.VirtualHubProperties; props != nil {
		d.Set("address_prefix", props.AddressPrefix)
		d.Set("sku", props.Sku)

		if err := d.Set("route", flattenVirtualHubRoute(props.RouteTable)); err != nil {
			return fmt.Errorf("Error setting `route`: %+v", err)
		}

		var virtualWanId *string
		if props.VirtualWan != nil {
			virtualWanId = props.VirtualWan.ID
		}
		d.Set("virtual_wan_id", virtualWanId)
	}

	defaultRouteResp, err := routeTableClient.Get(ctx, id.ResourceGroup, *resp.Name, defaultRouteTable)
	if err != nil {
		if !utils.ResponseWasForbidden(defaultRouteResp.Response) && !utils.ResponseWasNotFound(defaultRouteResp.Response) {
			return fmt.Errorf("retrieving `defaultRouteTable` for VirtualHub: %+v", err)
		}
	}
	flattenedDefaultRouteTable := flattenDefaultRouteTable(defaultRouteResp.HubRouteTableProperties)
	if err := d.Set("default_route_table", flattenedDefaultRouteTable); err != nil {
		return fmt.Errorf("setting `default_route_table` for VirtualHub: %+v", err)
	}

	return tags.FlattenAndSet(d, resp.Tags)
}

func resourceVirtualHubDelete(d *pluginsdk.ResourceData, meta interface{}) error {
	client := meta.(*clients.Client).Network.VirtualHubClient
	ctx, cancel := timeouts.ForDelete(meta.(*clients.Client).StopContext, d)
	defer cancel()

	id, err := parse.VirtualHubID(d.Id())
	if err != nil {
		return err
	}

	locks.ByName(id.Name, virtualHubResourceName)
	defer locks.UnlockByName(id.Name, virtualHubResourceName)

	future, err := client.Delete(ctx, id.ResourceGroup, id.Name)
	if err != nil {
		return fmt.Errorf("Error deleting Virtual Hub %q (Resource Group %q): %+v", id.Name, id.ResourceGroup, err)
	}

	if err = future.WaitForCompletionRef(ctx, client.Client); err != nil {
		if !response.WasNotFound(future.Response()) {
			return fmt.Errorf("Error waiting for deleting Virtual Hub %q (Resource Group %q): %+v", id.Name, id.ResourceGroup, err)
		}
	}

	return nil
}

func expandVirtualHubRoute(input []interface{}) *network.VirtualHubRouteTable {
	if len(input) == 0 {
		return nil
	}

	results := make([]network.VirtualHubRoute, 0)
	for _, item := range input {
		if item == nil {
			continue
		}

		v := item.(map[string]interface{})
		addressPrefixes := v["address_prefixes"].([]interface{})
		nextHopIpAddress := v["next_hop_ip_address"].(string)

		results = append(results, network.VirtualHubRoute{
			AddressPrefixes:  utils.ExpandStringSlice(addressPrefixes),
			NextHopIPAddress: utils.String(nextHopIpAddress),
		})
	}

	result := network.VirtualHubRouteTable{
		Routes: &results,
	}

	return &result
}

func flattenVirtualHubRoute(input *network.VirtualHubRouteTable) []interface{} {
	results := make([]interface{}, 0)
	if input == nil || input.Routes == nil {
		return results
	}

	for _, item := range *input.Routes {
		addressPrefixes := utils.FlattenStringSlice(item.AddressPrefixes)
		nextHopIpAddress := ""

		if item.NextHopIPAddress != nil {
			nextHopIpAddress = *item.NextHopIPAddress
		}

		results = append(results, map[string]interface{}{
			"address_prefixes":    addressPrefixes,
			"next_hop_ip_address": nextHopIpAddress,
		})
	}

	return results
}

<<<<<<< HEAD
func expandDefaultRouteTable(input []interface{}) *network.HubRouteTableProperties {
	if len(input) == 0 || input[0] == nil {
		return nil
	}

	item := input[0].(map[string]interface{})

	var labelsRaw []interface{}
	if item["labels"] != nil {
		labelsRaw = item["labels"].(*schema.Set).List()
	}

	var routesRaw []interface{}
	if item["route"] != nil {
		routesRaw = item["route"].(*schema.Set).List()
	}

	routeTableProperties := network.HubRouteTableProperties{
		Labels: utils.ExpandStringSlice(labelsRaw),
		Routes: expandVirtualHubRouteTableHubRoutes(routesRaw),
	}

	return &routeTableProperties
}

func flattenDefaultRouteTable(input *network.HubRouteTableProperties) []map[string]interface{} {
	result := make([]map[string]interface{}, 0)

	if input == nil {
		return result
	}

	defaultRouteTableRaw := make(map[string]interface{})
	defaultRouteTableRaw["labels"] = utils.FlattenStringSlice(input.Labels)
	defaultRouteTableRaw["route"] = flattenVirtualHubRouteTableHubRoutes(input.Routes)

	result = append(result, defaultRouteTableRaw)
	return result
}

func virtualHubCreateRefreshFunc(ctx context.Context, client *network.VirtualHubsClient, resourceGroup, name string) resource.StateRefreshFunc {
=======
func virtualHubCreateRefreshFunc(ctx context.Context, client *network.VirtualHubsClient, resourceGroup, name string) pluginsdk.StateRefreshFunc {
>>>>>>> f9807573
	return func() (interface{}, string, error) {
		res, err := client.Get(ctx, resourceGroup, name)
		if err != nil {
			if utils.ResponseWasNotFound(res.Response) {
				return nil, "", fmt.Errorf("Virtual Hub %q (Resource Group %q) doesn't exist", resourceGroup, name)
			}

			return nil, "", fmt.Errorf("retrieving Virtual Hub %q (Resource Group %q): %+v", resourceGroup, name, err)
		}
		if res.VirtualHubProperties == nil {
			return nil, "", fmt.Errorf("unexpected nil properties of Virtual Hub %q (Resource Group %q)", resourceGroup, name)
		}

		state := res.VirtualHubProperties.RoutingState
		if state == "Failed" {
			return nil, "", fmt.Errorf("failed to provision routing on Virtual Hub %q (Resource Group %q)", resourceGroup, name)
		}
		return res, string(res.VirtualHubProperties.RoutingState), nil
	}
}<|MERGE_RESOLUTION|>--- conflicted
+++ resolved
@@ -6,18 +6,22 @@
 	"log"
 	"time"
 
+	networkValidate "github.com/terraform-providers/terraform-provider-azurerm/azurerm/internal/services/network/validate"
+	"github.com/terraform-providers/terraform-provider-azurerm/azurerm/internal/tf/pluginsdk"
+
 	"github.com/Azure/azure-sdk-for-go/services/network/mgmt/2020-07-01/network"
+
 	"github.com/hashicorp/go-azure-helpers/response"
+	"github.com/hashicorp/terraform-plugin-sdk/helper/resource"
+	"github.com/hashicorp/terraform-plugin-sdk/helper/schema"
+	"github.com/hashicorp/terraform-plugin-sdk/helper/validation"
 	"github.com/terraform-providers/terraform-provider-azurerm/azurerm/helpers/azure"
 	"github.com/terraform-providers/terraform-provider-azurerm/azurerm/helpers/tf"
 	"github.com/terraform-providers/terraform-provider-azurerm/azurerm/helpers/validate"
 	"github.com/terraform-providers/terraform-provider-azurerm/azurerm/internal/clients"
 	"github.com/terraform-providers/terraform-provider-azurerm/azurerm/internal/locks"
 	"github.com/terraform-providers/terraform-provider-azurerm/azurerm/internal/services/network/parse"
-	networkValidate "github.com/terraform-providers/terraform-provider-azurerm/azurerm/internal/services/network/validate"
 	"github.com/terraform-providers/terraform-provider-azurerm/azurerm/internal/tags"
-	"github.com/terraform-providers/terraform-provider-azurerm/azurerm/internal/tf/pluginsdk"
-	"github.com/terraform-providers/terraform-provider-azurerm/azurerm/internal/tf/validation"
 	"github.com/terraform-providers/terraform-provider-azurerm/azurerm/internal/timeouts"
 	"github.com/terraform-providers/terraform-provider-azurerm/azurerm/utils"
 )
@@ -25,8 +29,8 @@
 const virtualHubResourceName = "azurerm_virtual_hub"
 const defaultRouteTable = "defaultRouteTable"
 
-func resourceVirtualHub() *pluginsdk.Resource {
-	return &pluginsdk.Resource{
+func resourceVirtualHub() *schema.Resource {
+	return &schema.Resource{
 		Create: resourceVirtualHubCreateUpdate,
 		Read:   resourceVirtualHubRead,
 		Update: resourceVirtualHubCreateUpdate,
@@ -35,16 +39,16 @@
 		// TODO: replace this with an importer which validates the ID during import
 		Importer: pluginsdk.DefaultImporter(),
 
-		Timeouts: &pluginsdk.ResourceTimeout{
-			Create: pluginsdk.DefaultTimeout(60 * time.Minute),
-			Read:   pluginsdk.DefaultTimeout(5 * time.Minute),
-			Update: pluginsdk.DefaultTimeout(60 * time.Minute),
-			Delete: pluginsdk.DefaultTimeout(60 * time.Minute),
+		Timeouts: &schema.ResourceTimeout{
+			Create: schema.DefaultTimeout(60 * time.Minute),
+			Read:   schema.DefaultTimeout(5 * time.Minute),
+			Update: schema.DefaultTimeout(60 * time.Minute),
+			Delete: schema.DefaultTimeout(60 * time.Minute),
 		},
 
-		Schema: map[string]*pluginsdk.Schema{
+		Schema: map[string]*schema.Schema{
 			"name": {
-				Type:         pluginsdk.TypeString,
+				Type:         schema.TypeString,
 				Required:     true,
 				ForceNew:     true,
 				ValidateFunc: networkValidate.VirtualHubName,
@@ -55,14 +59,14 @@
 			"location": azure.SchemaLocation(),
 
 			"address_prefix": {
-				Type:         pluginsdk.TypeString,
+				Type:         schema.TypeString,
 				Optional:     true,
 				ForceNew:     true,
 				ValidateFunc: validate.CIDR,
 			},
 
 			"sku": {
-				Type:     pluginsdk.TypeString,
+				Type:     schema.TypeString,
 				Optional: true,
 				ForceNew: true,
 				ValidateFunc: validation.StringInSlice([]string{
@@ -72,27 +76,27 @@
 			},
 
 			"virtual_wan_id": {
-				Type:         pluginsdk.TypeString,
+				Type:         schema.TypeString,
 				Optional:     true,
 				ForceNew:     true,
 				ValidateFunc: azure.ValidateResourceID,
 			},
 
 			"route": {
-				Type:     pluginsdk.TypeSet,
+				Type:     schema.TypeSet,
 				Optional: true,
-				Elem: &pluginsdk.Resource{
-					Schema: map[string]*pluginsdk.Schema{
+				Elem: &schema.Resource{
+					Schema: map[string]*schema.Schema{
 						"address_prefixes": {
-							Type:     pluginsdk.TypeList,
+							Type:     schema.TypeList,
 							Required: true,
-							Elem: &pluginsdk.Schema{
-								Type:         pluginsdk.TypeString,
+							Elem: &schema.Schema{
+								Type:         schema.TypeString,
 								ValidateFunc: validate.CIDR,
 							},
 						},
 						"next_hop_ip_address": {
-							Type:         pluginsdk.TypeString,
+							Type:         schema.TypeString,
 							Required:     true,
 							ValidateFunc: validate.IPv4Address,
 						},
@@ -110,8 +114,7 @@
 							Type:     schema.TypeSet,
 							Optional: true,
 							Elem: &schema.Schema{
-								Type:         schema.TypeString,
-								ValidateFunc: validation.StringIsNotEmpty,
+								Type: schema.TypeString,
 							},
 						},
 						"route": {
@@ -170,7 +173,7 @@
 	}
 }
 
-func resourceVirtualHubCreateUpdate(d *pluginsdk.ResourceData, meta interface{}) error {
+func resourceVirtualHubCreateUpdate(d *schema.ResourceData, meta interface{}) error {
 	client := meta.(*clients.Client).Network.VirtualHubClient
 	routeTableClient := meta.(*clients.Client).Network.HubRouteTableClient
 	ctx, cancel := timeouts.ForCreateUpdate(meta.(*clients.Client).StopContext, d)
@@ -199,7 +202,7 @@
 	}
 
 	location := azure.NormalizeLocation(d.Get("location").(string))
-	route := d.Get("route").(*pluginsdk.Set).List()
+	route := d.Get("route").(*schema.Set).List()
 	t := d.Get("tags").(map[string]interface{})
 
 	parameters := network.VirtualHub{
@@ -239,7 +242,7 @@
 
 	// deadline is checked at the entry point of this function
 	timeout, _ := ctx.Deadline()
-	stateConf := &pluginsdk.StateChangeConf{
+	stateConf := &resource.StateChangeConf{
 		Pending:                   []string{"Provisioning"},
 		Target:                    []string{"Provisioned", "Failed", "None"},
 		Refresh:                   virtualHubCreateRefreshFunc(ctx, client, resourceGroup, name),
@@ -277,7 +280,7 @@
 	return resourceVirtualHubRead(d, meta)
 }
 
-func resourceVirtualHubRead(d *pluginsdk.ResourceData, meta interface{}) error {
+func resourceVirtualHubRead(d *schema.ResourceData, meta interface{}) error {
 	client := meta.(*clients.Client).Network.VirtualHubClient
 	routeTableClient := meta.(*clients.Client).Network.HubRouteTableClient
 	ctx, cancel := timeouts.ForRead(meta.(*clients.Client).StopContext, d)
@@ -332,7 +335,7 @@
 	return tags.FlattenAndSet(d, resp.Tags)
 }
 
-func resourceVirtualHubDelete(d *pluginsdk.ResourceData, meta interface{}) error {
+func resourceVirtualHubDelete(d *schema.ResourceData, meta interface{}) error {
 	client := meta.(*clients.Client).Network.VirtualHubClient
 	ctx, cancel := timeouts.ForDelete(meta.(*clients.Client).StopContext, d)
 	defer cancel()
@@ -410,7 +413,6 @@
 	return results
 }
 
-<<<<<<< HEAD
 func expandDefaultRouteTable(input []interface{}) *network.HubRouteTableProperties {
 	if len(input) == 0 || input[0] == nil {
 		return nil
@@ -452,9 +454,6 @@
 }
 
 func virtualHubCreateRefreshFunc(ctx context.Context, client *network.VirtualHubsClient, resourceGroup, name string) resource.StateRefreshFunc {
-=======
-func virtualHubCreateRefreshFunc(ctx context.Context, client *network.VirtualHubsClient, resourceGroup, name string) pluginsdk.StateRefreshFunc {
->>>>>>> f9807573
 	return func() (interface{}, string, error) {
 		res, err := client.Get(ctx, resourceGroup, name)
 		if err != nil {
