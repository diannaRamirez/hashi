--- conflicted
+++ resolved
@@ -10,57 +10,18 @@
 	"github.com/terraform-providers/terraform-provider-azurerm/azurerm/internal/tags"
 
 	"github.com/Azure/azure-sdk-for-go/services/network/mgmt/2020-07-01/network"
-<<<<<<< HEAD
 	"github.com/hashicorp/terraform-plugin-sdk/helper/schema"
 	"github.com/hashicorp/terraform-plugin-sdk/helper/validation"
-=======
-	"github.com/hashicorp/go-azure-helpers/response"
->>>>>>> df7d7c73
 	"github.com/terraform-providers/terraform-provider-azurerm/azurerm/helpers/azure"
 	"github.com/terraform-providers/terraform-provider-azurerm/azurerm/internal/clients"
 	"github.com/terraform-providers/terraform-provider-azurerm/azurerm/internal/location"
 	"github.com/terraform-providers/terraform-provider-azurerm/azurerm/internal/tf/pluginsdk"
-	"github.com/terraform-providers/terraform-provider-azurerm/azurerm/internal/tf/validation"
 	"github.com/terraform-providers/terraform-provider-azurerm/azurerm/internal/timeouts"
 	"github.com/terraform-providers/terraform-provider-azurerm/azurerm/utils"
 )
 
-<<<<<<< HEAD
-func resourceNetworkWatcherFlowLog() *schema.Resource {
+func resourceNetworkWatcherFlowLog() *pluginsdk.Resource {
 	return &schema.Resource{
-=======
-type NetworkWatcherFlowLogAccountID struct {
-	azure.ResourceID
-	NetworkWatcherName     string
-	NetworkSecurityGroupID string
-}
-
-func ParseNetworkWatcherFlowLogID(id string) (*NetworkWatcherFlowLogAccountID, error) {
-	parts := strings.Split(id, "/networkSecurityGroupId")
-	if len(parts) != 2 {
-		return nil, fmt.Errorf("Error: Network Watcher Flow Log ID could not be split on `/networkSecurityGroupId`: %s", id)
-	}
-
-	watcherId, err := azure.ParseAzureResourceID(parts[0])
-	if err != nil {
-		return nil, err
-	}
-
-	watcherName, ok := watcherId.Path["networkWatchers"]
-	if !ok {
-		return nil, fmt.Errorf("Error: Unable to parse Network Watcher Flow Log ID: networkWatchers is missing from: %s", id)
-	}
-
-	return &NetworkWatcherFlowLogAccountID{
-		ResourceID:             *watcherId,
-		NetworkWatcherName:     watcherName,
-		NetworkSecurityGroupID: parts[1],
-	}, nil
-}
-
-func resourceNetworkWatcherFlowLog() *pluginsdk.Resource {
-	return &pluginsdk.Resource{
->>>>>>> df7d7c73
 		Create: resourceNetworkWatcherFlowLogCreateUpdate,
 		Read:   resourceNetworkWatcherFlowLogRead,
 		Update: resourceNetworkWatcherFlowLogCreateUpdate,
@@ -71,16 +32,16 @@
 			return err
 		}),
 
-		Timeouts: &pluginsdk.ResourceTimeout{
-			Create: pluginsdk.DefaultTimeout(30 * time.Minute),
-			Read:   pluginsdk.DefaultTimeout(5 * time.Minute),
-			Update: pluginsdk.DefaultTimeout(30 * time.Minute),
-			Delete: pluginsdk.DefaultTimeout(30 * time.Minute),
+		Timeouts: &schema.ResourceTimeout{
+			Create: schema.DefaultTimeout(30 * time.Minute),
+			Read:   schema.DefaultTimeout(5 * time.Minute),
+			Update: schema.DefaultTimeout(30 * time.Minute),
+			Delete: schema.DefaultTimeout(30 * time.Minute),
 		},
 
 		Schema: map[string]*pluginsdk.Schema{
 			"network_watcher_name": {
-				Type:         pluginsdk.TypeString,
+				Type:         schema.TypeString,
 				Required:     true,
 				ForceNew:     true,
 				ValidateFunc: validation.NoZeroValues,
@@ -89,37 +50,37 @@
 			"resource_group_name": azure.SchemaResourceGroupName(),
 
 			"network_security_group_id": {
-				Type:         pluginsdk.TypeString,
+				Type:         schema.TypeString,
 				Required:     true,
 				ForceNew:     true,
 				ValidateFunc: validate.NetworkSecurityGroupID,
 			},
 
 			"storage_account_id": {
-				Type:         pluginsdk.TypeString,
+				Type:         schema.TypeString,
 				Required:     true,
 				ValidateFunc: azure.ValidateResourceID,
 			},
 
 			"enabled": {
-				Type:     pluginsdk.TypeBool,
+				Type:     schema.TypeBool,
 				Required: true,
 			},
 
 			"retention_policy": {
-				Type:     pluginsdk.TypeList,
+				Type:     schema.TypeList,
 				Required: true,
 				MaxItems: 1,
-				Elem: &pluginsdk.Resource{
+				Elem: &schema.Resource{
 					Schema: map[string]*pluginsdk.Schema{
 						"enabled": {
-							Type:             pluginsdk.TypeBool,
+							Type:             schema.TypeBool,
 							Required:         true,
 							DiffSuppressFunc: azureRMSuppressFlowLogRetentionPolicyEnabledDiff,
 						},
 
 						"days": {
-							Type:             pluginsdk.TypeInt,
+							Type:             schema.TypeInt,
 							Required:         true,
 							DiffSuppressFunc: azureRMSuppressFlowLogRetentionPolicyDaysDiff,
 						},
@@ -128,37 +89,37 @@
 			},
 
 			"traffic_analytics": {
-				Type:     pluginsdk.TypeList,
+				Type:     schema.TypeList,
 				Optional: true,
 				MaxItems: 1,
-				Elem: &pluginsdk.Resource{
+				Elem: &schema.Resource{
 					Schema: map[string]*pluginsdk.Schema{
 						"enabled": {
-							Type:     pluginsdk.TypeBool,
+							Type:     schema.TypeBool,
 							Required: true,
 						},
 
 						"workspace_id": {
-							Type:         pluginsdk.TypeString,
+							Type:         schema.TypeString,
 							Required:     true,
 							ValidateFunc: validation.IsUUID,
 						},
 
 						"workspace_region": {
-							Type:             pluginsdk.TypeString,
+							Type:             schema.TypeString,
 							Required:         true,
 							StateFunc:        location.StateFunc,
 							DiffSuppressFunc: location.DiffSuppressFunc,
 						},
 
 						"workspace_resource_id": {
-							Type:         pluginsdk.TypeString,
+							Type:         schema.TypeString,
 							Required:     true,
 							ValidateFunc: azure.ValidateResourceIDOrEmpty,
 						},
 
 						"interval_in_minutes": {
-							Type:         pluginsdk.TypeInt,
+							Type:         schema.TypeInt,
 							Optional:     true,
 							ValidateFunc: validation.IntInSlice([]int{10, 60}),
 							Default:      60,
@@ -168,7 +129,7 @@
 			},
 
 			"version": {
-				Type:         pluginsdk.TypeInt,
+				Type:         schema.TypeInt,
 				Optional:     true,
 				Computed:     true,
 				ValidateFunc: validation.IntBetween(1, 2),
@@ -201,14 +162,9 @@
 	return old != "" && !d.Get("enabled").(bool)
 }
 
-<<<<<<< HEAD
-func resourceNetworkWatcherFlowLogCreateUpdate(d *schema.ResourceData, meta interface{}) error {
+func resourceNetworkWatcherFlowLogCreateUpdate(d *pluginsdk.ResourceData, meta interface{}) error {
 	client := meta.(*clients.Client).Network.FlowLogsClient
 	subscriptionId := meta.(*clients.Client).Account.SubscriptionId
-=======
-func resourceNetworkWatcherFlowLogCreateUpdate(d *pluginsdk.ResourceData, meta interface{}) error {
-	client := meta.(*clients.Client).Network.WatcherClient
->>>>>>> df7d7c73
 	ctx, cancel := timeouts.ForCreateUpdate(meta.(*clients.Client).StopContext, d)
 	defer cancel()
 
@@ -270,13 +226,8 @@
 	return resourceNetworkWatcherFlowLogRead(d, meta)
 }
 
-<<<<<<< HEAD
-func resourceNetworkWatcherFlowLogRead(d *schema.ResourceData, meta interface{}) error {
+func resourceNetworkWatcherFlowLogRead(d *pluginsdk.ResourceData, meta interface{}) error {
 	client := meta.(*clients.Client).Network.FlowLogsClient
-=======
-func resourceNetworkWatcherFlowLogRead(d *pluginsdk.ResourceData, meta interface{}) error {
-	client := meta.(*clients.Client).Network.WatcherClient
->>>>>>> df7d7c73
 	ctx, cancel := timeouts.ForRead(meta.(*clients.Client).StopContext, d)
 	defer cancel()
 
@@ -327,13 +278,8 @@
 	return tags.FlattenAndSet(d, resp.Tags)
 }
 
-<<<<<<< HEAD
-func resourceNetworkWatcherFlowLogDelete(d *schema.ResourceData, meta interface{}) error {
+func resourceNetworkWatcherFlowLogDelete(d *pluginsdk.ResourceData, meta interface{}) error {
 	client := meta.(*clients.Client).Network.FlowLogsClient
-=======
-func resourceNetworkWatcherFlowLogDelete(d *pluginsdk.ResourceData, meta interface{}) error {
-	client := meta.(*clients.Client).Network.WatcherClient
->>>>>>> df7d7c73
 	ctx, cancel := timeouts.ForDelete(meta.(*clients.Client).StopContext, d)
 	defer cancel()
 
