package network

import (
	"fmt"
	"time"

	"github.com/Azure/azure-sdk-for-go/services/network/mgmt/2020-05-01/network"

	"github.com/hashicorp/terraform-plugin-sdk/helper/schema"
	"github.com/hashicorp/terraform-plugin-sdk/helper/validation"
	"github.com/terraform-providers/terraform-provider-azurerm/azurerm/helpers/azure"
	"github.com/terraform-providers/terraform-provider-azurerm/azurerm/internal/clients"
	"github.com/terraform-providers/terraform-provider-azurerm/azurerm/internal/tags"
	"github.com/terraform-providers/terraform-provider-azurerm/azurerm/internal/timeouts"
	"github.com/terraform-providers/terraform-provider-azurerm/azurerm/utils"
)

func dataSourceArmVirtualWan() *schema.Resource {
	return &schema.Resource{
		Read: dataSourceArmVirtualWanRead,
		Timeouts: &schema.ResourceTimeout{
			Read: schema.DefaultTimeout(5 * time.Minute),
		},

		Schema: map[string]*schema.Schema{
			"name": {
				Type:         schema.TypeString,
				Required:     true,
				ValidateFunc: validation.StringIsNotEmpty,
			},
			"resource_group_name": azure.SchemaResourceGroupNameForDataSource(),

			"allow_branch_to_branch_traffic": {
				Type:     schema.TypeBool,
				Computed: true,
			},
			"disable_vpn_encryption": {
				Type:     schema.TypeBool,
				Computed: true,
			},
			"office365_local_breakout_category": {
				Type:     schema.TypeString,
				Computed: true,
			},
			"sku": {
				Type:     schema.TypeString,
				Computed: true,
			},
			"virtual_hub_ids": {
				Type:     schema.TypeList,
				Computed: true,
				Elem: &schema.Schema{
					Type: schema.TypeString,
				},
			},
			"vpn_site_ids": {
				Type:     schema.TypeList,
				Computed: true,
				Elem: &schema.Schema{
					Type: schema.TypeString,
				},
			},
			"location": azure.SchemaLocationForDataSource(),

			"tags": tags.SchemaDataSource(),
		},
	}
}

func dataSourceArmVirtualWanRead(d *schema.ResourceData, meta interface{}) error {
	client := meta.(*clients.Client).Network.VirtualWanClient
	ctx, cancel := timeouts.ForRead(meta.(*clients.Client).StopContext, d)
	defer cancel()

	name := d.Get("name").(string)
	resourceGroup := d.Get("resource_group_name").(string)

	resp, err := client.Get(ctx, resourceGroup, name)
	if err != nil {
		if utils.ResponseWasNotFound(resp.Response) {
			return fmt.Errorf("Error: Virtual Wan %q (Resource Group %q) was not found", name, resourceGroup)
		}
		return fmt.Errorf("Error reading Virtual Wan %q (Resource Group %q): %+v", name, resourceGroup, err)
	}

	if resp.ID == nil || *resp.ID == "" {
		return fmt.Errorf("API returns a nil/empty id on Virtual Wan %q (resource group %q): %+v", name, resourceGroup, err)
	}
	d.SetId(*resp.ID)

	d.Set("name", resp.Name)
	d.Set("resource_group_name", resourceGroup)
	if location := resp.Location; location != nil {
		d.Set("location", azure.NormalizeLocation(*location))
	}

	if props := resp.VirtualWanProperties; props != nil {
		d.Set("allow_branch_to_branch_traffic", props.AllowBranchToBranchTraffic)
		d.Set("disable_vpn_encryption", props.DisableVpnEncryption)
<<<<<<< HEAD
		d.Set("office365_local_breakout_category", props.Office365LocalBreakoutCategory)
=======
		if err := d.Set("office365_local_breakout_category", props.Office365LocalBreakoutCategory); err != nil {
			return fmt.Errorf("error setting `office365_local_breakout_category`: %v", err)
		d.Set("office365_local_breakout_category", props.Office365LocalBreakoutCategory)
		if err := d.Set("sku", props.Type); err != nil {
			return fmt.Errorf("error setting `sku`: %v", err)
>>>>>>> 24cc4109
		d.Set("sku", props.Type)
		if err := d.Set("virtual_hub_ids", flattenVirtualWanProperties(props.VirtualHubs)); err != nil {
			return fmt.Errorf("error setting `virtual_hubs`: %v", err)
		}
		if err := d.Set("vpn_site_ids", flattenVirtualWanProperties(props.VpnSites)); err != nil {
			return fmt.Errorf("error setting `vpn_sites`: %v", err)
		}
	}

	return tags.FlattenAndSet(d, resp.Tags)
}

func flattenVirtualWanProperties(input *[]network.SubResource) []interface{} {
	if input == nil {
		return []interface{}{}
	}
	output := make([]interface{}, 0)
	for _, v := range *input {
		if v.ID != nil {
			output = append(output, *v.ID)
		}
	}
	return output
}<|MERGE_RESOLUTION|>--- conflicted
+++ resolved
@@ -97,15 +97,13 @@
 	if props := resp.VirtualWanProperties; props != nil {
 		d.Set("allow_branch_to_branch_traffic", props.AllowBranchToBranchTraffic)
 		d.Set("disable_vpn_encryption", props.DisableVpnEncryption)
-<<<<<<< HEAD
-		d.Set("office365_local_breakout_category", props.Office365LocalBreakoutCategory)
-=======
 		if err := d.Set("office365_local_breakout_category", props.Office365LocalBreakoutCategory); err != nil {
 			return fmt.Errorf("error setting `office365_local_breakout_category`: %v", err)
+		}
 		d.Set("office365_local_breakout_category", props.Office365LocalBreakoutCategory)
 		if err := d.Set("sku", props.Type); err != nil {
 			return fmt.Errorf("error setting `sku`: %v", err)
->>>>>>> 24cc4109
+		}
 		d.Set("sku", props.Type)
 		if err := d.Set("virtual_hub_ids", flattenVirtualWanProperties(props.VirtualHubs)); err != nil {
 			return fmt.Errorf("error setting `virtual_hubs`: %v", err)
