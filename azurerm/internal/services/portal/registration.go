package portal

import (
	"github.com/terraform-providers/terraform-provider-azurerm/azurerm/internal/tf/pluginsdk"
)

type Registration struct{}

// Name is the name of this Service
func (r Registration) Name() string {
	return "Portal"
}

// WebsiteCategories returns a list of categories which can be used for the sidebar
func (r Registration) WebsiteCategories() []string {
	return []string{
		"Portal",
	}
}

// SupportedDataSources returns the supported Data Sources supported by this Service
func (r Registration) SupportedDataSources() map[string]*pluginsdk.Resource {
	return map[string]*pluginsdk.Resource{}
}

// SupportedResources returns the supported Resources supported by this Service
<<<<<<< HEAD
func (r Registration) SupportedResources() map[string]*schema.Resource {
	return map[string]*schema.Resource{
		"azurerm_dashboard":            resourceDashboard(),
		"azurerm_tenant_configuration": resourceTenantConfiguration(),
=======
func (r Registration) SupportedResources() map[string]*pluginsdk.Resource {
	return map[string]*pluginsdk.Resource{
		"azurerm_dashboard": resourceDashboard(),
>>>>>>> 55780f59
	}
}<|MERGE_RESOLUTION|>--- conflicted
+++ resolved
@@ -24,15 +24,9 @@
 }
 
 // SupportedResources returns the supported Resources supported by this Service
-<<<<<<< HEAD
-func (r Registration) SupportedResources() map[string]*schema.Resource {
-	return map[string]*schema.Resource{
+func (r Registration) SupportedResources() map[string]*pluginsdk.Resource {
+	return map[string]*pluginsdk.Resource{
 		"azurerm_dashboard":            resourceDashboard(),
 		"azurerm_tenant_configuration": resourceTenantConfiguration(),
-=======
-func (r Registration) SupportedResources() map[string]*pluginsdk.Resource {
-	return map[string]*pluginsdk.Resource{
-		"azurerm_dashboard": resourceDashboard(),
->>>>>>> 55780f59
 	}
 }