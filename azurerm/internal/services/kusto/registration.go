--- conflicted
+++ resolved
@@ -28,18 +28,11 @@
 // SupportedResources returns the supported Resources supported by this Service
 func (r Registration) SupportedResources() map[string]*schema.Resource {
 	return map[string]*schema.Resource{
-<<<<<<< HEAD
 		"azurerm_kusto_cluster":                         resourceArmKustoCluster(),
+		"azurerm_kusto_cluster_principal_assignment":    resourceArmKustoClusterPrincipalAssignment(),
 		"azurerm_kusto_database":                        resourceArmKustoDatabase(),
 		"azurerm_kusto_database_principal":              resourceArmKustoDatabasePrincipal(),
 		"azurerm_kusto_eventhub_data_connection":        resourceArmKustoEventHubDataConnection(),
 		"azurerm_kusto_attached_database_configuration": resourceArmKustoAttachedDatabaseConfiguration(),
-=======
-		"azurerm_kusto_cluster":                      resourceArmKustoCluster(),
-		"azurerm_kusto_cluster_principal_assignment": resourceArmKustoClusterPrincipalAssignment(),
-		"azurerm_kusto_database":                     resourceArmKustoDatabase(),
-		"azurerm_kusto_database_principal":           resourceArmKustoDatabasePrincipal(),
-		"azurerm_kusto_eventhub_data_connection":     resourceArmKustoEventHubDataConnection(),
->>>>>>> 0d1f790d
 	}
 }