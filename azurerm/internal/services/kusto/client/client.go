--- conflicted
+++ resolved
@@ -6,17 +6,11 @@
 )
 
 type Client struct {
-<<<<<<< HEAD
 	ClustersClient                       *kusto.ClustersClient
 	DatabasesClient                      *kusto.DatabasesClient
 	DataConnectionsClient                *kusto.DataConnectionsClient
+	ClusterPrincipalAssignmentsClient    *kusto.ClusterPrincipalAssignmentsClient
 	AttachedDatabaseConfigurationsClient *kusto.AttachedDatabaseConfigurationsClient
-=======
-	ClustersClient                    *kusto.ClustersClient
-	DatabasesClient                   *kusto.DatabasesClient
-	DataConnectionsClient             *kusto.DataConnectionsClient
-	ClusterPrincipalAssignmentsClient *kusto.ClusterPrincipalAssignmentsClient
->>>>>>> 0d1f790d
 }
 
 func NewClient(o *common.ClientOptions) *Client {
@@ -28,8 +22,9 @@
 
 	DataConnectionsClient := kusto.NewDataConnectionsClientWithBaseURI(o.ResourceManagerEndpoint, o.SubscriptionId)
 	o.ConfigureClient(&DataConnectionsClient.Client, o.ResourceManagerAuthorizer)
+	ClusterPrincipalAssignmentsClient := kusto.NewClusterPrincipalAssignmentsClientWithBaseURI(o.ResourceManagerEndpoint, o.SubscriptionId)
+	o.ConfigureClient(&ClusterPrincipalAssignmentsClient.Client, o.ResourceManagerAuthorizer)
 
-<<<<<<< HEAD
 	AttachedDatabaseConfigurationsClient := kusto.NewAttachedDatabaseConfigurationsClientWithBaseURI(o.ResourceManagerEndpoint, o.SubscriptionId)
 	o.ConfigureClient(&AttachedDatabaseConfigurationsClient.Client, o.ResourceManagerAuthorizer)
 
@@ -37,16 +32,7 @@
 		ClustersClient:                       &ClustersClient,
 		DatabasesClient:                      &DatabasesClient,
 		DataConnectionsClient:                &DataConnectionsClient,
+		ClusterPrincipalAssignmentsClient:    &ClusterPrincipalAssignmentsClient,
 		AttachedDatabaseConfigurationsClient: &AttachedDatabaseConfigurationsClient,
-=======
-	ClusterPrincipalAssignmentsClient := kusto.NewClusterPrincipalAssignmentsClientWithBaseURI(o.ResourceManagerEndpoint, o.SubscriptionId)
-	o.ConfigureClient(&ClusterPrincipalAssignmentsClient.Client, o.ResourceManagerAuthorizer)
-
-	return &Client{
-		ClustersClient:                    &ClustersClient,
-		DatabasesClient:                   &DatabasesClient,
-		DataConnectionsClient:             &DataConnectionsClient,
-		ClusterPrincipalAssignmentsClient: &ClusterPrincipalAssignmentsClient,
->>>>>>> 0d1f790d
 	}
 }