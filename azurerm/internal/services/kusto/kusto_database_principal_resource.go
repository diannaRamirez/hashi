--- conflicted
+++ resolved
@@ -274,19 +274,11 @@
 
 	splitFQN := strings.Split(id.Name, "=")
 	if len(splitFQN) != 2 {
-<<<<<<< HEAD
-		return fmt.Errorf("Expected `fqn` to be in the format aadtype=clientid:tenantid but got: %q", fqn)
+		return fmt.Errorf("Expected `fqn` to be in the format aadtype=clientid:tenantid but got: %q", id.Name)
 	}
 	splitIDs := strings.Split(splitFQN[1], ";")
 	if len(splitIDs) != 2 {
-		return fmt.Errorf("Expected `fqn` to be in the format aadtype=clientid:tenantid but got: %q", fqn)
-=======
-		return fmt.Errorf("Expected `fqn` to be in the format aadtype=objectid:clientid but got: %q", id.Name)
-	}
-	splitIDs := strings.Split(splitFQN[1], ";")
-	if len(splitIDs) != 2 {
-		return fmt.Errorf("Expected `fqn` to be in the format aadtype=objectid:clientid but got: %q", id.Name)
->>>>>>> 2cfb5181
+		return fmt.Errorf("Expected `fqn` to be in the format aadtype=clientid:tenantid but got: %q", id.Name)
 	}
 	d.Set("client_id", splitIDs[0])
 	d.Set("tenant_id", splitIDs[1])
