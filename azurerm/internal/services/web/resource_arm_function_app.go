--- conflicted
+++ resolved
@@ -1,8 +1,10 @@
 package web
 
 import (
+	"context"
 	"fmt"
 	"log"
+	"strings"
 	"time"
 
 	"github.com/Azure/azure-sdk-for-go/services/web/mgmt/2019-08-01/web"
@@ -322,11 +324,12 @@
 	clientAffinityEnabled := d.Get("client_affinity_enabled").(bool)
 	httpsOnly := d.Get("https_only").(bool)
 	t := d.Get("tags").(map[string]interface{})
-	if err != nil {
-		return err
-	}
-
-	basicAppSettings := getBasicFunctionAppAppSettings(d)
+	appServiceTier, err := getFunctionAppServiceTier(ctx, appServicePlanID, meta)
+	if err != nil {
+		return err
+	}
+
+	basicAppSettings := getBasicFunctionAppAppSettings(d, appServiceTier)
 
 	siteConfig, err := expandFunctionAppSiteConfig(d)
 	if err != nil {
@@ -415,19 +418,16 @@
 	httpsOnly := d.Get("https_only").(bool)
 	t := d.Get("tags").(map[string]interface{})
 
-	if err != nil {
-		return err
-	}
-<<<<<<< HEAD
-	basicAppSettings := getBasicFunctionAppAppSettings(d)
-	siteConfig := expandFunctionAppSiteConfig(d)
-=======
+	appServiceTier, err := getFunctionAppServiceTier(ctx, appServicePlanID, meta)
+
+	if err != nil {
+		return err
+	}
 	basicAppSettings := getBasicFunctionAppAppSettings(d, appServiceTier)
 	siteConfig, err := expandFunctionAppSiteConfig(d)
 	if err != nil {
 		return fmt.Errorf("Error expanding `site_config` for Function App %q (Resource Group %q): %s", name, resGroup, err)
 	}
->>>>>>> 5bb8657f
 
 	siteConfig.AppSettings = &basicAppSettings
 
@@ -459,7 +459,7 @@
 		return fmt.Errorf("Error waiting for update of Function App %q (Resource Group %q): %+v", name, resGroup, err)
 	}
 
-	appSettings := expandFunctionAppAppSettings(d)
+	appSettings := expandFunctionAppAppSettings(d, appServiceTier)
 	settings := web.StringDictionary{
 		Properties: appSettings,
 	}
@@ -665,7 +665,7 @@
 	return nil
 }
 
-func getBasicFunctionAppAppSettings(d *schema.ResourceData) []web.NameValuePair {
+func getBasicFunctionAppAppSettings(d *schema.ResourceData, appServiceTier string) []web.NameValuePair {
 	// TODO: This is a workaround since there are no public Functions API
 	// You may track the API request here: https://github.com/Azure/azure-rest-api-specs/issues/3750
 	dashboardPropName := "AzureWebJobsDashboard"
@@ -687,19 +687,35 @@
 		})
 	}
 
-	// If the application plan is NOT dynamic (consumption plan), we do NOT want to include WEBSITE_CONTENT components
-	//issue #5209. WEB_CONTENT components not support by service. Just return basicSettings
-	//if !strings.EqualFold(appServiceTier, "dynamic") {
-	//	return basicSettings
-	//}
-
 	return basicSettings
 }
 
-func expandFunctionAppAppSettings(d *schema.ResourceData) map[string]*string {
+func getFunctionAppServiceTier(ctx context.Context, appServicePlanId string, meta interface{}) (string, error) {
+	id, err := ParseAppServicePlanID(appServicePlanId)
+	if err != nil {
+		return "", fmt.Errorf("[ERROR] Unable to parse App Service Plan ID %q: %+v", appServicePlanId, err)
+	}
+
+	log.Printf("[DEBUG] Retrieving App Service Plan %q (Resource Group %q)", id.Name, id.ResourceGroup)
+
+	appServicePlansClient := meta.(*clients.Client).Web.AppServicePlansClient
+	appServicePlan, err := appServicePlansClient.Get(ctx, id.ResourceGroup, id.Name)
+	if err != nil {
+		return "", fmt.Errorf("[ERROR] Could not retrieve App Service Plan ID %q: %+v", appServicePlanId, err)
+	}
+
+	if sku := appServicePlan.Sku; sku != nil {
+		if tier := sku.Tier; tier != nil {
+			return *tier, nil
+		}
+	}
+	return "", fmt.Errorf("No `sku` block was returned for App Service Plan ID %q", appServicePlanId)
+}
+
+func expandFunctionAppAppSettings(d *schema.ResourceData, appServiceTier string) map[string]*string {
 	output := expandAppServiceAppSettings(d)
 
-	basicAppSettings := getBasicFunctionAppAppSettings(d)
+	basicAppSettings := getBasicFunctionAppAppSettings(d, appServiceTier)
 	for _, p := range basicAppSettings {
 		output[*p.Name] = p.Value
 	}
