--- conflicted
+++ resolved
@@ -1517,15 +1517,9 @@
       days = 300
     }
 
-<<<<<<< HEAD
-    default_service_version                  = "2019-07-07"
-    versioning_enabled                       = true
-    last_access_time_tracking_policy_enabled = true
-=======
     default_service_version  = "2019-07-07"
     versioning_enabled       = true
     last_access_time_enabled = true
->>>>>>> 3df3c618
     change_feed {
       retention_in_days = 3
     }
