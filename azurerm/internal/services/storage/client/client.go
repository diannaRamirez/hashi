package client

import (
	"context"
	"fmt"

	"github.com/Azure/azure-sdk-for-go/services/storage/mgmt/2019-06-01/storage"
	"github.com/Azure/azure-sdk-for-go/services/storagesync/mgmt/2020-03-01/storagesync"
	"github.com/Azure/go-autorest/autorest"
	az "github.com/Azure/go-autorest/autorest/azure"
	"github.com/terraform-providers/terraform-provider-azurerm/azurerm/internal/common"
	"github.com/terraform-providers/terraform-provider-azurerm/azurerm/internal/services/storage/shim"
	"github.com/tombuildsstuff/giovanni/storage/2019-12-12/blob/accounts"
	"github.com/tombuildsstuff/giovanni/storage/2019-12-12/blob/blobs"
	"github.com/tombuildsstuff/giovanni/storage/2019-12-12/blob/containers"
	"github.com/tombuildsstuff/giovanni/storage/2019-12-12/datalakestore/filesystems"
	"github.com/tombuildsstuff/giovanni/storage/2019-12-12/datalakestore/paths"
	"github.com/tombuildsstuff/giovanni/storage/2019-12-12/file/directories"
	"github.com/tombuildsstuff/giovanni/storage/2019-12-12/file/shares"
	"github.com/tombuildsstuff/giovanni/storage/2019-12-12/queue/queues"
	"github.com/tombuildsstuff/giovanni/storage/2019-12-12/table/entities"
	"github.com/tombuildsstuff/giovanni/storage/2019-12-12/table/tables"
)

type Client struct {
	AccountsClient           *storage.AccountsClient
	FileSystemsClient        *filesystems.Client
	ADLSGen2PathsClient      *paths.Client
	ManagementPoliciesClient *storage.ManagementPoliciesClient
	BlobServicesClient       *storage.BlobServicesClient
<<<<<<< HEAD
	CloudEndpointsClient     *storagesync.CloudEndpointsClient
=======
	EncryptionScopesClient   *storage.EncryptionScopesClient
	Environment              az.Environment
>>>>>>> 8d9c4070
	SyncServiceClient        *storagesync.ServicesClient
	SyncGroupsClient         *storagesync.SyncGroupsClient
	SubscriptionId           string

	resourceManagerAuthorizer autorest.Authorizer
	storageAdAuth             *autorest.Authorizer
}

func NewClient(options *common.ClientOptions) *Client {
	accountsClient := storage.NewAccountsClientWithBaseURI(options.ResourceManagerEndpoint, options.SubscriptionId)
	options.ConfigureClient(&accountsClient.Client, options.ResourceManagerAuthorizer)

	fileSystemsClient := filesystems.NewWithEnvironment(options.Environment)
	options.ConfigureClient(&fileSystemsClient.Client, options.StorageAuthorizer)

	adlsGen2PathsClient := paths.NewWithEnvironment(options.Environment)
	options.ConfigureClient(&adlsGen2PathsClient.Client, options.StorageAuthorizer)

	managementPoliciesClient := storage.NewManagementPoliciesClientWithBaseURI(options.ResourceManagerEndpoint, options.SubscriptionId)
	options.ConfigureClient(&managementPoliciesClient.Client, options.ResourceManagerAuthorizer)

	blobServicesClient := storage.NewBlobServicesClientWithBaseURI(options.ResourceManagerEndpoint, options.SubscriptionId)
	options.ConfigureClient(&blobServicesClient.Client, options.ResourceManagerAuthorizer)

<<<<<<< HEAD
	cloudEndpointsClient := storagesync.NewCloudEndpointsClientWithBaseURI(options.ResourceManagerEndpoint, options.SubscriptionId)
	options.ConfigureClient(&cloudEndpointsClient.Client, options.ResourceManagerAuthorizer)
=======
	encryptionScopesClient := storage.NewEncryptionScopesClientWithBaseURI(options.ResourceManagerEndpoint, options.SubscriptionId)
	options.ConfigureClient(&encryptionScopesClient.Client, options.ResourceManagerAuthorizer)
>>>>>>> 8d9c4070

	syncServiceClient := storagesync.NewServicesClientWithBaseURI(options.ResourceManagerEndpoint, options.SubscriptionId)
	options.ConfigureClient(&syncServiceClient.Client, options.ResourceManagerAuthorizer)

	syncGroupsClient := storagesync.NewSyncGroupsClientWithBaseURI(options.ResourceManagerEndpoint, options.SubscriptionId)
	options.ConfigureClient(&syncGroupsClient.Client, options.ResourceManagerAuthorizer)

	// TODO: switch Storage Containers to using the storage.BlobContainersClient
	// (which should fix #2977) when the storage clients have been moved in here
	client := Client{
		AccountsClient:           &accountsClient,
		FileSystemsClient:        &fileSystemsClient,
		ADLSGen2PathsClient:      &adlsGen2PathsClient,
		ManagementPoliciesClient: &managementPoliciesClient,
		BlobServicesClient:       &blobServicesClient,
<<<<<<< HEAD
		CloudEndpointsClient:     &cloudEndpointsClient,
=======
		EncryptionScopesClient:   &encryptionScopesClient,
		Environment:              options.Environment,
>>>>>>> 8d9c4070
		SubscriptionId:           options.SubscriptionId,
		SyncServiceClient:        &syncServiceClient,
		SyncGroupsClient:         &syncGroupsClient,

		resourceManagerAuthorizer: options.ResourceManagerAuthorizer,
	}

	if options.StorageUseAzureAD {
		client.storageAdAuth = &options.StorageAuthorizer
	}

	return &client
}

func (client Client) AccountsDataPlaneClient(ctx context.Context, account accountDetails) (*accounts.Client, error) {
	if client.storageAdAuth != nil {
		accountsClient := accounts.NewWithEnvironment(client.Environment)
		accountsClient.Client.Authorizer = *client.storageAdAuth
		return &accountsClient, nil
	}

	accountKey, err := account.AccountKey(ctx, client)
	if err != nil {
		return nil, fmt.Errorf("Error retrieving Account Key: %s", err)
	}

	storageAuth, err := autorest.NewSharedKeyAuthorizer(account.name, *accountKey, autorest.SharedKey)
	if err != nil {
		return nil, fmt.Errorf("Error building Authorizer: %+v", err)
	}

	accountsClient := accounts.NewWithEnvironment(client.Environment)
	accountsClient.Client.Authorizer = storageAuth
	return &accountsClient, nil
}

func (client Client) BlobsClient(ctx context.Context, account accountDetails) (*blobs.Client, error) {
	if client.storageAdAuth != nil {
		blobsClient := blobs.NewWithEnvironment(client.Environment)
		blobsClient.Client.Authorizer = *client.storageAdAuth
		return &blobsClient, nil
	}

	accountKey, err := account.AccountKey(ctx, client)
	if err != nil {
		return nil, fmt.Errorf("Error retrieving Account Key: %s", err)
	}

	storageAuth, err := autorest.NewSharedKeyAuthorizer(account.name, *accountKey, autorest.SharedKey)
	if err != nil {
		return nil, fmt.Errorf("Error building Authorizer: %+v", err)
	}

	blobsClient := blobs.NewWithEnvironment(client.Environment)
	blobsClient.Client.Authorizer = storageAuth
	return &blobsClient, nil
}

func (client Client) ContainersClient(ctx context.Context, account accountDetails) (shim.StorageContainerWrapper, error) {
	if client.storageAdAuth != nil {
		containersClient := containers.NewWithEnvironment(client.Environment)
		containersClient.Client.Authorizer = *client.storageAdAuth
		shim := shim.NewDataPlaneStorageContainerWrapper(&containersClient)
		return shim, nil
	}

	accountKey, err := account.AccountKey(ctx, client)
	if err != nil {
		return nil, fmt.Errorf("Error retrieving Account Key: %s", err)
	}

	storageAuth, err := autorest.NewSharedKeyAuthorizer(account.name, *accountKey, autorest.SharedKey)
	if err != nil {
		return nil, fmt.Errorf("Error building Authorizer: %+v", err)
	}

	containersClient := containers.NewWithEnvironment(client.Environment)
	containersClient.Client.Authorizer = storageAuth

	shim := shim.NewDataPlaneStorageContainerWrapper(&containersClient)
	return shim, nil
}

func (client Client) FileShareDirectoriesClient(ctx context.Context, account accountDetails) (*directories.Client, error) {
	// NOTE: Files do not support AzureAD Authentication

	accountKey, err := account.AccountKey(ctx, client)
	if err != nil {
		return nil, fmt.Errorf("Error retrieving Account Key: %s", err)
	}

	storageAuth, err := autorest.NewSharedKeyAuthorizer(account.name, *accountKey, autorest.SharedKeyLite)
	if err != nil {
		return nil, fmt.Errorf("Error building Authorizer: %+v", err)
	}

	directoriesClient := directories.NewWithEnvironment(client.Environment)
	directoriesClient.Client.Authorizer = storageAuth
	return &directoriesClient, nil
}

func (client Client) FileSharesClient(ctx context.Context, account accountDetails) (shim.StorageShareWrapper, error) {
	// NOTE: Files do not support AzureAD Authentication

	accountKey, err := account.AccountKey(ctx, client)
	if err != nil {
		return nil, fmt.Errorf("Error retrieving Account Key: %s", err)
	}

	storageAuth, err := autorest.NewSharedKeyAuthorizer(account.name, *accountKey, autorest.SharedKeyLite)
	if err != nil {
		return nil, fmt.Errorf("Error building Authorizer: %+v", err)
	}

	sharesClient := shares.NewWithEnvironment(client.Environment)
	sharesClient.Client.Authorizer = storageAuth
	shim := shim.NewDataPlaneStorageShareWrapper(&sharesClient)
	return shim, nil
}

func (client Client) QueuesClient(ctx context.Context, account accountDetails) (shim.StorageQueuesWrapper, error) {
	if client.storageAdAuth != nil {
		queueClient := queues.NewWithEnvironment(client.Environment)
		queueClient.Client.Authorizer = *client.storageAdAuth
		return shim.NewDataPlaneStorageQueueWrapper(&queueClient), nil
	}

	accountKey, err := account.AccountKey(ctx, client)
	if err != nil {
		return nil, fmt.Errorf("retrieving Account Key: %s", err)
	}

	storageAuth, err := autorest.NewSharedKeyAuthorizer(account.name, *accountKey, autorest.SharedKeyLite)
	if err != nil {
		return nil, fmt.Errorf("building Authorizer: %+v", err)
	}

	queuesClient := queues.NewWithEnvironment(client.Environment)
	queuesClient.Client.Authorizer = storageAuth
	return shim.NewDataPlaneStorageQueueWrapper(&queuesClient), nil
}

func (client Client) TableEntityClient(ctx context.Context, account accountDetails) (*entities.Client, error) {
	// NOTE: Table Entity does not support AzureAD Authentication

	accountKey, err := account.AccountKey(ctx, client)
	if err != nil {
		return nil, fmt.Errorf("Error retrieving Account Key: %s", err)
	}

	storageAuth, err := autorest.NewSharedKeyAuthorizer(account.name, *accountKey, autorest.SharedKeyLiteForTable)
	if err != nil {
		return nil, fmt.Errorf("Error building Authorizer: %+v", err)
	}

	entitiesClient := entities.NewWithEnvironment(client.Environment)
	entitiesClient.Client.Authorizer = storageAuth
	return &entitiesClient, nil
}

func (client Client) TablesClient(ctx context.Context, account accountDetails) (shim.StorageTableWrapper, error) {
	// NOTE: Tables do not support AzureAD Authentication

	accountKey, err := account.AccountKey(ctx, client)
	if err != nil {
		return nil, fmt.Errorf("Error retrieving Account Key: %s", err)
	}

	storageAuth, err := autorest.NewSharedKeyAuthorizer(account.name, *accountKey, autorest.SharedKeyLiteForTable)
	if err != nil {
		return nil, fmt.Errorf("Error building Authorizer: %+v", err)
	}

	tablesClient := tables.NewWithEnvironment(client.Environment)
	tablesClient.Client.Authorizer = storageAuth
	shim := shim.NewDataPlaneStorageTableWrapper(&tablesClient)
	return shim, nil
}<|MERGE_RESOLUTION|>--- conflicted
+++ resolved
@@ -28,12 +28,9 @@
 	ADLSGen2PathsClient      *paths.Client
 	ManagementPoliciesClient *storage.ManagementPoliciesClient
 	BlobServicesClient       *storage.BlobServicesClient
-<<<<<<< HEAD
 	CloudEndpointsClient     *storagesync.CloudEndpointsClient
-=======
 	EncryptionScopesClient   *storage.EncryptionScopesClient
 	Environment              az.Environment
->>>>>>> 8d9c4070
 	SyncServiceClient        *storagesync.ServicesClient
 	SyncGroupsClient         *storagesync.SyncGroupsClient
 	SubscriptionId           string
@@ -58,13 +55,11 @@
 	blobServicesClient := storage.NewBlobServicesClientWithBaseURI(options.ResourceManagerEndpoint, options.SubscriptionId)
 	options.ConfigureClient(&blobServicesClient.Client, options.ResourceManagerAuthorizer)
 
-<<<<<<< HEAD
 	cloudEndpointsClient := storagesync.NewCloudEndpointsClientWithBaseURI(options.ResourceManagerEndpoint, options.SubscriptionId)
 	options.ConfigureClient(&cloudEndpointsClient.Client, options.ResourceManagerAuthorizer)
-=======
+
 	encryptionScopesClient := storage.NewEncryptionScopesClientWithBaseURI(options.ResourceManagerEndpoint, options.SubscriptionId)
 	options.ConfigureClient(&encryptionScopesClient.Client, options.ResourceManagerAuthorizer)
->>>>>>> 8d9c4070
 
 	syncServiceClient := storagesync.NewServicesClientWithBaseURI(options.ResourceManagerEndpoint, options.SubscriptionId)
 	options.ConfigureClient(&syncServiceClient.Client, options.ResourceManagerAuthorizer)
@@ -80,12 +75,9 @@
 		ADLSGen2PathsClient:      &adlsGen2PathsClient,
 		ManagementPoliciesClient: &managementPoliciesClient,
 		BlobServicesClient:       &blobServicesClient,
-<<<<<<< HEAD
 		CloudEndpointsClient:     &cloudEndpointsClient,
-=======
 		EncryptionScopesClient:   &encryptionScopesClient,
 		Environment:              options.Environment,
->>>>>>> 8d9c4070
 		SubscriptionId:           options.SubscriptionId,
 		SyncServiceClient:        &syncServiceClient,
 		SyncGroupsClient:         &syncGroupsClient,
