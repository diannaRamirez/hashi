--- conflicted
+++ resolved
@@ -1136,17 +1136,12 @@
 		d.Set("access_tier", props.AccessTier)
 		d.Set("enable_https_traffic_only", props.EnableHTTPSTrafficOnly)
 		d.Set("is_hns_enabled", props.IsHnsEnabled)
-<<<<<<< HEAD
 		if props.AllowBlobPublicAccess == nil {
 			d.Set("allow_blob_public_access", false)
 		} else {
 			d.Set("allow_blob_public_access", props.AllowBlobPublicAccess)
 		}
-		// For all Clouds except Public, "min_tls_version" is not returned from Azure so always persist the default values for "min_tls_version".
-=======
-		d.Set("allow_blob_public_access", props.AllowBlobPublicAccess)
 		// For all Clouds except Public and USGovernmentCloud, "min_tls_version" is not returned from Azure so always persist the default values for "min_tls_version".
->>>>>>> 8459251a
 		// https://github.com/terraform-providers/terraform-provider-azurerm/issues/7812
 		// https://github.com/terraform-providers/terraform-provider-azurerm/issues/8083
 		// USGovernmentCloud "min_tls_version" allowed as of issue 9128
