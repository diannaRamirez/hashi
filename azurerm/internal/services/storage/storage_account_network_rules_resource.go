package storage

import (
	"fmt"
	"strings"
	"time"

<<<<<<< HEAD
=======
	"github.com/terraform-providers/terraform-provider-azurerm/azurerm/internal/services/storage/validate"
	"github.com/terraform-providers/terraform-provider-azurerm/azurerm/internal/tf/pluginsdk"

>>>>>>> 57d84d75
	"github.com/Azure/azure-sdk-for-go/services/storage/mgmt/2021-01-01/storage"
	"github.com/hashicorp/terraform-plugin-sdk/helper/schema"
	"github.com/hashicorp/terraform-plugin-sdk/helper/validation"
	"github.com/terraform-providers/terraform-provider-azurerm/azurerm/helpers/azure"
	"github.com/terraform-providers/terraform-provider-azurerm/azurerm/helpers/tf"
	"github.com/terraform-providers/terraform-provider-azurerm/azurerm/internal/clients"
	"github.com/terraform-providers/terraform-provider-azurerm/azurerm/internal/locks"
	"github.com/terraform-providers/terraform-provider-azurerm/azurerm/internal/timeouts"
	"github.com/terraform-providers/terraform-provider-azurerm/azurerm/utils"
)

func resourceStorageAccountNetworkRules() *schema.Resource {
	return &schema.Resource{
		Create: resourceStorageAccountNetworkRulesCreateUpdate,
		Read:   resourceStorageAccountNetworkRulesRead,
		Update: resourceStorageAccountNetworkRulesCreateUpdate,
		Delete: resourceStorageAccountNetworkRulesDelete,
		// TODO: replace this with an importer which validates the ID during import
		Importer: pluginsdk.DefaultImporter(),

		Timeouts: &schema.ResourceTimeout{
			Create: schema.DefaultTimeout(60 * time.Minute),
			Read:   schema.DefaultTimeout(5 * time.Minute),
			Update: schema.DefaultTimeout(60 * time.Minute),
			Delete: schema.DefaultTimeout(60 * time.Minute),
		},

		Schema: map[string]*schema.Schema{
			"resource_group_name": azure.SchemaResourceGroupName(),

			"storage_account_name": {
				Type:         schema.TypeString,
				Required:     true,
				ForceNew:     true,
				ValidateFunc: validate.StorageAccountName,
			},

			"bypass": {
				Type:       schema.TypeSet,
				Optional:   true,
				Computed:   true,
				ConfigMode: schema.SchemaConfigModeAttr,
				Elem: &schema.Schema{
					Type: schema.TypeString,
					ValidateFunc: validation.StringInSlice([]string{
						string(storage.AzureServices),
						string(storage.Logging),
						string(storage.Metrics),
						string(storage.None),
					}, false),
				},
				Set: schema.HashString,
			},

			"ip_rules": {
				Type:       schema.TypeSet,
				Optional:   true,
				Computed:   true,
				ConfigMode: schema.SchemaConfigModeAttr,
				Elem: &schema.Schema{
					Type: schema.TypeString,
				},
				Set: schema.HashString,
			},

			"virtual_network_subnet_ids": {
				Type:       schema.TypeSet,
				Optional:   true,
				Computed:   true,
				ConfigMode: schema.SchemaConfigModeAttr,
				Elem: &schema.Schema{
					Type:         schema.TypeString,
					ValidateFunc: azure.ValidateResourceID,
				},
				Set: schema.HashString,
			},

			"default_action": {
				Type:     schema.TypeString,
				Required: true,
				ValidateFunc: validation.StringInSlice([]string{
					string(storage.DefaultActionAllow),
					string(storage.DefaultActionDeny),
				}, false),
			},

			"resource_access_rules": {
				Type:     schema.TypeSet,
				Optional: true,
				Elem: &schema.Resource{
					Schema: map[string]*schema.Schema{
						"resource_id": {
							Type:     schema.TypeString,
							Required: true,
						},

						"tenant_id": {
							Type:     schema.TypeString,
							Optional: true,
							Computed: true,
						},
					},
				},
			},
		},
	}
}

func resourceStorageAccountNetworkRulesCreateUpdate(d *schema.ResourceData, meta interface{}) error {
	tenantId := meta.(*clients.Client).Account.TenantId
	client := meta.(*clients.Client).Storage.AccountsClient
	ctx, cancel := timeouts.ForCreateUpdate(meta.(*clients.Client).StopContext, d)
	defer cancel()

	storageAccountName := d.Get("storage_account_name").(string)
	resourceGroup := d.Get("resource_group_name").(string)

	locks.ByName(storageAccountName, storageAccountResourceName)
	defer locks.UnlockByName(storageAccountName, storageAccountResourceName)

	storageAccount, err := client.GetProperties(ctx, resourceGroup, storageAccountName, "")
	if err != nil {
		if utils.ResponseWasNotFound(storageAccount.Response) {
			return fmt.Errorf("Storage Account %q (Resource Group %q) was not found", storageAccountName, resourceGroup)
		}

		return fmt.Errorf("Error retrieving Storage Account %q (Resource Group %q): %+v", storageAccountName, resourceGroup, err)
	}

	if d.IsNewResource() {
		if storageAccount.AccountProperties == nil {
			return fmt.Errorf("Error retrieving Storage Account %q (Resource Group %q): `properties` was nil", storageAccountName, resourceGroup)
		}

		if checkForNonDefaultStorageAccountNetworkRule(storageAccount.AccountProperties.NetworkRuleSet) {
			return tf.ImportAsExistsError("azurerm_storage_account_network_rule", *storageAccount.ID)
		}
	}

	rules := storageAccount.NetworkRuleSet
	if rules == nil {
		rules = &storage.NetworkRuleSet{}
	}

	rules.DefaultAction = storage.DefaultAction(d.Get("default_action").(string))
	rules.Bypass = expandStorageAccountNetworkRuleBypass(d.Get("bypass").(*schema.Set).List())
	rules.IPRules = expandStorageAccountNetworkRuleIpRules(d.Get("ip_rules").(*schema.Set).List())
	rules.VirtualNetworkRules = expandStorageAccountNetworkRuleVirtualRules(d.Get("virtual_network_subnet_ids").(*schema.Set).List())
	rules.ResourceAccessRules = expandStorageAccountResourceAccessRule(d.Get("resource_access_rules").(*schema.Set).List(), tenantId)

	opts := storage.AccountUpdateParameters{
		AccountPropertiesUpdateParameters: &storage.AccountPropertiesUpdateParameters{
			NetworkRuleSet: rules,
		},
	}

	if _, err := client.Update(ctx, resourceGroup, storageAccountName, opts); err != nil {
		return fmt.Errorf("Error updating Azure Storage Account Network Rules %q (Resource Group %q): %+v", storageAccountName, resourceGroup, err)
	}

	d.SetId(*storageAccount.ID)

	return resourceStorageAccountNetworkRulesRead(d, meta)
}

func resourceStorageAccountNetworkRulesRead(d *schema.ResourceData, meta interface{}) error {
	client := meta.(*clients.Client).Storage.AccountsClient
	ctx, cancel := timeouts.ForRead(meta.(*clients.Client).StopContext, d)
	defer cancel()

	id, err := azure.ParseAzureResourceID(d.Id())
	if err != nil {
		return err
	}

	resourceGroup := id.ResourceGroup
	storageAccountName := id.Path["storageAccounts"]

	storageAccount, err := client.GetProperties(ctx, resourceGroup, storageAccountName, "")
	if err != nil {
		return fmt.Errorf("Error reading Storage Account Network Rules %q (Resource Group %q): %+v", storageAccountName, resourceGroup, err)
	}

	d.Set("storage_account_name", storageAccountName)
	d.Set("resource_group_name", resourceGroup)

	if rules := storageAccount.NetworkRuleSet; rules != nil {
		if err := d.Set("ip_rules", schema.NewSet(schema.HashString, flattenStorageAccountIPRules(rules.IPRules))); err != nil {
			return fmt.Errorf("Error setting `ip_rules`: %+v", err)
		}
		if err := d.Set("virtual_network_subnet_ids", schema.NewSet(schema.HashString, flattenStorageAccountVirtualNetworks(rules.VirtualNetworkRules))); err != nil {
			return fmt.Errorf("Error setting `virtual_network_subnet_ids`: %+v", err)
		}
		if err := d.Set("bypass", schema.NewSet(schema.HashString, flattenStorageAccountBypass(rules.Bypass))); err != nil {
			return fmt.Errorf("Error setting `bypass`: %+v", err)
		}
		d.Set("default_action", string(rules.DefaultAction))
		if err := d.Set("resource_access_rules", flattenStorageAccountResourceAccessRules(rules.ResourceAccessRules)); err != nil {
			return fmt.Errorf("setting `resource_access_rules`: %+v", err)
		}
	}

	return nil
}

func resourceStorageAccountNetworkRulesDelete(d *schema.ResourceData, meta interface{}) error {
	client := meta.(*clients.Client).Storage.AccountsClient
	ctx, cancel := timeouts.ForDelete(meta.(*clients.Client).StopContext, d)
	defer cancel()

	parsedStorageAccountNetworkRuleId, err := azure.ParseAzureResourceID(d.Id())
	if err != nil {
		return err
	}

	resourceGroup := parsedStorageAccountNetworkRuleId.ResourceGroup
	storageAccountName := parsedStorageAccountNetworkRuleId.Path["storageAccounts"]

	locks.ByName(storageAccountName, storageAccountResourceName)
	defer locks.UnlockByName(storageAccountName, storageAccountResourceName)

	storageAccount, err := client.GetProperties(ctx, resourceGroup, storageAccountName, "")
	if err != nil {
		if utils.ResponseWasNotFound(storageAccount.Response) {
			return fmt.Errorf("Storage Account %q (Resource Group %q) was not found", storageAccountName, resourceGroup)
		}

		return fmt.Errorf("Error loading Storage Account %q (Resource Group %q): %+v", storageAccountName, resourceGroup, err)
	}

	if storageAccount.NetworkRuleSet == nil {
		return nil
	}

	// We can't delete a network rule set so we'll just update it back to the default instead
	opts := storage.AccountUpdateParameters{
		AccountPropertiesUpdateParameters: &storage.AccountPropertiesUpdateParameters{
			NetworkRuleSet: &storage.NetworkRuleSet{
				Bypass:        storage.AzureServices,
				DefaultAction: storage.DefaultActionAllow,
			},
		},
	}

	if _, err := client.Update(ctx, resourceGroup, storageAccountName, opts); err != nil {
		return fmt.Errorf("Error deleting Azure Storage Account Network Rule %q (Resource Group %q): %+v", storageAccountName, resourceGroup, err)
	}

	return nil
}

// To make sure that someone isn't overriding their existing network rules, we'll check for a non default network rule
func checkForNonDefaultStorageAccountNetworkRule(rule *storage.NetworkRuleSet) bool {
	if rule == nil {
		return false
	}

	if (rule.IPRules != nil && len(*rule.IPRules) != 0) ||
		(rule.VirtualNetworkRules != nil && len(*rule.VirtualNetworkRules) != 0) ||
		rule.Bypass != "AzureServices" || rule.DefaultAction != "Allow" {
		return true
	}

	return false
}

func expandStorageAccountNetworkRuleBypass(bypass []interface{}) storage.Bypass {
	var bypassValues []string
	for _, bypassConfig := range bypass {
		bypassValues = append(bypassValues, bypassConfig.(string))
	}

	return storage.Bypass(strings.Join(bypassValues, ", "))
}

func expandStorageAccountNetworkRuleIpRules(ipRulesInfo []interface{}) *[]storage.IPRule {
	ipRules := make([]storage.IPRule, len(ipRulesInfo))

	for i, ipRuleConfig := range ipRulesInfo {
		attrs := ipRuleConfig.(string)
		ipRule := storage.IPRule{
			IPAddressOrRange: utils.String(attrs),
			Action:           storage.Allow,
		}
		ipRules[i] = ipRule
	}

	return &ipRules
}

func expandStorageAccountNetworkRuleVirtualRules(virtualNetworkInfo []interface{}) *[]storage.VirtualNetworkRule {
	virtualNetworks := make([]storage.VirtualNetworkRule, len(virtualNetworkInfo))

	for i, virtualNetworkConfig := range virtualNetworkInfo {
		attrs := virtualNetworkConfig.(string)
		virtualNetwork := storage.VirtualNetworkRule{
			VirtualNetworkResourceID: utils.String(attrs),
			Action:                   storage.Allow,
		}
		virtualNetworks[i] = virtualNetwork
	}

	return &virtualNetworks
}<|MERGE_RESOLUTION|>--- conflicted
+++ resolved
@@ -5,12 +5,9 @@
 	"strings"
 	"time"
 
-<<<<<<< HEAD
-=======
 	"github.com/terraform-providers/terraform-provider-azurerm/azurerm/internal/services/storage/validate"
 	"github.com/terraform-providers/terraform-provider-azurerm/azurerm/internal/tf/pluginsdk"
 
->>>>>>> 57d84d75
 	"github.com/Azure/azure-sdk-for-go/services/storage/mgmt/2021-01-01/storage"
 	"github.com/hashicorp/terraform-plugin-sdk/helper/schema"
 	"github.com/hashicorp/terraform-plugin-sdk/helper/validation"
@@ -96,31 +93,11 @@
 					string(storage.DefaultActionDeny),
 				}, false),
 			},
-
-			"resource_access_rules": {
-				Type:     schema.TypeSet,
-				Optional: true,
-				Elem: &schema.Resource{
-					Schema: map[string]*schema.Schema{
-						"resource_id": {
-							Type:     schema.TypeString,
-							Required: true,
-						},
-
-						"tenant_id": {
-							Type:     schema.TypeString,
-							Optional: true,
-							Computed: true,
-						},
-					},
-				},
-			},
 		},
 	}
 }
 
 func resourceStorageAccountNetworkRulesCreateUpdate(d *schema.ResourceData, meta interface{}) error {
-	tenantId := meta.(*clients.Client).Account.TenantId
 	client := meta.(*clients.Client).Storage.AccountsClient
 	ctx, cancel := timeouts.ForCreateUpdate(meta.(*clients.Client).StopContext, d)
 	defer cancel()
@@ -159,7 +136,6 @@
 	rules.Bypass = expandStorageAccountNetworkRuleBypass(d.Get("bypass").(*schema.Set).List())
 	rules.IPRules = expandStorageAccountNetworkRuleIpRules(d.Get("ip_rules").(*schema.Set).List())
 	rules.VirtualNetworkRules = expandStorageAccountNetworkRuleVirtualRules(d.Get("virtual_network_subnet_ids").(*schema.Set).List())
-	rules.ResourceAccessRules = expandStorageAccountResourceAccessRule(d.Get("resource_access_rules").(*schema.Set).List(), tenantId)
 
 	opts := storage.AccountUpdateParameters{
 		AccountPropertiesUpdateParameters: &storage.AccountPropertiesUpdateParameters{
@@ -208,9 +184,6 @@
 			return fmt.Errorf("Error setting `bypass`: %+v", err)
 		}
 		d.Set("default_action", string(rules.DefaultAction))
-		if err := d.Set("resource_access_rules", flattenStorageAccountResourceAccessRules(rules.ResourceAccessRules)); err != nil {
-			return fmt.Errorf("setting `resource_access_rules`: %+v", err)
-		}
 	}
 
 	return nil
