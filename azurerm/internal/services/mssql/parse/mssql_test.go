--- conflicted
+++ resolved
@@ -227,27 +227,189 @@
 	}
 }
 
-<<<<<<< HEAD
+func TestMssqlDatabaseExtendedAuditingPolicy(t *testing.T) {
+	testData := []struct {
+		Name     string
+		Input    string
+		Expected *MsSqlDatabaseExtendedAuditingPolicyId
+	}{
+		{
+			Name:     "Empty",
+			Input:    "",
+			Expected: nil,
+		},
+		{
+			Name:     "No Resource Groups Segment",
+			Input:    "/subscriptions/00000000-0000-0000-0000-000000000000",
+			Expected: nil,
+		},
+		{
+			Name:     "No Resource Groups Value",
+			Input:    "/subscriptions/00000000-0000-0000-0000-000000000000/resourceGroups/",
+			Expected: nil,
+		},
+		{
+			Name:     "Resource Group ID",
+			Input:    "/subscriptions/00000000-0000-0000-0000-000000000000/resourceGroups/foo/",
+			Expected: nil,
+		},
+		{
+			Name:     "Missing Sql Server Value",
+			Input:    "/subscriptions/00000000-0000-0000-0000-000000000000/resourceGroups/resGroup1/providers/Microsoft.Sql/servers/",
+			Expected: nil,
+		},
+		{
+			Name:     "Missing Sql Database",
+			Input:    "/subscriptions/00000000-0000-0000-0000-000000000000/resourceGroups/resGroup1/providers/Microsoft.Sql/servers/sqlServer1",
+			Expected: nil,
+		},
+		{
+			Name:     "Missing Sql Database Value",
+			Input:    "/subscriptions/00000000-0000-0000-0000-000000000000/resourceGroups/resGroup1/providers/Microsoft.Sql/servers/sqlServer1/databases",
+			Expected: nil,
+		},
+		{
+			Name:     "Missing Extended Auditing Policy",
+			Input:    "/subscriptions/00000000-0000-0000-0000-000000000000/resourceGroups/resGroup1/providers/Microsoft.Sql/servers/sqlServer1/databases/db1",
+			Expected: nil,
+		},
+		{
+			Name:     "Missing Extended Auditing Policy Value",
+			Input:    "/subscriptions/00000000-0000-0000-0000-000000000000/resourceGroups/resGroup1/providers/Microsoft.Sql/servers/sqlServer1/databases/db1/extendedAuditingSettings",
+			Expected: nil,
+		},
+		{
+			Name:  "Extended Auditing Policy",
+			Input: "/subscriptions/00000000-0000-0000-0000-000000000000/resourceGroups/resGroup1/providers/Microsoft.Sql/servers/sqlServer1/databases/db1/extendedAuditingSettings/default",
+			Expected: &MsSqlDatabaseExtendedAuditingPolicyId{
+				ResourceGroup: "resGroup1",
+				MsSqlServer:   "sqlServer1",
+				MsDBName:      "db1",
+			},
+		},
+		{
+			Name:     "Wrong Casing",
+			Input:    "/subscriptions/00000000-0000-0000-0000-000000000000/resourceGroups/resGroup1/providers/Microsoft.Sql/servers/sqlServer1/databases/db1/ExtendedAuditingSettings/default",
+			Expected: nil,
+		},
+	}
+
+	for _, v := range testData {
+		t.Logf("[DEBUG] Testing %q", v.Name)
+
+		actual, err := MssqlDatabaseExtendedAuditingPolicyID(v.Input)
+		if err != nil {
+			if v.Expected == nil {
+				continue
+			}
+
+			t.Fatalf("Expected a value but got an error: %s", err)
+		}
+
+		if actual.MsDBName != v.Expected.MsDBName {
+			t.Fatalf("Expected %q but got %q for DB Name", v.Expected.MsDBName, actual.MsDBName)
+		}
+
+		if actual.MsSqlServer != v.Expected.MsSqlServer {
+			t.Fatalf("Expected %q but got %q for Server Name", v.Expected.MsSqlServer, actual.MsSqlServer)
+		}
+
+		if actual.ResourceGroup != v.Expected.ResourceGroup {
+			t.Fatalf("Expected %q but got %q for Resource Group", v.Expected.ResourceGroup, actual.ResourceGroup)
+		}
+	}
+}
+
+func TestMssqlServerExtendedAuditingPolicy(t *testing.T) {
+	testData := []struct {
+		Name     string
+		Input    string
+		Expected *MsSqlServerExtendedAuditingPolicyId
+	}{
+		{
+			Name:     "Empty",
+			Input:    "",
+			Expected: nil,
+		},
+		{
+			Name:     "No Resource Groups Segment",
+			Input:    "/subscriptions/00000000-0000-0000-0000-000000000000",
+			Expected: nil,
+		},
+		{
+			Name:     "No Resource Groups Value",
+			Input:    "/subscriptions/00000000-0000-0000-0000-000000000000/resourceGroups/",
+			Expected: nil,
+		},
+		{
+			Name:     "Resource Group ID",
+			Input:    "/subscriptions/00000000-0000-0000-0000-000000000000/resourceGroups/foo/",
+			Expected: nil,
+		},
+		{
+			Name:     "Missing Sql Server Value",
+			Input:    "/subscriptions/00000000-0000-0000-0000-000000000000/resourceGroups/resGroup1/providers/Microsoft.Sql/servers/",
+			Expected: nil,
+		},
+		{
+			Name:     "Missing Extended Auditing Policy",
+			Input:    "/subscriptions/00000000-0000-0000-0000-000000000000/resourceGroups/resGroup1/providers/Microsoft.Sql/servers/sqlServer1",
+			Expected: nil,
+		},
+		{
+			Name:     "Missing Extended Auditing Policy Value",
+			Input:    "/subscriptions/00000000-0000-0000-0000-000000000000/resourceGroups/resGroup1/providers/Microsoft.Sql/servers/sqlServer1/extendedAuditingSettings",
+			Expected: nil,
+		},
+		{
+			Name:  "Extended Auditing Policy",
+			Input: "/subscriptions/00000000-0000-0000-0000-000000000000/resourceGroups/resGroup1/providers/Microsoft.Sql/servers/sqlServer1/extendedAuditingSettings/default",
+			Expected: &MsSqlServerExtendedAuditingPolicyId{
+				ResourceGroup: "resGroup1",
+				MsSqlServer:   "sqlServer1",
+			},
+		},
+		{
+			Name:     "Wrong Casing",
+			Input:    "/subscriptions/00000000-0000-0000-0000-000000000000/resourceGroups/resGroup1/providers/Microsoft.Sql/servers/sqlServer1/ExtendedAuditingSettings/default",
+			Expected: nil,
+		},
+	}
+
+	for _, v := range testData {
+		t.Logf("[DEBUG] Testing %q", v.Name)
+
+		actual, err := MssqlServerExtendedAuditingPolicyID(v.Input)
+		if err != nil {
+			if v.Expected == nil {
+				continue
+			}
+
+			t.Fatalf("Expected a value but got an error: %s", err)
+		}
+
+		if actual.MsSqlServer != v.Expected.MsSqlServer {
+			t.Fatalf("Expected %q but got %q for Server Name", v.Expected.MsSqlServer, actual.MsSqlServer)
+		}
+
+		if actual.ResourceGroup != v.Expected.ResourceGroup {
+			t.Fatalf("Expected %q but got %q for Resource Group", v.Expected.ResourceGroup, actual.ResourceGroup)
+		}
+	}
+}
+
 func TestMsSqlRestoreDBID(t *testing.T) {
 	testData := []struct {
 		Name     string
 		Input    string
 		Expected *MsSqlRestorableDBId
-=======
-func TestMssqlDatabaseExtendedAuditingPolicy(t *testing.T) {
-	testData := []struct {
-		Name     string
-		Input    string
-		Expected *MsSqlDatabaseExtendedAuditingPolicyId
->>>>>>> c3f20dd9
-	}{
-		{
-			Name:     "Empty",
-			Input:    "",
-			Expected: nil,
-		},
-		{
-<<<<<<< HEAD
+	}{
+		{
+			Name:     "Empty",
+			Input:    "",
+			Expected: nil,
+		},
+		{
 			Name:     "No Restore Name",
 			Input:    "/subscriptions/00000000-0000-0000-0000-000000000000",
 			Expected: nil,
@@ -255,33 +417,20 @@
 		{
 			Name:     "No Resource Groups Segment",
 			Input:    "/subscriptions/00000000-0000-0000-0000-000000000000,000000000000000000",
-=======
-			Name:     "No Resource Groups Segment",
-			Input:    "/subscriptions/00000000-0000-0000-0000-000000000000",
->>>>>>> c3f20dd9
-			Expected: nil,
-		},
-		{
-			Name:     "No Resource Groups Value",
-<<<<<<< HEAD
+			Expected: nil,
+		},
+		{
+			Name:     "No Resource Groups Value",
 			Input:    "/subscriptions/00000000-0000-0000-0000-000000000000/resourceGroups/,000000000000000000",
-=======
-			Input:    "/subscriptions/00000000-0000-0000-0000-000000000000/resourceGroups/",
->>>>>>> c3f20dd9
-			Expected: nil,
-		},
-		{
-			Name:     "Resource Group ID",
-<<<<<<< HEAD
+			Expected: nil,
+		},
+		{
+			Name:     "Resource Group ID",
 			Input:    "/subscriptions/00000000-0000-0000-0000-000000000000/resourceGroups/foo/,000000000000000000",
-=======
-			Input:    "/subscriptions/00000000-0000-0000-0000-000000000000/resourceGroups/foo/",
->>>>>>> c3f20dd9
 			Expected: nil,
 		},
 		{
 			Name:     "Missing Sql Server Value",
-<<<<<<< HEAD
 			Input:    "/subscriptions/00000000-0000-0000-0000-000000000000/resourceGroups/resGroup1/providers/Microsoft.Sql/servers/,000000000000000000",
 			Expected: nil,
 		},
@@ -303,68 +452,27 @@
 				MsSqlServer:   "sqlServer1",
 				ResourceGroup: "resGroup1",
 				RestoreName:   "000000000000000000",
-=======
-			Input:    "/subscriptions/00000000-0000-0000-0000-000000000000/resourceGroups/resGroup1/providers/Microsoft.Sql/servers/",
-			Expected: nil,
-		},
-		{
-			Name:     "Missing Sql Database",
-			Input:    "/subscriptions/00000000-0000-0000-0000-000000000000/resourceGroups/resGroup1/providers/Microsoft.Sql/servers/sqlServer1",
-			Expected: nil,
-		},
-		{
-			Name:     "Missing Sql Database Value",
-			Input:    "/subscriptions/00000000-0000-0000-0000-000000000000/resourceGroups/resGroup1/providers/Microsoft.Sql/servers/sqlServer1/databases",
-			Expected: nil,
-		},
-		{
-			Name:     "Missing Extended Auditing Policy",
-			Input:    "/subscriptions/00000000-0000-0000-0000-000000000000/resourceGroups/resGroup1/providers/Microsoft.Sql/servers/sqlServer1/databases/db1",
-			Expected: nil,
-		},
-		{
-			Name:     "Missing Extended Auditing Policy Value",
-			Input:    "/subscriptions/00000000-0000-0000-0000-000000000000/resourceGroups/resGroup1/providers/Microsoft.Sql/servers/sqlServer1/databases/db1/extendedAuditingSettings",
-			Expected: nil,
-		},
-		{
-			Name:  "Extended Auditing Policy",
-			Input: "/subscriptions/00000000-0000-0000-0000-000000000000/resourceGroups/resGroup1/providers/Microsoft.Sql/servers/sqlServer1/databases/db1/extendedAuditingSettings/default",
-			Expected: &MsSqlDatabaseExtendedAuditingPolicyId{
-				ResourceGroup: "resGroup1",
-				MsSqlServer:   "sqlServer1",
-				MsDBName:      "db1",
->>>>>>> c3f20dd9
-			},
-		},
-		{
-			Name:     "Wrong Casing",
-<<<<<<< HEAD
+			},
+		},
+		{
+			Name:     "Wrong Casing",
 			Input:    "/subscriptions/00000000-0000-0000-0000-000000000000/resourceGroups/resGroup1/providers/Microsoft.Sql/servers/sqlServer1/RestorableDroppedDatabases/sqlDB1,000000000000000000",
-=======
-			Input:    "/subscriptions/00000000-0000-0000-0000-000000000000/resourceGroups/resGroup1/providers/Microsoft.Sql/servers/sqlServer1/databases/db1/ExtendedAuditingSettings/default",
->>>>>>> c3f20dd9
-			Expected: nil,
-		},
-	}
-
-	for _, v := range testData {
-		t.Logf("[DEBUG] Testing %q", v.Name)
-
-<<<<<<< HEAD
+			Expected: nil,
+		},
+	}
+
+	for _, v := range testData {
+		t.Logf("[DEBUG] Testing %q", v.Name)
+
 		actual, err := MssqlRestorableDBID(v.Input)
-=======
-		actual, err := MssqlDatabaseExtendedAuditingPolicyID(v.Input)
->>>>>>> c3f20dd9
-		if err != nil {
-			if v.Expected == nil {
-				continue
-			}
-
-			t.Fatalf("Expected a value but got an error: %s", err)
-		}
-
-<<<<<<< HEAD
+		if err != nil {
+			if v.Expected == nil {
+				continue
+			}
+
+			t.Fatalf("Expected a value but got an error: %s", err)
+		}
+
 		if actual.RestoreName != v.Expected.RestoreName {
 			t.Fatalf("Expected %q but got %q for Restore Name", v.Expected.Name, actual.Name)
 		}
@@ -375,14 +483,6 @@
 
 		if actual.MsSqlServer != v.Expected.MsSqlServer {
 			t.Fatalf("Expected %q but got %q for Sql Server", v.Expected.Name, actual.Name)
-=======
-		if actual.MsDBName != v.Expected.MsDBName {
-			t.Fatalf("Expected %q but got %q for DB Name", v.Expected.MsDBName, actual.MsDBName)
-		}
-
-		if actual.MsSqlServer != v.Expected.MsSqlServer {
-			t.Fatalf("Expected %q but got %q for Server Name", v.Expected.MsSqlServer, actual.MsSqlServer)
->>>>>>> c3f20dd9
 		}
 
 		if actual.ResourceGroup != v.Expected.ResourceGroup {
@@ -391,19 +491,11 @@
 	}
 }
 
-<<<<<<< HEAD
 func TestMssqlRecoverableDBID(t *testing.T) {
 	testData := []struct {
 		Name     string
 		Input    string
 		Expected *MsSqlRecoverableDBId
-=======
-func TestMssqlServerExtendedAuditingPolicy(t *testing.T) {
-	testData := []struct {
-		Name     string
-		Input    string
-		Expected *MsSqlServerExtendedAuditingPolicyId
->>>>>>> c3f20dd9
 	}{
 		{
 			Name:     "Empty",
@@ -431,16 +523,11 @@
 			Expected: nil,
 		},
 		{
-<<<<<<< HEAD
 			Name:     "Missing Sql Recoverable Database",
-=======
-			Name:     "Missing Extended Auditing Policy",
->>>>>>> c3f20dd9
 			Input:    "/subscriptions/00000000-0000-0000-0000-000000000000/resourceGroups/resGroup1/providers/Microsoft.Sql/servers/sqlServer1",
 			Expected: nil,
 		},
 		{
-<<<<<<< HEAD
 			Name:     "Missing Sql Recoverable Database Value",
 			Input:    "/subscriptions/00000000-0000-0000-0000-000000000000/resourceGroups/resGroup1/providers/Microsoft.Sql/servers/sqlServer1/recoverabledatabases",
 			Expected: nil,
@@ -452,58 +539,33 @@
 				Name:          "sqlDB1",
 				MsSqlServer:   "sqlServer1",
 				ResourceGroup: "resGroup1",
-=======
-			Name:     "Missing Extended Auditing Policy Value",
-			Input:    "/subscriptions/00000000-0000-0000-0000-000000000000/resourceGroups/resGroup1/providers/Microsoft.Sql/servers/sqlServer1/extendedAuditingSettings",
-			Expected: nil,
-		},
-		{
-			Name:  "Extended Auditing Policy",
-			Input: "/subscriptions/00000000-0000-0000-0000-000000000000/resourceGroups/resGroup1/providers/Microsoft.Sql/servers/sqlServer1/extendedAuditingSettings/default",
-			Expected: &MsSqlServerExtendedAuditingPolicyId{
-				ResourceGroup: "resGroup1",
-				MsSqlServer:   "sqlServer1",
->>>>>>> c3f20dd9
-			},
-		},
-		{
-			Name:     "Wrong Casing",
-<<<<<<< HEAD
+			},
+		},
+		{
+			Name:     "Wrong Casing",
 			Input:    "/subscriptions/00000000-0000-0000-0000-000000000000/resourceGroups/resGroup1/providers/Microsoft.Sql/servers/sqlServer1/Recoverabledatabases/sqlDB1",
-=======
-			Input:    "/subscriptions/00000000-0000-0000-0000-000000000000/resourceGroups/resGroup1/providers/Microsoft.Sql/servers/sqlServer1/ExtendedAuditingSettings/default",
->>>>>>> c3f20dd9
-			Expected: nil,
-		},
-	}
-
-	for _, v := range testData {
-		t.Logf("[DEBUG] Testing %q", v.Name)
-
-<<<<<<< HEAD
+			Expected: nil,
+		},
+	}
+
+	for _, v := range testData {
+		t.Logf("[DEBUG] Testing %q", v.Name)
+
 		actual, err := MssqlRecoverableDBID(v.Input)
-=======
-		actual, err := MssqlServerExtendedAuditingPolicyID(v.Input)
->>>>>>> c3f20dd9
-		if err != nil {
-			if v.Expected == nil {
-				continue
-			}
-
-			t.Fatalf("Expected a value but got an error: %s", err)
-		}
-
-<<<<<<< HEAD
+		if err != nil {
+			if v.Expected == nil {
+				continue
+			}
+
+			t.Fatalf("Expected a value but got an error: %s", err)
+		}
+
 		if actual.Name != v.Expected.Name {
 			t.Fatalf("Expected %q but got %q for Name", v.Expected.Name, actual.Name)
 		}
 
 		if actual.MsSqlServer != v.Expected.MsSqlServer {
 			t.Fatalf("Expected %q but got %q for Sql Server", v.Expected.Name, actual.Name)
-=======
-		if actual.MsSqlServer != v.Expected.MsSqlServer {
-			t.Fatalf("Expected %q but got %q for Server Name", v.Expected.MsSqlServer, actual.MsSqlServer)
->>>>>>> c3f20dd9
 		}
 
 		if actual.ResourceGroup != v.Expected.ResourceGroup {
