--- conflicted
+++ resolved
@@ -55,23 +55,6 @@
 	)
 }
 
-<<<<<<< HEAD
-func MsSqlDatabaseMinCapacity(i interface{}, k string) (warnings []string, errors []error) {
-	v, ok := i.(float64)
-	if !ok {
-		errors = append(errors, fmt.Errorf("expected type of %s to be float64", k))
-		return warnings, errors
-	}
-	valid := []float64{0, 0.5, 0.75, 1, 1.25, 1.5, 1.75, 2, 2.25, 2.5, 3, 4, 5, 6, 8, 10, 12, 14, 16, 18, 20, 24, 32, 40}
-
-	for _, validFloat := range valid {
-		if v == validFloat {
-			return warnings, errors
-		}
-	}
-
-	errors = append(errors, fmt.Errorf("expected %s to be one of %v, got %f", k, valid, v))
-=======
 func MsSqlRestorableDatabaseID(i interface{}, k string) (warnings []string, errors []error) {
 	v, ok := i.(string)
 	if !ok {
@@ -97,6 +80,23 @@
 		errors = append(errors, fmt.Errorf("Can not parse %q as a MsSql Recoverable Database resource id: %v", k, err))
 	}
 
->>>>>>> f153c31d
+	return warnings, errors
+}
+
+func MsSqlDatabaseMinCapacity(i interface{}, k string) (warnings []string, errors []error) {
+	v, ok := i.(float64)
+	if !ok {
+		errors = append(errors, fmt.Errorf("expected type of %s to be float64", k))
+		return warnings, errors
+	}
+	valid := []float64{0, 0.5, 0.75, 1, 1.25, 1.5, 1.75, 2, 2.25, 2.5, 3, 4, 5, 6, 8, 10, 12, 14, 16, 18, 20, 24, 32, 40}
+
+	for _, validFloat := range valid {
+		if v == validFloat {
+			return warnings, errors
+		}
+	}
+
+	errors = append(errors, fmt.Errorf("expected %s to be one of %v, got %f", k, valid, v))
 	return warnings, errors
 }