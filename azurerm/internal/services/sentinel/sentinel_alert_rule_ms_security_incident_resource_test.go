package sentinel_test

import (
	"context"
	"fmt"
	"testing"

	"github.com/Azure/azure-sdk-for-go/services/preview/securityinsight/mgmt/2019-01-01-preview/securityinsight"
	"github.com/hashicorp/terraform-plugin-sdk/helper/resource"
	"github.com/hashicorp/terraform-plugin-sdk/terraform"
	"github.com/terraform-providers/terraform-provider-azurerm/azurerm/internal/acceptance"
	"github.com/terraform-providers/terraform-provider-azurerm/azurerm/internal/acceptance/check"
	"github.com/terraform-providers/terraform-provider-azurerm/azurerm/internal/clients"
	"github.com/terraform-providers/terraform-provider-azurerm/azurerm/internal/services/sentinel/parse"
	"github.com/terraform-providers/terraform-provider-azurerm/azurerm/utils"
)

type SentinelAlertRuleMsSecurityIncidentResource struct {
}

func TestAccSentinelAlertRuleMsSecurityIncident_basic(t *testing.T) {
	data := acceptance.BuildTestData(t, "azurerm_sentinel_alert_rule_ms_security_incident", "test")
	r := SentinelAlertRuleMsSecurityIncidentResource{}

	data.ResourceTest(t, r, []resource.TestStep{
		{
			Config: r.basic(data),
			Check: resource.ComposeTestCheckFunc(
				check.That(data.ResourceName).ExistsInAzure(r),
			),
		},
		data.ImportStep(),
	})
}

func TestAccSentinelAlertRuleMsSecurityIncident_complete(t *testing.T) {
	data := acceptance.BuildTestData(t, "azurerm_sentinel_alert_rule_ms_security_incident", "test")
	r := SentinelAlertRuleMsSecurityIncidentResource{}

	data.ResourceTest(t, r, []resource.TestStep{
		{
			Config: r.complete(data),
			Check: resource.ComposeTestCheckFunc(
				check.That(data.ResourceName).ExistsInAzure(r),
			),
		},
		data.ImportStep(),
	})
}

func TestAccSentinelAlertRuleMsSecurityIncident_update(t *testing.T) {
	data := acceptance.BuildTestData(t, "azurerm_sentinel_alert_rule_ms_security_incident", "test")
	r := SentinelAlertRuleMsSecurityIncidentResource{}

	data.ResourceTest(t, r, []resource.TestStep{
		{
			Config: r.basic(data),
			Check: resource.ComposeTestCheckFunc(
				check.That(data.ResourceName).ExistsInAzure(r),
			),
		},
		data.ImportStep(),
		{
			Config: r.complete(data),
			Check: resource.ComposeTestCheckFunc(
				check.That(data.ResourceName).ExistsInAzure(r),
			),
		},
		data.ImportStep(),
		{
			Config: r.basic(data),
			Check: resource.ComposeTestCheckFunc(
				check.That(data.ResourceName).ExistsInAzure(r),
			),
		},
		data.ImportStep(),
	})
}

func TestAccSentinelAlertRuleMsSecurityIncident_requiresImport(t *testing.T) {
	data := acceptance.BuildTestData(t, "azurerm_sentinel_alert_rule_ms_security_incident", "test")
	r := SentinelAlertRuleMsSecurityIncidentResource{}

	data.ResourceTest(t, r, []resource.TestStep{
		{
			Config: r.basic(data),
			Check: resource.ComposeTestCheckFunc(
				check.That(data.ResourceName).ExistsInAzure(r),
			),
		},
		data.RequiresImportErrorStep(r.requiresImport),
	})
}

<<<<<<< HEAD
func TestAccAzureRMSentinelAlertRuleMsSecurityIncident_withAlertRuleTemplateName(t *testing.T) {
	data := acceptance.BuildTestData(t, "azurerm_sentinel_alert_rule_ms_security_incident", "test")

	resource.ParallelTest(t, resource.TestCase{
		PreCheck:     func() { acceptance.PreCheck(t) },
		Providers:    acceptance.SupportedProviders,
		CheckDestroy: testCheckAzureRMSentinelAlertRuleMsSecurityIncidentDestroy,
		Steps: []resource.TestStep{
			{
				Config: testAccAzureRMSentinelAlertRuleMsSecurityIncident_withAlertRuleTemplateName(data),
				Check: resource.ComposeTestCheckFunc(
					testCheckAzureRMSentinelAlertRuleMsSecurityIncidentExists(data.ResourceName),
				),
			},
			data.ImportStep(),
		},
	})
}

func TestAccAzureRMSentinelAlertRuleMsSecurityIncident_withDisplayNameExcludeFilter(t *testing.T) {
	data := acceptance.BuildTestData(t, "azurerm_sentinel_alert_rule_ms_security_incident", "test")

	resource.ParallelTest(t, resource.TestCase{
		PreCheck:     func() { acceptance.PreCheck(t) },
		Providers:    acceptance.SupportedProviders,
		CheckDestroy: testCheckAzureRMSentinelAlertRuleMsSecurityIncidentDestroy,
		Steps: []resource.TestStep{
			{
				Config: testAccAzureRMSentinelAlertRuleMsSecurityIncident_withDisplayNameExcludeFilter(data, "alert3"),
				Check: resource.ComposeTestCheckFunc(
					testCheckAzureRMSentinelAlertRuleMsSecurityIncidentExists(data.ResourceName),
				),
			},
			data.ImportStep(),
			{
				Config: testAccAzureRMSentinelAlertRuleMsSecurityIncident_withDisplayNameExcludeFilter(data, "alert4"),
				Check: resource.ComposeTestCheckFunc(
					testCheckAzureRMSentinelAlertRuleMsSecurityIncidentExists(data.ResourceName),
				),
			},
			data.ImportStep(),
			{
				Config: testAccAzureRMSentinelAlertRuleMsSecurityIncident_basic(data),
				Check: resource.ComposeTestCheckFunc(
					testCheckAzureRMSentinelAlertRuleMsSecurityIncidentExists(data.ResourceName),
				),
			},
			data.ImportStep(),
		},
	})
}

func testCheckAzureRMSentinelAlertRuleMsSecurityIncidentExists(resourceName string) resource.TestCheckFunc {
	return func(s *terraform.State) error {
		client := acceptance.AzureProvider.Meta().(*clients.Client).Sentinel.AlertRulesClient
		ctx := acceptance.AzureProvider.Meta().(*clients.Client).StopContext

		rs, ok := s.RootModule().Resources[resourceName]
		if !ok {
			return fmt.Errorf("Sentinel Alert Rule Ms Security Incident not found: %s", resourceName)
		}

		id, err := parse.SentinelAlertRuleID(rs.Primary.ID)
		if err != nil {
			return err
		}

		if resp, err := client.Get(ctx, id.ResourceGroup, "Microsoft.OperationalInsights", id.Workspace, id.Name); err != nil {
			if utils.ResponseWasNotFound(resp.Response) {
				return fmt.Errorf("Sentinel Alert Rule Ms Security Incident %q (Resource Group %q / Workspace: %q) does not exist", id.Name, id.ResourceGroup, id.Workspace)
			}
			return fmt.Errorf("Getting on Sentinel.AlertRules: %+v", err)
		}

		return nil
=======
func (t SentinelAlertRuleMsSecurityIncidentResource) Exists(ctx context.Context, clients *clients.Client, state *terraform.InstanceState) (*bool, error) {
	id, err := parse.SentinelAlertRuleID(state.ID)
	if err != nil {
		return nil, err
>>>>>>> 9891508e
	}

	resp, err := clients.Sentinel.AlertRulesClient.Get(ctx, id.ResourceGroup, "Microsoft.OperationalInsights", id.Workspace, id.Name)
	if err != nil {
		return nil, fmt.Errorf("reading Sentinel Alert Rule Ms Security Incident %q (Resource Group %q): %v", id.Name, id.ResourceGroup, err)
	}

	rule, ok := resp.Value.(securityinsight.MicrosoftSecurityIncidentCreationAlertRule)
	if !ok {
		return nil, fmt.Errorf("reading Sentinel Alert Rule Ms Security Incident %q (Resource Group %q) is not of MicrosoftSecurityIncidentCreationAlertRule kind", id.Name, id.ResourceGroup)
	}

	return utils.Bool(rule.ID != nil), nil
}

func (r SentinelAlertRuleMsSecurityIncidentResource) basic(data acceptance.TestData) string {
	return fmt.Sprintf(`
%s

resource "azurerm_sentinel_alert_rule_ms_security_incident" "test" {
  name                       = "acctest-SentinelAlertRule-MSI-%d"
  log_analytics_workspace_id = azurerm_log_analytics_workspace.test.id
  product_filter             = "Microsoft Cloud App Security"
  display_name               = "some rule"
  severity_filter            = ["High"]
}
`, r.template(data), data.RandomInteger)
}

func (r SentinelAlertRuleMsSecurityIncidentResource) complete(data acceptance.TestData) string {
	return fmt.Sprintf(`
%s

resource "azurerm_sentinel_alert_rule_ms_security_incident" "test" {
  name                       = "acctest-SentinelAlertRule-MSI-%d"
  log_analytics_workspace_id = azurerm_log_analytics_workspace.test.id
  product_filter             = "Azure Security Center"
  display_name               = "updated rule"
  severity_filter            = ["High", "Low"]
  description                = "this is a alert rule"
  display_name_filter        = ["alert"]
}
`, r.template(data), data.RandomInteger)
}

func (r SentinelAlertRuleMsSecurityIncidentResource) requiresImport(data acceptance.TestData) string {
	return fmt.Sprintf(`
%s

resource "azurerm_sentinel_alert_rule_ms_security_incident" "import" {
  name                       = azurerm_sentinel_alert_rule_ms_security_incident.test.name
  log_analytics_workspace_id = azurerm_sentinel_alert_rule_ms_security_incident.test.log_analytics_workspace_id
  product_filter             = azurerm_sentinel_alert_rule_ms_security_incident.test.product_filter
  display_name               = azurerm_sentinel_alert_rule_ms_security_incident.test.display_name
  severity_filter            = azurerm_sentinel_alert_rule_ms_security_incident.test.severity_filter
}
`, r.basic(data))
}

<<<<<<< HEAD
func testAccAzureRMSentinelAlertRuleMsSecurityIncident_withAlertRuleTemplateName(data acceptance.TestData) string {
	template := testAccAzureRMSentinelAlertRuleMsSecurityIncident_template(data)
	return fmt.Sprintf(`
%s

resource "azurerm_sentinel_alert_rule_ms_security_incident" "test" {
  name                       = "acctest-SentinelAlertRule-MSI-%d"
  log_analytics_workspace_id = azurerm_log_analytics_workspace.test.id
  product_filter             = "Microsoft Cloud App Security"
  display_name               = "some rule"
  severity_filter            = ["High"]
  alert_rule_template_name   = "b3cfc7c0-092c-481c-a55b-34a3979758cb"
}
`, template, data.RandomInteger)
}

func testAccAzureRMSentinelAlertRuleMsSecurityIncident_withDisplayNameExcludeFilter(data acceptance.TestData, displayNameExcludeFilter string) string {
	template := testAccAzureRMSentinelAlertRuleMsSecurityIncident_template(data)
	return fmt.Sprintf(`
%s

resource "azurerm_sentinel_alert_rule_ms_security_incident" "test" {
  name                        = "acctest-SentinelAlertRule-MSI-%d"
  log_analytics_workspace_id  = azurerm_log_analytics_workspace.test.id
  product_filter              = "Microsoft Cloud App Security"
  display_name                = "some rule"
  severity_filter             = ["High"]
  display_name_filter         = ["alert1"]
  display_name_exclude_filter = ["%s"]
}
`, template, data.RandomInteger, displayNameExcludeFilter)
}

func testAccAzureRMSentinelAlertRuleMsSecurityIncident_template(data acceptance.TestData) string {
=======
func (SentinelAlertRuleMsSecurityIncidentResource) template(data acceptance.TestData) string {
>>>>>>> 9891508e
	return fmt.Sprintf(`
provider "azurerm" {
  features {}
}

resource "azurerm_resource_group" "test" {
  name     = "acctestRG-sentinel-%d"
  location = "%s"
}

resource "azurerm_log_analytics_workspace" "test" {
  name                = "acctestLAW-%d"
  location            = azurerm_resource_group.test.location
  resource_group_name = azurerm_resource_group.test.name
  sku                 = "PerGB2018"
}
`, data.RandomInteger, data.Locations.Primary, data.RandomInteger)
}<|MERGE_RESOLUTION|>--- conflicted
+++ resolved
@@ -92,88 +92,54 @@
 	})
 }
 
-<<<<<<< HEAD
-func TestAccAzureRMSentinelAlertRuleMsSecurityIncident_withAlertRuleTemplateName(t *testing.T) {
-	data := acceptance.BuildTestData(t, "azurerm_sentinel_alert_rule_ms_security_incident", "test")
-
-	resource.ParallelTest(t, resource.TestCase{
-		PreCheck:     func() { acceptance.PreCheck(t) },
-		Providers:    acceptance.SupportedProviders,
-		CheckDestroy: testCheckAzureRMSentinelAlertRuleMsSecurityIncidentDestroy,
-		Steps: []resource.TestStep{
-			{
-				Config: testAccAzureRMSentinelAlertRuleMsSecurityIncident_withAlertRuleTemplateName(data),
-				Check: resource.ComposeTestCheckFunc(
-					testCheckAzureRMSentinelAlertRuleMsSecurityIncidentExists(data.ResourceName),
-				),
-			},
-			data.ImportStep(),
-		},
-	})
-}
-
-func TestAccAzureRMSentinelAlertRuleMsSecurityIncident_withDisplayNameExcludeFilter(t *testing.T) {
-	data := acceptance.BuildTestData(t, "azurerm_sentinel_alert_rule_ms_security_incident", "test")
-
-	resource.ParallelTest(t, resource.TestCase{
-		PreCheck:     func() { acceptance.PreCheck(t) },
-		Providers:    acceptance.SupportedProviders,
-		CheckDestroy: testCheckAzureRMSentinelAlertRuleMsSecurityIncidentDestroy,
-		Steps: []resource.TestStep{
-			{
-				Config: testAccAzureRMSentinelAlertRuleMsSecurityIncident_withDisplayNameExcludeFilter(data, "alert3"),
-				Check: resource.ComposeTestCheckFunc(
-					testCheckAzureRMSentinelAlertRuleMsSecurityIncidentExists(data.ResourceName),
-				),
-			},
-			data.ImportStep(),
-			{
-				Config: testAccAzureRMSentinelAlertRuleMsSecurityIncident_withDisplayNameExcludeFilter(data, "alert4"),
-				Check: resource.ComposeTestCheckFunc(
-					testCheckAzureRMSentinelAlertRuleMsSecurityIncidentExists(data.ResourceName),
-				),
-			},
-			data.ImportStep(),
-			{
-				Config: testAccAzureRMSentinelAlertRuleMsSecurityIncident_basic(data),
-				Check: resource.ComposeTestCheckFunc(
-					testCheckAzureRMSentinelAlertRuleMsSecurityIncidentExists(data.ResourceName),
-				),
-			},
-			data.ImportStep(),
-		},
-	})
-}
-
-func testCheckAzureRMSentinelAlertRuleMsSecurityIncidentExists(resourceName string) resource.TestCheckFunc {
-	return func(s *terraform.State) error {
-		client := acceptance.AzureProvider.Meta().(*clients.Client).Sentinel.AlertRulesClient
-		ctx := acceptance.AzureProvider.Meta().(*clients.Client).StopContext
-
-		rs, ok := s.RootModule().Resources[resourceName]
-		if !ok {
-			return fmt.Errorf("Sentinel Alert Rule Ms Security Incident not found: %s", resourceName)
-		}
-
-		id, err := parse.SentinelAlertRuleID(rs.Primary.ID)
-		if err != nil {
-			return err
-		}
-
-		if resp, err := client.Get(ctx, id.ResourceGroup, "Microsoft.OperationalInsights", id.Workspace, id.Name); err != nil {
-			if utils.ResponseWasNotFound(resp.Response) {
-				return fmt.Errorf("Sentinel Alert Rule Ms Security Incident %q (Resource Group %q / Workspace: %q) does not exist", id.Name, id.ResourceGroup, id.Workspace)
-			}
-			return fmt.Errorf("Getting on Sentinel.AlertRules: %+v", err)
-		}
-
-		return nil
-=======
+func TestAccSentinelAlertRuleMsSecurityIncident_withAlertRuleTemplateGuid(t *testing.T) {
+	data := acceptance.BuildTestData(t, "azurerm_sentinel_alert_rule_ms_security_incident", "test")
+	r := SentinelAlertRuleMsSecurityIncidentResource{}
+
+	data.ResourceTest(t, r, []resource.TestStep{
+		{
+			Config: r.alertRuleTemplateGuid(data),
+			Check: resource.ComposeTestCheckFunc(
+				check.That(data.ResourceName).ExistsInAzure(r),
+			),
+		},
+		data.ImportStep(),
+	})
+}
+
+func TestAccSentinelAlertRuleMsSecurityIncident_withDisplayNameExcludeFilter(t *testing.T) {
+	data := acceptance.BuildTestData(t, "azurerm_sentinel_alert_rule_ms_security_incident", "test")
+	r := SentinelAlertRuleMsSecurityIncidentResource{}
+
+	data.ResourceTest(t, r, []resource.TestStep{
+		{
+			Config: r.displayNameExcludeFilter(data, "alert3"),
+			Check: resource.ComposeTestCheckFunc(
+				check.That(data.ResourceName).ExistsInAzure(r),
+			),
+		},
+		data.ImportStep(),
+		{
+			Config: r.displayNameExcludeFilter(data, "alert4"),
+			Check: resource.ComposeTestCheckFunc(
+				check.That(data.ResourceName).ExistsInAzure(r),
+			),
+		},
+		data.ImportStep(),
+		{
+			Config: r.basic(data),
+			Check: resource.ComposeTestCheckFunc(
+				check.That(data.ResourceName).ExistsInAzure(r),
+			),
+		},
+		data.ImportStep(),
+	})
+}
+
 func (t SentinelAlertRuleMsSecurityIncidentResource) Exists(ctx context.Context, clients *clients.Client, state *terraform.InstanceState) (*bool, error) {
 	id, err := parse.SentinelAlertRuleID(state.ID)
 	if err != nil {
 		return nil, err
->>>>>>> 9891508e
 	}
 
 	resp, err := clients.Sentinel.AlertRulesClient.Get(ctx, id.ResourceGroup, "Microsoft.OperationalInsights", id.Workspace, id.Name)
@@ -233,9 +199,7 @@
 `, r.basic(data))
 }
 
-<<<<<<< HEAD
-func testAccAzureRMSentinelAlertRuleMsSecurityIncident_withAlertRuleTemplateName(data acceptance.TestData) string {
-	template := testAccAzureRMSentinelAlertRuleMsSecurityIncident_template(data)
+func (r SentinelAlertRuleMsSecurityIncidentResource) alertRuleTemplateGuid(data acceptance.TestData) string {
 	return fmt.Sprintf(`
 %s
 
@@ -245,13 +209,12 @@
   product_filter             = "Microsoft Cloud App Security"
   display_name               = "some rule"
   severity_filter            = ["High"]
-  alert_rule_template_name   = "b3cfc7c0-092c-481c-a55b-34a3979758cb"
-}
-`, template, data.RandomInteger)
-}
-
-func testAccAzureRMSentinelAlertRuleMsSecurityIncident_withDisplayNameExcludeFilter(data acceptance.TestData, displayNameExcludeFilter string) string {
-	template := testAccAzureRMSentinelAlertRuleMsSecurityIncident_template(data)
+  alert_rule_template_guid   = "b3cfc7c0-092c-481c-a55b-34a3979758cb"
+}
+`, r.template(data), data.RandomInteger)
+}
+
+func (r SentinelAlertRuleMsSecurityIncidentResource) displayNameExcludeFilter(data acceptance.TestData, displayNameExcludeFilter string) string {
 	return fmt.Sprintf(`
 %s
 
@@ -264,13 +227,10 @@
   display_name_filter         = ["alert1"]
   display_name_exclude_filter = ["%s"]
 }
-`, template, data.RandomInteger, displayNameExcludeFilter)
-}
-
-func testAccAzureRMSentinelAlertRuleMsSecurityIncident_template(data acceptance.TestData) string {
-=======
+`, r.template(data), data.RandomInteger, displayNameExcludeFilter)
+}
+
 func (SentinelAlertRuleMsSecurityIncidentResource) template(data acceptance.TestData) string {
->>>>>>> 9891508e
 	return fmt.Sprintf(`
 provider "azurerm" {
   features {}
