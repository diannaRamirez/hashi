--- conflicted
+++ resolved
@@ -21,12 +21,9 @@
 // SupportedDataSources returns the supported Data Sources supported by this Service
 func (r Registration) SupportedDataSources() map[string]*schema.Resource {
 	return map[string]*schema.Resource{
-<<<<<<< HEAD
 		"azurerm_sentinel_alert_rule":          dataSourceArmSentinelAlertRule(),
 		"azurerm_sentinel_alert_rule_template": dataSourceArmSentinelAlertRuleTemplate(),
-=======
-		"azurerm_sentinel_alert_rule": dataSourceSentinelAlertRule(),
->>>>>>> e4e9572c
+		"azurerm_sentinel_alert_rule":          dataSourceSentinelAlertRule(),
 	}
 }
 
