package sentinel

import (
	"github.com/hashicorp/terraform-plugin-sdk/helper/schema"
)

type Registration struct{}

// Name is the name of this Service
func (r Registration) Name() string {
	return "Sentinel"
}

// WebsiteCategories returns a list of categories which can be used for the sidebar
func (r Registration) WebsiteCategories() []string {
	return []string{
		"Sentinel",
	}
}

// SupportedDataSources returns the supported Data Sources supported by this Service
func (r Registration) SupportedDataSources() map[string]*schema.Resource {
	return map[string]*schema.Resource{
		"azurerm_sentinel_alert_rule":          dataSourceSentinelAlertRule(),
		"azurerm_sentinel_alert_rule_template": dataSourceSentinelAlertRuleTemplate(),
	}
}

// SupportedResources returns the supported Resources supported by this Service
func (r Registration) SupportedResources() map[string]*schema.Resource {
	return map[string]*schema.Resource{
<<<<<<< HEAD
		"azurerm_sentinel_alert_rule_fusion":                           resourceSentinelAlertRuleFusion(),
		"azurerm_sentinel_alert_rule_ms_security_incident":             resourceSentinelAlertRuleMsSecurityIncident(),
		"azurerm_sentinel_alert_rule_scheduled":                        resourceSentinelAlertRuleScheduled(),
		"azurerm_sentinel_data_connector_microsoft_cloud_app_security": resourceSentinelDataConnectorMicrosoftCloudAppSecurity(),
		"azurerm_sentinel_data_connector_threat_intelligence":          resourceSentinelDataConnectorThreatIntelligence(),
=======
		"azurerm_sentinel_alert_rule_fusion":                  resourceSentinelAlertRuleFusion(),
		"azurerm_sentinel_alert_rule_ms_security_incident":    resourceSentinelAlertRuleMsSecurityIncident(),
		"azurerm_sentinel_alert_rule_scheduled":               resourceSentinelAlertRuleScheduled(),
		"azurerm_sentinel_data_connector_office_365":          resourceSentinelDataConnectorOffice365(),
		"azurerm_sentinel_data_connector_threat_intelligence": resourceSentinelDataConnectorThreatIntelligence(),
>>>>>>> 445725b4
	}
}<|MERGE_RESOLUTION|>--- conflicted
+++ resolved
@@ -29,18 +29,11 @@
 // SupportedResources returns the supported Resources supported by this Service
 func (r Registration) SupportedResources() map[string]*schema.Resource {
 	return map[string]*schema.Resource{
-<<<<<<< HEAD
 		"azurerm_sentinel_alert_rule_fusion":                           resourceSentinelAlertRuleFusion(),
 		"azurerm_sentinel_alert_rule_ms_security_incident":             resourceSentinelAlertRuleMsSecurityIncident(),
 		"azurerm_sentinel_alert_rule_scheduled":                        resourceSentinelAlertRuleScheduled(),
 		"azurerm_sentinel_data_connector_microsoft_cloud_app_security": resourceSentinelDataConnectorMicrosoftCloudAppSecurity(),
+		"azurerm_sentinel_data_connector_office_365":                   resourceSentinelDataConnectorOffice365(),
 		"azurerm_sentinel_data_connector_threat_intelligence":          resourceSentinelDataConnectorThreatIntelligence(),
-=======
-		"azurerm_sentinel_alert_rule_fusion":                  resourceSentinelAlertRuleFusion(),
-		"azurerm_sentinel_alert_rule_ms_security_incident":    resourceSentinelAlertRuleMsSecurityIncident(),
-		"azurerm_sentinel_alert_rule_scheduled":               resourceSentinelAlertRuleScheduled(),
-		"azurerm_sentinel_data_connector_office_365":          resourceSentinelDataConnectorOffice365(),
-		"azurerm_sentinel_data_connector_threat_intelligence": resourceSentinelDataConnectorThreatIntelligence(),
->>>>>>> 445725b4
 	}
 }