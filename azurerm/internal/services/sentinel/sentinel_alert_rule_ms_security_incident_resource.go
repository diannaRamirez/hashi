--- conflicted
+++ resolved
@@ -85,7 +85,7 @@
 				},
 			},
 
-			"alert_rule_template_name": {
+			"alert_rule_template_guid": {
 				Type:         schema.TypeString,
 				Optional:     true,
 				ForceNew:     true,
@@ -178,7 +178,7 @@
 		},
 	}
 
-	if v, ok := d.GetOk("alert_rule_template_name"); ok {
+	if v, ok := d.GetOk("alert_rule_template_guid"); ok {
 		param.MicrosoftSecurityIncidentCreationAlertRuleProperties.AlertRuleTemplateName = utils.String(v.(string))
 	}
 
@@ -222,12 +222,7 @@
 	return resourceSentinelAlertRuleMsSecurityIncidentRead(d, meta)
 }
 
-<<<<<<< HEAD
-func resourceArmSentinelAlertRuleMsSecurityIncidentRead(d *schema.ResourceData, meta interface{}) error {
-	subscriptionId := meta.(*clients.Client).Account.SubscriptionId
-=======
 func resourceSentinelAlertRuleMsSecurityIncidentRead(d *schema.ResourceData, meta interface{}) error {
->>>>>>> 9891508e
 	client := meta.(*clients.Client).Sentinel.AlertRulesClient
 	ctx, cancel := timeouts.ForRead(meta.(*clients.Client).StopContext, d)
 	defer cancel()
@@ -255,20 +250,14 @@
 
 	d.Set("name", id.Name)
 
-<<<<<<< HEAD
-	logAnalyticsWorkspaceId := loganalyticsParse.NewLogAnalyticsWorkspaceID(subscriptionId, id.ResourceGroup, id.Workspace)
-	d.Set("log_analytics_workspace_id", logAnalyticsWorkspaceId.ID(subscriptionId))
-
-=======
 	workspaceId := loganalyticsParse.NewLogAnalyticsWorkspaceID(id.SubscriptionId, id.ResourceGroup, id.Workspace)
 	d.Set("log_analytics_workspace_id", workspaceId.ID())
->>>>>>> 9891508e
 	if prop := rule.MicrosoftSecurityIncidentCreationAlertRuleProperties; prop != nil {
 		d.Set("product_filter", string(prop.ProductFilter))
 		d.Set("display_name", prop.DisplayName)
 		d.Set("description", prop.Description)
 		d.Set("enabled", prop.Enabled)
-		d.Set("alert_rule_template_name", prop.AlertRuleTemplateName)
+		d.Set("alert_rule_template_guid", prop.AlertRuleTemplateName)
 
 		if err := d.Set("text_whitelist", utils.FlattenStringSlice(prop.DisplayNamesFilter)); err != nil {
 			return fmt.Errorf(`setting "text_whitelist": %+v`, err)
