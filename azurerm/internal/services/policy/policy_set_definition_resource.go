package policy

import (
	"context"
	"encoding/json"
	"fmt"
	"log"
	"reflect"
	"strconv"
	"time"

	"github.com/Azure/azure-sdk-for-go/services/preview/resources/mgmt/2020-03-01-preview/policy"
	"github.com/Azure/go-autorest/autorest"
	"github.com/hashicorp/terraform-plugin-sdk/helper/resource"
	"github.com/hashicorp/terraform-plugin-sdk/helper/schema"
	"github.com/hashicorp/terraform-plugin-sdk/helper/structure"
	"github.com/hashicorp/terraform-plugin-sdk/helper/validation"
	"github.com/terraform-providers/terraform-provider-azurerm/azurerm/helpers/tf"
	"github.com/terraform-providers/terraform-provider-azurerm/azurerm/internal/clients"
	"github.com/terraform-providers/terraform-provider-azurerm/azurerm/internal/services/policy/parse"
	"github.com/terraform-providers/terraform-provider-azurerm/azurerm/internal/services/policy/validate"
	azSchema "github.com/terraform-providers/terraform-provider-azurerm/azurerm/internal/tf/schema"
	"github.com/terraform-providers/terraform-provider-azurerm/azurerm/internal/timeouts"
	"github.com/terraform-providers/terraform-provider-azurerm/azurerm/utils"
)

func resourceArmPolicySetDefinition() *schema.Resource {
	return &schema.Resource{
		Create: resourceArmPolicySetDefinitionCreate,
		Update: resourceArmPolicySetDefinitionUpdate,
		Read:   resourceArmPolicySetDefinitionRead,
		Delete: resourceArmPolicySetDefinitionDelete,

		Importer: azSchema.ValidateResourceIDPriorToImport(func(id string) error {
			_, err := parse.PolicySetDefinitionID(id)
			return err
		}),

		Timeouts: &schema.ResourceTimeout{
			Create: schema.DefaultTimeout(30 * time.Minute),
			Read:   schema.DefaultTimeout(5 * time.Minute),
			Update: schema.DefaultTimeout(30 * time.Minute),
			Delete: schema.DefaultTimeout(30 * time.Minute),
		},

		Schema: map[string]*schema.Schema{
			"name": {
				Type:         schema.TypeString,
				Required:     true,
				ForceNew:     true,
				ValidateFunc: validation.StringIsNotEmpty,
			},

			"policy_type": {
				Type:     schema.TypeString,
				Required: true,
				ForceNew: true,
				ValidateFunc: validation.StringInSlice([]string{
					string(policy.BuiltIn),
					string(policy.Custom),
					string(policy.NotSpecified),
					string(policy.Static),
				}, false),
			},

			"management_group_id": {
				Type:          schema.TypeString,
				Optional:      true,
				ForceNew:      true,
				Computed:      true,
				ConflictsWith: []string{"management_group_name"},
				Deprecated:    "Deprecated in favour of `management_group_name`", // TODO -- remove this in next major version
			},

			"management_group_name": {
				Type:          schema.TypeString,
				Optional:      true,
				ForceNew:      true,
				Computed:      true, // TODO -- remove this when deprecation resolves
				ConflictsWith: []string{"management_group_id"},
			},

			"display_name": {
				Type:         schema.TypeString,
				Required:     true,
				ValidateFunc: validation.StringIsNotEmpty,
			},

			"description": {
				Type:     schema.TypeString,
				Optional: true,
			},

			"metadata": {
				Type:             schema.TypeString,
				Optional:         true,
				Computed:         true,
				ValidateFunc:     validation.StringIsJSON,
				DiffSuppressFunc: policySetDefinitionsMetadataDiffSuppressFunc,
			},

			"parameters": {
				Type:             schema.TypeString,
				Optional:         true,
				ValidateFunc:     validation.StringIsJSON,
				DiffSuppressFunc: structure.SuppressJsonDiff,
			},

			"policy_definitions": { // TODO -- remove in the next major version
				Type:             schema.TypeString,
				Optional:         true,
				Computed:         true,
				ValidateFunc:     validation.StringIsJSON,
				DiffSuppressFunc: policyDefinitionsDiffSuppressFunc,
				ExactlyOneOf:     []string{"policy_definitions", "policy_definition_reference"},
				Deprecated:       "Deprecated in favor of `policy_definition_reference`",
			},

			"policy_definition_reference": { // TODO -- rename this back to `policy_definition` after the deprecation
				Type:         schema.TypeList,
				Optional:     true,                                                          // TODO -- change this to Required after the deprecation
				Computed:     true,                                                          // TODO -- remove Computed after the deprecation
				ExactlyOneOf: []string{"policy_definitions", "policy_definition_reference"}, // TODO -- remove after the deprecation
				Elem: &schema.Resource{
					Schema: map[string]*schema.Schema{
						"policy_definition_id": {
							Type:         schema.TypeString,
							Required:     true,
							ValidateFunc: validate.PolicyDefinitionID,
						},

						"parameters": { // TODO -- remove this attribute after the deprecation
							Type:     schema.TypeMap,
							Optional: true,
							Computed: true,
							Elem: &schema.Schema{
								Type: schema.TypeString,
							},
							Deprecated: "Deprecated in favour of `parameter_values`",
						},

						"parameter_values": {
							Type:             schema.TypeString,
							Optional:         true,
							Computed:         true, // TODO -- remove Computed after the deprecation
							ValidateFunc:     validation.StringIsJSON,
							DiffSuppressFunc: structure.SuppressJsonDiff,
						},

						"reference_id": {
							Type:     schema.TypeString,
							Optional: true,
							Computed: true,
						},
					},
				},
			},
		},
	}
}

func policySetDefinitionsMetadataDiffSuppressFunc(_, old, new string, _ *schema.ResourceData) bool {
	var oldPolicySetDefinitionsMetadata map[string]interface{}
	errOld := json.Unmarshal([]byte(old), &oldPolicySetDefinitionsMetadata)
	if errOld != nil {
		return false
	}

	var newPolicySetDefinitionsMetadata map[string]interface{}
	errNew := json.Unmarshal([]byte(new), &newPolicySetDefinitionsMetadata)
	if errNew != nil {
		return false
	}

	// Ignore the following keys if they're found in the metadata JSON
	ignoreKeys := [4]string{"createdBy", "createdOn", "updatedBy", "updatedOn"}
	for _, key := range ignoreKeys {
		delete(oldPolicySetDefinitionsMetadata, key)
		delete(newPolicySetDefinitionsMetadata, key)
	}

	return reflect.DeepEqual(oldPolicySetDefinitionsMetadata, newPolicySetDefinitionsMetadata)
}

// This function only serves the deprecated attribute `policy_definitions` in the old api-version.
// The old api-version only support two attribute - `policy_definition_id` and `parameters` in each element.
// Therefore this function is used for ignoring any other keys and then compare if there is a diff
func policyDefinitionsDiffSuppressFunc(_, old, new string, _ *schema.ResourceData) bool {
	var oldPolicyDefinitions []DefinitionReferenceInOldApiVersion
	errOld := json.Unmarshal([]byte(old), &oldPolicyDefinitions)
	if errOld != nil {
		return false
	}

	var newPolicyDefinitions []DefinitionReferenceInOldApiVersion
	errNew := json.Unmarshal([]byte(new), &newPolicyDefinitions)
	if errNew != nil {
		return false
	}

	return reflect.DeepEqual(oldPolicyDefinitions, newPolicyDefinitions)
}

type DefinitionReferenceInOldApiVersion struct {
	// PolicyDefinitionID - The ID of the policy definition or policy set definition.
	PolicyDefinitionID *string `json:"policyDefinitionId,omitempty"`
	// Parameters - The parameter values for the referenced policy rule. The keys are the parameter names.
	Parameters map[string]*policy.ParameterValuesValue `json:"parameters"`
}

func resourceArmPolicySetDefinitionCreate(d *schema.ResourceData, meta interface{}) error {
	client := meta.(*clients.Client).Policy.SetDefinitionsClient
<<<<<<< HEAD
	ctx, cancel := timeouts.ForCreateUpdate(meta.(*clients.Client).StopContext, d)
	subscriptionId := meta.(*clients.Client).Account.SubscriptionId
=======
	ctx, cancel := timeouts.ForCreate(meta.(*clients.Client).StopContext, d)
>>>>>>> a5e728dc
	defer cancel()

	name := d.Get("name").(string)
	managementGroupName := ""
	if v, ok := d.GetOk("management_group_name"); ok {
		managementGroupName = v.(string)
	}
	if v, ok := d.GetOk("management_group_id"); ok {
		managementGroupName = v.(string)
	}

<<<<<<< HEAD
	if d.IsNewResource() {
		existing, err := getPolicySetDefinitionByName(ctx, client, name, subscriptionId, managementGroupName)
		if err != nil {
			if !utils.ResponseWasNotFound(existing.Response) {
				return fmt.Errorf("checking for presence of existing Policy Set Definition %q: %+v", name, err)
			}
=======
	existing, err := getPolicySetDefinitionByName(ctx, client, name, managementGroupName)
	if err != nil {
		if !utils.ResponseWasNotFound(existing.Response) {
			return fmt.Errorf("checking for presence of existing Policy Set Definition %q: %+v", name, err)
>>>>>>> a5e728dc
		}
	}

	if existing.ID != nil && *existing.ID != "" {
		return tf.ImportAsExistsError("azurerm_policy_set_definition", *existing.ID)
	}

	properties := policy.SetDefinitionProperties{
		PolicyType:  policy.Type(d.Get("policy_type").(string)),
		DisplayName: utils.String(d.Get("display_name").(string)),
		Description: utils.String(d.Get("description").(string)),
	}

	if metaDataString := d.Get("metadata").(string); metaDataString != "" {
		metaData, err := structure.ExpandJsonFromString(metaDataString)
		if err != nil {
			return fmt.Errorf("expanding JSON for `metadata`: %+v", err)
		}
		properties.Metadata = &metaData
	}

	if parametersString := d.Get("parameters").(string); parametersString != "" {
		parameters, err := expandParameterDefinitionsValueFromString(parametersString)
		if err != nil {
			return fmt.Errorf("expanding JSON for `parameters`: %+v", err)
		}
		properties.Parameters = parameters
	}

	if v, ok := d.GetOk("policy_definitions"); ok {
		var policyDefinitions []policy.DefinitionReference
		err := json.Unmarshal([]byte(v.(string)), &policyDefinitions)
		if err != nil {
			return fmt.Errorf("expanding JSON for `policy_definitions`: %+v", err)
		}
		properties.PolicyDefinitions = &policyDefinitions
	}
	if v, ok := d.GetOk("policy_definition_reference"); ok {
		definitions, err := expandAzureRMPolicySetDefinitionPolicyDefinitions(v.([]interface{}))
		if err != nil {
			return fmt.Errorf("expanding `policy_definition_reference`: %+v", err)
		}
		properties.PolicyDefinitions = definitions
	}

	definition := policy.SetDefinition{
		SetDefinitionProperties: &properties,
	}

	if managementGroupName == "" {
		_, err = client.CreateOrUpdate(ctx, name, definition, subscriptionId)
	} else {
		_, err = client.CreateOrUpdateAtManagementGroup(ctx, name, definition, managementGroupName)
	}

	if err != nil {
		return fmt.Errorf("creating Policy Set Definition %q: %+v", name, err)
	}

	// Policy Definitions are eventually consistent; wait for them to stabilize
	log.Printf("[DEBUG] Waiting for Policy Set Definition %q to become available", name)
	stateConf := &resource.StateChangeConf{
		Pending:                   []string{"404"},
		Target:                    []string{"200"},
		Refresh:                   policySetDefinitionRefreshFunc(ctx, client, name, subscriptionId, managementGroupName),
		MinTimeout:                10 * time.Second,
		ContinuousTargetOccurence: 10,
	}

	if d.IsNewResource() {
		stateConf.Timeout = d.Timeout(schema.TimeoutCreate)
	} else {
		stateConf.Timeout = d.Timeout(schema.TimeoutUpdate)
	}

	if _, err = stateConf.WaitForState(); err != nil {
		return fmt.Errorf("waiting for Policy Set Definition %q to become available: %+v", name, err)
	}

	var resp policy.SetDefinition
	resp, err = getPolicySetDefinitionByName(ctx, client, name, subscriptionId, managementGroupName)
	if err != nil {
		return fmt.Errorf("retrieving Policy Set Definition %q: %+v", name, err)
	}

	d.SetId(*resp.ID)

	return resourceArmPolicySetDefinitionRead(d, meta)
}

func resourceArmPolicySetDefinitionUpdate(d *schema.ResourceData, meta interface{}) error {
	client := meta.(*clients.Client).Policy.SetDefinitionsClient
	ctx, cancel := timeouts.ForUpdate(meta.(*clients.Client).StopContext, d)
	defer cancel()

	id, err := parse.PolicySetDefinitionID(d.Id())
	if err != nil {
		return err
	}

	managementGroupName := ""
	if scopeId, ok := id.PolicyScopeId.(parse.ScopeAtManagementGroup); ok {
		managementGroupName = scopeId.ManagementGroupName
	}

	// retrieve
	existing, err := getPolicySetDefinitionByName(ctx, client, id.Name, managementGroupName)
	if err != nil {
		return fmt.Errorf("retrieving Policy Set Definition %q (Scope %q): %+v", id.Name, id.ScopeId(), err)
	}
	if existing.SetDefinitionProperties == nil {
		return fmt.Errorf("retrieving Policy Set Definition %q (Scope %q): `properties` was nil", id.Name, id.ScopeId())
	}

	if d.HasChange("policy_type") {
		existing.SetDefinitionProperties.PolicyType = policy.Type(d.Get("policy_type").(string))
	}

	if d.HasChange("display_name") {
		existing.SetDefinitionProperties.DisplayName = utils.String(d.Get("display_name").(string))
	}

	if d.HasChange("description") {
		existing.SetDefinitionProperties.Description = utils.String(d.Get("description").(string))
	}

	if d.HasChange("metadata") {
		metaDataString := d.Get("metadata").(string)
		if metaDataString != "" {
			metaData, err := structure.ExpandJsonFromString(metaDataString)
			if err != nil {
				return fmt.Errorf("expanding JSON for `metadata`: %+v", err)
			}
			existing.SetDefinitionProperties.Metadata = metaData
		} else {
			existing.SetDefinitionProperties.Metadata = nil
		}
	}

	if d.HasChange("parameters") {
		parametersString := d.Get("parameters").(string)
		if parametersString != "" {
			parameters, err := expandParameterDefinitionsValueFromString(parametersString)
			if err != nil {
				return fmt.Errorf("expanding JSON for `parameters`: %+v", err)
			}
			existing.SetDefinitionProperties.Parameters = parameters
		} else {
			existing.SetDefinitionProperties.Parameters = nil
		}
	}

	if d.HasChange("policy_definitions") {
		var policyDefinitions []policy.DefinitionReference
		err := json.Unmarshal([]byte(d.Get("policy_definitions").(string)), &policyDefinitions)
		if err != nil {
			return fmt.Errorf("expanding JSON for `policy_definitions`: %+v", err)
		}
		existing.SetDefinitionProperties.PolicyDefinitions = &policyDefinitions
	}

	if d.HasChange("policy_definition_reference") {
		definitions, err := expandAzureRMPolicySetDefinitionPolicyDefinitionsUpdate(d)
		if err != nil {
			return fmt.Errorf("expanding `policy_definition_reference`: %+v", err)
		}
		existing.SetDefinitionProperties.PolicyDefinitions = definitions
	}

	if managementGroupName == "" {
		_, err = client.CreateOrUpdate(ctx, id.Name, existing)
	} else {
		_, err = client.CreateOrUpdateAtManagementGroup(ctx, id.Name, existing, managementGroupName)
	}

	if err != nil {
		return fmt.Errorf("updating Policy Set Definition %q: %+v", id.Name, err)
	}

	var resp policy.SetDefinition
	resp, err = getPolicySetDefinitionByName(ctx, client, id.Name, managementGroupName)
	if err != nil {
		return fmt.Errorf("retrieving Policy Set Definition %q: %+v", id.Name, err)
	}

	d.SetId(*resp.ID)

	return resourceArmPolicySetDefinitionRead(d, meta)
}

func resourceArmPolicySetDefinitionRead(d *schema.ResourceData, meta interface{}) error {
	client := meta.(*clients.Client).Policy.SetDefinitionsClient
	ctx, cancel := timeouts.ForRead(meta.(*clients.Client).StopContext, d)
	subscriptionId := meta.(*clients.Client).Account.SubscriptionId
	defer cancel()

	id, err := parse.PolicySetDefinitionID(d.Id())
	if err != nil {
		return err
	}

	managementGroupName := ""
	if scopeId, ok := id.PolicyScopeId.(parse.ScopeAtManagementGroup); ok {
		managementGroupName = scopeId.ManagementGroupName
	}

	resp, err := getPolicySetDefinitionByName(ctx, client, id.Name, subscriptionId, managementGroupName)

	if err != nil {
		if utils.ResponseWasNotFound(resp.Response) {
			log.Printf("[INFO] Error reading Policy Set Definition %q - removing from state", d.Id())
			d.SetId("")
			return nil
		}

		return fmt.Errorf("reading Policy Set Definition %+v", err)
	}

	d.Set("name", resp.Name)
	d.Set("management_group_id", managementGroupName)
	d.Set("management_group_name", managementGroupName)

	if props := resp.SetDefinitionProperties; props != nil {
		d.Set("policy_type", string(props.PolicyType))
		d.Set("display_name", props.DisplayName)
		d.Set("description", props.Description)

		if metadata := props.Metadata; metadata != nil {
			metadataVal := metadata.(map[string]interface{})
			metadataStr, err := structure.FlattenJsonToString(metadataVal)
			if err != nil {
				return fmt.Errorf("flattening JSON for `metadata`: %+v", err)
			}

			d.Set("metadata", metadataStr)
		}

		if parameters := props.Parameters; parameters != nil {
			parametersStr, err := flattenParameterDefinitionsValueToString(parameters)
			if err != nil {
				return fmt.Errorf("flattening JSON for `parameters`: %+v", err)
			}

			d.Set("parameters", parametersStr)
		}

		if policyDefinitions := props.PolicyDefinitions; policyDefinitions != nil {
			policyDefinitionsRes, err := json.Marshal(policyDefinitions)
			if err != nil {
				return fmt.Errorf("flattening JSON for `policy_defintions`: %+v", err)
			}

			d.Set("policy_definitions", string(policyDefinitionsRes))
		}
		references, err := flattenAzureRMPolicySetDefinitionPolicyDefinitions(props.PolicyDefinitions)
		if err != nil {
			return fmt.Errorf("flattening `policy_definition_reference`: %+v", err)
		}
		if err := d.Set("policy_definition_reference", references); err != nil {
			return fmt.Errorf("setting `policy_definition_reference`: %+v", err)
		}
	}

	return nil
}

func resourceArmPolicySetDefinitionDelete(d *schema.ResourceData, meta interface{}) error {
	client := meta.(*clients.Client).Policy.SetDefinitionsClient
	ctx, cancel := timeouts.ForDelete(meta.(*clients.Client).StopContext, d)
	subscriptionId := meta.(*clients.Client).Account.SubscriptionId
	defer cancel()

	id, err := parse.PolicySetDefinitionID(d.Id())
	if err != nil {
		return err
	}

	managementGroupName := ""
	switch scopeId := id.PolicyScopeId.(type) { // nolint gocritic
	case parse.ScopeAtManagementGroup:
		managementGroupName = scopeId.ManagementGroupName
	}

	var resp autorest.Response
	if managementGroupName == "" {
		resp, err = client.Delete(ctx, id.Name, subscriptionId)
	} else {
		resp, err = client.DeleteAtManagementGroup(ctx, id.Name, managementGroupName)
	}

	if err != nil {
		if utils.ResponseWasNotFound(resp) {
			return nil
		}

		return fmt.Errorf("deleting Policy Set Definition %q: %+v", id.Name, err)
	}

	return nil
}

func policySetDefinitionRefreshFunc(ctx context.Context, client *policy.SetDefinitionsClient, name, subscriptionId, managementGroupId string) resource.StateRefreshFunc {
	return func() (interface{}, string, error) {
		res, err := getPolicySetDefinitionByName(ctx, client, name, subscriptionId, managementGroupId)
		if err != nil {
			return nil, strconv.Itoa(res.StatusCode), fmt.Errorf("issuing read request in policySetDefinitionRefreshFunc for Policy Set Definition %q: %+v", name, err)
		}

		return res, strconv.Itoa(res.StatusCode), nil
	}
}

func expandAzureRMPolicySetDefinitionPolicyDefinitionsUpdate(d *schema.ResourceData) (*[]policy.DefinitionReference, error) {
	result := make([]policy.DefinitionReference, 0)
	input := d.Get("policy_definition_reference").([]interface{})

	for i := range input {
		if d.HasChange(fmt.Sprintf("policy_definition_reference.%d.parameter_values", i)) && d.HasChange(fmt.Sprintf("policy_definition_reference.%d.parameters", i)) {
			return nil, fmt.Errorf("cannot set both `parameters` and `parameter_values`")
		}
		parameters := make(map[string]*policy.ParameterValuesValue)
		if d.HasChange(fmt.Sprintf("policy_definition_reference.%d.parameters", i)) {
			// there is change in `parameters` - the user is will to use this attribute as parameter values
			log.Printf("[DEBUG] updating %s", fmt.Sprintf("policy_definition_reference.%d.parameters", i))
			p := d.Get(fmt.Sprintf("policy_definition_reference.%d.parameters", i)).(map[string]interface{})
			for k, v := range p {
				parameters[k] = &policy.ParameterValuesValue{
					Value: v,
				}
			}
		} else {
			// in this case, it is either parameter_values updated or no update on both, we took the value in `parameter_values` as the final value
			log.Printf("[DEBUG] updating %s", fmt.Sprintf("policy_definition_reference.%d.parameter_values", i))
			if p, ok := d.Get(fmt.Sprintf("policy_definition_reference.%d.parameter_values", i)).(string); ok && p != "" {
				if err := json.Unmarshal([]byte(p), &parameters); err != nil {
					return nil, fmt.Errorf("unmarshalling `parameter_values`: %+v", err)
				}
			}
		}

		result = append(result, policy.DefinitionReference{
			PolicyDefinitionID:          utils.String(d.Get(fmt.Sprintf("policy_definition_reference.%d.policy_definition_id", i)).(string)),
			Parameters:                  parameters,
			PolicyDefinitionReferenceID: utils.String(d.Get(fmt.Sprintf("policy_definition_reference.%d.reference_id", i)).(string)),
		})
	}

	return &result, nil
}

func expandAzureRMPolicySetDefinitionPolicyDefinitions(input []interface{}) (*[]policy.DefinitionReference, error) {
	result := make([]policy.DefinitionReference, 0)

	for _, item := range input {
		v := item.(map[string]interface{})

		parameters := make(map[string]*policy.ParameterValuesValue)
		if p, ok := v["parameter_values"].(string); ok && p != "" {
			if err := json.Unmarshal([]byte(p), &parameters); err != nil {
				return nil, fmt.Errorf("unmarshalling `parameter_values`: %+v", err)
			}
		}
		if p, ok := v["parameters"].(map[string]interface{}); ok {
			if len(parameters) > 0 && len(p) > 0 {
				return nil, fmt.Errorf("cannot set both `parameters` and `parameter_values`")
			}
			for k, value := range p {
				parameters[k] = &policy.ParameterValuesValue{
					Value: value,
				}
			}
		}

		result = append(result, policy.DefinitionReference{
			PolicyDefinitionID:          utils.String(v["policy_definition_id"].(string)),
			Parameters:                  parameters,
			PolicyDefinitionReferenceID: utils.String(v["reference_id"].(string)),
		})
	}

	return &result, nil
}

func flattenAzureRMPolicySetDefinitionPolicyDefinitions(input *[]policy.DefinitionReference) ([]interface{}, error) {
	result := make([]interface{}, 0)
	if input == nil {
		return result, nil
	}

	for _, definition := range *input {
		policyDefinitionID := ""
		if definition.PolicyDefinitionID != nil {
			policyDefinitionID = *definition.PolicyDefinitionID
		}

		parametersMap := make(map[string]interface{})
		for k, v := range definition.Parameters {
			if v == nil {
				continue
			}
			parametersMap[k] = fmt.Sprintf("%v", v.Value) // map in terraform only accepts string as its values, therefore we have to convert the value to string
		}

		parameterValues, err := flattenParameterValuesValueToString(definition.Parameters)
		if err != nil {
			return nil, fmt.Errorf("serializing JSON from `parameter_values`: %+v", err)
		}

		policyDefinitionReference := ""
		if definition.PolicyDefinitionReferenceID != nil {
			policyDefinitionReference = *definition.PolicyDefinitionReferenceID
		}

		result = append(result, map[string]interface{}{
			"policy_definition_id": policyDefinitionID,
			"parameters":           parametersMap,
			"parameter_values":     parameterValues,
			"reference_id":         policyDefinitionReference,
		})
	}
	return result, nil
}<|MERGE_RESOLUTION|>--- conflicted
+++ resolved
@@ -210,12 +210,8 @@
 
 func resourceArmPolicySetDefinitionCreate(d *schema.ResourceData, meta interface{}) error {
 	client := meta.(*clients.Client).Policy.SetDefinitionsClient
-<<<<<<< HEAD
-	ctx, cancel := timeouts.ForCreateUpdate(meta.(*clients.Client).StopContext, d)
+	ctx, cancel := timeouts.ForCreate(meta.(*clients.Client).StopContext, d)
 	subscriptionId := meta.(*clients.Client).Account.SubscriptionId
-=======
-	ctx, cancel := timeouts.ForCreate(meta.(*clients.Client).StopContext, d)
->>>>>>> a5e728dc
 	defer cancel()
 
 	name := d.Get("name").(string)
@@ -227,19 +223,10 @@
 		managementGroupName = v.(string)
 	}
 
-<<<<<<< HEAD
-	if d.IsNewResource() {
-		existing, err := getPolicySetDefinitionByName(ctx, client, name, subscriptionId, managementGroupName)
-		if err != nil {
-			if !utils.ResponseWasNotFound(existing.Response) {
-				return fmt.Errorf("checking for presence of existing Policy Set Definition %q: %+v", name, err)
-			}
-=======
-	existing, err := getPolicySetDefinitionByName(ctx, client, name, managementGroupName)
+	existing, err := getPolicySetDefinitionByName(ctx, client, name, subscriptionId, managementGroupName)
 	if err != nil {
 		if !utils.ResponseWasNotFound(existing.Response) {
 			return fmt.Errorf("checking for presence of existing Policy Set Definition %q: %+v", name, err)
->>>>>>> a5e728dc
 		}
 	}
 
@@ -333,6 +320,7 @@
 func resourceArmPolicySetDefinitionUpdate(d *schema.ResourceData, meta interface{}) error {
 	client := meta.(*clients.Client).Policy.SetDefinitionsClient
 	ctx, cancel := timeouts.ForUpdate(meta.(*clients.Client).StopContext, d)
+	subscriptionId := meta.(*clients.Client).Account.SubscriptionId
 	defer cancel()
 
 	id, err := parse.PolicySetDefinitionID(d.Id())
@@ -346,7 +334,7 @@
 	}
 
 	// retrieve
-	existing, err := getPolicySetDefinitionByName(ctx, client, id.Name, managementGroupName)
+	existing, err := getPolicySetDefinitionByName(ctx, client, id.Name, subscriptionId, managementGroupName)
 	if err != nil {
 		return fmt.Errorf("retrieving Policy Set Definition %q (Scope %q): %+v", id.Name, id.ScopeId(), err)
 	}
@@ -410,7 +398,7 @@
 	}
 
 	if managementGroupName == "" {
-		_, err = client.CreateOrUpdate(ctx, id.Name, existing)
+		_, err = client.CreateOrUpdate(ctx, id.Name, existing, subscriptionId)
 	} else {
 		_, err = client.CreateOrUpdateAtManagementGroup(ctx, id.Name, existing, managementGroupName)
 	}
@@ -420,7 +408,7 @@
 	}
 
 	var resp policy.SetDefinition
-	resp, err = getPolicySetDefinitionByName(ctx, client, id.Name, managementGroupName)
+	resp, err = getPolicySetDefinitionByName(ctx, client, id.Name, subscriptionId, managementGroupName)
 	if err != nil {
 		return fmt.Errorf("retrieving Policy Set Definition %q: %+v", id.Name, err)
 	}
@@ -518,8 +506,7 @@
 	}
 
 	managementGroupName := ""
-	switch scopeId := id.PolicyScopeId.(type) { // nolint gocritic
-	case parse.ScopeAtManagementGroup:
+	if scopeId, ok := id.PolicyScopeId.(parse.ScopeAtManagementGroup); ok {
 		managementGroupName = scopeId.ManagementGroupName
 	}
 
