package policy

import (
	"context"
	"encoding/json"
	"fmt"
	"log"
	"reflect"
	"regexp"
	"strconv"
	"strings"
	"time"

	"github.com/Azure/azure-sdk-for-go/services/resources/mgmt/2019-09-01/policy"
	"github.com/Azure/go-autorest/autorest"
	"github.com/hashicorp/terraform-plugin-sdk/helper/resource"
	"github.com/hashicorp/terraform-plugin-sdk/helper/schema"
	"github.com/hashicorp/terraform-plugin-sdk/helper/structure"
	"github.com/hashicorp/terraform-plugin-sdk/helper/validation"
	"github.com/terraform-providers/terraform-provider-azurerm/azurerm/helpers/tf"
	"github.com/terraform-providers/terraform-provider-azurerm/azurerm/internal/clients"
	"github.com/terraform-providers/terraform-provider-azurerm/azurerm/internal/services/policy/parse"
	"github.com/terraform-providers/terraform-provider-azurerm/azurerm/internal/services/policy/validate"
	azSchema "github.com/terraform-providers/terraform-provider-azurerm/azurerm/internal/tf/schema"
	"github.com/terraform-providers/terraform-provider-azurerm/azurerm/internal/timeouts"
	"github.com/terraform-providers/terraform-provider-azurerm/azurerm/utils"
)

func resourceArmPolicySetDefinition() *schema.Resource {
	return &schema.Resource{
		Create: resourceArmPolicySetDefinitionCreateUpdate,
		Update: resourceArmPolicySetDefinitionCreateUpdate,
		Read:   resourceArmPolicySetDefinitionRead,
		Delete: resourceArmPolicySetDefinitionDelete,

		Importer: azSchema.ValidateResourceIDPriorToImport(func(id string) error {
			_, err := parse.PolicySetDefinitionID(id)
			return err
		}),

		Timeouts: &schema.ResourceTimeout{
			Create: schema.DefaultTimeout(30 * time.Minute),
			Read:   schema.DefaultTimeout(5 * time.Minute),
			Update: schema.DefaultTimeout(30 * time.Minute),
			Delete: schema.DefaultTimeout(30 * time.Minute),
		},

		Schema: map[string]*schema.Schema{
			"name": {
				Type:         schema.TypeString,
				Required:     true,
				ForceNew:     true,
				ValidateFunc: validation.StringIsNotEmpty,
			},

			"policy_type": {
				Type:     schema.TypeString,
				Required: true,
				ForceNew: true,
				ValidateFunc: validation.StringInSlice([]string{
					string(policy.BuiltIn),
					string(policy.Custom),
<<<<<<< HEAD
=======
					string(policy.NotSpecified),
					string(policy.Static),
>>>>>>> 917da082
				}, false),
			},

			"management_group_id": {
				Type:     schema.TypeString,
				Optional: true,
				ForceNew: true,
			},

			"display_name": {
				Type:         schema.TypeString,
				Required:     true,
				ValidateFunc: validation.StringIsNotEmpty,
			},

			"description": {
				Type:     schema.TypeString,
				Optional: true,
			},

			"metadata": {
				Type:             schema.TypeString,
				Optional:         true,
				Computed:         true,
				ValidateFunc:     validation.StringIsJSON,
				DiffSuppressFunc: policySetDefinitionsMetadataDiffSuppressFunc,
			},

			"parameters": {
				Type:             schema.TypeString,
				Optional:         true,
				ValidateFunc:     validation.StringIsJSON,
				DiffSuppressFunc: structure.SuppressJsonDiff,
			},

			"policy_definitions": { // TODO -- remove in the next major version
				Type:             schema.TypeString,
				Optional:         true,
				Computed:         true,
				ValidateFunc:     validation.StringIsJSON,
				DiffSuppressFunc: policyDefinitionsDiffSuppressFunc,
				ExactlyOneOf:     []string{"policy_definitions", "policy_definition_reference"},
				Deprecated:       "Deprecated in favor of `policy_definition_reference`",
			},

			"policy_definition_reference": { // TODO -- rename this back to `policy_definition` after the deprecation
				Type:         schema.TypeList,
				Optional:     true,                                                          // TODO -- change this to Required after the deprecation
				Computed:     true,                                                          // TODO -- remove Computed after the deprecation
				ExactlyOneOf: []string{"policy_definitions", "policy_definition_reference"}, // TODO -- remove after the deprecation
				Elem: &schema.Resource{
					Schema: map[string]*schema.Schema{
						"policy_definition_id": {
							Type:         schema.TypeString,
							Required:     true,
							ValidateFunc: validate.PolicyDefinitionID,
						},

						"parameters": {
							Type:     schema.TypeMap,
							Optional: true,
						},

						"reference_id": {
							Type:     schema.TypeString,
							Optional: true,
							Computed: true,
						},
					},
				},
			},
		},
	}
}

func policySetDefinitionsMetadataDiffSuppressFunc(_, old, new string, _ *schema.ResourceData) bool {
	var oldPolicySetDefinitionsMetadata map[string]interface{}
	errOld := json.Unmarshal([]byte(old), &oldPolicySetDefinitionsMetadata)
	if errOld != nil {
		return false
	}

	var newPolicySetDefinitionsMetadata map[string]interface{}
	errNew := json.Unmarshal([]byte(new), &newPolicySetDefinitionsMetadata)
	if errNew != nil {
		return false
	}

	// Ignore the following keys if they're found in the metadata JSON
	ignoreKeys := [4]string{"createdBy", "createdOn", "updatedBy", "updatedOn"}
	for _, key := range ignoreKeys {
		delete(oldPolicySetDefinitionsMetadata, key)
		delete(newPolicySetDefinitionsMetadata, key)
	}

	return reflect.DeepEqual(oldPolicySetDefinitionsMetadata, newPolicySetDefinitionsMetadata)
}

// This function only serves the deprecated attribute `policy_definitions` in the old api-version.
// The old api-version only support two attribute - `policy_definition_id` and `parameters` in each element.
// Therefore this function is used for ignoring any other keys and then compare if there is a diff
func policyDefinitionsDiffSuppressFunc(_, old, new string, _ *schema.ResourceData) bool {
	var oldPolicyDefinitions []DefinitionReferenceInOldApiVersion
	errOld := json.Unmarshal([]byte(old), &oldPolicyDefinitions)
	if errOld != nil {
		return false
	}

	var newPolicyDefinitions []DefinitionReferenceInOldApiVersion
	errNew := json.Unmarshal([]byte(new), &newPolicyDefinitions)
	if errNew != nil {
		return false
	}

	for i := range newPolicyDefinitions {
		newPolicyDefinitions[i].PolicyDefinitionReferenceID = nil
	}

	for i := range oldPolicyDefinitions {
		oldPolicyDefinitions[i].PolicyDefinitionReferenceID = nil
	}

	return reflect.DeepEqual(oldPolicyDefinitions, newPolicyDefinitions)
}

type DefinitionReferenceInOldApiVersion struct {
	// PolicyDefinitionID - The ID of the policy definition or policy set definition.
	PolicyDefinitionID *string `json:"policyDefinitionId,omitempty"`
	// Parameters - The parameter values for the referenced policy rule. The keys are the parameter names.
	Parameters map[string]*policy.ParameterValuesValue `json:"parameters"`
}

func resourceArmPolicySetDefinitionCreateUpdate(d *schema.ResourceData, meta interface{}) error {
	client := meta.(*clients.Client).Policy.SetDefinitionsClient
	ctx, cancel := timeouts.ForCreateUpdate(meta.(*clients.Client).StopContext, d)
	defer cancel()

	name := d.Get("name").(string)
	managementGroupID := d.Get("management_group_id").(string)

	if d.IsNewResource() {
		existing, err := getPolicySetDefinitionByName(ctx, client, name, managementGroupID)
		if err != nil {
			if !utils.ResponseWasNotFound(existing.Response) {
				return fmt.Errorf("checking for presence of existing Policy Set Definition %q: %+v", name, err)
			}
		}

		if existing.ID != nil && *existing.ID != "" {
			return tf.ImportAsExistsError("azurerm_policy_set_definition", *existing.ID)
		}
	}

	properties := policy.SetDefinitionProperties{
		PolicyType:  policy.Type(d.Get("policy_type").(string)),
		DisplayName: utils.String(d.Get("display_name").(string)),
		Description: utils.String(d.Get("description").(string)),
	}

	if metaDataString := d.Get("metadata").(string); metaDataString != "" {
		metaData, err := structure.ExpandJsonFromString(metaDataString)
		if err != nil {
			return fmt.Errorf("expanding JSON for `metadata`: %+v", err)
		}
		properties.Metadata = &metaData
	}

	if parametersString := d.Get("parameters").(string); parametersString != "" {
<<<<<<< HEAD
		parameters, err := expandAzureRMPolicyDefinitionParameters(parametersString)
=======
		parameters, err := expandParameterDefinitionsValueFromString(parametersString)
>>>>>>> 917da082
		if err != nil {
			return fmt.Errorf("expanding JSON for `parameters`: %+v", err)
		}
		properties.Parameters = parameters
	}

	if v, ok := d.GetOk("policy_definitions"); ok {
		var policyDefinitions []policy.DefinitionReference
		err := json.Unmarshal([]byte(v.(string)), &policyDefinitions)
		if err != nil {
			return fmt.Errorf("expanding JSON for `policy_definitions`: %+v", err)
		}
		properties.PolicyDefinitions = &policyDefinitions
	}
	if v, ok := d.GetOk("policy_definition_reference"); ok {
		properties.PolicyDefinitions = expandAzureRMPolicySetDefinitionPolicyDefinitions(v.([]interface{}))
	}

	definition := policy.SetDefinition{
		Name:                    utils.String(name),
		SetDefinitionProperties: &properties,
	}

	var err error
	if managementGroupID == "" {
		_, err = client.CreateOrUpdate(ctx, name, definition)
	} else {
		_, err = client.CreateOrUpdateAtManagementGroup(ctx, name, definition, managementGroupID)
	}

	if err != nil {
		return fmt.Errorf("creating/updating Policy Set Definition %q: %+v", name, err)
	}

	// Policy Definitions are eventually consistent; wait for them to stabilize
	log.Printf("[DEBUG] Waiting for Policy Set Definition %q to become available", name)
	stateConf := &resource.StateChangeConf{
		Pending:                   []string{"404"},
		Target:                    []string{"200"},
		Refresh:                   policySetDefinitionRefreshFunc(ctx, client, name, managementGroupID),
		MinTimeout:                10 * time.Second,
		ContinuousTargetOccurence: 10,
	}

	if d.IsNewResource() {
		stateConf.Timeout = d.Timeout(schema.TimeoutCreate)
	} else {
		stateConf.Timeout = d.Timeout(schema.TimeoutUpdate)
	}

	if _, err = stateConf.WaitForState(); err != nil {
		return fmt.Errorf("waiting for Policy Set Definition %q to become available: %+v", name, err)
	}

	var resp policy.SetDefinition
	resp, err = getPolicySetDefinitionByName(ctx, client, name, managementGroupID)
	if err != nil {
		return fmt.Errorf("retrieving Policy Set Definition %q: %+v", name, err)
	}

	d.SetId(*resp.ID)

	return resourceArmPolicySetDefinitionRead(d, meta)
}

func resourceArmPolicySetDefinitionRead(d *schema.ResourceData, meta interface{}) error {
	client := meta.(*clients.Client).Policy.SetDefinitionsClient
	ctx, cancel := timeouts.ForRead(meta.(*clients.Client).StopContext, d)
	defer cancel()

	name, err := parsePolicySetDefinitionNameFromId(d.Id())
	if err != nil {
		return err
	}

	managementGroupID := parseManagementGroupIdFromPolicySetId(d.Id())

	resp, err := getPolicySetDefinitionByName(ctx, client, name, managementGroupID)

	if err != nil {
		if utils.ResponseWasNotFound(resp.Response) {
			log.Printf("[INFO] Error reading Policy Set Definition %q - removing from state", d.Id())
			d.SetId("")
			return nil
		}

		return fmt.Errorf("reading Policy Set Definition %+v", err)
	}

	d.Set("name", resp.Name)
	d.Set("management_group_id", managementGroupID)

	if props := resp.SetDefinitionProperties; props != nil {
		d.Set("policy_type", string(props.PolicyType))
		d.Set("display_name", props.DisplayName)
		d.Set("description", props.Description)

		if metadata := props.Metadata; metadata != nil {
			metadataVal := metadata.(map[string]interface{})
			metadataStr, err := structure.FlattenJsonToString(metadataVal)
			if err != nil {
				return fmt.Errorf("flattening JSON for `metadata`: %+v", err)
			}

			d.Set("metadata", metadataStr)
		}

<<<<<<< HEAD
		if parameters := props.Parameters; parameters != nil {
			parametersStr, err := flattenAzureRMPolicyDefinitionParameters(parameters)
=======
		if props.Parameters != nil {
			parametersStr, err := flattenParameterDefintionsValueToString(props.Parameters)
>>>>>>> 917da082
			if err != nil {
				return fmt.Errorf("flattening JSON for `parameters`: %+v", err)
			}

			d.Set("parameters", parametersStr)
		}

		if policyDefinitions := props.PolicyDefinitions; policyDefinitions != nil {
			policyDefinitionsRes, err := json.Marshal(policyDefinitions)
			if err != nil {
				return fmt.Errorf("flattening JSON for `policy_defintions`: %+v", err)
			}

			d.Set("policy_definitions", string(policyDefinitionsRes))
		}
		if err := d.Set("policy_definition_reference", flattenAzureRMPolicySetDefinitionPolicyDefinitions(props.PolicyDefinitions)); err != nil {
			return fmt.Errorf("setting `policy_definition_reference`: %+v", err)
		}
	}

	return nil
}

func resourceArmPolicySetDefinitionDelete(d *schema.ResourceData, meta interface{}) error {
	client := meta.(*clients.Client).Policy.SetDefinitionsClient
	ctx, cancel := timeouts.ForDelete(meta.(*clients.Client).StopContext, d)
	defer cancel()

	name, err := parsePolicySetDefinitionNameFromId(d.Id())
	if err != nil {
		return err
	}

	managementGroupID := parseManagementGroupIdFromPolicySetId(d.Id())

	var resp autorest.Response
	if managementGroupID == "" {
		resp, err = client.Delete(ctx, name)
	} else {
		resp, err = client.DeleteAtManagementGroup(ctx, name, managementGroupID)
	}

	if err != nil {
		if utils.ResponseWasNotFound(resp) {
			return nil
		}

		return fmt.Errorf("deleting Policy Set Definition %q: %+v", name, err)
	}

	return nil
}

func parsePolicySetDefinitionNameFromId(id string) (string, error) {
	components := strings.Split(id, "/")

	if len(components) == 0 {
		return "", fmt.Errorf("Azure Policy Set Definition Id is empty or not formatted correctly: %+v", id)
	}

	return components[len(components)-1], nil
}

func parseManagementGroupIdFromPolicySetId(id string) string {
	r := regexp.MustCompile("managementgroups/(.+)/providers/.*$")

	if r.MatchString(id) {
		matches := r.FindAllStringSubmatch(id, -1)[0]
		return matches[1]
	}

	return ""
}

func policySetDefinitionRefreshFunc(ctx context.Context, client *policy.SetDefinitionsClient, name string, managementGroupId string) resource.StateRefreshFunc {
	return func() (interface{}, string, error) {
		res, err := getPolicySetDefinitionByName(ctx, client, name, managementGroupId)
		if err != nil {
			return nil, strconv.Itoa(res.StatusCode), fmt.Errorf("issuing read request in policySetDefinitionRefreshFunc for Policy Set Definition %q: %+v", name, err)
		}

		return res, strconv.Itoa(res.StatusCode), nil
	}
}

func expandAzureRMPolicySetDefinitionPolicyDefinitions(input []interface{}) *[]policy.DefinitionReference {
	result := make([]policy.DefinitionReference, 0)

	for _, item := range input {
		v := item.(map[string]interface{})

		parameters := make(map[string]*policy.ParameterValuesValue)
		for k, value := range v["parameters"].(map[string]interface{}) {
			parameters[k] = &policy.ParameterValuesValue{
				Value: value.(string),
			}
		}

		result = append(result, policy.DefinitionReference{
			PolicyDefinitionID:          utils.String(v["policy_definition_id"].(string)),
			Parameters:                  parameters,
			PolicyDefinitionReferenceID: utils.String(v["reference_id"].(string)),
		})
	}

	return &result
}

func flattenAzureRMPolicySetDefinitionPolicyDefinitions(input *[]policy.DefinitionReference) []interface{} {
	result := make([]interface{}, 0)
	if input == nil {
		return result
	}

	for _, definition := range *input {
		policyDefinitionID := ""
		if definition.PolicyDefinitionID != nil {
			policyDefinitionID = *definition.PolicyDefinitionID
		}

		parametersMap := make(map[string]interface{})
		for k, v := range definition.Parameters {
			if v == nil {
				continue
			}
			parametersMap[k] = v.Value
		}

		policyDefinitionReference := ""
		if definition.PolicyDefinitionReferenceID != nil {
			policyDefinitionReference = *definition.PolicyDefinitionReferenceID
		}

		result = append(result, map[string]interface{}{
			"policy_definition_id": policyDefinitionID,
			"parameters":           parametersMap,
			"reference_id":         policyDefinitionReference,
		})
	}
	return result
}<|MERGE_RESOLUTION|>--- conflicted
+++ resolved
@@ -60,11 +60,8 @@
 				ValidateFunc: validation.StringInSlice([]string{
 					string(policy.BuiltIn),
 					string(policy.Custom),
-<<<<<<< HEAD
-=======
 					string(policy.NotSpecified),
 					string(policy.Static),
->>>>>>> 917da082
 				}, false),
 			},
 
@@ -179,14 +176,6 @@
 		return false
 	}
 
-	for i := range newPolicyDefinitions {
-		newPolicyDefinitions[i].PolicyDefinitionReferenceID = nil
-	}
-
-	for i := range oldPolicyDefinitions {
-		oldPolicyDefinitions[i].PolicyDefinitionReferenceID = nil
-	}
-
 	return reflect.DeepEqual(oldPolicyDefinitions, newPolicyDefinitions)
 }
 
@@ -233,11 +222,7 @@
 	}
 
 	if parametersString := d.Get("parameters").(string); parametersString != "" {
-<<<<<<< HEAD
-		parameters, err := expandAzureRMPolicyDefinitionParameters(parametersString)
-=======
 		parameters, err := expandParameterDefinitionsValueFromString(parametersString)
->>>>>>> 917da082
 		if err != nil {
 			return fmt.Errorf("expanding JSON for `parameters`: %+v", err)
 		}
@@ -345,13 +330,8 @@
 			d.Set("metadata", metadataStr)
 		}
 
-<<<<<<< HEAD
 		if parameters := props.Parameters; parameters != nil {
-			parametersStr, err := flattenAzureRMPolicyDefinitionParameters(parameters)
-=======
-		if props.Parameters != nil {
-			parametersStr, err := flattenParameterDefintionsValueToString(props.Parameters)
->>>>>>> 917da082
+			parametersStr, err := flattenParameterDefintionsValueToString(parameters)
 			if err != nil {
 				return fmt.Errorf("flattening JSON for `parameters`: %+v", err)
 			}
