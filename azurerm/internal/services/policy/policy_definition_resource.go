--- conflicted
+++ resolved
@@ -57,24 +57,13 @@
 					string(policy.BuiltIn),
 					string(policy.Custom),
 					string(policy.NotSpecified),
-<<<<<<< HEAD
-=======
 					string(policy.Static),
->>>>>>> 917da082
 				}, true)},
 
 			"mode": {
 				Type:     schema.TypeString,
 				Required: true,
 				ForceNew: true,
-<<<<<<< HEAD
-				ValidateFunc: validation.StringInSlice([]string{
-					"All",
-					"Indexed",
-					"NotSpecified",
-				}, true),
-=======
->>>>>>> 917da082
 			},
 
 			"management_group_id": {
@@ -207,11 +196,7 @@
 	}
 
 	if parametersString := d.Get("parameters").(string); parametersString != "" {
-<<<<<<< HEAD
-		parameters, err := expandAzureRMPolicyDefinitionParameters(parametersString)
-=======
 		parameters, err := expandParameterDefinitionsValueFromString(parametersString)
->>>>>>> 917da082
 		if err != nil {
 			return fmt.Errorf("expanding JSON for `parameters`: %+v", err)
 		}
@@ -314,18 +299,11 @@
 			d.Set("metadata", metadataStr)
 		}
 
-<<<<<<< HEAD
-		parametersStr, err := flattenAzureRMPolicyDefinitionParameters(props.Parameters)
-		if err != nil {
-			return fmt.Errorf("flattening JSON for `parameters`: %+v", err)
-=======
 		if parametersStr, err := flattenParameterDefintionsValueToString(props.Parameters); err == nil {
 			d.Set("parameters", parametersStr)
 		} else {
-			return fmt.Errorf("Error flattening policy definition parameters %+v", err)
->>>>>>> 917da082
-		}
-		d.Set("parameters", parametersStr)
+			return fmt.Errorf("flattening policy definition parameters %+v", err)
+		}
 	}
 
 	return nil
@@ -387,23 +365,4 @@
 	}
 
 	return ""
-}
-
-func expandAzureRMPolicyDefinitionParameters(parameterString string) (map[string]*policy.ParameterDefinitionsValue, error) {
-	var result map[string]*policy.ParameterDefinitionsValue
-	err := json.Unmarshal([]byte(parameterString), &result)
-	return result, err
-}
-
-func flattenAzureRMPolicyDefinitionParameters(input map[string]*policy.ParameterDefinitionsValue) (string, error) {
-	if input == nil {
-		return "", nil
-	}
-
-	b, err := json.Marshal(input)
-	if err != nil {
-		return "", err
-	}
-
-	return string(b), nil
 }