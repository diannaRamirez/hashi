package tests

import (
	"fmt"
	"net/http"
	"testing"

	"github.com/hashicorp/terraform-plugin-sdk/helper/resource"
	"github.com/hashicorp/terraform-plugin-sdk/terraform"
	"github.com/terraform-providers/terraform-provider-azurerm/azurerm/internal/acceptance"
	"github.com/terraform-providers/terraform-provider-azurerm/azurerm/internal/clients"
)

func TestAccAzureRMPolicyAssignment_basicCustom(t *testing.T) {
	data := acceptance.BuildTestData(t, "azurerm_policy_assignment", "test")
	resource.ParallelTest(t, resource.TestCase{
		PreCheck:     func() { acceptance.PreCheck(t) },
		Providers:    acceptance.SupportedProviders,
		CheckDestroy: testCheckAzureRMPolicyAssignmentDestroy,
		Steps: []resource.TestStep{
			{
				Config: testAzureRMPolicyAssignment_basicCustom(data),
				Check: resource.ComposeTestCheckFunc(
					testCheckAzureRMPolicyAssignmentExists(data.ResourceName),
				),
			},
			data.ImportStep(),
		},
	})
}

func TestAccAzureRMPolicyAssignment_basicBuiltin(t *testing.T) {
	data := acceptance.BuildTestData(t, "azurerm_policy_assignment", "test")
	resource.ParallelTest(t, resource.TestCase{
		PreCheck:     func() { acceptance.PreCheck(t) },
		Providers:    acceptance.SupportedProviders,
		CheckDestroy: testCheckAzureRMPolicyAssignmentDestroy,
		Steps: []resource.TestStep{
			{
				Config: testAzureRMPolicyAssignment_basicBuiltin(data),
				Check: resource.ComposeTestCheckFunc(
					testCheckAzureRMPolicyAssignmentExists(data.ResourceName),
				),
			},
			data.ImportStep(),
		},
	})
}

func TestAccAzureRMPolicyAssignment_basicBuiltInSet(t *testing.T) {
	data := acceptance.BuildTestData(t, "azurerm_policy_assignment", "test")

	resource.ParallelTest(t, resource.TestCase{
		PreCheck:     func() { acceptance.PreCheck(t) },
		Providers:    acceptance.SupportedProviders,
		CheckDestroy: testCheckAzureRMPolicyAssignmentDestroy,
		Steps: []resource.TestStep{
			{
				Config: testAzureRMPolicyAssignment_basicBuiltInSet(data),
				Check: resource.ComposeTestCheckFunc(
					testCheckAzureRMPolicyAssignmentExists(data.ResourceName),
				),
			},
			data.ImportStep(),
		},
	})
}

func TestAccAzureRMPolicyAssignment_requiresImport(t *testing.T) {
	data := acceptance.BuildTestData(t, "azurerm_policy_assignment", "test")
	resource.ParallelTest(t, resource.TestCase{
		PreCheck:     func() { acceptance.PreCheck(t) },
		Providers:    acceptance.SupportedProviders,
		CheckDestroy: testCheckAzureRMPolicyAssignmentDestroy,
		Steps: []resource.TestStep{
			{
				Config: testAzureRMPolicyAssignment_basicCustom(data),
				Check: resource.ComposeTestCheckFunc(
					testCheckAzureRMPolicyAssignmentExists(data.ResourceName),
				),
			},
			data.RequiresImportErrorStep(testAzureRMPolicyAssignment_requiresImport),
		},
	})
}

func TestAccAzureRMPolicyAssignment_deployIfNotExists_policy(t *testing.T) {
	data := acceptance.BuildTestData(t, "azurerm_policy_assignment", "test")
	resource.ParallelTest(t, resource.TestCase{
		PreCheck:     func() { acceptance.PreCheck(t) },
		Providers:    acceptance.SupportedProviders,
		CheckDestroy: testCheckAzureRMPolicyAssignmentDestroy,
		Steps: []resource.TestStep{
			{
				Config: testAzureRMPolicyAssignment_deployIfNotExists_policy(data),
				Check: resource.ComposeTestCheckFunc(
					testCheckAzureRMPolicyAssignmentExists(data.ResourceName),
				),
			},
			data.ImportStep(),
		},
	})
}

func TestAccAzureRMPolicyAssignment_complete(t *testing.T) {
	data := acceptance.BuildTestData(t, "azurerm_policy_assignment", "test")
	resource.ParallelTest(t, resource.TestCase{
		PreCheck:     func() { acceptance.PreCheck(t) },
		Providers:    acceptance.SupportedProviders,
		CheckDestroy: testCheckAzureRMPolicyAssignmentDestroy,
		Steps: []resource.TestStep{
			{
				Config: testAzureRMPolicyAssignment_complete(data),
				Check: resource.ComposeTestCheckFunc(
					testCheckAzureRMPolicyAssignmentExists(data.ResourceName),
				),
			},
			data.ImportStep(),
		},
	})
}

func TestAccAzureRMPolicyAssignment_not_scopes(t *testing.T) {
	data := acceptance.BuildTestData(t, "azurerm_policy_assignment", "test")
	resource.ParallelTest(t, resource.TestCase{
		PreCheck:     func() { acceptance.PreCheck(t) },
		Providers:    acceptance.SupportedProviders,
		CheckDestroy: testCheckAzureRMPolicyAssignmentDestroy,
		Steps: []resource.TestStep{
			{
				Config: testAzureRMPolicyAssignment_not_scopes(data),
				Check: resource.ComposeTestCheckFunc(
					testCheckAzureRMPolicyAssignmentExists(data.ResourceName),
				),
			},
			data.ImportStep(),
		},
	})
}

func TestAccAzureRMPolicyAssignment_enforcement_mode(t *testing.T) {
	data := acceptance.BuildTestData(t, "azurerm_policy_assignment", "test")
	resource.ParallelTest(t, resource.TestCase{
		PreCheck:     func() { acceptance.PreCheck(t) },
		Providers:    acceptance.SupportedProviders,
		CheckDestroy: testCheckAzureRMPolicyAssignmentDestroy,
		Steps: []resource.TestStep{
			{
				Config: testAzureRMPolicyAssignment_enforcement_mode(data),
				Check: resource.ComposeTestCheckFunc(
					testCheckAzureRMPolicyAssignmentExists(data.ResourceName),
				),
			},
			data.ImportStep(),
		},
	})
}

func testCheckAzureRMPolicyAssignmentExists(resourceName string) resource.TestCheckFunc {
	return func(s *terraform.State) error {
		client := acceptance.AzureProvider.Meta().(*clients.Client).Policy.AssignmentsClient
		ctx := acceptance.AzureProvider.Meta().(*clients.Client).StopContext

		rs, ok := s.RootModule().Resources[resourceName]
		if !ok {
			return fmt.Errorf("not found: %s", resourceName)
		}

		id := rs.Primary.ID
		resp, err := client.GetByID(ctx, id)
		if err != nil {
			return fmt.Errorf("Bad: Get on policyAssignmentsClient: %s", err)
		}

		if resp.StatusCode == http.StatusNotFound {
			return fmt.Errorf("Policy Assignment does not exist: %s", id)
		}

		return nil
	}
}

func testCheckAzureRMPolicyAssignmentDestroy(s *terraform.State) error {
	client := acceptance.AzureProvider.Meta().(*clients.Client).Policy.AssignmentsClient
	ctx := acceptance.AzureProvider.Meta().(*clients.Client).StopContext

	for _, rs := range s.RootModule().Resources {
		if rs.Type != "azurerm_policy_definition" {
			continue
		}

		id := rs.Primary.ID
		resp, err := client.GetByID(ctx, id)

		if err != nil {
			return nil
		}

		if resp.StatusCode != http.StatusNotFound {
			return fmt.Errorf("Policy Assignment still exists:%s", *resp.Name)
		}
	}

	return nil
}

func testAzureRMPolicyAssignment_basicCustom(data acceptance.TestData) string {
	return fmt.Sprintf(`
provider "azurerm" {
  features {}
}

resource "azurerm_policy_definition" "test" {
  name         = "acctestpol-%[1]d"
  policy_type  = "Custom"
  mode         = "All"
  display_name = "acctestpol-%[1]d"

  policy_rule = <<POLICY_RULE
	{
    "if": {
      "not": {
        "field": "location",
        "equals": "%[2]s"
      }
    },
    "then": {
      "effect": "audit"
    }
  }
POLICY_RULE

}

resource "azurerm_resource_group" "test" {
  name     = "acctestRG-%[1]d"
  location = "%[2]s"
}

resource "azurerm_policy_assignment" "test" {
  name                 = "acctestpa-%[1]d"
  scope                = azurerm_resource_group.test.id
  policy_definition_id = azurerm_policy_definition.test.id

  metadata = <<METADATA
  {
    "category": "General"
  }
METADATA

}
`, data.RandomInteger, data.Locations.Primary)
}

func testAzureRMPolicyAssignment_basicBuiltInSet(data acceptance.TestData) string {
	return fmt.Sprintf(`
provider "azurerm" {
  features {}
}

data "azurerm_policy_set_definition" "test" {
<<<<<<< HEAD
  display_name = "[Deprecated]: Audit Windows VMs with a pending reboot"
=======
  display_name = "Audit machines with insecure password security settings"
>>>>>>> a5e728dc
}

resource "azurerm_resource_group" "test" {
  name     = "acctestRG-%[1]d"
  location = "%[2]s"
}

resource "azurerm_policy_assignment" "test" {
  name                 = "acctestpa-%[1]d"
  location             = azurerm_resource_group.test.location
  scope                = azurerm_resource_group.test.id
  policy_definition_id = data.azurerm_policy_set_definition.test.id

  identity {
    type = "SystemAssigned"
  }
}
`, data.RandomInteger, data.Locations.Primary)
}

func testAzureRMPolicyAssignment_basicBuiltin(data acceptance.TestData) string {
	return fmt.Sprintf(`
provider "azurerm" {
  features {}
}

data "azurerm_policy_definition" "test" {
  display_name = "Allowed locations"
}

resource "azurerm_resource_group" "test" {
  name     = "acctestRG-%[1]d"
  location = "%[2]s"
}

resource "azurerm_policy_assignment" "test" {
  name                 = "acctestpa-%[1]d"
  scope                = azurerm_resource_group.test.id
  policy_definition_id = data.azurerm_policy_definition.test.id
  parameters           = <<PARAMETERS
{
  "listOfAllowedLocations": {
    "value": [ "%[2]s" ]
  }
}
PARAMETERS
}
`, data.RandomInteger, data.Locations.Primary)
}

func testAzureRMPolicyAssignment_requiresImport(data acceptance.TestData) string {
	template := testAzureRMPolicyAssignment_basicCustom(data)
	return fmt.Sprintf(`
%s

resource "azurerm_policy_assignment" "import" {
  name                 = azurerm_policy_assignment.test.name
  scope                = azurerm_policy_assignment.test.scope
  policy_definition_id = azurerm_policy_assignment.test.policy_definition_id
}
`, template)
}

func testAzureRMPolicyAssignment_deployIfNotExists_policy(data acceptance.TestData) string {
	return fmt.Sprintf(`
provider "azurerm" {
  features {}
}

resource "azurerm_policy_definition" "test" {
  name         = "acctestpol-%d"
  policy_type  = "Custom"
  mode         = "All"
  display_name = "acctestpol-%d"

  policy_rule = <<POLICY_RULE
{
	"if": {
		"field": "type",
		"equals": "Microsoft.Sql/servers/databases"
	},
	"then": {
		"effect": "DeployIfNotExists",
		"details": {
			"type": "Microsoft.Sql/servers/databases/transparentDataEncryption",
			"name": "current",
			"roleDefinitionIds": [
				"/providers/Microsoft.Authorization/roleDefinitions/b24988ac-6180-42a0-ab88-20f7382dd24c"
			],
			"existenceCondition": {
				"field": "Microsoft.Sql/transparentDataEncryption.status",
				"equals": "Enabled"
			},
			"deployment": {
				"properties": {
					"mode": "incremental",
					"template": {
						"$schema": "http://schema.management.azure.com/schemas/2015-01-01/deploymentTemplate.json#",
						"contentVersion": "1.0.0.0",
						"parameters": {
							"fullDbName": {
								"type": "string"
							}
						},
						"resources": [{
							"name": "[concat(parameters('fullDbName'), '/current')]",
							"type": "Microsoft.Sql/servers/databases/transparentDataEncryption",
							"apiVersion": "2014-04-01",
							"properties": {
								"status": "Enabled"
							}
						}]
					},
					"parameters": {
						"fullDbName": {
							"value": "[field('fullName')]"
						}
					}
				}
			}
		}
	}
}
POLICY_RULE

}

resource "azurerm_resource_group" "test" {
  name     = "acctestRG-%d"
  location = "%s"
}

resource "azurerm_policy_assignment" "test" {
  name                 = "acctestpa-%d"
  scope                = azurerm_resource_group.test.id
  policy_definition_id = azurerm_policy_definition.test.id

  identity {
    type = "SystemAssigned"
  }

  location = "%s"
}
`, data.RandomInteger, data.RandomInteger, data.RandomInteger, data.Locations.Primary, data.RandomInteger, data.Locations.Primary)
}

func testAzureRMPolicyAssignment_complete(data acceptance.TestData) string {
	return fmt.Sprintf(`
provider "azurerm" {
  features {}
}

resource "azurerm_policy_definition" "test" {
  name         = "acctestpol-%d"
  policy_type  = "Custom"
  mode         = "All"
  display_name = "acctestpol-%d"

  policy_rule = <<POLICY_RULE
	{
    "if": {
      "not": {
        "field": "location",
        "in": "[parameters('allowedLocations')]"
      }
    },
    "then": {
      "effect": "audit"
    }
  }
POLICY_RULE


  parameters = <<PARAMETERS
	{
    "allowedLocations": {
      "type": "Array",
      "metadata": {
        "description": "The list of allowed locations for resources.",
        "displayName": "Allowed locations",
        "strongType": "location"
      }
    }
  }
PARAMETERS

}

resource "azurerm_resource_group" "test" {
  name     = "acctestRG-%d"
  location = "%s"
}

resource "azurerm_policy_assignment" "test" {
  name                 = "acctestpa-%d"
  scope                = azurerm_resource_group.test.id
  policy_definition_id = azurerm_policy_definition.test.id
  description          = "Policy Assignment created via an Acceptance Test"
  display_name         = "Acceptance Test Run %d"

  parameters = <<PARAMETERS
{
  "allowedLocations": {
    "value": [ "%s" ]
  }
}
PARAMETERS

}
`, data.RandomInteger, data.RandomInteger, data.RandomInteger, data.Locations.Primary, data.RandomInteger, data.RandomInteger, data.Locations.Primary)
}

func testAzureRMPolicyAssignment_not_scopes(data acceptance.TestData) string {
	return fmt.Sprintf(`
provider "azurerm" {
  features {}
}

data "azurerm_subscription" "current" {
}

resource "azurerm_policy_definition" "test" {
  name         = "acctestpol-%d"
  policy_type  = "Custom"
  mode         = "All"
  display_name = "acctestpol-%d"

  policy_rule = <<POLICY_RULE
	{
    "if": {
      "not": {
        "field": "location",
        "in": "[parameters('allowedLocations')]"
      }
    },
    "then": {
      "effect": "audit"
    }
  }
POLICY_RULE


  parameters = <<PARAMETERS
	{
    "allowedLocations": {
      "type": "Array",
      "metadata": {
        "description": "The list of allowed locations for resources.",
        "displayName": "Allowed locations",
        "strongType": "location"
      }
    }
  }
PARAMETERS

}

resource "azurerm_resource_group" "test" {
  name     = "acctestRG-%d"
  location = "%s"
}

resource "azurerm_policy_assignment" "test" {
  name                 = "acctestpa-%d"
  scope                = data.azurerm_subscription.current.id
  policy_definition_id = azurerm_policy_definition.test.id
  description          = "Policy Assignment created via an Acceptance Test"
  not_scopes           = [azurerm_resource_group.test.id]
  display_name         = "Acceptance Test Run %d"

  parameters = <<PARAMETERS
{
  "allowedLocations": {
    "value": [ "%s" ]
  }
}
PARAMETERS

}
`, data.RandomInteger, data.RandomInteger, data.RandomInteger, data.Locations.Primary, data.RandomInteger, data.RandomInteger, data.Locations.Primary)
}

func testAzureRMPolicyAssignment_enforcement_mode(data acceptance.TestData) string {
	return fmt.Sprintf(`
provider "azurerm" {
  features {}
}

data "azurerm_subscription" "current" {
}

resource "azurerm_policy_definition" "test" {
  name         = "acctestpol-%d"
  policy_type  = "Custom"
  mode         = "All"
  display_name = "acctestpol-%d"

  policy_rule = <<POLICY_RULE
	{
    "if": {
      "not": {
        "field": "location",
        "in": "[parameters('allowedLocations')]"
      }
    },
    "then": {
      "effect": "audit"
    }
  }
POLICY_RULE


  parameters = <<PARAMETERS
	{
    "allowedLocations": {
      "type": "Array",
      "metadata": {
        "description": "The list of allowed locations for resources.",
        "displayName": "Allowed locations",
        "strongType": "location"
      }
    }
  }
PARAMETERS

}

resource "azurerm_resource_group" "test" {
  name     = "acctestRG-%d"
  location = "%s"
}

resource "azurerm_policy_assignment" "test" {
  name                 = "acctestpa-%d"
  scope                = data.azurerm_subscription.current.id
  policy_definition_id = azurerm_policy_definition.test.id
  description          = "Policy Assignment created via an Acceptance Test"
  enforcement_mode     = false
  display_name         = "Acceptance Test Run %d"

  parameters = <<PARAMETERS
{
  "allowedLocations": {
    "value": [ "%s" ]
  }
}
PARAMETERS

}
`, data.RandomInteger, data.RandomInteger, data.RandomInteger, data.Locations.Primary, data.RandomInteger, data.RandomInteger, data.Locations.Primary)
}<|MERGE_RESOLUTION|>--- conflicted
+++ resolved
@@ -259,11 +259,7 @@
 }
 
 data "azurerm_policy_set_definition" "test" {
-<<<<<<< HEAD
-  display_name = "[Deprecated]: Audit Windows VMs with a pending reboot"
-=======
   display_name = "Audit machines with insecure password security settings"
->>>>>>> a5e728dc
 }
 
 resource "azurerm_resource_group" "test" {
