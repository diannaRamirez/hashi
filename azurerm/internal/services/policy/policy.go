--- conflicted
+++ resolved
@@ -6,13 +6,8 @@
 	"encoding/json"
 	"fmt"
 
-<<<<<<< HEAD
 	"github.com/Azure/azure-sdk-for-go/services/preview/resources/mgmt/2020-03-01-preview/policy"
-=======
 	"github.com/terraform-providers/terraform-provider-azurerm/azurerm/utils"
-
-	"github.com/Azure/azure-sdk-for-go/services/resources/mgmt/2019-09-01/policy"
->>>>>>> a5e728dc
 )
 
 func getPolicyDefinitionByDisplayName(ctx context.Context, client *policy.DefinitionsClient, displayName, subscriptionId, managementGroupName string) (policy.Definition, error) {
@@ -55,14 +50,10 @@
 
 func getPolicyDefinitionByName(ctx context.Context, client *policy.DefinitionsClient, name, subscriptionId, managementGroupName string) (res policy.Definition, err error) {
 	if managementGroupName == "" {
-<<<<<<< HEAD
 		res, err = client.Get(ctx, name, subscriptionId)
-=======
-		res, err = client.Get(ctx, name)
 		if utils.ResponseWasNotFound(res.Response) {
 			res, err = client.GetBuiltIn(ctx, name)
 		}
->>>>>>> a5e728dc
 	} else {
 		res, err = client.GetAtManagementGroup(ctx, name, managementGroupName)
 	}
@@ -72,14 +63,10 @@
 
 func getPolicySetDefinitionByName(ctx context.Context, client *policy.SetDefinitionsClient, name, subscriptionId, managementGroupID string) (res policy.SetDefinition, err error) {
 	if managementGroupID == "" {
-<<<<<<< HEAD
 		res, err = client.Get(ctx, name, subscriptionId)
-=======
-		res, err = client.Get(ctx, name)
 		if utils.ResponseWasNotFound(res.Response) {
 			res, err = client.GetBuiltIn(ctx, name)
 		}
->>>>>>> a5e728dc
 	} else {
 		res, err = client.GetAtManagementGroup(ctx, name, managementGroupID)
 	}
