--- conflicted
+++ resolved
@@ -28,31 +28,19 @@
 // SupportedResources returns the supported Resources supported by this Service
 func (r Registration) SupportedResources() map[string]*schema.Resource {
 	return map[string]*schema.Resource{
-<<<<<<< HEAD
-		"azurerm_data_factory": resourceArmDataFactory(),
-
-		"azurerm_data_factory_dataset_azure_blob":      resourceArmDataFactoryDatasetAzureBlob(),
-		"azurerm_data_factory_dataset_cosmosdb_sqlapi": resourceArmDataFactoryDatasetCosmosDbSQLAPI(),
-		"azurerm_data_factory_dataset_delimited_text":  resourceArmDataFactoryDatasetDelimitedText(),
-		"azurerm_data_factory_dataset_http":            resourceArmDataFactoryDatasetHTTP(),
-		"azurerm_data_factory_dataset_json":            resourceArmDataFactoryDatasetJSON(),
-
-		"azurerm_data_factory_dataset_mysql":            resourceArmDataFactoryDatasetMySQL(),
-		"azurerm_data_factory_dataset_postgresql":       resourceArmDataFactoryDatasetPostgreSQL(),
-		"azurerm_data_factory_dataset_sql_server_table": resourceArmDataFactoryDatasetSQLServerTable(),
-
-		"azurerm_data_factory_integration_runtime_managed": resourceArmDataFactoryIntegrationRuntimeManaged(),
-
-		"azurerm_data_factory_linked_service_azure_blob_storage":     resourceArmDataFactoryLinkedServiceBlobStorage(),
-		"azurerm_data_factory_linked_service_cosmosdb":               resourceArmDataFactoryLinkedServiceCosmosDb(),
-=======
 		"azurerm_data_factory":                                       resourceArmDataFactory(),
+		"azurerm_data_factory_dataset_azure_blob":                    resourceArmDataFactoryDatasetAzureBlob(),
+		"azurerm_data_factory_dataset_cosmosdb_sqlapi":               resourceArmDataFactoryDatasetCosmosDbSQLAPI(),
+		"azurerm_data_factory_dataset_delimited_text":                resourceArmDataFactoryDatasetDelimitedText(),
+		"azurerm_data_factory_dataset_http":                          resourceArmDataFactoryDatasetHTTP(),
+		"azurerm_data_factory_dataset_json":                          resourceArmDataFactoryDatasetJSON(),
 		"azurerm_data_factory_dataset_mysql":                         resourceArmDataFactoryDatasetMySQL(),
 		"azurerm_data_factory_dataset_postgresql":                    resourceArmDataFactoryDatasetPostgreSQL(),
 		"azurerm_data_factory_dataset_sql_server_table":              resourceArmDataFactoryDatasetSQLServerTable(),
 		"azurerm_data_factory_integration_runtime_managed":           resourceArmDataFactoryIntegrationRuntimeManaged(),
 		"azurerm_data_factory_integration_runtime_self_hosted":       resourceArmDataFactoryIntegrationRuntimeSelfHosted(),
->>>>>>> 5e66b05b
+		"azurerm_data_factory_linked_service_azure_blob_storage":     resourceArmDataFactoryLinkedServiceBlobStorage(),
+		"azurerm_data_factory_linked_service_cosmosdb":               resourceArmDataFactoryLinkedServiceCosmosDb(),
 		"azurerm_data_factory_linked_service_data_lake_storage_gen2": resourceArmDataFactoryLinkedServiceDataLakeStorageGen2(),
 		"azurerm_data_factory_linked_service_key_vault":              resourceArmDataFactoryLinkedServiceKeyVault(),
 		"azurerm_data_factory_linked_service_mysql":                  resourceArmDataFactoryLinkedServiceMySQL(),
