package datafactory_test

import (
	"context"
	"fmt"
	"testing"

	"github.com/terraform-providers/terraform-provider-azurerm/azurerm/helpers/azure"

	"github.com/hashicorp/terraform-plugin-sdk/helper/resource"
	"github.com/hashicorp/terraform-plugin-sdk/terraform"
	"github.com/terraform-providers/terraform-provider-azurerm/azurerm/internal/acceptance"
	"github.com/terraform-providers/terraform-provider-azurerm/azurerm/internal/acceptance/check"
	"github.com/terraform-providers/terraform-provider-azurerm/azurerm/internal/clients"
	"github.com/terraform-providers/terraform-provider-azurerm/azurerm/utils"
)

type LinkedServiceSQLServerResource struct {
}

func TestAccDataFactoryLinkedServiceSQLServer_basic(t *testing.T) {
	data := acceptance.BuildTestData(t, "azurerm_data_factory_linked_service_sql_server", "test")
	r := LinkedServiceSQLServerResource{}

	data.ResourceTest(t, r, []resource.TestStep{
		{
			Config: r.basic(data),
			Check: resource.ComposeTestCheckFunc(
				check.That(data.ResourceName).ExistsInAzure(r),
				check.That(data.ResourceName).Key("parameters.%").HasValue("2"),
				check.That(data.ResourceName).Key("annotations.#").HasValue("3"),
				check.That(data.ResourceName).Key("additional_properties.%").HasValue("2"),
				check.That(data.ResourceName).Key("description").HasValue("test description"),
				check.That(data.ResourceName).Key("connection_string").Exists(),
			),
		},
		{
			Config: r.update(data),
			Check: resource.ComposeTestCheckFunc(
				check.That(data.ResourceName).ExistsInAzure(r),
				check.That(data.ResourceName).Key("parameters.%").HasValue("3"),
				check.That(data.ResourceName).Key("annotations.#").HasValue("2"),
				check.That(data.ResourceName).Key("additional_properties.%").HasValue("1"),
				check.That(data.ResourceName).Key("description").HasValue("test description 2"),
				check.That(data.ResourceName).Key("connection_string").Exists(),
			),
		},
		data.ImportStep(),
	})
}

<<<<<<< HEAD
func TestAccDataFactoryLinkedServiceSQLServer_KeyVaultReference(t *testing.T) {
	data := acceptance.BuildTestData(t, "azurerm_data_factory_linked_service_sql_server", "test")

	resource.ParallelTest(t, resource.TestCase{
		PreCheck:     func() { acceptance.PreCheck(t) },
		Providers:    acceptance.SupportedProviders,
		CheckDestroy: testCheckAzureRMDataFactoryLinkedServiceSQLServerDestroy,
		Steps: []resource.TestStep{
			{
				Config: testAccDataFactoryLinkedServiceSQLServer_key_vault_reference(data),
				Check: resource.ComposeTestCheckFunc(
					testCheckAzureRMDataFactoryLinkedServiceSQLServerExists(data.ResourceName),
					resource.TestCheckResourceAttrSet(data.ResourceName, "connection_string"),
					resource.TestCheckResourceAttrSet(data.ResourceName, "key_vault_password.0.linked_service_name"),
					resource.TestCheckResourceAttr(data.ResourceName, "key_vault_password.0.secret_name", "secret"),
				),
			},
			data.ImportStep(),
		},
	})
}

func testCheckAzureRMDataFactoryLinkedServiceSQLServerExists(name string) resource.TestCheckFunc {
	return func(s *terraform.State) error {
		client := acceptance.AzureProvider.Meta().(*clients.Client).DataFactory.LinkedServiceClient
		ctx := acceptance.AzureProvider.Meta().(*clients.Client).StopContext

		// Ensure we have enough information in state to look up in API
		rs, ok := s.RootModule().Resources[name]
		if !ok {
			return fmt.Errorf("Not found: %s", name)
		}

		name := rs.Primary.Attributes["name"]
		resourceGroup, hasResourceGroup := rs.Primary.Attributes["resource_group_name"]
		dataFactoryName := rs.Primary.Attributes["data_factory_name"]
		if !hasResourceGroup {
			return fmt.Errorf("Bad: no resource group found in state for Data Factory: %s", name)
		}

		resp, err := client.Get(ctx, resourceGroup, dataFactoryName, name, "")
		if err != nil {
			return fmt.Errorf("Bad: Get on dataFactoryLinkedServiceClient: %+v", err)
		}

		if utils.ResponseWasNotFound(resp.Response) {
			return fmt.Errorf("Bad: Data Factory Linked Service SQL Server %q (data factory name: %q / resource group: %q) does not exist", name, dataFactoryName, resourceGroup)
		}

		return nil
=======
func (t LinkedServiceSQLServerResource) Exists(ctx context.Context, clients *clients.Client, state *terraform.InstanceState) (*bool, error) {
	id, err := azure.ParseAzureResourceID(state.ID)
	if err != nil {
		return nil, err
>>>>>>> 62b6a2e0
	}
	resourceGroup := id.ResourceGroup
	dataFactoryName := id.Path["factories"]
	name := id.Path["linkedservices"]

	resp, err := clients.DataFactory.LinkedServiceClient.Get(ctx, resourceGroup, dataFactoryName, name, "")
	if err != nil {
		return nil, fmt.Errorf("reading Data Factory Linked Service SQL Server(%s): %+v", id, err)
	}

	return utils.Bool(resp.ID != nil), nil
}

func (LinkedServiceSQLServerResource) basic(data acceptance.TestData) string {
	return fmt.Sprintf(`
provider "azurerm" {
  features {}
}

resource "azurerm_resource_group" "test" {
  name     = "acctestRG-df-%d"
  location = "%s"
}

resource "azurerm_data_factory" "test" {
  name                = "acctestdf%d"
  location            = azurerm_resource_group.test.location
  resource_group_name = azurerm_resource_group.test.name
}

resource "azurerm_data_factory_linked_service_sql_server" "test" {
  name                = "acctestlssql%d"
  resource_group_name = azurerm_resource_group.test.name
  data_factory_name   = azurerm_data_factory.test.name
  connection_string   = "Integrated Security=False;Data Source=test;Initial Catalog=test;User ID=test;Password=test"
  annotations         = ["test1", "test2", "test3"]
  description         = "test description"

  parameters = {
    foo = "test1"
    bar = "test2"
  }

  additional_properties = {
    foo = "test1"
    bar = "test2"
  }
}
`, data.RandomInteger, data.Locations.Primary, data.RandomInteger, data.RandomInteger)
}

func (LinkedServiceSQLServerResource) update(data acceptance.TestData) string {
	return fmt.Sprintf(`
provider "azurerm" {
  features {}
}

resource "azurerm_resource_group" "test" {
  name     = "acctestRG-df-%d"
  location = "%s"
}

resource "azurerm_data_factory" "test" {
  name                = "acctestdf%d"
  location            = azurerm_resource_group.test.location
  resource_group_name = azurerm_resource_group.test.name
}

resource "azurerm_data_factory_linked_service_sql_server" "test" {
  name                = "acctestlssql%d"
  resource_group_name = azurerm_resource_group.test.name
  data_factory_name   = azurerm_data_factory.test.name
  connection_string   = "Integrated Security=False;Data Source=test;Initial Catalog=test;User ID=test;Password=test"
  annotations         = ["test1", "test2"]
  description         = "test description 2"

  parameters = {
    foo  = "test1"
    bar  = "test2"
    buzz = "test3"
  }

  additional_properties = {
    foo = "test1"
  }
}
`, data.RandomInteger, data.Locations.Primary, data.RandomInteger, data.RandomInteger)
}

func testAccDataFactoryLinkedServiceSQLServer_key_vault_reference(data acceptance.TestData) string {
	return fmt.Sprintf(`
provider "azurerm" {
  features {}
}

data "azurerm_client_config" "current" {}

resource "azurerm_resource_group" "test" {
  name     = "acctestRG-df-%d"
  location = "%s"
}

resource "azurerm_key_vault" "test" {
  name                = "acctkv%d"
  location            = azurerm_resource_group.test.location
  resource_group_name = azurerm_resource_group.test.name
  tenant_id           = data.azurerm_client_config.current.tenant_id
  sku_name            = "standard"
}

resource "azurerm_data_factory" "test" {
  name                = "acctestdf%d"
  location            = azurerm_resource_group.test.location
  resource_group_name = azurerm_resource_group.test.name
}

resource "azurerm_data_factory_linked_service_key_vault" "test" {
  name                = "linkkv"
  resource_group_name = azurerm_resource_group.test.name
  data_factory_name   = azurerm_data_factory.test.name
  key_vault_id        = azurerm_key_vault.test.id
}

resource "azurerm_data_factory_linked_service_sql_server" "test" {
  name                = "linksqlserver"
  resource_group_name = azurerm_resource_group.test.name
  data_factory_name   = azurerm_data_factory.test.name

  connection_string = "Integrated Security=False;Data Source=test;Initial Catalog=test;User ID=test;"
  key_vault_password {
    linked_service_name = azurerm_data_factory_linked_service_key_vault.test.name
    secret_name         = "secret"
  }
}
`, data.RandomInteger, data.Locations.Primary, data.RandomInteger, data.RandomInteger)
}<|MERGE_RESOLUTION|>--- conflicted
+++ resolved
@@ -49,19 +49,18 @@
 	})
 }
 
-<<<<<<< HEAD
 func TestAccDataFactoryLinkedServiceSQLServer_KeyVaultReference(t *testing.T) {
 	data := acceptance.BuildTestData(t, "azurerm_data_factory_linked_service_sql_server", "test")
+	r := LinkedServiceSQLServerResource{}
 
 	resource.ParallelTest(t, resource.TestCase{
-		PreCheck:     func() { acceptance.PreCheck(t) },
-		Providers:    acceptance.SupportedProviders,
-		CheckDestroy: testCheckAzureRMDataFactoryLinkedServiceSQLServerDestroy,
+		PreCheck:  func() { acceptance.PreCheck(t) },
+		Providers: acceptance.SupportedProviders,
 		Steps: []resource.TestStep{
 			{
 				Config: testAccDataFactoryLinkedServiceSQLServer_key_vault_reference(data),
 				Check: resource.ComposeTestCheckFunc(
-					testCheckAzureRMDataFactoryLinkedServiceSQLServerExists(data.ResourceName),
+					check.That(data.ResourceName).ExistsInAzure(r),
 					resource.TestCheckResourceAttrSet(data.ResourceName, "connection_string"),
 					resource.TestCheckResourceAttrSet(data.ResourceName, "key_vault_password.0.linked_service_name"),
 					resource.TestCheckResourceAttr(data.ResourceName, "key_vault_password.0.secret_name", "secret"),
@@ -72,40 +71,10 @@
 	})
 }
 
-func testCheckAzureRMDataFactoryLinkedServiceSQLServerExists(name string) resource.TestCheckFunc {
-	return func(s *terraform.State) error {
-		client := acceptance.AzureProvider.Meta().(*clients.Client).DataFactory.LinkedServiceClient
-		ctx := acceptance.AzureProvider.Meta().(*clients.Client).StopContext
-
-		// Ensure we have enough information in state to look up in API
-		rs, ok := s.RootModule().Resources[name]
-		if !ok {
-			return fmt.Errorf("Not found: %s", name)
-		}
-
-		name := rs.Primary.Attributes["name"]
-		resourceGroup, hasResourceGroup := rs.Primary.Attributes["resource_group_name"]
-		dataFactoryName := rs.Primary.Attributes["data_factory_name"]
-		if !hasResourceGroup {
-			return fmt.Errorf("Bad: no resource group found in state for Data Factory: %s", name)
-		}
-
-		resp, err := client.Get(ctx, resourceGroup, dataFactoryName, name, "")
-		if err != nil {
-			return fmt.Errorf("Bad: Get on dataFactoryLinkedServiceClient: %+v", err)
-		}
-
-		if utils.ResponseWasNotFound(resp.Response) {
-			return fmt.Errorf("Bad: Data Factory Linked Service SQL Server %q (data factory name: %q / resource group: %q) does not exist", name, dataFactoryName, resourceGroup)
-		}
-
-		return nil
-=======
 func (t LinkedServiceSQLServerResource) Exists(ctx context.Context, clients *clients.Client, state *terraform.InstanceState) (*bool, error) {
 	id, err := azure.ParseAzureResourceID(state.ID)
 	if err != nil {
 		return nil, err
->>>>>>> 62b6a2e0
 	}
 	resourceGroup := id.ResourceGroup
 	dataFactoryName := id.Path["factories"]
