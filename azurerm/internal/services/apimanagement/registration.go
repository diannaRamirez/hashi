--- conflicted
+++ resolved
@@ -50,10 +50,7 @@
 		"azurerm_api_management_diagnostic":                  resourceApiManagementDiagnostic(),
 		"azurerm_api_management_email_template":              resourceApiManagementEmailTemplate(),
 		"azurerm_api_management_gateway":                     resourceApiManagementGateway(),
-<<<<<<< HEAD
 		"azurerm_api_management_gateway_api":                 resourceApiManagementGatewayApi(),
-=======
->>>>>>> 218a10ed
 		"azurerm_api_management_group":                       resourceApiManagementGroup(),
 		"azurerm_api_management_group_user":                  resourceApiManagementGroupUser(),
 		"azurerm_api_management_identity_provider_aad":       resourceApiManagementIdentityProviderAAD(),
