package tests

import (
	"fmt"
	"testing"
	"time"

	"github.com/hashicorp/terraform-plugin-sdk/helper/resource"
	"github.com/hashicorp/terraform-plugin-sdk/terraform"
	"github.com/terraform-providers/terraform-provider-azurerm/azurerm/internal/acceptance"
	"github.com/terraform-providers/terraform-provider-azurerm/azurerm/internal/clients"
	"github.com/terraform-providers/terraform-provider-azurerm/azurerm/utils"
)

func TestAccAzureRMPostgreSQLServer_basicNinePointFive(t *testing.T) {
	data := acceptance.BuildTestData(t, "azurerm_postgresql_server", "test")
	resource.ParallelTest(t, resource.TestCase{
		PreCheck:     func() { acceptance.PreCheck(t) },
		Providers:    acceptance.SupportedProviders,
		CheckDestroy: testCheckAzureRMPostgreSQLServerDestroy,
		Steps: []resource.TestStep{
			{
				Config: testAccAzureRMPostgreSQLServer_basic(data, "9.5"),
				Check: resource.ComposeTestCheckFunc(
					testCheckAzureRMPostgreSQLServerExists(data.ResourceName),
				),
			},
			data.ImportStep("administrator_login_password"),
		},
	})
}

func TestAccAzureRMPostgreSQLServer_basicNinePointFiveDeprecated(t *testing.T) {
	data := acceptance.BuildTestData(t, "azurerm_postgresql_server", "test")
	resource.ParallelTest(t, resource.TestCase{
		PreCheck:     func() { acceptance.PreCheck(t) },
		Providers:    acceptance.SupportedProviders,
		CheckDestroy: testCheckAzureRMPostgreSQLServerDestroy,
		Steps: []resource.TestStep{
			{
				Config: testAccAzureRMPostgreSQLServer_basicDeprecated(data, "9.5"),
				Check: resource.ComposeTestCheckFunc(
					testCheckAzureRMPostgreSQLServerExists(data.ResourceName),
				),
			},
			data.ImportStep("administrator_login_password"),
			{
				Config: testAccAzureRMPostgreSQLServer_basic(data, "9.5"),
				Check: resource.ComposeTestCheckFunc(
					testCheckAzureRMPostgreSQLServerExists(data.ResourceName),
				),
			},
			data.ImportStep("administrator_login_password"),
		},
	})
}

func TestAccAzureRMPostgreSQLServer_basicNinePointSix(t *testing.T) {
	data := acceptance.BuildTestData(t, "azurerm_postgresql_server", "test")
	resource.ParallelTest(t, resource.TestCase{
		PreCheck:     func() { acceptance.PreCheck(t) },
		Providers:    acceptance.SupportedProviders,
		CheckDestroy: testCheckAzureRMPostgreSQLServerDestroy,
		Steps: []resource.TestStep{
			{
				Config: testAccAzureRMPostgreSQLServer_basic(data, "9.6"),
				Check: resource.ComposeTestCheckFunc(
					testCheckAzureRMPostgreSQLServerExists(data.ResourceName),
				),
			},
			data.ImportStep("administrator_login_password"),
		},
	})
}

func TestAccAzureRMPostgreSQLServer_basicTenPointZero(t *testing.T) {
	data := acceptance.BuildTestData(t, "azurerm_postgresql_server", "test")
	resource.ParallelTest(t, resource.TestCase{
		PreCheck:     func() { acceptance.PreCheck(t) },
		Providers:    acceptance.SupportedProviders,
		CheckDestroy: testCheckAzureRMPostgreSQLServerDestroy,
		Steps: []resource.TestStep{
			{
				Config: testAccAzureRMPostgreSQLServer_basic(data, "10.0"),
				Check: resource.ComposeTestCheckFunc(
					testCheckAzureRMPostgreSQLServerExists(data.ResourceName),
				),
			},
			data.ImportStep("administrator_login_password"),
		},
	})
}

func TestAccAzureRMPostgreSQLServer_basicEleven(t *testing.T) {
	data := acceptance.BuildTestData(t, "azurerm_postgresql_server", "test")
	resource.ParallelTest(t, resource.TestCase{
		PreCheck:     func() { acceptance.PreCheck(t) },
		Providers:    acceptance.SupportedProviders,
		CheckDestroy: testCheckAzureRMPostgreSQLServerDestroy,
		Steps: []resource.TestStep{
			{
				Config: testAccAzureRMPostgreSQLServer_basic(data, "11"),
				Check: resource.ComposeTestCheckFunc(
					testCheckAzureRMPostgreSQLServerExists(data.ResourceName),
				),
			},
			data.ImportStep("administrator_login_password"),
		},
	})
}

<<<<<<< HEAD
=======
func TestAccAzureRMPostgreSQLServer_autogrowOnly(t *testing.T) {
	data := acceptance.BuildTestData(t, "azurerm_postgresql_server", "test")
	resource.ParallelTest(t, resource.TestCase{
		PreCheck:     func() { acceptance.PreCheck(t) },
		Providers:    acceptance.SupportedProviders,
		CheckDestroy: testCheckAzureRMPostgreSQLServerDestroy,
		Steps: []resource.TestStep{
			{
				Config: testAccAzureRMPostgreSQLServer_autogrow(data, "11"),
				Check: resource.ComposeTestCheckFunc(
					testCheckAzureRMPostgreSQLServerExists(data.ResourceName),
				),
			},
			data.ImportStep("administrator_login_password"),
			{
				Config: testAccAzureRMPostgreSQLServer_basic(data, "11"),
				Check: resource.ComposeTestCheckFunc(
					testCheckAzureRMPostgreSQLServerExists(data.ResourceName),
				),
			},
			data.ImportStep("administrator_login_password"),
		},
	})
}

>>>>>>> 6f1c7951
func TestAccAzureRMPostgreSQLServer_requiresImport(t *testing.T) {
	data := acceptance.BuildTestData(t, "azurerm_postgresql_server", "test")

	resource.ParallelTest(t, resource.TestCase{
		PreCheck:     func() { acceptance.PreCheck(t) },
		Providers:    acceptance.SupportedProviders,
		CheckDestroy: testCheckAzureRMPostgreSQLServerDestroy,
		Steps: []resource.TestStep{
			{
				Config: testAccAzureRMPostgreSQLServer_basic(data, "10.0"),
				Check: resource.ComposeTestCheckFunc(
					testCheckAzureRMPostgreSQLServerExists(data.ResourceName),
				),
			},
			data.RequiresImportErrorStep(testAccAzureRMPostgreSQLServer_requiresImport),
		},
	})
}

func TestAccAzureRMPostgreSQLServer_complete(t *testing.T) {
	data := acceptance.BuildTestData(t, "azurerm_postgresql_server", "test")
	resource.ParallelTest(t, resource.TestCase{
		PreCheck:     func() { acceptance.PreCheck(t) },
		Providers:    acceptance.SupportedProviders,
		CheckDestroy: testCheckAzureRMPostgreSQLServerDestroy,
		Steps: []resource.TestStep{
			{
				Config: testAccAzureRMPostgreSQLServer_complete(data, "9.6"),
				Check: resource.ComposeTestCheckFunc(
					testCheckAzureRMPostgreSQLServerExists(data.ResourceName),
				),
			},
			data.ImportStep("administrator_login_password"),
		},
	})
}

func TestAccAzureRMPostgreSQLServer_updatedDeprecated(t *testing.T) {
	data := acceptance.BuildTestData(t, "azurerm_postgresql_server", "test")
	resource.ParallelTest(t, resource.TestCase{
		PreCheck:     func() { acceptance.PreCheck(t) },
		Providers:    acceptance.SupportedProviders,
		CheckDestroy: testCheckAzureRMPostgreSQLServerDestroy,
		Steps: []resource.TestStep{
			{
				Config: testAccAzureRMPostgreSQLServer_basicDeprecated(data, "9.6"),
				Check: resource.ComposeTestCheckFunc(
					testCheckAzureRMPostgreSQLServerExists(data.ResourceName),
				),
			},
			data.ImportStep("administrator_login_password"),
			{
				Config: testAccAzureRMPostgreSQLServer_completeDeprecated(data, "9.6"),
				Check: resource.ComposeTestCheckFunc(
					testCheckAzureRMPostgreSQLServerExists(data.ResourceName),
				),
			},
			data.ImportStep("administrator_login_password"),
			{
				Config: testAccAzureRMPostgreSQLServer_basicDeprecated(data, "9.6"),
				Check: resource.ComposeTestCheckFunc(
					testCheckAzureRMPostgreSQLServerExists(data.ResourceName),
				),
			},
			data.ImportStep("administrator_login_password"),
		},
	})
}

func TestAccAzureRMPostgreSQLServer_updated(t *testing.T) {
	data := acceptance.BuildTestData(t, "azurerm_postgresql_server", "test")
	resource.ParallelTest(t, resource.TestCase{
		PreCheck:     func() { acceptance.PreCheck(t) },
		Providers:    acceptance.SupportedProviders,
		CheckDestroy: testCheckAzureRMPostgreSQLServerDestroy,
		Steps: []resource.TestStep{
			{
				Config: testAccAzureRMPostgreSQLServer_basic(data, "9.6"),
				Check: resource.ComposeTestCheckFunc(
					testCheckAzureRMPostgreSQLServerExists(data.ResourceName),
				),
			},
			data.ImportStep("administrator_login_password"),
			{
				Config: testAccAzureRMPostgreSQLServer_complete(data, "9.6"),
				Check: resource.ComposeTestCheckFunc(
					testCheckAzureRMPostgreSQLServerExists(data.ResourceName),
				),
			},
			data.ImportStep("administrator_login_password"),
			{
				Config: testAccAzureRMPostgreSQLServer_basic(data, "9.6"),
				Check: resource.ComposeTestCheckFunc(
					testCheckAzureRMPostgreSQLServerExists(data.ResourceName),
				),
			},
			data.ImportStep("administrator_login_password"),
		},
	})
}

func TestAccAzureRMPostgreSQLServer_completeDeprecatedUpdate(t *testing.T) {
	data := acceptance.BuildTestData(t, "azurerm_postgresql_server", "test")
	resource.ParallelTest(t, resource.TestCase{
		PreCheck:     func() { acceptance.PreCheck(t) },
		Providers:    acceptance.SupportedProviders,
		CheckDestroy: testCheckAzureRMPostgreSQLServerDestroy,
		Steps: []resource.TestStep{
			{
				Config: testAccAzureRMPostgreSQLServer_completeDeprecated(data, "9.6"),
				Check: resource.ComposeTestCheckFunc(
					testCheckAzureRMPostgreSQLServerExists(data.ResourceName),
				),
			},
			data.ImportStep("administrator_login_password"),
			{
				Config: testAccAzureRMPostgreSQLServer_complete(data, "9.6"),
				Check: resource.ComposeTestCheckFunc(
					testCheckAzureRMPostgreSQLServerExists(data.ResourceName),
				),
			},
			data.ImportStep("administrator_login_password"),
		},
	})
}

func TestAccAzureRMPostgreSQLServer_updateSKU(t *testing.T) {
	data := acceptance.BuildTestData(t, "azurerm_postgresql_server", "test")
	resource.ParallelTest(t, resource.TestCase{
		PreCheck:     func() { acceptance.PreCheck(t) },
		Providers:    acceptance.SupportedProviders,
		CheckDestroy: testCheckAzureRMPostgreSQLServerDestroy,
		Steps: []resource.TestStep{
			{
				Config: testAccAzureRMPostgreSQLServer_sku(data, "10.0", "GP_Gen5_2"),
				Check: resource.ComposeTestCheckFunc(
					testCheckAzureRMPostgreSQLServerExists(data.ResourceName),
				),
			},
			data.ImportStep("administrator_login_password"),
			{
				Config: testAccAzureRMPostgreSQLServer_sku(data, "10.0", "MO_Gen5_16"),
				Check: resource.ComposeTestCheckFunc(
					testCheckAzureRMPostgreSQLServerExists(data.ResourceName),
				),
			},
			data.ImportStep("administrator_login_password"),
		},
	})
}

func TestAccAzureRMPostgreSQLServer_createReplica(t *testing.T) {
	data := acceptance.BuildTestData(t, "azurerm_postgresql_server", "test")
	resource.ParallelTest(t, resource.TestCase{
		PreCheck:     func() { acceptance.PreCheck(t) },
		Providers:    acceptance.SupportedProviders,
		CheckDestroy: testCheckAzureRMPostgreSQLServerDestroy,
		Steps: []resource.TestStep{
			{
				Config: testAccAzureRMPostgreSQLServer_basic(data, "11"),
				Check: resource.ComposeTestCheckFunc(
					testCheckAzureRMPostgreSQLServerExists(data.ResourceName),
				),
			},
			data.ImportStep("administrator_login_password"),
			{
				Config: testAccAzureRMPostgreSQLServer_createReplica(data, "11"),
				Check: resource.ComposeTestCheckFunc(
					testCheckAzureRMPostgreSQLServerExists(data.ResourceName),
					testCheckAzureRMPostgreSQLServerExists("azurerm_postgresql_server.replica"),
				),
			},
			data.ImportStep("administrator_login_password"),
		},
	})
}

func TestAccAzureRMPostgreSQLServer_createPointInTimeRestore(t *testing.T) {
	data := acceptance.BuildTestData(t, "azurerm_postgresql_server", "test")
	restoreTime := time.Now().Add(11 * time.Minute)

	resource.ParallelTest(t, resource.TestCase{
		PreCheck:     func() { acceptance.PreCheck(t) },
		Providers:    acceptance.SupportedProviders,
		CheckDestroy: testCheckAzureRMPostgreSQLServerDestroy,
		Steps: []resource.TestStep{
			{
				Config: testAccAzureRMPostgreSQLServer_basic(data, "11"),
				Check: resource.ComposeTestCheckFunc(
					testCheckAzureRMPostgreSQLServerExists(data.ResourceName),
				),
			},
			data.ImportStep("administrator_login_password"),
			{
				PreConfig: func() { time.Sleep(restoreTime.Sub(time.Now().Add(-7 * time.Minute))) },
				Config:    testAccAzureRMPostgreSQLServer_createPointInTimeRestore(data, "11", restoreTime.Format(time.RFC3339)),
				Check: resource.ComposeTestCheckFunc(
					testCheckAzureRMPostgreSQLServerExists(data.ResourceName),
					testCheckAzureRMPostgreSQLServerExists("azurerm_postgresql_server.restore"),
				),
			},
			data.ImportStep("administrator_login_password"),
		},
	})
}

func testCheckAzureRMPostgreSQLServerExists(resourceName string) resource.TestCheckFunc {
	return func(s *terraform.State) error {
		client := acceptance.AzureProvider.Meta().(*clients.Client).Postgres.ServersClient
		ctx := acceptance.AzureProvider.Meta().(*clients.Client).StopContext

		// Ensure we have enough information in state to look up in API
		rs, ok := s.RootModule().Resources[resourceName]
		if !ok {
			return fmt.Errorf("Not found: %s", resourceName)
		}

		name := rs.Primary.Attributes["name"]
		resourceGroup, hasResourceGroup := rs.Primary.Attributes["resource_group_name"]
		if !hasResourceGroup {
			return fmt.Errorf("Bad: no resource group found in state for PostgreSQL Server: %s", name)
		}

		resp, err := client.Get(ctx, resourceGroup, name)
		if err != nil {
			if utils.ResponseWasNotFound(resp.Response) {
				return fmt.Errorf("Bad: PostgreSQL Server %q (resource group: %q) does not exist", name, resourceGroup)
			}

			return fmt.Errorf("Bad: Get on postgresqlServersClient: %+v", err)
		}

		return nil
	}
}

func testCheckAzureRMPostgreSQLServerDestroy(s *terraform.State) error {
	client := acceptance.AzureProvider.Meta().(*clients.Client).Postgres.ServersClient
	ctx := acceptance.AzureProvider.Meta().(*clients.Client).StopContext

	for _, rs := range s.RootModule().Resources {
		if rs.Type != "azurerm_postgresql_server" {
			continue
		}

		name := rs.Primary.Attributes["name"]
		resourceGroup := rs.Primary.Attributes["resource_group_name"]

		resp, err := client.Get(ctx, resourceGroup, name)

		if err != nil {
			if utils.ResponseWasNotFound(resp.Response) {
				return nil
			}

			return err
		}

		return fmt.Errorf("PostgreSQL Server still exists:\n%#v", resp)
	}

	return nil
}

func testAccAzureRMPostgreSQLServer_basic(data acceptance.TestData, version string) string {
	return fmt.Sprintf(`
provider "azurerm" {
  features {}
}

resource "azurerm_resource_group" "test" {
  name     = "acctestRG-psql-%d"
  location = "%s"
}

resource "azurerm_postgresql_server" "test" {
  name                = "acctest-psql-server-%d"
  location            = azurerm_resource_group.test.location
  resource_group_name = azurerm_resource_group.test.name

  administrator_login          = "acctestun"
  administrator_login_password = "H@Sh1CoR3!"

  sku_name   = "GP_Gen5_2"
  version    = "%s"
  storage_mb = 51200

  ssl_enforcement_enabled = true
}
`, data.RandomInteger, data.Locations.Primary, data.RandomInteger, version)
}

func testAccAzureRMPostgreSQLServer_autogrow(data acceptance.TestData, version string) string {
	return fmt.Sprintf(`
provider "azurerm" {
  features {}
}

resource "azurerm_resource_group" "test" {
  name     = "acctestRG-psql-%d"
  location = "%s"
}

resource "azurerm_postgresql_server" "test" {
  name                = "acctest-psql-server-%d"
  location            = azurerm_resource_group.test.location
  resource_group_name = azurerm_resource_group.test.name

  administrator_login          = "acctestun"
  administrator_login_password = "H@Sh1CoR3!"

  sku_name          = "GP_Gen5_2"
  version           = "%s"
  auto_grow_enabled = true

  ssl_enforcement_enabled = true
}
`, data.RandomInteger, data.Locations.Primary, data.RandomInteger, version)
}

func testAccAzureRMPostgreSQLServer_basicDeprecated(data acceptance.TestData, version string) string {
	return fmt.Sprintf(`
provider "azurerm" {
  features {}
}

resource "azurerm_resource_group" "test" {
  name     = "acctestRG-psql-%d"
  location = "%s"
}

resource "azurerm_postgresql_server" "test" {
  name                = "acctest-psql-server-%d"
  location            = azurerm_resource_group.test.location
  resource_group_name = azurerm_resource_group.test.name

  administrator_login          = "acctestun"
  administrator_login_password = "H@Sh1CoR3!"

  sku_name = "GP_Gen5_2"
  version  = "%s"

  storage_profile {
    storage_mb = 51200
  }

  ssl_enforcement_enabled = true
}
`, data.RandomInteger, data.Locations.Primary, data.RandomInteger, version)
}

func testAccAzureRMPostgreSQLServer_requiresImport(data acceptance.TestData) string {
	template := testAccAzureRMPostgreSQLServer_basic(data, "10.0")
	return fmt.Sprintf(`
%s

resource "azurerm_postgresql_server" "import" {
  name                = azurerm_postgresql_server.test.name
  location            = azurerm_postgresql_server.test.location
  resource_group_name = azurerm_postgresql_server.test.resource_group_name

  administrator_login          = azurerm_postgresql_server.test.administrator_login
  administrator_login_password = azurerm_postgresql_server.test.administrator_login_password

  sku_name   = azurerm_postgresql_server.test.sku_name
  version    = azurerm_postgresql_server.test.version
  storage_mb = azurerm_postgresql_server.test.storage_profile.storage_mb

  ssl_enforcement_enabled = azurerm_postgresql_server.test.ssl_enforcement_enabled
}
`, template)
}

func testAccAzureRMPostgreSQLServer_completeDeprecated(data acceptance.TestData, version string) string {
	return fmt.Sprintf(`
provider "azurerm" {
  features {}
}

resource "azurerm_resource_group" "test" {
  name     = "acctestRG-psql-%d"
  location = "%s"
}

resource "azurerm_postgresql_server" "test" {
  name                = "acctest-psql-server-%d"
  location            = azurerm_resource_group.test.location
  resource_group_name = azurerm_resource_group.test.name

  version  = "%s"
  sku_name = "GP_Gen5_4"

  administrator_login          = "acctestun"
  administrator_login_password = "H@Sh1CoR3!"

  infrastructure_encryption_enabled = true
  public_network_access_enabled     = false
  ssl_minimal_tls_version_enforced  = "TLS1_2"

  ssl_enforcement = "Enabled"

  storage_profile {
    storage_mb            = 640000
    backup_retention_days = 7
    geo_redundant_backup  = "Enabled"
    auto_grow             = "Enabled"
  }
}
`, data.RandomInteger, data.Locations.Primary, data.RandomInteger, version)
}

func testAccAzureRMPostgreSQLServer_complete(data acceptance.TestData, version string) string {
	return fmt.Sprintf(`
provider "azurerm" {
  features {}
}

resource "azurerm_resource_group" "test" {
  name     = "acctestRG-psql-%d"
  location = "%s"
}

resource "azurerm_postgresql_server" "test" {
  name                = "acctest-psql-server-%d"
  location            = azurerm_resource_group.test.location
  resource_group_name = azurerm_resource_group.test.name

  administrator_login          = "acctestun"
  administrator_login_password = "H@Sh1CoR3!updated"

  sku_name   = "GP_Gen5_4"
  version    = "%s"
  storage_mb = 640000

  backup_retention_days        = 7
  geo_redundant_backup_enabled = true
  auto_grow_enabled            = true

  infrastructure_encryption_enabled = true
  public_network_access_enabled     = false
  ssl_enforcement_enabled           = true
  ssl_minimal_tls_version_enforced  = "TLS1_2"
}
`, data.RandomInteger, data.Locations.Primary, data.RandomInteger, version)
}

func testAccAzureRMPostgreSQLServer_sku(data acceptance.TestData, version, sku string) string {
	return fmt.Sprintf(`
provider "azurerm" {
  features {}
}

resource "azurerm_resource_group" "test" {
  name     = "acctestRG-psql-%d"
  location = "%s"
}

resource "azurerm_postgresql_server" "test" {
  name                = "acctest-psql-server-%d"
  location            = azurerm_resource_group.test.location
  resource_group_name = azurerm_resource_group.test.name

  administrator_login          = "acctestun"
  administrator_login_password = "H@Sh1CoR3!"

  sku_name   = "%s"
  storage_mb = 51200
  version    = "%s"

  ssl_enforcement_enabled = true
}
`, data.RandomInteger, data.Locations.Primary, data.RandomInteger, sku, version)
}

func testAccAzureRMPostgreSQLServer_createReplica(data acceptance.TestData, version string) string {
	return fmt.Sprintf(`
%[1]s

resource "azurerm_postgresql_server" "replica" {
  name                = "acctest-psql-server-%[2]d-replica"
  location            = azurerm_resource_group.test.location
  resource_group_name = azurerm_resource_group.test.name

  sku_name = "GP_Gen5_2"
  version  = "%[3]s"

  create_mode               = "Replica"
  creation_source_server_id = azurerm_postgresql_server.test.id

  ssl_enforcement_enabled = true
}
`, testAccAzureRMPostgreSQLServer_basic(data, version), data.RandomInteger, version)
}

func testAccAzureRMPostgreSQLServer_createPointInTimeRestore(data acceptance.TestData, version, restoreTime string) string {
	return fmt.Sprintf(`
%[1]s

resource "azurerm_postgresql_server" "restore" {
  name                = "acctest-psql-server-%[2]d-restore"
  location            = azurerm_resource_group.test.location
  resource_group_name = azurerm_resource_group.test.name

  sku_name   = "GP_Gen5_2"
  version    = "%[4]s"
  storage_mb = 51200

  create_mode               = "PointInTimeRestore"
  creation_source_server_id = azurerm_postgresql_server.test.id
  restore_point_in_time     = "%[3]s"

  ssl_enforcement_enabled = true
}
`, testAccAzureRMPostgreSQLServer_basic(data, version), data.RandomInteger, restoreTime, version)
}<|MERGE_RESOLUTION|>--- conflicted
+++ resolved
@@ -109,11 +109,10 @@
 	})
 }
 
-<<<<<<< HEAD
-=======
 func TestAccAzureRMPostgreSQLServer_autogrowOnly(t *testing.T) {
 	data := acceptance.BuildTestData(t, "azurerm_postgresql_server", "test")
-	resource.ParallelTest(t, resource.TestCase{
+	
+  resource.ParallelTest(t, resource.TestCase{
 		PreCheck:     func() { acceptance.PreCheck(t) },
 		Providers:    acceptance.SupportedProviders,
 		CheckDestroy: testCheckAzureRMPostgreSQLServerDestroy,
@@ -136,7 +135,6 @@
 	})
 }
 
->>>>>>> 6f1c7951
 func TestAccAzureRMPostgreSQLServer_requiresImport(t *testing.T) {
 	data := acceptance.BuildTestData(t, "azurerm_postgresql_server", "test")
 
