package postgres

import (
	"fmt"
	"log"
	"strconv"
	"strings"
	"time"

	"github.com/Azure/azure-sdk-for-go/services/postgresql/mgmt/2017-12-01/postgresql"
	"github.com/Azure/go-autorest/autorest/date"
	"github.com/hashicorp/go-azure-helpers/response"
	"github.com/hashicorp/terraform-plugin-sdk/helper/customdiff"
	"github.com/hashicorp/terraform-plugin-sdk/helper/schema"
	"github.com/hashicorp/terraform-plugin-sdk/helper/validation"
	"github.com/terraform-providers/terraform-provider-azurerm/azurerm/helpers/azure"
	"github.com/terraform-providers/terraform-provider-azurerm/azurerm/helpers/suppress"
	"github.com/terraform-providers/terraform-provider-azurerm/azurerm/helpers/tf"
	"github.com/terraform-providers/terraform-provider-azurerm/azurerm/internal/clients"
	"github.com/terraform-providers/terraform-provider-azurerm/azurerm/internal/features"
	"github.com/terraform-providers/terraform-provider-azurerm/azurerm/internal/services/postgres/parse"
	"github.com/terraform-providers/terraform-provider-azurerm/azurerm/internal/services/postgres/validate"
	"github.com/terraform-providers/terraform-provider-azurerm/azurerm/internal/tags"
	"github.com/terraform-providers/terraform-provider-azurerm/azurerm/internal/timeouts"
	"github.com/terraform-providers/terraform-provider-azurerm/azurerm/utils"
)

func resourceArmPostgreSQLServer() *schema.Resource {
	return &schema.Resource{
		Create: resourceArmPostgreSQLServerCreate,
		Read:   resourceArmPostgreSQLServerRead,
		Update: resourceArmPostgreSQLServerUpdate,
		Delete: resourceArmPostgreSQLServerDelete,

		Importer: &schema.ResourceImporter{
			State: func(d *schema.ResourceData, meta interface{}) ([]*schema.ResourceData, error) {
				if _, err := parse.PostgresServerServerID(d.Id()); err != nil {
					return []*schema.ResourceData{d}, err
				}

				d.Set("create_mode", "Default")
				if v, ok := d.GetOk("create_mode"); ok && v.(string) != "" {
					d.Set("create_mode", v)
				}

				return []*schema.ResourceData{d}, nil
			},
		},

		Timeouts: &schema.ResourceTimeout{
			Create: schema.DefaultTimeout(60 * time.Minute),
			Read:   schema.DefaultTimeout(5 * time.Minute),
			Update: schema.DefaultTimeout(60 * time.Minute),
			Delete: schema.DefaultTimeout(60 * time.Minute),
		},

		Schema: map[string]*schema.Schema{
			"name": {
				Type:         schema.TypeString,
				Required:     true,
				ForceNew:     true,
				ValidateFunc: validate.PostgresServerServerName,
			},

			"location": azure.SchemaLocation(),

			"resource_group_name": azure.SchemaResourceGroupName(),

			"sku_name": {
				Type:     schema.TypeString,
				Required: true,
				ValidateFunc: validation.StringInSlice([]string{
					"B_Gen4_1",
					"B_Gen4_2",
					"B_Gen5_1",
					"B_Gen5_2",
					"GP_Gen4_2",
					"GP_Gen4_4",
					"GP_Gen4_8",
					"GP_Gen4_16",
					"GP_Gen4_32",
					"GP_Gen5_2",
					"GP_Gen5_4",
					"GP_Gen5_8",
					"GP_Gen5_16",
					"GP_Gen5_32",
					"GP_Gen5_64",
					"MO_Gen5_2",
					"MO_Gen5_4",
					"MO_Gen5_8",
					"MO_Gen5_16",
					"MO_Gen5_32",
				}, false),
			},

			"version": {
				Type:     schema.TypeString,
				Required: true,
				ForceNew: true,
				ValidateFunc: validation.StringInSlice([]string{
					string(postgresql.NineFullStopFive),
					string(postgresql.NineFullStopSix),
					string(postgresql.OneOne),
					string(postgresql.OneZero),
					string(postgresql.OneZeroFullStopZero),
				}, true),
				DiffSuppressFunc: suppress.CaseDifference, // TODO: make case sensitive in 3.0
			},

			"storage_profile": {
				Type:       schema.TypeList,
				Optional:   true,
				Computed:   true,
				MaxItems:   1,
				Deprecated: "all storage_profile properties have been move to the top level. This block will be removed in version 3.0 of the provider.",
				Elem: &schema.Resource{
					Schema: map[string]*schema.Schema{
						"storage_mb": {
							Type:          schema.TypeInt,
							Optional:      true,
							ConflictsWith: []string{"storage_mb"},
							Deprecated:    "this has been moved to the top level and will be removed in version 3.0 of the provider.",
							ValidateFunc: validation.All(
								validation.IntBetween(5120, 4194304),
								validation.IntDivisibleBy(1024),
							),
						},

						"backup_retention_days": {
							Type:          schema.TypeInt,
							Optional:      true,
							Default:       7,
							ConflictsWith: []string{"backup_retention_days"},
							Deprecated:    "this has been moved to the top level and will be removed in version 3.0 of the provider.",
							ValidateFunc:  validation.IntBetween(7, 35),
						},

						"auto_grow": {
							Type:          schema.TypeString,
							Optional:      true,
							Computed:      true,
							ConflictsWith: []string{"auto_grow_enabled"},
							Deprecated:    "this has been moved to the top level and will be removed in version 3.0 of the provider.",
							ValidateFunc: validation.StringInSlice([]string{
								string(postgresql.StorageAutogrowEnabled),
								string(postgresql.StorageAutogrowDisabled),
							}, false),
						},

						"geo_redundant_backup": {
							Type:          schema.TypeString,
							Optional:      true,
							Computed:      true,
							ConflictsWith: []string{"geo_redundant_backup_enabled"},
							Deprecated:    "this has been moved to the top level and will be removed in version 3.0 of the provider.",
							ValidateFunc: validation.StringInSlice([]string{
								"Enabled",
								"Disabled",
							}, true),
							DiffSuppressFunc: suppress.CaseDifference,
						},
					},
				},
			},

			"administrator_login": {
				Type:         schema.TypeString,
				Optional:     true,
				Computed:     true,
				ForceNew:     true,
				ValidateFunc: validation.StringIsNotWhiteSpace,
			},

			"administrator_login_password": {
				Type:      schema.TypeString,
				Optional:  true,
				Sensitive: true,
			},

			"auto_grow_enabled": {
				Type:          schema.TypeBool,
				Optional:      true,
				ConflictsWith: []string{"storage_profile", "storage_profile.0.auto_grow"},
			},

			"backup_retention_days": {
				Type:          schema.TypeInt,
				Optional:      true,
				ConflictsWith: []string{"storage_profile", "storage_profile.0.backup_retention_days"},
				ValidateFunc:  validation.IntBetween(7, 35),
			},

			"geo_redundant_backup_enabled": {
				Type:          schema.TypeBool,
				Optional:      true,
				ConflictsWith: []string{"storage_profile", "storage_profile.0.geo_redundant_backup"},
			},

			"create_mode": {
				Type:     schema.TypeString,
				Optional: true,
				Default:  string(postgresql.CreateModeDefault),
				ValidateFunc: validation.StringInSlice([]string{
					string(postgresql.CreateModeDefault),
					string(postgresql.CreateModeGeoRestore),
					string(postgresql.CreateModePointInTimeRestore),
					string(postgresql.CreateModeReplica),
				}, false),
			},

			"creation_source_server_id": {
				Type:         schema.TypeString,
				Optional:     true,
				ValidateFunc: validate.PostgresServerServerID,
			},

			"infrastructure_encryption_enabled": {
				Type:     schema.TypeBool,
				Optional: true,
				ForceNew: true,
			},

			"public_network_access_enabled": {
				Type:     schema.TypeBool,
				Optional: true,
				Default:  true,
			},

			"restore_point_in_time": {
				Type:         schema.TypeString,
				Optional:     true,
				ValidateFunc: validation.IsRFC3339Time,
			},

			"storage_mb": {
				Type:          schema.TypeInt,
				Optional:      true,
				ConflictsWith: []string{"storage_profile", "storage_profile.0.storage_mb"},
				ValidateFunc: validation.All(
					validation.IntBetween(5120, 4194304),
					validation.IntDivisibleBy(1024),
				),
			},

			"ssl_minimal_tls_version_enforced": {
				Type:     schema.TypeString,
				Optional: true,
				Default:  string(postgresql.TLSEnforcementDisabled),
				ValidateFunc: validation.StringInSlice([]string{
					string(postgresql.TLSEnforcementDisabled),
					string(postgresql.TLS10),
					string(postgresql.TLS11),
					string(postgresql.TLS12),
				}, false),
			},

			"ssl_enforcement_enabled": {
				Type:         schema.TypeBool,
				Optional:     true, // required in 3.0
				ExactlyOneOf: []string{"ssl_enforcement", "ssl_enforcement_enabled"},
			},

			"ssl_enforcement": {
				Type:         schema.TypeString,
				Optional:     true,
				Computed:     true,
				Deprecated:   "this has been renamed to the boolean `ssl_enforcement_enabled` and will be removed in version 3.0 of the provider.",
				ExactlyOneOf: []string{"ssl_enforcement", "ssl_enforcement_enabled"},
				ValidateFunc: validation.StringInSlice([]string{
					string(postgresql.SslEnforcementEnumDisabled),
					string(postgresql.SslEnforcementEnumEnabled),
				}, true),
				DiffSuppressFunc: suppress.CaseDifference,
			},

			"threat_detection_policy": {
				Type:     schema.TypeList,
				Optional: true,
				MaxItems: 1,
				Elem: &schema.Resource{
					Schema: map[string]*schema.Schema{
						"enabled": {
							Type:     schema.TypeBool,
							Optional: true,
						},

						"disabled_alerts": {
							Type:     schema.TypeSet,
							Optional: true,
							Set:      schema.HashString,
							Elem: &schema.Schema{
								Type: schema.TypeString,
								ValidateFunc: validation.StringInSlice([]string{
									"Sql_Injection",
									"Sql_Injection_Vulnerability",
									"Access_Anomaly",
									"Data_Exfiltration",
									"Unsafe_Action",
								}, false),
							},
						},

						"email_account_admins": {
							Type:     schema.TypeBool,
							Optional: true,
						},

						"email_addresses": {
							Type:     schema.TypeSet,
							Optional: true,
							Elem: &schema.Schema{
								Type: schema.TypeString,
								// todo email validation in code
							},
							Set: schema.HashString,
						},

						"retention_days": {
							Type:         schema.TypeInt,
							Optional:     true,
							ValidateFunc: validation.IntAtLeast(0),
						},

						"storage_account_access_key": {
							Type:         schema.TypeString,
							Optional:     true,
							Sensitive:    true,
							ValidateFunc: validation.StringIsNotEmpty,
						},

						"storage_endpoint": {
							Type:         schema.TypeString,
							Optional:     true,
							ValidateFunc: validation.StringIsNotEmpty,
						},
					},
				},
			},

			"fqdn": {
				Type:     schema.TypeString,
				Computed: true,
			},

			"tags": tags.Schema(),
		},

		CustomizeDiff: customdiff.All(
			customdiff.ForceNewIfChange("sku_name", func(old, new, meta interface{}) bool {
				oldTier := strings.Split(old.(string), "_")
				newTier := strings.Split(new.(string), "_")
				// If the sku tier was not changed, we don't need fornew
				if oldTier[0] == newTier[0] {
					return false
				}
				// Basic tier could not be changed to other tiers
				if oldTier[0] == "B" || newTier[0] == "B" {
					return true
				}
				return false
			}),
		),
	}
}

func resourceArmPostgreSQLServerCreate(d *schema.ResourceData, meta interface{}) error {
	client := meta.(*clients.Client).Postgres.ServersClient
	securityClient := meta.(*clients.Client).Postgres.ServerSecurityAlertPoliciesClient
	ctx, cancel := timeouts.ForCreate(meta.(*clients.Client).StopContext, d)
	defer cancel()

	log.Printf("[INFO] preparing arguments for AzureRM PostgreSQL Server creation.")

	name := d.Get("name").(string)
	location := azure.NormalizeLocation(d.Get("location").(string))
	resourceGroup := d.Get("resource_group_name").(string)

	if features.ShouldResourcesBeImported() {
		existing, err := client.Get(ctx, resourceGroup, name)
		if err != nil {
			if !utils.ResponseWasNotFound(existing.Response) {
				return fmt.Errorf("checking for presence of existing PostgreSQL Server %q (Resource Group %q): %+v", name, resourceGroup, err)
			}
		}

		if existing.ID != nil && *existing.ID != "" {
			return tf.ImportAsExistsError("azurerm_postgresql_server", *existing.ID)
		}
	}

	mode := postgresql.CreateMode(d.Get("create_mode").(string))
	tlsMin := postgresql.MinimalTLSVersionEnum(d.Get("ssl_minimal_tls_version_enforced").(string))
	source := d.Get("creation_source_server_id").(string)
	version := postgresql.ServerVersion(d.Get("version").(string))

	sku, err := expandServerSkuName(d.Get("sku_name").(string))
	if err != nil {
		return fmt.Errorf("expanding `sku_name` for PostgreSQL Server %s (Resource Group %q): %v", name, resourceGroup, err)
	}

	infraEncrypt := postgresql.InfrastructureEncryptionEnabled
	if v := d.Get("infrastructure_encryption_enabled"); !v.(bool) {
		infraEncrypt = postgresql.InfrastructureEncryptionDisabled
	}

	publicAccess := postgresql.PublicNetworkAccessEnumEnabled
	if v := d.Get("public_network_access_enabled"); !v.(bool) {
		publicAccess = postgresql.PublicNetworkAccessEnumDisabled
	}

	ssl := postgresql.SslEnforcementEnumEnabled
<<<<<<< HEAD
	if v, ok := d.GetOkExists("ssl_enforcement_enabled"); ok && !v.(bool) {
=======
	if v := d.Get("ssl_enforcement_enabled"); !v.(bool) {
>>>>>>> 5398042b
		ssl = postgresql.SslEnforcementEnumDisabled
	}

	storage := expandPostgreSQLStorageProfile(d)

	var props postgresql.BasicServerPropertiesForCreate
	switch mode {
	case postgresql.CreateModeDefault:
		admin := d.Get("administrator_login").(string)
		pass := d.Get("administrator_login_password").(string)

		if admin == "" {
			return fmt.Errorf("`administrator_login` must not be empty when `create_mode` is `default`")
		}
		if pass == "" {
			return fmt.Errorf("`administrator_login_password` must not be empty when `create_mode` is `default`")
		}

		if _, ok := d.GetOk("restore_point_in_time"); ok {
			return fmt.Errorf("`restore_point_in_time` cannot be set when `create_mode` is `default`")
		}

		// check admin
		props = &postgresql.ServerPropertiesForDefaultCreate{
			AdministratorLogin:         &admin,
			AdministratorLoginPassword: &pass,
			CreateMode:                 mode,
			InfrastructureEncryption:   infraEncrypt,
			PublicNetworkAccess:        publicAccess,
			MinimalTLSVersion:          tlsMin,
			SslEnforcement:             ssl,
			StorageProfile:             storage,
			Version:                    version,
		}
	case postgresql.CreateModePointInTimeRestore:
		v, ok := d.GetOk("restore_point_in_time")
		if !ok || v.(string) == "" {
			return fmt.Errorf("restore_point_in_time must be set when create_mode is PointInTimeRestore")
		}
		time, _ := time.Parse(time.RFC3339, v.(string)) // should be validated by the schema

		props = &postgresql.ServerPropertiesForRestore{
			CreateMode:     mode,
			SourceServerID: &source,
			RestorePointInTime: &date.Time{
				Time: time,
			},
			InfrastructureEncryption: infraEncrypt,
			PublicNetworkAccess:      publicAccess,
			MinimalTLSVersion:        tlsMin,
			SslEnforcement:           ssl,
			StorageProfile:           storage,
			Version:                  version,
		}
	case postgresql.CreateModeGeoRestore:
		props = &postgresql.ServerPropertiesForGeoRestore{
			CreateMode:               mode,
			SourceServerID:           &source,
			InfrastructureEncryption: infraEncrypt,
			PublicNetworkAccess:      publicAccess,
			MinimalTLSVersion:        tlsMin,
			SslEnforcement:           ssl,
			StorageProfile:           storage,
			Version:                  version,
		}
	case postgresql.CreateModeReplica:
		props = &postgresql.ServerPropertiesForReplica{
			CreateMode:               mode,
			SourceServerID:           &source,
			InfrastructureEncryption: infraEncrypt,
			PublicNetworkAccess:      publicAccess,
			MinimalTLSVersion:        tlsMin,
			SslEnforcement:           ssl,
			Version:                  version,
		}
	}

	server := postgresql.ServerForCreate{
		Location:   &location,
		Properties: props,
		Sku:        sku,
		Tags:       tags.Expand(d.Get("tags").(map[string]interface{})),
	}

	future, err := client.Create(ctx, resourceGroup, name, server)
	if err != nil {
		return fmt.Errorf("creating PostgreSQL Server %q (Resource Group %q): %+v", name, resourceGroup, err)
	}

	if err = future.WaitForCompletionRef(ctx, client.Client); err != nil {
		return fmt.Errorf("waiting for creation of PostgreSQL Server %q (Resource Group %q): %+v", name, resourceGroup, err)
	}

	read, err := client.Get(ctx, resourceGroup, name)
	if err != nil {
		return fmt.Errorf("retrieving PostgreSQL Server %q (Resource Group %q): %+v", name, resourceGroup, err)
	}

	if read.ID == nil {
		return fmt.Errorf("Cannot read PostgreSQL Server %q (Resource Group %q) ID", name, resourceGroup)
	}

	d.SetId(*read.ID)

	if v, ok := d.GetOk("threat_detection_policy"); ok {
		alert := expandSecurityAlertPolicy(v)
		if alert != nil {
			future, err := securityClient.CreateOrUpdate(ctx, resourceGroup, name, *alert)
			if err != nil {
				return fmt.Errorf("error updataing postgres server security alert policy: %v", err)
			}

			if err = future.WaitForCompletionRef(ctx, client.Client); err != nil {
				return fmt.Errorf("error waiting for creation/update of postgrest server security alert policy (server %q, resource group %q): %+v", name, resourceGroup, err)
			}
		}
	}

	return resourceArmPostgreSQLServerRead(d, meta)
}

func resourceArmPostgreSQLServerUpdate(d *schema.ResourceData, meta interface{}) error {
	client := meta.(*clients.Client).Postgres.ServersClient
	securityClient := meta.(*clients.Client).Postgres.ServerSecurityAlertPoliciesClient
	ctx, cancel := timeouts.ForUpdate(meta.(*clients.Client).StopContext, d)
	defer cancel()

	// TODO: support for Delta updates

	log.Printf("[INFO] preparing arguments for AzureRM PostgreSQL Server update.")

	id, err := parse.PostgresServerServerID(d.Id())
	if err != nil {
		return fmt.Errorf("parsing Postgres Server ID : %v", err)
	}

	sku, err := expandServerSkuName(d.Get("sku_name").(string))
	if err != nil {
		return fmt.Errorf("expanding `sku_name` for PostgreSQL Server %s (Resource Group %q): %v", id.Name, id.ResourceGroup, err)
	}

	ssl := postgresql.SslEnforcementEnumEnabled
<<<<<<< HEAD
	if d.HasChange("ssl_enforcement_enabled") {
		if v := d.Get("ssl_enforcement_enabled"); !v.(bool) {
			ssl = postgresql.SslEnforcementEnumDisabled
		}
=======
	if v := d.Get("ssl_enforcement_enabled"); !v.(bool) {
		ssl = postgresql.SslEnforcementEnumDisabled
>>>>>>> 5398042b
	}

	properties := postgresql.ServerUpdateParameters{
		ServerUpdateParametersProperties: &postgresql.ServerUpdateParametersProperties{
			AdministratorLoginPassword: utils.String(d.Get("administrator_login_password").(string)),
			SslEnforcement:             ssl,
			StorageProfile:             expandPostgreSQLStorageProfile(d),
			Version:                    postgresql.ServerVersion(d.Get("version").(string)),
		},
		Sku:  sku,
		Tags: tags.Expand(d.Get("tags").(map[string]interface{})),
	}

	if d.HasChange("ssl_minimal_tls_version_enforced") {
		properties.ServerUpdateParametersProperties.MinimalTLSVersion = postgresql.MinimalTLSVersionEnum(d.Get("ssl_minimal_tls_version_enforced").(string))
	}

	if d.HasChange("public_network_access_enabled") {
		properties.ServerUpdateParametersProperties.PublicNetworkAccess = postgresql.PublicNetworkAccessEnumEnabled
		if v, ok := d.GetOkExists("public_network_access_enabled"); ok && !v.(bool) {
			properties.ServerUpdateParametersProperties.PublicNetworkAccess = postgresql.PublicNetworkAccessEnumDisabled
		}
	}

	future, err := client.Update(ctx, id.ResourceGroup, id.Name, properties)
	if err != nil {
		return fmt.Errorf("updating PostgreSQL Server %q (Resource Group %q): %+v", id.Name, id.ResourceGroup, err)
	}

	if err = future.WaitForCompletionRef(ctx, client.Client); err != nil {
		return fmt.Errorf("waiting for update of PostgreSQL Server %q (Resource Group %q): %+v", id.Name, id.ResourceGroup, err)
	}

	if v, ok := d.GetOk("threat_detection_policy"); ok {
		alert := expandSecurityAlertPolicy(v)
		if alert != nil {
			future, err := securityClient.CreateOrUpdate(ctx, id.ResourceGroup, id.Name, *alert)
			if err != nil {
				return fmt.Errorf("error updataing mssql server security alert policy: %v", err)
			}

			if err = future.WaitForCompletionRef(ctx, client.Client); err != nil {
				return fmt.Errorf("error waiting for creation/update of postgrest server security alert policy (server %q, resource group %q): %+v", id.Name, id.ResourceGroup, err)
			}
		}
	}

	return resourceArmPostgreSQLServerRead(d, meta)
}

func resourceArmPostgreSQLServerRead(d *schema.ResourceData, meta interface{}) error {
	client := meta.(*clients.Client).Postgres.ServersClient
	securityClient := meta.(*clients.Client).Postgres.ServerSecurityAlertPoliciesClient
	ctx, cancel := timeouts.ForRead(meta.(*clients.Client).StopContext, d)
	defer cancel()

	id, err := parse.PostgresServerServerID(d.Id())
	if err != nil {
		return fmt.Errorf("parsing Postgres Server ID : %v", err)
	}

	resp, err := client.Get(ctx, id.ResourceGroup, id.Name)
	if err != nil {
		if utils.ResponseWasNotFound(resp.Response) {
			log.Printf("[WARN] PostgreSQL Server %q was not found (resource group %q)", id.Name, id.ResourceGroup)
			d.SetId("")
			return nil
		}

		return fmt.Errorf("making Read request on Azure PostgreSQL Server %q (Resource Group %q): %+v", id.Name, id.ResourceGroup, err)
	}

	d.Set("name", resp.Name)
	d.Set("resource_group_name", id.ResourceGroup)

	if location := resp.Location; location != nil {
		d.Set("location", azure.NormalizeLocation(*location))
	}

	tier := postgresql.Basic
	if sku := resp.Sku; sku != nil {
		d.Set("sku_name", sku.Name)
		tier = sku.Tier
	}

	if props := resp.ServerProperties; props != nil {
		d.Set("administrator_login", props.AdministratorLogin)
		d.Set("ssl_enforcement", string(props.SslEnforcement))
		d.Set("ssl_minimal_tls_version_enforced", props.MinimalTLSVersion)
		d.Set("version", string(props.Version))

		d.Set("infrastructure_encryption_enabled", props.InfrastructureEncryption == postgresql.InfrastructureEncryptionEnabled)
		d.Set("public_network_access_enabled", props.PublicNetworkAccess == postgresql.PublicNetworkAccessEnumEnabled)
		d.Set("ssl_enforcement_enabled", props.SslEnforcement == postgresql.SslEnforcementEnumEnabled)

		if err := d.Set("storage_profile", flattenPostgreSQLStorageProfile(props.StorageProfile)); err != nil {
			return fmt.Errorf("setting `storage_profile`: %+v", err)
		}

		if storage := props.StorageProfile; storage != nil {
			d.Set("storage_mb", storage.StorageMB)
			d.Set("backup_retention_days", storage.BackupRetentionDays)
			d.Set("auto_grow_enabled", storage.StorageAutogrow == postgresql.StorageAutogrowEnabled)
			d.Set("geo_redundant_backup_enabled", storage.GeoRedundantBackup == postgresql.Enabled)
		}

		// Computed
		d.Set("fqdn", props.FullyQualifiedDomainName)
	}

	// the basic does not support threat detection policies
	if tier == postgresql.GeneralPurpose || tier == postgresql.MemoryOptimized {
		secResp, err := securityClient.Get(ctx, id.ResourceGroup, id.Name)
		if err != nil && !utils.ResponseWasNotFound(secResp.Response) {
			return fmt.Errorf("error making read request to postgres server security alert policy: %+v", err)
		}

		if !utils.ResponseWasNotFound(secResp.Response) {
			block := flattenSecurityAlertPolicy(secResp.SecurityAlertPolicyProperties, d.Get("threat_detection_policy.0.storage_account_access_key").(string))
			if err := d.Set("threat_detection_policy", block); err != nil {
				return fmt.Errorf("setting `threat_detection_policy`: %+v", err)
			}
		}
	}

	return tags.FlattenAndSet(d, resp.Tags)
}

func resourceArmPostgreSQLServerDelete(d *schema.ResourceData, meta interface{}) error {
	client := meta.(*clients.Client).Postgres.ServersClient
	ctx, cancel := timeouts.ForDelete(meta.(*clients.Client).StopContext, d)
	defer cancel()

	id, err := parse.PostgresServerServerID(d.Id())
	if err != nil {
		return fmt.Errorf("parsing Postgres Server ID : %v", err)
	}

	future, err := client.Delete(ctx, id.ResourceGroup, id.Name)
	if err != nil {
		if response.WasNotFound(future.Response()) {
			return nil
		}

		return fmt.Errorf("deleting PostgreSQL Server %q (Resource Group %q): %+v", id.Name, id.ResourceGroup, err)
	}

	if err = future.WaitForCompletionRef(ctx, client.Client); err != nil {
		if response.WasNotFound(future.Response()) {
			return nil
		}

		return fmt.Errorf("waiting for deletion of PostgreSQL Server %q (Resource Group %q): %+v", id.Name, id.ResourceGroup, err)
	}

	return nil
}

func expandServerSkuName(skuName string) (*postgresql.Sku, error) {
	parts := strings.Split(skuName, "_")
	if len(parts) != 3 {
		return nil, fmt.Errorf("sku_name (%s) has the wrong number of parts (%d) after splitting on _", skuName, len(parts))
	}

	var tier postgresql.SkuTier
	switch parts[0] {
	case "B":
		tier = postgresql.Basic
	case "GP":
		tier = postgresql.GeneralPurpose
	case "MO":
		tier = postgresql.MemoryOptimized
	default:
		return nil, fmt.Errorf("sku_name %s has unknown sku tier %s", skuName, parts[0])
	}

	capacity, err := strconv.Atoi(parts[2])
	if err != nil {
		return nil, fmt.Errorf("cannot convert skuname %s capcity %s to int", skuName, parts[2])
	}

	return &postgresql.Sku{
		Name:     utils.String(skuName),
		Tier:     tier,
		Capacity: utils.Int32(int32(capacity)),
		Family:   utils.String(parts[1]),
	}, nil
}

func expandPostgreSQLStorageProfile(d *schema.ResourceData) *postgresql.StorageProfile {
	storage := postgresql.StorageProfile{}

	if d.HasChange("auto_grow_enabled") {
		storage.StorageAutogrow = postgresql.StorageAutogrowDisabled
		if v := d.Get("auto_grow_enabled"); v.(bool) {
			storage.StorageAutogrow = postgresql.StorageAutogrowEnabled
		}
	}

	if v, ok := d.GetOk("backup_retention_days"); ok {
		storage.BackupRetentionDays = utils.Int32(int32(v.(int)))
	}

	storage.GeoRedundantBackup = postgresql.Disabled
	if v := d.Get("geo_redundant_backup_enabled"); v.(bool) {
		storage.GeoRedundantBackup = postgresql.Enabled
	}

	if v, ok := d.GetOk("storage_mb"); ok {
		storage.StorageMB = utils.Int32(int32(v.(int)))
	}

	return &storage
}

func flattenPostgreSQLStorageProfile(resp *postgresql.StorageProfile) []interface{} {
	values := map[string]interface{}{}

	values["storage_mb"] = nil
	if storageMB := resp.StorageMB; storageMB != nil {
		values["storage_mb"] = *storageMB
	}

	values["backup_retention_days"] = nil
	if backupRetentionDays := resp.BackupRetentionDays; backupRetentionDays != nil {
		values["backup_retention_days"] = *backupRetentionDays
	}

	values["auto_grow"] = string(resp.StorageAutogrow)
	values["geo_redundant_backup"] = string(resp.GeoRedundantBackup)

	return []interface{}{values}
}

func expandSecurityAlertPolicy(i interface{}) *postgresql.ServerSecurityAlertPolicy {
	slice := i.([]interface{})
	if len(slice) == 0 {
		return nil
	}

	block := slice[0].(map[string]interface{})

	state := postgresql.ServerSecurityAlertPolicyStateEnabled
	if !block["enabled"].(bool) {
		state = postgresql.ServerSecurityAlertPolicyStateDisabled
	}

	props := &postgresql.SecurityAlertPolicyProperties{
		State: state,
	}

	if v, ok := block["disabled_alerts"]; ok {
		props.DisabledAlerts = utils.ExpandStringSlice(v.(*schema.Set).List())
	}

	if v, ok := block["email_addresses"]; ok {
		props.EmailAddresses = utils.ExpandStringSlice(v.(*schema.Set).List())
	}

	if v, ok := block["email_account_admins"]; ok {
		props.EmailAccountAdmins = utils.Bool(v.(bool))
	}

	if v, ok := block["retention_days"]; ok {
		props.RetentionDays = utils.Int32(int32(v.(int)))
	}

	if v, ok := block["storage_account_access_key"]; ok && v.(string) != "" {
		props.StorageAccountAccessKey = utils.String(v.(string))
	}

	if v, ok := block["storage_endpoint"]; ok && v.(string) != "" {
		props.StorageEndpoint = utils.String(v.(string))
	}

	return &postgresql.ServerSecurityAlertPolicy{
		SecurityAlertPolicyProperties: props,
	}
}

func flattenSecurityAlertPolicy(props *postgresql.SecurityAlertPolicyProperties, accessKey string) interface{} {
	if props == nil {
		return nil
	}

	// check if its an empty block as in its never been set before
	if props.DisabledAlerts != nil && len(*props.DisabledAlerts) == 1 && (*props.DisabledAlerts)[0] == "" &&
		props.EmailAddresses != nil && len(*props.EmailAddresses) == 1 && (*props.EmailAddresses)[0] == "" &&
		props.StorageAccountAccessKey != nil && *props.StorageAccountAccessKey == "" &&
		props.StorageEndpoint != nil && *props.StorageEndpoint == "" &&
		props.RetentionDays != nil && *props.RetentionDays == 0 &&
		props.EmailAccountAdmins != nil && !*props.EmailAccountAdmins &&
		props.State == postgresql.ServerSecurityAlertPolicyStateDisabled {
		return nil
	}

	block := map[string]interface{}{}

	block["enabled"] = props.State == postgresql.ServerSecurityAlertPolicyStateEnabled

	block["disabled_alerts"] = utils.FlattenStringSlice(props.DisabledAlerts)
	block["email_addresses"] = utils.FlattenStringSlice(props.EmailAddresses)

	if v := props.EmailAccountAdmins; v != nil {
		block["email_account_admins"] = *v
	}
	if v := props.RetentionDays; v != nil {
		block["retention_days"] = *v
	}
	if v := props.StorageEndpoint; v != nil {
		block["storage_endpoint"] = *v
	}

	block["storage_account_access_key"] = accessKey

	return []interface{}{block}
}<|MERGE_RESOLUTION|>--- conflicted
+++ resolved
@@ -180,12 +180,14 @@
 			"auto_grow_enabled": {
 				Type:          schema.TypeBool,
 				Optional:      true,
+				Default:       true,
 				ConflictsWith: []string{"storage_profile", "storage_profile.0.auto_grow"},
 			},
 
 			"backup_retention_days": {
 				Type:          schema.TypeInt,
 				Optional:      true,
+				Computed:      true,
 				ConflictsWith: []string{"storage_profile", "storage_profile.0.backup_retention_days"},
 				ValidateFunc:  validation.IntBetween(7, 35),
 			},
@@ -193,6 +195,7 @@
 			"geo_redundant_backup_enabled": {
 				Type:          schema.TypeBool,
 				Optional:      true,
+				Default:       false,
 				ConflictsWith: []string{"storage_profile", "storage_profile.0.geo_redundant_backup"},
 			},
 
@@ -218,6 +221,7 @@
 				Type:     schema.TypeBool,
 				Optional: true,
 				ForceNew: true,
+				Default:  false,
 			},
 
 			"public_network_access_enabled": {
@@ -235,6 +239,7 @@
 			"storage_mb": {
 				Type:          schema.TypeInt,
 				Optional:      true,
+				Computed:      true,
 				ConflictsWith: []string{"storage_profile", "storage_profile.0.storage_mb"},
 				ValidateFunc: validation.All(
 					validation.IntBetween(5120, 4194304),
@@ -257,6 +262,7 @@
 			"ssl_enforcement_enabled": {
 				Type:         schema.TypeBool,
 				Optional:     true, // required in 3.0
+				Default:      true,
 				ExactlyOneOf: []string{"ssl_enforcement", "ssl_enforcement_enabled"},
 			},
 
@@ -409,11 +415,7 @@
 	}
 
 	ssl := postgresql.SslEnforcementEnumEnabled
-<<<<<<< HEAD
-	if v, ok := d.GetOkExists("ssl_enforcement_enabled"); ok && !v.(bool) {
-=======
 	if v := d.Get("ssl_enforcement_enabled"); !v.(bool) {
->>>>>>> 5398042b
 		ssl = postgresql.SslEnforcementEnumDisabled
 	}
 
@@ -513,7 +515,7 @@
 	}
 
 	if read.ID == nil {
-		return fmt.Errorf("Cannot read PostgreSQL Server %q (Resource Group %q) ID", name, resourceGroup)
+		return fmt.Errorf("cannot read PostgreSQL Server %q (Resource Group %q) ID", name, resourceGroup)
 	}
 
 	d.SetId(*read.ID)
@@ -555,38 +557,27 @@
 		return fmt.Errorf("expanding `sku_name` for PostgreSQL Server %s (Resource Group %q): %v", id.Name, id.ResourceGroup, err)
 	}
 
+	publicAccess := postgresql.PublicNetworkAccessEnumEnabled
+	if v := d.Get("public_network_access_enabled"); !v.(bool) {
+		publicAccess = postgresql.PublicNetworkAccessEnumDisabled
+	}
+
 	ssl := postgresql.SslEnforcementEnumEnabled
-<<<<<<< HEAD
-	if d.HasChange("ssl_enforcement_enabled") {
-		if v := d.Get("ssl_enforcement_enabled"); !v.(bool) {
-			ssl = postgresql.SslEnforcementEnumDisabled
-		}
-=======
 	if v := d.Get("ssl_enforcement_enabled"); !v.(bool) {
 		ssl = postgresql.SslEnforcementEnumDisabled
->>>>>>> 5398042b
 	}
 
 	properties := postgresql.ServerUpdateParameters{
 		ServerUpdateParametersProperties: &postgresql.ServerUpdateParametersProperties{
 			AdministratorLoginPassword: utils.String(d.Get("administrator_login_password").(string)),
+			PublicNetworkAccess:        publicAccess,
 			SslEnforcement:             ssl,
+			MinimalTLSVersion:          postgresql.MinimalTLSVersionEnum(d.Get("ssl_minimal_tls_version_enforced").(string)),
 			StorageProfile:             expandPostgreSQLStorageProfile(d),
 			Version:                    postgresql.ServerVersion(d.Get("version").(string)),
 		},
 		Sku:  sku,
 		Tags: tags.Expand(d.Get("tags").(map[string]interface{})),
-	}
-
-	if d.HasChange("ssl_minimal_tls_version_enforced") {
-		properties.ServerUpdateParametersProperties.MinimalTLSVersion = postgresql.MinimalTLSVersionEnum(d.Get("ssl_minimal_tls_version_enforced").(string))
-	}
-
-	if d.HasChange("public_network_access_enabled") {
-		properties.ServerUpdateParametersProperties.PublicNetworkAccess = postgresql.PublicNetworkAccessEnumEnabled
-		if v, ok := d.GetOkExists("public_network_access_enabled"); ok && !v.(bool) {
-			properties.ServerUpdateParametersProperties.PublicNetworkAccess = postgresql.PublicNetworkAccessEnumDisabled
-		}
 	}
 
 	future, err := client.Update(ctx, id.ResourceGroup, id.Name, properties)
@@ -757,11 +748,9 @@
 func expandPostgreSQLStorageProfile(d *schema.ResourceData) *postgresql.StorageProfile {
 	storage := postgresql.StorageProfile{}
 
-	if d.HasChange("auto_grow_enabled") {
-		storage.StorageAutogrow = postgresql.StorageAutogrowDisabled
-		if v := d.Get("auto_grow_enabled"); v.(bool) {
-			storage.StorageAutogrow = postgresql.StorageAutogrowEnabled
-		}
+	storage.StorageAutogrow = postgresql.StorageAutogrowDisabled
+	if v := d.Get("auto_grow_enabled"); v.(bool) {
+		storage.StorageAutogrow = postgresql.StorageAutogrowEnabled
 	}
 
 	if v, ok := d.GetOk("backup_retention_days"); ok {
