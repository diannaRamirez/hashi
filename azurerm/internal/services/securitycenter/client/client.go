package client

import (
	"github.com/Azure/azure-sdk-for-go/services/preview/security/mgmt/v3.0/security"
	"github.com/terraform-providers/terraform-provider-azurerm/azurerm/internal/common"
)

type Client struct {
<<<<<<< HEAD
	ContactsClient                      *security.ContactsClient
	IotSecuritySolutionClient           *security.IotSecuritySolutionClient
	PricingClient                       *security.PricingsClient
	WorkspaceClient                     *security.WorkspaceSettingsClient
	AdvancedThreatProtectionClient      *security.AdvancedThreatProtectionClient
	AutoProvisioningClient              *security.AutoProvisioningSettingsClient
	SettingClient                       *security.SettingsClient
	AutomationsClient                   *security.AutomationsClient
	ServerVulnerabilityAssessmentClient *security.ServerVulnerabilityAssessmentClient
=======
	AssessmentsMetadataClient      *security.AssessmentsMetadataClient
	ContactsClient                 *security.ContactsClient
	DeviceSecurityGroupsClient     *security.DeviceSecurityGroupsClient
	IotSecuritySolutionClient      *security.IotSecuritySolutionClient
	PricingClient                  *security.PricingsClient
	WorkspaceClient                *security.WorkspaceSettingsClient
	AdvancedThreatProtectionClient *security.AdvancedThreatProtectionClient
	AutoProvisioningClient         *security.AutoProvisioningSettingsClient
	SettingClient                  *security.SettingsClient
	AutomationsClient              *security.AutomationsClient
>>>>>>> 3de9a6f2
}

func NewClient(o *common.ClientOptions) *Client {
	ascLocation := "Global"

	AssessmentsMetadataClient := security.NewAssessmentsMetadataClientWithBaseURI(o.ResourceManagerEndpoint, o.SubscriptionId, ascLocation)
	o.ConfigureClient(&AssessmentsMetadataClient.Client, o.ResourceManagerAuthorizer)

	ContactsClient := security.NewContactsClientWithBaseURI(o.ResourceManagerEndpoint, o.SubscriptionId, ascLocation)
	o.ConfigureClient(&ContactsClient.Client, o.ResourceManagerAuthorizer)

	DeviceSecurityGroupsClient := security.NewDeviceSecurityGroupsClientWithBaseURI(o.ResourceManagerEndpoint, o.SubscriptionId, ascLocation)
	o.ConfigureClient(&DeviceSecurityGroupsClient.Client, o.ResourceManagerAuthorizer)

	IotSecuritySolutionClient := security.NewIotSecuritySolutionClientWithBaseURI(o.ResourceManagerEndpoint, o.SubscriptionId, ascLocation)
	o.ConfigureClient(&IotSecuritySolutionClient.Client, o.ResourceManagerAuthorizer)

	PricingClient := security.NewPricingsClientWithBaseURI(o.ResourceManagerEndpoint, o.SubscriptionId, ascLocation)
	o.ConfigureClient(&PricingClient.Client, o.ResourceManagerAuthorizer)

	WorkspaceClient := security.NewWorkspaceSettingsClientWithBaseURI(o.ResourceManagerEndpoint, o.SubscriptionId, ascLocation)
	o.ConfigureClient(&WorkspaceClient.Client, o.ResourceManagerAuthorizer)

	AdvancedThreatProtectionClient := security.NewAdvancedThreatProtectionClientWithBaseURI(o.ResourceManagerEndpoint, o.SubscriptionId, ascLocation)
	o.ConfigureClient(&AdvancedThreatProtectionClient.Client, o.ResourceManagerAuthorizer)

	AutoProvisioningClient := security.NewAutoProvisioningSettingsClientWithBaseURI(o.ResourceManagerEndpoint, o.SubscriptionId, ascLocation)
	o.ConfigureClient(&AutoProvisioningClient.Client, o.ResourceManagerAuthorizer)

	SettingClient := security.NewSettingsClientWithBaseURI(o.ResourceManagerEndpoint, o.SubscriptionId, ascLocation)
	o.ConfigureClient(&SettingClient.Client, o.ResourceManagerAuthorizer)

	AutomationsClient := security.NewAutomationsClientWithBaseURI(o.ResourceManagerEndpoint, o.SubscriptionId, ascLocation)
	o.ConfigureClient(&AutomationsClient.Client, o.ResourceManagerAuthorizer)

	ServerVulnerabilityAssessmentClient := security.NewServerVulnerabilityAssessmentClientWithBaseURI(o.ResourceManagerEndpoint, o.SubscriptionId, ascLocation)
	o.ConfigureClient(&ServerVulnerabilityAssessmentClient.Client, o.ResourceManagerAuthorizer)

	return &Client{
<<<<<<< HEAD
		ContactsClient:                      &ContactsClient,
		IotSecuritySolutionClient:           &IotSecuritySolutionClient,
		PricingClient:                       &PricingClient,
		WorkspaceClient:                     &WorkspaceClient,
		AdvancedThreatProtectionClient:      &AdvancedThreatProtectionClient,
		AutoProvisioningClient:              &AutoProvisioningClient,
		SettingClient:                       &SettingClient,
		AutomationsClient:                   &AutomationsClient,
		ServerVulnerabilityAssessmentClient: &ServerVulnerabilityAssessmentClient,
=======
		AssessmentsMetadataClient:      &AssessmentsMetadataClient,
		ContactsClient:                 &ContactsClient,
		DeviceSecurityGroupsClient:     &DeviceSecurityGroupsClient,
		IotSecuritySolutionClient:      &IotSecuritySolutionClient,
		PricingClient:                  &PricingClient,
		WorkspaceClient:                &WorkspaceClient,
		AdvancedThreatProtectionClient: &AdvancedThreatProtectionClient,
		AutoProvisioningClient:         &AutoProvisioningClient,
		SettingClient:                  &SettingClient,
		AutomationsClient:              &AutomationsClient,
>>>>>>> 3de9a6f2
	}
}<|MERGE_RESOLUTION|>--- conflicted
+++ resolved
@@ -6,17 +6,6 @@
 )
 
 type Client struct {
-<<<<<<< HEAD
-	ContactsClient                      *security.ContactsClient
-	IotSecuritySolutionClient           *security.IotSecuritySolutionClient
-	PricingClient                       *security.PricingsClient
-	WorkspaceClient                     *security.WorkspaceSettingsClient
-	AdvancedThreatProtectionClient      *security.AdvancedThreatProtectionClient
-	AutoProvisioningClient              *security.AutoProvisioningSettingsClient
-	SettingClient                       *security.SettingsClient
-	AutomationsClient                   *security.AutomationsClient
-	ServerVulnerabilityAssessmentClient *security.ServerVulnerabilityAssessmentClient
-=======
 	AssessmentsMetadataClient      *security.AssessmentsMetadataClient
 	ContactsClient                 *security.ContactsClient
 	DeviceSecurityGroupsClient     *security.DeviceSecurityGroupsClient
@@ -27,7 +16,7 @@
 	AutoProvisioningClient         *security.AutoProvisioningSettingsClient
 	SettingClient                  *security.SettingsClient
 	AutomationsClient              *security.AutomationsClient
->>>>>>> 3de9a6f2
+	ServerVulnerabilityAssessmentClient *security.ServerVulnerabilityAssessmentClient
 }
 
 func NewClient(o *common.ClientOptions) *Client {
@@ -67,17 +56,6 @@
 	o.ConfigureClient(&ServerVulnerabilityAssessmentClient.Client, o.ResourceManagerAuthorizer)
 
 	return &Client{
-<<<<<<< HEAD
-		ContactsClient:                      &ContactsClient,
-		IotSecuritySolutionClient:           &IotSecuritySolutionClient,
-		PricingClient:                       &PricingClient,
-		WorkspaceClient:                     &WorkspaceClient,
-		AdvancedThreatProtectionClient:      &AdvancedThreatProtectionClient,
-		AutoProvisioningClient:              &AutoProvisioningClient,
-		SettingClient:                       &SettingClient,
-		AutomationsClient:                   &AutomationsClient,
-		ServerVulnerabilityAssessmentClient: &ServerVulnerabilityAssessmentClient,
-=======
 		AssessmentsMetadataClient:      &AssessmentsMetadataClient,
 		ContactsClient:                 &ContactsClient,
 		DeviceSecurityGroupsClient:     &DeviceSecurityGroupsClient,
@@ -88,6 +66,6 @@
 		AutoProvisioningClient:         &AutoProvisioningClient,
 		SettingClient:                  &SettingClient,
 		AutomationsClient:              &AutomationsClient,
->>>>>>> 3de9a6f2
+		ServerVulnerabilityAssessmentClient: &ServerVulnerabilityAssessmentClient,
 	}
 }