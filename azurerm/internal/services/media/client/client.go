--- conflicted
+++ resolved
@@ -6,15 +6,10 @@
 )
 
 type Client struct {
-<<<<<<< HEAD
 	ServicesClient           *media.MediaservicesClient
 	AssetsClient             *media.AssetsClient
+	TransformsClient         *media.TransformsClient
 	StreamingEndpointsClient *media.StreamingEndpointsClient
-=======
-	ServicesClient   *media.MediaservicesClient
-	AssetsClient     *media.AssetsClient
-	TransformsClient *media.TransformsClient
->>>>>>> 7ffa8930
 }
 
 func NewClient(o *common.ClientOptions) *Client {
@@ -24,22 +19,16 @@
 	AssetsClient := media.NewAssetsClientWithBaseURI(o.ResourceManagerEndpoint, o.SubscriptionId)
 	o.ConfigureClient(&AssetsClient.Client, o.ResourceManagerAuthorizer)
 
-<<<<<<< HEAD
+	TransformsClient := media.NewTransformsClientWithBaseURI(o.ResourceManagerEndpoint, o.SubscriptionId)
+	o.ConfigureClient(&TransformsClient.Client, o.ResourceManagerAuthorizer)
+
 	StreamingEndpointsClient := media.NewStreamingEndpointsClientWithBaseURI(o.ResourceManagerEndpoint, o.SubscriptionId)
 	o.ConfigureClient(&StreamingEndpointsClient.Client, o.ResourceManagerAuthorizer)
 
 	return &Client{
 		ServicesClient:           &ServicesClient,
 		AssetsClient:             &AssetsClient,
+		TransformsClient:         &TransformsClient,
 		StreamingEndpointsClient: &StreamingEndpointsClient,
-=======
-	TransformsClient := media.NewTransformsClientWithBaseURI(o.ResourceManagerEndpoint, o.SubscriptionId)
-	o.ConfigureClient(&TransformsClient.Client, o.ResourceManagerAuthorizer)
-
-	return &Client{
-		ServicesClient:   &ServicesClient,
-		AssetsClient:     &AssetsClient,
-		TransformsClient: &TransformsClient,
->>>>>>> 7ffa8930
 	}
 }