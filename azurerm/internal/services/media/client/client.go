package client

import (
	"github.com/Azure/azure-sdk-for-go/services/mediaservices/mgmt/2020-05-01/media"
	"github.com/terraform-providers/terraform-provider-azurerm/azurerm/internal/common"
)

type Client struct {
	ServicesClient           *media.MediaservicesClient
	AssetsClient             *media.AssetsClient
	TransformsClient         *media.TransformsClient
	StreamingEndpointsClient *media.StreamingEndpointsClient
	JobsClient               *media.JobsClient
	StreamingLocatorsClient  *media.StreamingLocatorsClient
	ContentKeyPoliciesClient *media.ContentKeyPoliciesClient
	StreamingPoliciesClient  *media.StreamingPoliciesClient
<<<<<<< HEAD
	LiveOutputsClient        *media.LiveOutputsClient
=======
	LiveEventsClient         *media.LiveEventsClient
>>>>>>> 5285db19
}

func NewClient(o *common.ClientOptions) *Client {
	ServicesClient := media.NewMediaservicesClientWithBaseURI(o.ResourceManagerEndpoint, o.SubscriptionId)
	o.ConfigureClient(&ServicesClient.Client, o.ResourceManagerAuthorizer)

	AssetsClient := media.NewAssetsClientWithBaseURI(o.ResourceManagerEndpoint, o.SubscriptionId)
	o.ConfigureClient(&AssetsClient.Client, o.ResourceManagerAuthorizer)

	TransformsClient := media.NewTransformsClientWithBaseURI(o.ResourceManagerEndpoint, o.SubscriptionId)
	o.ConfigureClient(&TransformsClient.Client, o.ResourceManagerAuthorizer)

	StreamingEndpointsClient := media.NewStreamingEndpointsClientWithBaseURI(o.ResourceManagerEndpoint, o.SubscriptionId)
	o.ConfigureClient(&StreamingEndpointsClient.Client, o.ResourceManagerAuthorizer)

	JobsClient := media.NewJobsClientWithBaseURI(o.ResourceManagerEndpoint, o.SubscriptionId)
	o.ConfigureClient(&JobsClient.Client, o.ResourceManagerAuthorizer)

	StreamingLocatorsClient := media.NewStreamingLocatorsClientWithBaseURI(o.ResourceManagerEndpoint, o.SubscriptionId)
	o.ConfigureClient(&StreamingLocatorsClient.Client, o.ResourceManagerAuthorizer)

	ContentKeyPoliciesClient := media.NewContentKeyPoliciesClientWithBaseURI(o.ResourceManagerEndpoint, o.SubscriptionId)
	o.ConfigureClient(&ContentKeyPoliciesClient.Client, o.ResourceManagerAuthorizer)

	StreamingPoliciesClient := media.NewStreamingPoliciesClientWithBaseURI(o.ResourceManagerEndpoint, o.SubscriptionId)
	o.ConfigureClient(&StreamingPoliciesClient.Client, o.ResourceManagerAuthorizer)

<<<<<<< HEAD
	LiveOutputsClient := media.NewLiveOutputsClientWithBaseURI(o.ResourceManagerEndpoint, o.SubscriptionId)
	o.ConfigureClient(&LiveOutputsClient.Client, o.ResourceManagerAuthorizer)
=======
	LiveEventsClient := media.NewLiveEventsClientWithBaseURI(o.ResourceManagerEndpoint, o.SubscriptionId)
	o.ConfigureClient(&LiveEventsClient.Client, o.ResourceManagerAuthorizer)
>>>>>>> 5285db19

	return &Client{
		ServicesClient:           &ServicesClient,
		AssetsClient:             &AssetsClient,
		TransformsClient:         &TransformsClient,
		StreamingEndpointsClient: &StreamingEndpointsClient,
		JobsClient:               &JobsClient,
		StreamingLocatorsClient:  &StreamingLocatorsClient,
		ContentKeyPoliciesClient: &ContentKeyPoliciesClient,
		StreamingPoliciesClient:  &StreamingPoliciesClient,
<<<<<<< HEAD
		LiveOutputsClient:        &LiveOutputsClient,
=======
		LiveEventsClient:         &LiveEventsClient,
>>>>>>> 5285db19
	}
}<|MERGE_RESOLUTION|>--- conflicted
+++ resolved
@@ -14,11 +14,8 @@
 	StreamingLocatorsClient  *media.StreamingLocatorsClient
 	ContentKeyPoliciesClient *media.ContentKeyPoliciesClient
 	StreamingPoliciesClient  *media.StreamingPoliciesClient
-<<<<<<< HEAD
+	LiveEventsClient         *media.LiveEventsClient
 	LiveOutputsClient        *media.LiveOutputsClient
-=======
-	LiveEventsClient         *media.LiveEventsClient
->>>>>>> 5285db19
 }
 
 func NewClient(o *common.ClientOptions) *Client {
@@ -46,13 +43,11 @@
 	StreamingPoliciesClient := media.NewStreamingPoliciesClientWithBaseURI(o.ResourceManagerEndpoint, o.SubscriptionId)
 	o.ConfigureClient(&StreamingPoliciesClient.Client, o.ResourceManagerAuthorizer)
 
-<<<<<<< HEAD
+	LiveEventsClient := media.NewLiveEventsClientWithBaseURI(o.ResourceManagerEndpoint, o.SubscriptionId)
+	o.ConfigureClient(&LiveEventsClient.Client, o.ResourceManagerAuthorizer)
+
 	LiveOutputsClient := media.NewLiveOutputsClientWithBaseURI(o.ResourceManagerEndpoint, o.SubscriptionId)
 	o.ConfigureClient(&LiveOutputsClient.Client, o.ResourceManagerAuthorizer)
-=======
-	LiveEventsClient := media.NewLiveEventsClientWithBaseURI(o.ResourceManagerEndpoint, o.SubscriptionId)
-	o.ConfigureClient(&LiveEventsClient.Client, o.ResourceManagerAuthorizer)
->>>>>>> 5285db19
 
 	return &Client{
 		ServicesClient:           &ServicesClient,
@@ -63,10 +58,7 @@
 		StreamingLocatorsClient:  &StreamingLocatorsClient,
 		ContentKeyPoliciesClient: &ContentKeyPoliciesClient,
 		StreamingPoliciesClient:  &StreamingPoliciesClient,
-<<<<<<< HEAD
+		LiveEventsClient:         &LiveEventsClient,
 		LiveOutputsClient:        &LiveOutputsClient,
-=======
-		LiveEventsClient:         &LiveEventsClient,
->>>>>>> 5285db19
 	}
 }