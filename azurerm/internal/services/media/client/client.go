--- conflicted
+++ resolved
@@ -11,11 +11,8 @@
 	TransformsClient         *media.TransformsClient
 	StreamingEndpointsClient *media.StreamingEndpointsClient
 	JobsClient               *media.JobsClient
-<<<<<<< HEAD
+	StreamingLocatorsClient  *media.StreamingLocatorsClient
 	ContentKeyPoliciesClient *media.ContentKeyPoliciesClient
-=======
-	StreamingLocatorsClient  *media.StreamingLocatorsClient
->>>>>>> 79ff6bfd
 }
 
 func NewClient(o *common.ClientOptions) *Client {
@@ -34,13 +31,11 @@
 	JobsClient := media.NewJobsClientWithBaseURI(o.ResourceManagerEndpoint, o.SubscriptionId)
 	o.ConfigureClient(&JobsClient.Client, o.ResourceManagerAuthorizer)
 
-<<<<<<< HEAD
+	StreamingLocatorsClient := media.NewStreamingLocatorsClientWithBaseURI(o.ResourceManagerEndpoint, o.SubscriptionId)
+	o.ConfigureClient(&StreamingLocatorsClient.Client, o.ResourceManagerAuthorizer)
+
 	ContentKeyPoliciesClient := media.NewContentKeyPoliciesClientWithBaseURI(o.ResourceManagerEndpoint, o.SubscriptionId)
 	o.ConfigureClient(&ContentKeyPoliciesClient.Client, o.ResourceManagerAuthorizer)
-=======
-	StreamingLocatorsClient := media.NewStreamingLocatorsClientWithBaseURI(o.ResourceManagerEndpoint, o.SubscriptionId)
-	o.ConfigureClient(&StreamingLocatorsClient.Client, o.ResourceManagerAuthorizer)
->>>>>>> 79ff6bfd
 
 	return &Client{
 		ServicesClient:           &ServicesClient,
@@ -48,10 +43,7 @@
 		TransformsClient:         &TransformsClient,
 		StreamingEndpointsClient: &StreamingEndpointsClient,
 		JobsClient:               &JobsClient,
-<<<<<<< HEAD
+		StreamingLocatorsClient:  &StreamingLocatorsClient,
 		ContentKeyPoliciesClient: &ContentKeyPoliciesClient,
-=======
-		StreamingLocatorsClient:  &StreamingLocatorsClient,
->>>>>>> 79ff6bfd
 	}
 }