--- conflicted
+++ resolved
@@ -15,11 +15,8 @@
 	ContentKeyPoliciesClient *media.ContentKeyPoliciesClient
 	StreamingPoliciesClient  *media.StreamingPoliciesClient
 	LiveEventsClient         *media.LiveEventsClient
-<<<<<<< HEAD
+	LiveOutputsClient        *media.LiveOutputsClient
 	AssetFiltersClient       *media.AssetFiltersClient
-=======
-	LiveOutputsClient        *media.LiveOutputsClient
->>>>>>> f3965ca6
 }
 
 func NewClient(o *common.ClientOptions) *Client {
@@ -50,13 +47,11 @@
 	LiveEventsClient := media.NewLiveEventsClientWithBaseURI(o.ResourceManagerEndpoint, o.SubscriptionId)
 	o.ConfigureClient(&LiveEventsClient.Client, o.ResourceManagerAuthorizer)
 
-<<<<<<< HEAD
+	LiveOutputsClient := media.NewLiveOutputsClientWithBaseURI(o.ResourceManagerEndpoint, o.SubscriptionId)
+	o.ConfigureClient(&LiveOutputsClient.Client, o.ResourceManagerAuthorizer)
+
 	AssetFiltersClient := media.NewAssetFiltersClientWithBaseURI(o.ResourceManagerEndpoint, o.SubscriptionId)
 	o.ConfigureClient(&AssetFiltersClient.Client, o.ResourceManagerAuthorizer)
-=======
-	LiveOutputsClient := media.NewLiveOutputsClientWithBaseURI(o.ResourceManagerEndpoint, o.SubscriptionId)
-	o.ConfigureClient(&LiveOutputsClient.Client, o.ResourceManagerAuthorizer)
->>>>>>> f3965ca6
 
 	return &Client{
 		ServicesClient:           &ServicesClient,
@@ -68,10 +63,7 @@
 		ContentKeyPoliciesClient: &ContentKeyPoliciesClient,
 		StreamingPoliciesClient:  &StreamingPoliciesClient,
 		LiveEventsClient:         &LiveEventsClient,
-<<<<<<< HEAD
+		LiveOutputsClient:        &LiveOutputsClient,
 		AssetFiltersClient:       &AssetFiltersClient,
-=======
-		LiveOutputsClient:        &LiveOutputsClient,
->>>>>>> f3965ca6
 	}
 }