package media

import (
	"github.com/hashicorp/terraform-plugin-sdk/helper/schema"
)

type Registration struct{}

// Name is the name of this Service
func (r Registration) Name() string {
	return "Media"
}

// WebsiteCategories returns a list of categories which can be used for the sidebar
func (r Registration) WebsiteCategories() []string {
	return []string{
		"Media",
	}
}

// SupportedDataSources returns the supported Data Sources supported by this Service
func (r Registration) SupportedDataSources() map[string]*schema.Resource {
	return map[string]*schema.Resource{}
}

// SupportedResources returns the supported Resources supported by this Service
func (r Registration) SupportedResources() map[string]*schema.Resource {
	return map[string]*schema.Resource{
		"azurerm_media_services_account":   resourceMediaServicesAccount(),
		"azurerm_media_asset":              resourceMediaAsset(),
		"azurerm_media_job":                resourceMediaJob(),
		"azurerm_media_streaming_endpoint": resourceMediaStreamingEndpoint(),
		"azurerm_media_transform":          resourceMediaTransform(),
		"azurerm_media_streaming_locator":  resourceMediaStreamingLocator(),
		"azurerm_media_content_key_policy": resourceMediaContentKeyPolicy(),
		"azurerm_media_streaming_policy":   resourceMediaStreamingPolicy(),
<<<<<<< HEAD
		"azurerm_media_live_output":        resourceMediaLiveOutput(),
=======
		"azurerm_media_live_event":         resourceMediaLiveEvent(),
>>>>>>> 5285db19
	}
}<|MERGE_RESOLUTION|>--- conflicted
+++ resolved
@@ -34,10 +34,7 @@
 		"azurerm_media_streaming_locator":  resourceMediaStreamingLocator(),
 		"azurerm_media_content_key_policy": resourceMediaContentKeyPolicy(),
 		"azurerm_media_streaming_policy":   resourceMediaStreamingPolicy(),
-<<<<<<< HEAD
+		"azurerm_media_live_event":         resourceMediaLiveEvent(),
 		"azurerm_media_live_output":        resourceMediaLiveOutput(),
-=======
-		"azurerm_media_live_event":         resourceMediaLiveEvent(),
->>>>>>> 5285db19
 	}
 }