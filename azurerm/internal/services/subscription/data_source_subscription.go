package subscription

import (
	"fmt"
	"time"

	"github.com/hashicorp/terraform-plugin-sdk/helper/schema"
	"github.com/terraform-providers/terraform-provider-azurerm/azurerm/internal/clients"
	"github.com/terraform-providers/terraform-provider-azurerm/azurerm/internal/tags"
	"github.com/terraform-providers/terraform-provider-azurerm/azurerm/internal/timeouts"
	"github.com/terraform-providers/terraform-provider-azurerm/azurerm/utils"
)

func dataSourceSubscription() *schema.Resource {
	return &schema.Resource{
		Read: dataSourceSubscriptionRead,
		Timeouts: &schema.ResourceTimeout{
			Read: schema.DefaultTimeout(5 * time.Minute),
		},
		Schema: map[string]*schema.Schema{
			"subscription_id": {
				Type:     schema.TypeString,
				Optional: true,
				Computed: true,
			},

			"tenant_id": {
				Type:     schema.TypeString,
				Computed: true,
			},

			"display_name": {
				Type:     schema.TypeString,
				Computed: true,
			},

			"state": {
				Type:     schema.TypeString,
				Computed: true,
			},

			"location_placement_id": {
				Type:     schema.TypeString,
				Computed: true,
			},

			"quota_id": {
				Type:     schema.TypeString,
				Computed: true,
			},

			"spending_limit": {
				Type:     schema.TypeString,
				Computed: true,
			},

			"tags": tags.SchemaDataSource(),
		},
	}
}

func dataSourceSubscriptionRead(d *schema.ResourceData, meta interface{}) error {
	client := meta.(*clients.Client)
	tagsClient := client.Subscription.TagsClient
	groupClient := client.Subscription.Client
	ctx, cancel := timeouts.ForRead(meta.(*clients.Client).StopContext, d)
	defer cancel()

	subscriptionId := d.Get("subscription_id").(string)
	if subscriptionId == "" {
		subscriptionId = client.Account.SubscriptionId
	}

	resp, err := groupClient.Get(ctx, subscriptionId)
	if err != nil {
		if utils.ResponseWasNotFound(resp.Response) {
			return fmt.Errorf("Error: default tags for Subscription %q was not found", subscriptionId)
		}

		return fmt.Errorf("Error reading default tags for Subscription: %+v", err)
	}

	tagsResp, err := tagsClient.GetAtScope(ctx, "subscriptions/"+subscriptionId)
	if err != nil {
		if utils.ResponseWasNotFound(tagsResp.Response) {
			return fmt.Errorf("Error: Subscription %q was not found", subscriptionId)
		}

		return fmt.Errorf("Error reading Subscription: %+v", err)
	}
	if tagsResp.Properties == nil {
		return fmt.Errorf("nil tags properties of Subscription %q", subscriptionId)
	}

	d.SetId(*resp.ID)
	d.Set("subscription_id", resp.SubscriptionID)
	d.Set("display_name", resp.DisplayName)
	d.Set("tenant_id", resp.TenantID)
	d.Set("state", resp.State)
	if resp.SubscriptionPolicies != nil {
		d.Set("location_placement_id", resp.SubscriptionPolicies.LocationPlacementID)
		d.Set("quota_id", resp.SubscriptionPolicies.QuotaID)
		d.Set("spending_limit", resp.SubscriptionPolicies.SpendingLimit)
	}

<<<<<<< HEAD
	return tags.FlattenAndSet(d, tagsResp.Properties.Tags)
=======
	return tags.FlattenAndSet(d, resp.Tags)
>>>>>>> f45f32d2
}<|MERGE_RESOLUTION|>--- conflicted
+++ resolved
@@ -61,7 +61,6 @@
 
 func dataSourceSubscriptionRead(d *schema.ResourceData, meta interface{}) error {
 	client := meta.(*clients.Client)
-	tagsClient := client.Subscription.TagsClient
 	groupClient := client.Subscription.Client
 	ctx, cancel := timeouts.ForRead(meta.(*clients.Client).StopContext, d)
 	defer cancel()
@@ -80,18 +79,6 @@
 		return fmt.Errorf("Error reading default tags for Subscription: %+v", err)
 	}
 
-	tagsResp, err := tagsClient.GetAtScope(ctx, "subscriptions/"+subscriptionId)
-	if err != nil {
-		if utils.ResponseWasNotFound(tagsResp.Response) {
-			return fmt.Errorf("Error: Subscription %q was not found", subscriptionId)
-		}
-
-		return fmt.Errorf("Error reading Subscription: %+v", err)
-	}
-	if tagsResp.Properties == nil {
-		return fmt.Errorf("nil tags properties of Subscription %q", subscriptionId)
-	}
-
 	d.SetId(*resp.ID)
 	d.Set("subscription_id", resp.SubscriptionID)
 	d.Set("display_name", resp.DisplayName)
@@ -103,9 +90,5 @@
 		d.Set("spending_limit", resp.SubscriptionPolicies.SpendingLimit)
 	}
 
-<<<<<<< HEAD
-	return tags.FlattenAndSet(d, tagsResp.Properties.Tags)
-=======
 	return tags.FlattenAndSet(d, resp.Tags)
->>>>>>> f45f32d2
 }