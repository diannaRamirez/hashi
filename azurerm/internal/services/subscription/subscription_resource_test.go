--- conflicted
+++ resolved
@@ -6,6 +6,8 @@
 	"os"
 	"testing"
 
+  "github.com/hashicorp/terraform-plugin-sdk/helper/resource"
+	"github.com/hashicorp/terraform-plugin-sdk/terraform"
 	"github.com/terraform-providers/terraform-provider-azurerm/azurerm/internal/acceptance"
 	"github.com/terraform-providers/terraform-provider-azurerm/azurerm/internal/acceptance/check"
 	"github.com/terraform-providers/terraform-provider-azurerm/azurerm/internal/clients"
@@ -28,7 +30,6 @@
 		{
 			Config: r.basicEnrollmentAccount(data),
 			Check: acceptance.ComposeTestCheckFunc(
-<<<<<<< HEAD
 				check.That(data.ResourceName).ExistsInAzure(r)),
 		},
 		data.ImportStep(),
@@ -47,8 +48,6 @@
 		{
 			Config: r.withTagsConfig(data),
 			Check: resource.ComposeTestCheckFunc(
-=======
->>>>>>> cccaa7cb
 				check.That(data.ResourceName).ExistsInAzure(r)),
 		},
 		data.ImportStep(),
@@ -96,7 +95,6 @@
 	})
 }
 
-<<<<<<< HEAD
 func TestAccSubscriptionResource_updateWithTags(t *testing.T) {
 	if os.Getenv("ARM_BILLING_ACCOUNT") == "" {
 		t.Skip("skipping tests - no billing account data provided")
@@ -127,8 +125,6 @@
 	})
 }
 
-=======
->>>>>>> cccaa7cb
 func TestAccSubscriptionResource_devTest(t *testing.T) {
 	if os.Getenv("ARM_BILLING_ACCOUNT") == "" {
 		t.Skip("skipping tests - no billing account data provided")
