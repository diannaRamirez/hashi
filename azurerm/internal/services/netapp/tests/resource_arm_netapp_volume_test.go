package tests

import (
	"fmt"
	"os"
	"testing"

	"github.com/hashicorp/terraform-plugin-sdk/helper/resource"
	"github.com/hashicorp/terraform-plugin-sdk/terraform"
	"github.com/terraform-providers/terraform-provider-azurerm/azurerm/internal/acceptance"
	"github.com/terraform-providers/terraform-provider-azurerm/azurerm/internal/clients"
	"github.com/terraform-providers/terraform-provider-azurerm/azurerm/internal/features"
	"github.com/terraform-providers/terraform-provider-azurerm/azurerm/utils"
)

func TestAccAzureRMNetAppVolume_basic(t *testing.T) {
	data := acceptance.BuildTestData(t, "azurerm_netapp_volume", "test")

	resource.ParallelTest(t, resource.TestCase{
		PreCheck:     func() { acceptance.PreCheck(t) },
		Providers:    acceptance.SupportedProviders,
		CheckDestroy: testCheckAzureRMNetAppVolumeDestroy,
		Steps: []resource.TestStep{
			{
				Config: testAccAzureRMNetAppVolume_basic(data),
				Check: resource.ComposeTestCheckFunc(
					testCheckAzureRMNetAppVolumeExists(data.ResourceName),
				),
			},
			data.ImportStep(),
		},
	})
}

func TestAccAzureRMNetAppVolume_requiresImport(t *testing.T) {
	if !features.ShouldResourcesBeImported() {
		t.Skip("Skipping since resources aren't required to be imported")
		return
	}

	data := acceptance.BuildTestData(t, "azurerm_netapp_volume", "test")

	resource.ParallelTest(t, resource.TestCase{
		PreCheck:     func() { acceptance.PreCheck(t) },
		Providers:    acceptance.SupportedProviders,
		CheckDestroy: testCheckAzureRMNetAppVolumeDestroy,
		Steps: []resource.TestStep{
			{
				Config: testAccAzureRMNetAppVolume_basic(data),
				Check: resource.ComposeTestCheckFunc(
					testCheckAzureRMNetAppVolumeExists(data.ResourceName),
				),
			},
			{
				Config:      testAccAzureRMNetAppVolume_requiresImport(data),
				ExpectError: acceptance.RequiresImportError("azurerm_netapp_volume"),
			},
		},
	})
}

func TestAccAzureRMNetAppVolume_complete(t *testing.T) {
	data := acceptance.BuildTestData(t, "azurerm_netapp_volume", "test")

	resource.ParallelTest(t, resource.TestCase{
		PreCheck:     func() { acceptance.PreCheck(t) },
		Providers:    acceptance.SupportedProviders,
		CheckDestroy: testCheckAzureRMNetAppVolumeDestroy,
		Steps: []resource.TestStep{
			{
				Config: testAccAzureRMNetAppVolume_complete(data),
				Check: resource.ComposeTestCheckFunc(
					testCheckAzureRMNetAppVolumeExists(data.ResourceName),
					resource.TestCheckResourceAttr(data.ResourceName, "service_level", "Premium"),
					resource.TestCheckResourceAttr(data.ResourceName, "storage_quota_in_gb", "101"),
					resource.TestCheckResourceAttr(data.ResourceName, "export_policy_rule.#", "2"),
				),
			},
			data.ImportStep(),
		},
	})
}

func TestAccAzureRMNetAppVolume_update(t *testing.T) {
	data := acceptance.BuildTestData(t, "azurerm_netapp_volume", "test")

	resource.ParallelTest(t, resource.TestCase{
		PreCheck:     func() { acceptance.PreCheck(t) },
		Providers:    acceptance.SupportedProviders,
		CheckDestroy: testCheckAzureRMNetAppVolumeDestroy,
		Steps: []resource.TestStep{
			{
				Config: testAccAzureRMNetAppVolume_basic(data),
				Check: resource.ComposeTestCheckFunc(
					testCheckAzureRMNetAppVolumeExists(data.ResourceName),
					resource.TestCheckResourceAttr(data.ResourceName, "storage_quota_in_gb", "100"),
					resource.TestCheckResourceAttr(data.ResourceName, "export_policy_rule.#", "0"),
				),
			},
			data.ImportStep(),
			{
				Config: testAccAzureRMNetAppVolume_complete(data),
				Check: resource.ComposeTestCheckFunc(
					testCheckAzureRMNetAppVolumeExists(data.ResourceName),
					resource.TestCheckResourceAttr(data.ResourceName, "storage_quota_in_gb", "101"),
					resource.TestCheckResourceAttr(data.ResourceName, "export_policy_rule.#", "2"),
				),
			},
			data.ImportStep(),
			{
				Config: testAccAzureRMNetAppVolume_basic(data),
				Check: resource.ComposeTestCheckFunc(
					testCheckAzureRMNetAppVolumeExists(data.ResourceName),
					resource.TestCheckResourceAttr(data.ResourceName, "storage_quota_in_gb", "100"),
					resource.TestCheckResourceAttr(data.ResourceName, "export_policy_rule.#", "0"),
				),
			},
			data.ImportStep(),
		},
	})
}

func TestAccAzureRMNetAppVolume_updateSubnet(t *testing.T) {
	data := acceptance.BuildTestData(t, "azurerm_netapp_volume", "test")
	resourceGroupName := fmt.Sprintf("acctestRG-netapp-%d", data.RandomInteger)
	oldVNetName := fmt.Sprintf("acctest-VirtualNetwork-%d", data.RandomInteger)
	oldSubnetName := fmt.Sprintf("acctest-Subnet-%d", data.RandomInteger)
	newVNetName := fmt.Sprintf("acctest-updated-VirtualNetwork-%d", data.RandomInteger)
	newSubnetName := fmt.Sprintf("acctest-updated-Subnet-%d", data.RandomInteger)
	uriTemplate := "/subscriptions/%s/resourceGroups/%s/providers/Microsoft.Network/virtualNetworks/%s/subnets/%s"

	subscriptionID := os.Getenv("ARM_SUBSCRIPTION_ID")
	oldSubnetId := fmt.Sprintf(uriTemplate, subscriptionID, resourceGroupName, oldVNetName, oldSubnetName)
	newSubnetId := fmt.Sprintf(uriTemplate, subscriptionID, resourceGroupName, newVNetName, newSubnetName)

	resource.ParallelTest(t, resource.TestCase{
		PreCheck:     func() { acceptance.PreCheck(t) },
		Providers:    acceptance.SupportedProviders,
		CheckDestroy: testCheckAzureRMNetAppVolumeDestroy,
		Steps: []resource.TestStep{
			{
				Config: testAccAzureRMNetAppVolume_basic(data),
				Check: resource.ComposeTestCheckFunc(
					testCheckAzureRMNetAppVolumeExists(data.ResourceName),
					resource.TestCheckResourceAttr(data.ResourceName, "subnet_id", oldSubnetId),
				),
			},
			data.ImportStep(),
			{
				Config: testAccAzureRMNetAppVolume_updateSubnet(data),
				Check: resource.ComposeTestCheckFunc(
					testCheckAzureRMNetAppVolumeExists(data.ResourceName),
					resource.TestCheckResourceAttr(data.ResourceName, "subnet_id", newSubnetId),
				),
			},
			data.ImportStep(),
		},
	})
}

func TestAccAzureRMNetAppVolume_updateExportPolicyRule(t *testing.T) {
	data := acceptance.BuildTestData(t, "azurerm_netapp_volume", "test")

	resource.ParallelTest(t, resource.TestCase{
		PreCheck:     func() { acceptance.PreCheck(t) },
		Providers:    acceptance.SupportedProviders,
		CheckDestroy: testCheckAzureRMNetAppVolumeDestroy,
		Steps: []resource.TestStep{
			{
				Config: testAccAzureRMNetAppVolume_complete(data),
				Check: resource.ComposeTestCheckFunc(
					testCheckAzureRMNetAppVolumeExists(data.ResourceName),
					resource.TestCheckResourceAttr(data.ResourceName, "export_policy_rule.#", "2"),
				),
			},
			data.ImportStep(),
			{
				Config: testAccAzureRMNetAppVolume_updateExportPolicyRule(data),
				Check: resource.ComposeTestCheckFunc(
					testCheckAzureRMNetAppVolumeExists(data.ResourceName),
					resource.TestCheckResourceAttr(data.ResourceName, "export_policy_rule.#", "1"),
				),
			},
			data.ImportStep(),
		},
	})
}

func testCheckAzureRMNetAppVolumeExists(resourceName string) resource.TestCheckFunc {
	return func(s *terraform.State) error {
		client := acceptance.AzureProvider.Meta().(*clients.Client).NetApp.VolumeClient
		ctx := acceptance.AzureProvider.Meta().(*clients.Client).StopContext

		rs, ok := s.RootModule().Resources[resourceName]
		if !ok {
			return fmt.Errorf("NetApp Volume not found: %s", resourceName)
		}

		name := rs.Primary.Attributes["name"]
		accountName := rs.Primary.Attributes["account_name"]
		poolName := rs.Primary.Attributes["pool_name"]
		resourceGroup := rs.Primary.Attributes["resource_group_name"]

		if resp, err := client.Get(ctx, resourceGroup, accountName, poolName, name); err != nil {
			if utils.ResponseWasNotFound(resp.Response) {
				return fmt.Errorf("Bad: NetApp Volume %q (Resource Group %q) does not exist", name, resourceGroup)
			}
			return fmt.Errorf("Bad: Get on netapp.VolumeClient: %+v", err)
		}

		return nil
	}
}

func testCheckAzureRMNetAppVolumeDestroy(s *terraform.State) error {
	client := acceptance.AzureProvider.Meta().(*clients.Client).NetApp.VolumeClient
	ctx := acceptance.AzureProvider.Meta().(*clients.Client).StopContext

	for _, rs := range s.RootModule().Resources {
		if rs.Type != "azurerm_netapp_volume" {
			continue
		}

		name := rs.Primary.Attributes["name"]
		accountName := rs.Primary.Attributes["account_name"]
		poolName := rs.Primary.Attributes["pool_name"]
		resourceGroup := rs.Primary.Attributes["resource_group_name"]

		if resp, err := client.Get(ctx, resourceGroup, accountName, poolName, name); err != nil {
			if !utils.ResponseWasNotFound(resp.Response) {
				return fmt.Errorf("Bad: Get on netapp.VolumeClient: %+v", err)
			}
		}

		return nil
	}

	return nil
}

func testAccAzureRMNetAppVolume_basic(data acceptance.TestData) string {
	template := testAccAzureRMNetAppVolume_template(data)
	return fmt.Sprintf(`
%s

resource "azurerm_netapp_volume" "test" {
  name                = "acctest-NetAppVolume-%d"
  location            = azurerm_resource_group.test.location
  resource_group_name = azurerm_resource_group.test.name
  account_name        = azurerm_netapp_account.test.name
  pool_name           = azurerm_netapp_pool.test.name
  volume_path         = "my-unique-file-path-%d"
  service_level       = "Premium"
  subnet_id           = azurerm_subnet.test.id
  storage_quota_in_gb = 100
}
`, template, data.RandomInteger, data.RandomInteger)
}

func testAccAzureRMNetAppVolume_requiresImport(data acceptance.TestData) string {
	return fmt.Sprintf(`
%s

resource "azurerm_netapp_volume" "import" {
  name                = azurerm_netapp_volume.test.name
  location            = azurerm_netapp_volume.test.location
  resource_group_name = azurerm_netapp_volume.test.resource_group_name
}
`, testAccAzureRMNetAppVolume_basic(data))
}

func testAccAzureRMNetAppVolume_complete(data acceptance.TestData) string {
	template := testAccAzureRMNetAppVolume_template(data)
	return fmt.Sprintf(`
%s

resource "azurerm_netapp_volume" "test" {
  name                = "acctest-NetAppVolume-%d"
  location            = azurerm_resource_group.test.location
  resource_group_name = azurerm_resource_group.test.name
  account_name        = azurerm_netapp_account.test.name
  pool_name           = azurerm_netapp_pool.test.name
  service_level       = "Premium"
  volume_path         = "my-unique-file-path-%d"
  subnet_id           = azurerm_subnet.test.id
  storage_quota_in_gb = 101

  export_policy_rule {
    rule_index      = 1
    allowed_clients = ["1.2.3.0/24"]
    cifs_enabled    = false
    nfsv3_enabled   = true
    nfsv4_enabled   = false
    unix_read_only  = false
    unix_read_write = true
  }

  export_policy_rule {
    rule_index      = 2
    allowed_clients = ["1.2.5.0"]
    cifs_enabled    = false
    nfsv3_enabled   = true
    nfsv4_enabled   = false
    unix_read_only  = true
    unix_read_write = false
  }
}
`, template, data.RandomInteger, data.RandomInteger)
}

func testAccAzureRMNetAppVolume_updateSubnet(data acceptance.TestData) string {
	template := testAccAzureRMNetAppVolume_template(data)
	return fmt.Sprintf(`
%s

resource "azurerm_virtual_network" "updated" {
  name                = "acctest-updated-VirtualNetwork-%d"
  location            = azurerm_resource_group.test.location
  resource_group_name = azurerm_resource_group.test.name
  address_space       = ["10.1.0.0/16"]
}

resource "azurerm_subnet" "updated" {
  name                 = "acctest-updated-Subnet-%d"
  resource_group_name  = azurerm_resource_group.test.name
  virtual_network_name = azurerm_virtual_network.updated.name
  address_prefix       = "10.1.3.0/24"

  delegation {
    name = "testdelegation2"

    service_delegation {
      name    = "Microsoft.Netapp/volumes"
      actions = ["Microsoft.Network/networkinterfaces/*", "Microsoft.Network/virtualNetworks/subnets/join/action"]
    }
  }
}

resource "azurerm_netapp_volume" "test" {
  name                = "acctest-updated-NetAppVolume-%d"
  location            = azurerm_resource_group.test.location
  resource_group_name = azurerm_resource_group.test.name
  account_name        = azurerm_netapp_account.test.name
  pool_name           = azurerm_netapp_pool.test.name
  volume_path         = "my-updated-unique-file-path-%d"
  service_level       = "Premium"
  subnet_id           = azurerm_subnet.updated.id
  storage_quota_in_gb = 100
}
`, template, data.RandomInteger, data.RandomInteger, data.RandomInteger, data.RandomInteger)
}

func testAccAzureRMNetAppVolume_updateExportPolicyRule(data acceptance.TestData) string {
	template := testAccAzureRMNetAppVolume_template(data)
	return fmt.Sprintf(`
%s

resource "azurerm_netapp_volume" "test" {
  name                = "acctest-NetAppVolume-%d"
  location            = azurerm_resource_group.test.location
  resource_group_name = azurerm_resource_group.test.name
  account_name        = azurerm_netapp_account.test.name
  pool_name           = azurerm_netapp_pool.test.name
  service_level       = "Premium"
  volume_path         = "my-unique-file-path-%d"
  subnet_id           = azurerm_subnet.test.id
  storage_quota_in_gb = 101

  export_policy_rule {
    rule_index      = 1
    allowed_clients = ["1.2.4.0/24", "1.3.4.0"]
    cifs_enabled    = false
    nfsv3_enabled   = true
    nfsv4_enabled   = false
    unix_read_only  = false
    unix_read_write = true
  }
}
`, template, data.RandomInteger, data.RandomInteger)
}

func testAccAzureRMNetAppVolume_template(data acceptance.TestData) string {
	return fmt.Sprintf(`
provider "azurerm" {
  features {}
}

resource "azurerm_resource_group" "test" {
  name     = "acctestRG-netapp-%d"
  location = "%s"
}

resource "azurerm_virtual_network" "test" {
  name                = "acctest-VirtualNetwork-%d"
<<<<<<< HEAD
  location            = "${azurerm_resource_group.test.location}"
  resource_group_name = "${azurerm_resource_group.test.name}"
  address_space       = ["10.6.0.0/16"]
=======
  location            = azurerm_resource_group.test.location
  resource_group_name = azurerm_resource_group.test.name
  address_space       = ["10.0.0.0/16"]
>>>>>>> fa7b9eb4
}

resource "azurerm_subnet" "test" {
  name                 = "acctest-Subnet-%d"
<<<<<<< HEAD
  resource_group_name  = "${azurerm_resource_group.test.name}"
  virtual_network_name = "${azurerm_virtual_network.test.name}"
  address_prefix       = "10.6.2.0/24"
=======
  resource_group_name  = azurerm_resource_group.test.name
  virtual_network_name = azurerm_virtual_network.test.name
  address_prefix       = "10.0.2.0/24"
>>>>>>> fa7b9eb4

  delegation {
    name = "testdelegation"

    service_delegation {
      name    = "Microsoft.Netapp/volumes"
      actions = ["Microsoft.Network/networkinterfaces/*", "Microsoft.Network/virtualNetworks/subnets/join/action"]
    }
  }
}

resource "azurerm_netapp_account" "test" {
  name                = "acctest-NetAppAccount-%d"
  location            = azurerm_resource_group.test.location
  resource_group_name = azurerm_resource_group.test.name
}

resource "azurerm_netapp_pool" "test" {
  name                = "acctest-NetAppPool-%d"
  location            = azurerm_resource_group.test.location
  resource_group_name = azurerm_resource_group.test.name
  account_name        = azurerm_netapp_account.test.name
  service_level       = "Premium"
  size_in_tb          = 4
}
`, data.RandomInteger, data.Locations.Primary, data.RandomInteger, data.RandomInteger, data.RandomInteger, data.RandomInteger)
}<|MERGE_RESOLUTION|>--- conflicted
+++ resolved
@@ -392,28 +392,16 @@
 
 resource "azurerm_virtual_network" "test" {
   name                = "acctest-VirtualNetwork-%d"
-<<<<<<< HEAD
-  location            = "${azurerm_resource_group.test.location}"
-  resource_group_name = "${azurerm_resource_group.test.name}"
+  location            = azurerm_resource_group.test.location
+  resource_group_name = azurerm_resource_group.test.name
   address_space       = ["10.6.0.0/16"]
-=======
-  location            = azurerm_resource_group.test.location
-  resource_group_name = azurerm_resource_group.test.name
-  address_space       = ["10.0.0.0/16"]
->>>>>>> fa7b9eb4
 }
 
 resource "azurerm_subnet" "test" {
   name                 = "acctest-Subnet-%d"
-<<<<<<< HEAD
-  resource_group_name  = "${azurerm_resource_group.test.name}"
-  virtual_network_name = "${azurerm_virtual_network.test.name}"
-  address_prefix       = "10.6.2.0/24"
-=======
   resource_group_name  = azurerm_resource_group.test.name
   virtual_network_name = azurerm_virtual_network.test.name
-  address_prefix       = "10.0.2.0/24"
->>>>>>> fa7b9eb4
+  address_prefix       = "10.6.2.0/24"
 
   delegation {
     name = "testdelegation"
