package client

import (
	"github.com/Azure/azure-sdk-for-go/services/preview/sql/mgmt/2017-03-01-preview/sql"
	"github.com/terraform-providers/terraform-provider-azurerm/azurerm/internal/common"
)

type Client struct {
<<<<<<< HEAD
	DatabasesClient                            *sql.DatabasesClient
	DatabaseThreatDetectionPoliciesClient      *sql.DatabaseThreatDetectionPoliciesClient
	ElasticPoolsClient                         *sql.ElasticPoolsClient
	FirewallRulesClient                        *sql.FirewallRulesClient
	FailoverGroupsClient                       *sql.FailoverGroupsClient
	ServersClient                              *sql.ServersClient
	ServerAzureADAdministratorsClient          *sql.ServerAzureADAdministratorsClient
	VirtualNetworkRulesClient                  *sql.VirtualNetworkRulesClient
	ExtendedDatabaseBlobAuditingPoliciesClient *sql.ExtendedDatabaseBlobAuditingPoliciesClient
=======
	DatabasesClient                          *sql.DatabasesClient
	DatabaseThreatDetectionPoliciesClient    *sql.DatabaseThreatDetectionPoliciesClient
	ElasticPoolsClient                       *sql.ElasticPoolsClient
	FirewallRulesClient                      *sql.FirewallRulesClient
	FailoverGroupsClient                     *sql.FailoverGroupsClient
	ServersClient                            *sql.ServersClient
	ServerAzureADAdministratorsClient        *sql.ServerAzureADAdministratorsClient
	VirtualNetworkRulesClient                *sql.VirtualNetworkRulesClient
	ExtendedServerBlobAuditingPoliciesClient *sql.ExtendedServerBlobAuditingPoliciesClient
>>>>>>> 8696c814
}

func NewClient(o *common.ClientOptions) *Client {
	// SQL Azure
	DatabasesClient := sql.NewDatabasesClientWithBaseURI(o.ResourceManagerEndpoint, o.SubscriptionId)
	o.ConfigureClient(&DatabasesClient.Client, o.ResourceManagerAuthorizer)

	DatabaseThreatDetectionPoliciesClient := sql.NewDatabaseThreatDetectionPoliciesClientWithBaseURI(o.ResourceManagerEndpoint, o.SubscriptionId)
	o.ConfigureClient(&DatabaseThreatDetectionPoliciesClient.Client, o.ResourceManagerAuthorizer)

	ElasticPoolsClient := sql.NewElasticPoolsClientWithBaseURI(o.ResourceManagerEndpoint, o.SubscriptionId)
	o.ConfigureClient(&ElasticPoolsClient.Client, o.ResourceManagerAuthorizer)

	FailoverGroupsClient := sql.NewFailoverGroupsClientWithBaseURI(o.ResourceManagerEndpoint, o.SubscriptionId)
	o.ConfigureClient(&FailoverGroupsClient.Client, o.ResourceManagerAuthorizer)

	FirewallRulesClient := sql.NewFirewallRulesClientWithBaseURI(o.ResourceManagerEndpoint, o.SubscriptionId)
	o.ConfigureClient(&FirewallRulesClient.Client, o.ResourceManagerAuthorizer)

	ServersClient := sql.NewServersClientWithBaseURI(o.ResourceManagerEndpoint, o.SubscriptionId)
	o.ConfigureClient(&ServersClient.Client, o.ResourceManagerAuthorizer)

	ServerAzureADAdministratorsClient := sql.NewServerAzureADAdministratorsClientWithBaseURI(o.ResourceManagerEndpoint, o.SubscriptionId)
	o.ConfigureClient(&ServerAzureADAdministratorsClient.Client, o.ResourceManagerAuthorizer)

	VirtualNetworkRulesClient := sql.NewVirtualNetworkRulesClientWithBaseURI(o.ResourceManagerEndpoint, o.SubscriptionId)
	o.ConfigureClient(&VirtualNetworkRulesClient.Client, o.ResourceManagerAuthorizer)

<<<<<<< HEAD
	ExtendedDatabaseBlobAuditingPoliciesClient := sql.NewExtendedDatabaseBlobAuditingPoliciesClientWithBaseURI(o.ResourceManagerEndpoint, o.SubscriptionId)
	o.ConfigureClient(&ExtendedDatabaseBlobAuditingPoliciesClient.Client, o.ResourceManagerAuthorizer)

	return &Client{
		DatabasesClient:                            &DatabasesClient,
		DatabaseThreatDetectionPoliciesClient:      &DatabaseThreatDetectionPoliciesClient,
		ElasticPoolsClient:                         &ElasticPoolsClient,
		FailoverGroupsClient:                       &FailoverGroupsClient,
		FirewallRulesClient:                        &FirewallRulesClient,
		ServersClient:                              &ServersClient,
		ServerAzureADAdministratorsClient:          &ServerAzureADAdministratorsClient,
		VirtualNetworkRulesClient:                  &VirtualNetworkRulesClient,
		ExtendedDatabaseBlobAuditingPoliciesClient: &ExtendedDatabaseBlobAuditingPoliciesClient,
=======
	ExtendedServerBlobAuditingPoliciesClient := sql.NewExtendedServerBlobAuditingPoliciesClient(o.SubscriptionId)
	o.ConfigureClient(&ExtendedServerBlobAuditingPoliciesClient.Client, o.ResourceManagerAuthorizer)

	return &Client{
		DatabasesClient:                          &DatabasesClient,
		DatabaseThreatDetectionPoliciesClient:    &DatabaseThreatDetectionPoliciesClient,
		ElasticPoolsClient:                       &ElasticPoolsClient,
		FailoverGroupsClient:                     &FailoverGroupsClient,
		FirewallRulesClient:                      &FirewallRulesClient,
		ServersClient:                            &ServersClient,
		ServerAzureADAdministratorsClient:        &ServerAzureADAdministratorsClient,
		VirtualNetworkRulesClient:                &VirtualNetworkRulesClient,
		ExtendedServerBlobAuditingPoliciesClient: &ExtendedServerBlobAuditingPoliciesClient,
>>>>>>> 8696c814
	}
}<|MERGE_RESOLUTION|>--- conflicted
+++ resolved
@@ -6,7 +6,6 @@
 )
 
 type Client struct {
-<<<<<<< HEAD
 	DatabasesClient                            *sql.DatabasesClient
 	DatabaseThreatDetectionPoliciesClient      *sql.DatabaseThreatDetectionPoliciesClient
 	ElasticPoolsClient                         *sql.ElasticPoolsClient
@@ -16,17 +15,7 @@
 	ServerAzureADAdministratorsClient          *sql.ServerAzureADAdministratorsClient
 	VirtualNetworkRulesClient                  *sql.VirtualNetworkRulesClient
 	ExtendedDatabaseBlobAuditingPoliciesClient *sql.ExtendedDatabaseBlobAuditingPoliciesClient
-=======
-	DatabasesClient                          *sql.DatabasesClient
-	DatabaseThreatDetectionPoliciesClient    *sql.DatabaseThreatDetectionPoliciesClient
-	ElasticPoolsClient                       *sql.ElasticPoolsClient
-	FirewallRulesClient                      *sql.FirewallRulesClient
-	FailoverGroupsClient                     *sql.FailoverGroupsClient
-	ServersClient                            *sql.ServersClient
-	ServerAzureADAdministratorsClient        *sql.ServerAzureADAdministratorsClient
-	VirtualNetworkRulesClient                *sql.VirtualNetworkRulesClient
-	ExtendedServerBlobAuditingPoliciesClient *sql.ExtendedServerBlobAuditingPoliciesClient
->>>>>>> 8696c814
+	ExtendedServerBlobAuditingPoliciesClient   *sql.ExtendedServerBlobAuditingPoliciesClient
 }
 
 func NewClient(o *common.ClientOptions) *Client {
@@ -55,9 +44,11 @@
 	VirtualNetworkRulesClient := sql.NewVirtualNetworkRulesClientWithBaseURI(o.ResourceManagerEndpoint, o.SubscriptionId)
 	o.ConfigureClient(&VirtualNetworkRulesClient.Client, o.ResourceManagerAuthorizer)
 
-<<<<<<< HEAD
 	ExtendedDatabaseBlobAuditingPoliciesClient := sql.NewExtendedDatabaseBlobAuditingPoliciesClientWithBaseURI(o.ResourceManagerEndpoint, o.SubscriptionId)
 	o.ConfigureClient(&ExtendedDatabaseBlobAuditingPoliciesClient.Client, o.ResourceManagerAuthorizer)
+
+	ExtendedServerBlobAuditingPoliciesClient := sql.NewExtendedServerBlobAuditingPoliciesClient(o.SubscriptionId)
+	o.ConfigureClient(&ExtendedServerBlobAuditingPoliciesClient.Client, o.ResourceManagerAuthorizer)
 
 	return &Client{
 		DatabasesClient:                            &DatabasesClient,
@@ -69,20 +60,6 @@
 		ServerAzureADAdministratorsClient:          &ServerAzureADAdministratorsClient,
 		VirtualNetworkRulesClient:                  &VirtualNetworkRulesClient,
 		ExtendedDatabaseBlobAuditingPoliciesClient: &ExtendedDatabaseBlobAuditingPoliciesClient,
-=======
-	ExtendedServerBlobAuditingPoliciesClient := sql.NewExtendedServerBlobAuditingPoliciesClient(o.SubscriptionId)
-	o.ConfigureClient(&ExtendedServerBlobAuditingPoliciesClient.Client, o.ResourceManagerAuthorizer)
-
-	return &Client{
-		DatabasesClient:                          &DatabasesClient,
-		DatabaseThreatDetectionPoliciesClient:    &DatabaseThreatDetectionPoliciesClient,
-		ElasticPoolsClient:                       &ElasticPoolsClient,
-		FailoverGroupsClient:                     &FailoverGroupsClient,
-		FirewallRulesClient:                      &FirewallRulesClient,
-		ServersClient:                            &ServersClient,
-		ServerAzureADAdministratorsClient:        &ServerAzureADAdministratorsClient,
-		VirtualNetworkRulesClient:                &VirtualNetworkRulesClient,
-		ExtendedServerBlobAuditingPoliciesClient: &ExtendedServerBlobAuditingPoliciesClient,
->>>>>>> 8696c814
+		ExtendedServerBlobAuditingPoliciesClient:   &ExtendedServerBlobAuditingPoliciesClient,
 	}
 }