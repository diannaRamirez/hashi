--- conflicted
+++ resolved
@@ -444,12 +444,8 @@
 			AgentPoolProfiles:       &agentProfiles,
 			DNSPrefix:               &dnsPrefix,
 			KubernetesVersion:       &kubernetesVersion,
-<<<<<<< HEAD
 			EnableRBAC:              &enableRbac,
-			LinuxProfile:            &linuxProfile,
-=======
 			LinuxProfile:            linuxProfile,
->>>>>>> 1a72110f
 			ServicePrincipalProfile: servicePrincipalProfile,
 			AadProfile:              aadProfile,
 			NetworkProfile:          networkProfile,
@@ -806,7 +802,6 @@
 	return []interface{}{values}
 }
 
-<<<<<<< HEAD
 func flattenKubernetesClusterKubeConfigRBAC(config kubernetes.KubeConfigRBAC) []interface{} {
 	values := make(map[string]interface{})
 
@@ -825,10 +820,7 @@
 	return []interface{}{values}
 }
 
-func expandAzureRmKubernetesClusterLinuxProfile(d *schema.ResourceData) containerservice.LinuxProfile {
-=======
 func expandAzureRmKubernetesClusterLinuxProfile(d *schema.ResourceData) *containerservice.LinuxProfile {
->>>>>>> 1a72110f
 	profiles := d.Get("linux_profile").([]interface{})
 
 	if len(profiles) == 0 {
