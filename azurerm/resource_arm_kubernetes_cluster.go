--- conflicted
+++ resolved
@@ -319,12 +319,7 @@
 							Computed: true,
 							ForceNew: true,
 							ValidateFunc: validation.StringInSlice([]string{
-<<<<<<< HEAD
 								string(containerservice.NetworkPolicyCalico),
-=======
-								string(containerservice.Calico),
-								string(containerservice.Azure),
->>>>>>> 01d1a886
 							}, false),
 						},
 
@@ -516,15 +511,6 @@
 				Type:     schema.TypeString,
 				Computed: true,
 			},
-
-			"api_server_authorized_ip_ranges": {
-				Type:     schema.TypeList,
-				Optional: true,
-				Elem: &schema.Schema{
-					Type:         schema.TypeString,
-					ValidateFunc: validate.CIDR,
-				},
-			},
 		},
 	}
 }
@@ -579,22 +565,19 @@
 	rbacRaw := d.Get("role_based_access_control").([]interface{})
 	rbacEnabled, azureADProfile := expandKubernetesClusterRoleBasedAccessControl(rbacRaw, tenantId)
 
-	apiServerAuthorizedIPRanges := expandApiServerAuthorizedIPRangeInterfaces(d)
-
 	parameters := containerservice.ManagedCluster{
 		Name:     &name,
 		Location: &location,
 		ManagedClusterProperties: &containerservice.ManagedClusterProperties{
-			APIServerAuthorizedIPRanges: apiServerAuthorizedIPRanges,
-			AadProfile:                  azureADProfile,
-			AddonProfiles:               addonProfiles,
-			AgentPoolProfiles:           &agentProfiles,
-			DNSPrefix:                   utils.String(dnsPrefix),
-			EnableRBAC:                  utils.Bool(rbacEnabled),
-			KubernetesVersion:           utils.String(kubernetesVersion),
-			LinuxProfile:                linuxProfile,
-			NetworkProfile:              networkProfile,
-			ServicePrincipalProfile:     servicePrincipalProfile,
+			AadProfile:              azureADProfile,
+			AddonProfiles:           addonProfiles,
+			AgentPoolProfiles:       &agentProfiles,
+			DNSPrefix:               utils.String(dnsPrefix),
+			EnableRBAC:              utils.Bool(rbacEnabled),
+			KubernetesVersion:       utils.String(kubernetesVersion),
+			LinuxProfile:            linuxProfile,
+			NetworkProfile:          networkProfile,
+			ServicePrincipalProfile: servicePrincipalProfile,
 		},
 		Tags: expandTags(tags),
 	}
@@ -901,11 +884,12 @@
 	osType := config["os_type"].(string)
 
 	profile := containerservice.ManagedClusterAgentPoolProfile{
-		Name:         utils.String(name),
-		Count:        utils.Int32(count),
-		VMSize:       containerservice.VMSizeTypes(vmSize),
-		OsDiskSizeGB: utils.Int32(osDiskSizeGB),
-		OsType:       containerservice.OSType(osType),
+		Name:           utils.String(name),
+		Count:          utils.Int32(count),
+		VMSize:         containerservice.VMSizeTypes(vmSize),
+		OsDiskSizeGB:   utils.Int32(osDiskSizeGB),
+		StorageProfile: containerservice.ManagedDisks,
+		OsType:         containerservice.OSType(osType),
 	}
 
 	if maxPods := int32(config["max_pods"].(int)); maxPods > 0 {
@@ -1030,7 +1014,7 @@
 	return []interface{}{values}
 }
 
-func expandKubernetesClusterNetworkProfile(d *schema.ResourceData) *containerservice.NetworkProfileType {
+func expandKubernetesClusterNetworkProfile(d *schema.ResourceData) *containerservice.NetworkProfile {
 	configs := d.Get("network_profile").([]interface{})
 	if len(configs) == 0 {
 		return nil
@@ -1042,7 +1026,7 @@
 
 	networkPolicy := config["network_policy"].(string)
 
-	networkProfile := containerservice.NetworkProfileType{
+	networkProfile := containerservice.NetworkProfile{
 		NetworkPlugin: containerservice.NetworkPlugin(networkPlugin),
 		NetworkPolicy: containerservice.NetworkPolicy(networkPolicy),
 	}
@@ -1070,7 +1054,7 @@
 	return &networkProfile
 }
 
-func flattenKubernetesClusterNetworkProfile(profile *containerservice.NetworkProfileType) []interface{} {
+func flattenKubernetesClusterNetworkProfile(profile *containerservice.NetworkProfile) []interface{} {
 	if profile == nil {
 		return []interface{}{}
 	}
@@ -1275,21 +1259,4 @@
 	values["cluster_ca_certificate"] = cluster.ClusterAuthorityData
 
 	return []interface{}{values}
-}
-
-func expandApiServerAuthorizedIPRangeInterfaces(d *schema.ResourceData) *[]string {
-	value, exists := d.GetOk("api_server_authorized_ip_ranges")
-
-	if !exists {
-		return nil
-	}
-
-	apiServerAuthorizedIPRangeConfigs := value.([]interface{})
-	apiServerAuthorizedIPRanges := make([]string, 0)
-
-	for _, element := range apiServerAuthorizedIPRangeConfigs {
-		apiServerAuthorizedIPRanges = append(apiServerAuthorizedIPRanges, element.(string))
-	}
-
-	return &apiServerAuthorizedIPRanges
 }