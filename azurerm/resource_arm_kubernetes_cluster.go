package azurerm

import (
	"bytes"
	"fmt"
	"log"
	"regexp"

	"github.com/Azure/azure-sdk-for-go/services/containerservice/mgmt/2018-03-31/containerservice"
	"github.com/hashicorp/terraform/helper/hashcode"
	"github.com/hashicorp/terraform/helper/schema"
	"github.com/hashicorp/terraform/helper/validation"
	"github.com/terraform-providers/terraform-provider-azurerm/azurerm/helpers/kubernetes"
	"github.com/terraform-providers/terraform-provider-azurerm/azurerm/utils"
)

func resourceArmKubernetesCluster() *schema.Resource {
	return &schema.Resource{
		Create: resourceArmKubernetesClusterCreate,
		Read:   resourceArmKubernetesClusterRead,
		Update: resourceArmKubernetesClusterCreate,
		Delete: resourceArmKubernetesClusterDelete,
		Importer: &schema.ResourceImporter{
			State: schema.ImportStatePassthrough,
		},
		CustomizeDiff: func(diff *schema.ResourceDiff, v interface{}) error {
			if v, exists := diff.GetOk("network_profile"); exists {
				rawProfiles := v.([]interface{})
				if len(rawProfiles) == 0 {
					return nil
				}

				// then ensure the conditionally-required fields are set
				profile := rawProfiles[0].(map[string]interface{})
				networkPlugin := profile["network_plugin"].(string)

				if networkPlugin == "kubenet" {
					dockerBridgeCidr := profile["docker_bridge_cidr"].(string)
					dnsServiceIP := profile["dns_service_ip"].(string)
					serviceCidr := profile["service_cidr"].(string)

					if dockerBridgeCidr == "" || dnsServiceIP == "" || serviceCidr == "" {
						return fmt.Errorf("If the `network_plugin` is set to `kubenet` then the fields `docker_bridge_cidr`, `dns_service_ip` and `service_cidr` must not be empty.")
					}
				}
			}

			return nil
		},

		Schema: map[string]*schema.Schema{
			"name": {
				Type:     schema.TypeString,
				Required: true,
				ForceNew: true,
			},

			"location": locationSchema(),

			"resource_group_name": resourceGroupNameSchema(),

			"dns_prefix": {
				Type:     schema.TypeString,
				Required: true,
			},

			"fqdn": {
				Type:     schema.TypeString,
				Computed: true,
			},

			"kubernetes_version": {
				Type:     schema.TypeString,
				Optional: true,
				Computed: true,
			},

			"node_resource_group": {
				Type:     schema.TypeString,
				Computed: true,
			},

			"kube_config": {
				Type:     schema.TypeList,
				Computed: true,
				MaxItems: 1,
				Elem: &schema.Resource{
					Schema: map[string]*schema.Schema{
						"host": {
							Type:     schema.TypeString,
							Computed: true,
						},
						"username": {
							Type:     schema.TypeString,
							Computed: true,
						},
						"password": {
							Type:      schema.TypeString,
							Computed:  true,
							Sensitive: true,
						},
						"client_certificate": {
							Type:     schema.TypeString,
							Computed: true,
						},
						"client_key": {
							Type:      schema.TypeString,
							Computed:  true,
							Sensitive: true,
						},
						"cluster_ca_certificate": {
							Type:     schema.TypeString,
							Computed: true,
						},
					},
				},
			},

			"kube_config_raw": {
				Type:      schema.TypeString,
				Computed:  true,
				Sensitive: true,
			},

			"linux_profile": {
				Type:     schema.TypeList,
				Required: true,
				MaxItems: 1,
				Elem: &schema.Resource{
					Schema: map[string]*schema.Schema{
						"admin_username": {
							Type:     schema.TypeString,
							Required: true,
							ForceNew: true,
						},
						"ssh_key": {
							Type:     schema.TypeList,
							Required: true,
							ForceNew: true,

							Elem: &schema.Resource{
								Schema: map[string]*schema.Schema{
									"key_data": {
										Type:     schema.TypeString,
										Required: true,
										ForceNew: true,
									},
								},
							},
						},
					},
				},
			},

			"agent_pool_profile": {
				Type:     schema.TypeList,
				Required: true,
				MaxItems: 1,
				Elem: &schema.Resource{
					Schema: map[string]*schema.Schema{
						"name": {
							Type:         schema.TypeString,
							Required:     true,
							ForceNew:     true,
							ValidateFunc: validateKubernetesClusterAgentPoolName(),
						},

						"count": {
							Type:         schema.TypeInt,
							Optional:     true,
							Default:      1,
							ValidateFunc: validation.IntBetween(1, 50),
						},

						"dns_prefix": {
							Type:     schema.TypeString,
							Computed: true,
						},

						"fqdn": {
							Type:       schema.TypeString,
							Computed:   true,
							Deprecated: "This field has been deprecated. Use the parent `fqdn` instead",
						},

						"vm_size": {
							Type:             schema.TypeString,
							Required:         true,
							ForceNew:         true,
							DiffSuppressFunc: ignoreCaseDiffSuppressFunc,
						},

						"os_disk_size_gb": {
							Type:     schema.TypeInt,
							Optional: true,
							ForceNew: true,
						},

						"vnet_subnet_id": {
							Type:     schema.TypeString,
							Optional: true,
							ForceNew: true,
						},

						"os_type": {
							Type:     schema.TypeString,
							Optional: true,
							ForceNew: true,
							Default:  containerservice.Linux,
							ValidateFunc: validation.StringInSlice([]string{
								string(containerservice.Linux),
								string(containerservice.Windows),
							}, true),
							DiffSuppressFunc: ignoreCaseDiffSuppressFunc,
						},
					},
				},
			},

			"service_principal": {
				Type:     schema.TypeSet,
				Required: true,
				MaxItems: 1,
				Elem: &schema.Resource{
					Schema: map[string]*schema.Schema{
						"client_id": {
							Type:     schema.TypeString,
							Required: true,
						},

						"client_secret": {
							Type:      schema.TypeString,
							Required:  true,
							Sensitive: true,
						},
					},
				},
				Set: resourceAzureRMKubernetesClusterServicePrincipalProfileHash,
			},

<<<<<<< HEAD
			"addon_profile": {
				Type:     schema.TypeList,
				Optional: true,
				ForceNew: true,
				Elem: &schema.Resource{
					Schema: map[string]*schema.Schema{
						"name": {
							Type:     schema.TypeString,
							Required: true,
							ForceNew: true,
						},
						"enabled": {
							Type:     schema.TypeBool,
							Optional: true,
							Default:  true,
							ForceNew: true,
						},

						"config": {
							Type:     schema.TypeMap,
=======
			"network_profile": {
				Type:     schema.TypeList,
				Optional: true,
				Computed: true,
				ForceNew: true,
				MaxItems: 1,
				Elem: &schema.Resource{
					Schema: map[string]*schema.Schema{
						"network_plugin": {
							Type:     schema.TypeString,
							Required: true,
							ForceNew: true,
							ValidateFunc: validation.StringInSlice([]string{
								string(containerservice.Azure),
								string(containerservice.Kubenet),
							}, false),
						},

						"dns_service_ip": {
							Type:     schema.TypeString,
							Optional: true,
							Computed: true,
							ForceNew: true,
						},

						"docker_bridge_cidr": {
							Type:     schema.TypeString,
							Optional: true,
							Computed: true,
							ForceNew: true,
						},

						"pod_cidr": {
							Type:     schema.TypeString,
							Optional: true,
							Computed: true,
							ForceNew: true,
						},

						"service_cidr": {
							Type:     schema.TypeString,
>>>>>>> 11093051
							Optional: true,
							Computed: true,
							ForceNew: true,
						},
					},
				},
			},

			"tags": tagsSchema(),
		},
	}
}

func resourceArmKubernetesClusterCreate(d *schema.ResourceData, meta interface{}) error {
	client := meta.(*ArmClient)
	kubernetesClustersClient := client.kubernetesClustersClient

	log.Printf("[INFO] preparing arguments for Azure ARM AKS managed cluster creation.")

	resGroup := d.Get("resource_group_name").(string)
	name := d.Get("name").(string)
	location := azureRMNormalizeLocation(d.Get("location").(string))
	dnsPrefix := d.Get("dns_prefix").(string)
	kubernetesVersion := d.Get("kubernetes_version").(string)

	linuxProfile := expandAzureRmKubernetesClusterLinuxProfile(d)
	agentProfiles := expandAzureRmKubernetesClusterAgentProfiles(d)
	servicePrincipalProfile := expandAzureRmKubernetesClusterServicePrincipal(d)
<<<<<<< HEAD
	addonProfiles := expandAzureRmKubernetesClusterAddonProfiles(d)
=======
	networkProfile := expandAzureRmKubernetesClusterNetworkProfile(d)
>>>>>>> 11093051

	tags := d.Get("tags").(map[string]interface{})

	// we can't do this in the CustomizeDiff since the interpolations aren't evaluated at that point
	if networkProfile != nil {
		// ensure there's a Subnet ID attached
		if networkProfile.NetworkPlugin == containerservice.Azure {
			for _, profile := range agentProfiles {
				if profile.VnetSubnetID == nil {
					return fmt.Errorf("A `vnet_subnet_id` must be specified when the `network_plugin` is set to `azure`.")
				}
			}
		}
	}

	parameters := containerservice.ManagedCluster{
		Name:     &name,
		Location: &location,
		ManagedClusterProperties: &containerservice.ManagedClusterProperties{
			AgentPoolProfiles:       &agentProfiles,
			DNSPrefix:               &dnsPrefix,
			KubernetesVersion:       &kubernetesVersion,
			LinuxProfile:            &linuxProfile,
			ServicePrincipalProfile: servicePrincipalProfile,
<<<<<<< HEAD
			AddonProfiles:           addonProfiles,
=======
			NetworkProfile:          networkProfile,
>>>>>>> 11093051
		},
		Tags: expandTags(tags),
	}

	ctx := client.StopContext
	future, err := kubernetesClustersClient.CreateOrUpdate(ctx, resGroup, name, parameters)
	if err != nil {
		return err
	}

	err = future.WaitForCompletion(ctx, kubernetesClustersClient.Client)
	if err != nil {
		return err
	}

	read, err := kubernetesClustersClient.Get(ctx, resGroup, name)
	if err != nil {
		return err
	}

	if read.ID == nil {
		return fmt.Errorf("Cannot read AKS Managed Cluster %q (Resource Group %q) ID", name, resGroup)
	}

	d.SetId(*read.ID)

	return resourceArmKubernetesClusterRead(d, meta)
}

func resourceArmKubernetesClusterRead(d *schema.ResourceData, meta interface{}) error {
	client := meta.(*ArmClient)
	kubernetesClustersClient := meta.(*ArmClient).kubernetesClustersClient

	id, err := parseAzureResourceID(d.Id())
	if err != nil {
		return err
	}
	resGroup := id.ResourceGroup
	name := id.Path["managedClusters"]

	ctx := client.StopContext
	resp, err := kubernetesClustersClient.Get(ctx, resGroup, name)
	if err != nil {
		if utils.ResponseWasNotFound(resp.Response) {
			d.SetId("")
			return nil
		}

		return fmt.Errorf("Error making Read request on AKS Managed Cluster %q (resource group %q): %+v", name, resGroup, err)
	}

	profile, err := kubernetesClustersClient.GetAccessProfile(ctx, resGroup, name, "clusterUser")
	if err != nil {
		return fmt.Errorf("Error getting access profile while making Read request on AKS Managed Cluster %q (resource group %q): %+v", name, resGroup, err)
	}

	d.Set("name", resp.Name)
	d.Set("resource_group_name", resGroup)
	if location := resp.Location; location != nil {
		d.Set("location", azureRMNormalizeLocation(*location))
	}

	if props := resp.ManagedClusterProperties; props != nil {
		d.Set("dns_prefix", props.DNSPrefix)
		d.Set("fqdn", props.Fqdn)
		d.Set("kubernetes_version", props.KubernetesVersion)
		d.Set("node_resource_group", props.NodeResourceGroup)

		linuxProfile := flattenAzureRmKubernetesClusterLinuxProfile(props.LinuxProfile)
		if err := d.Set("linux_profile", linuxProfile); err != nil {
			return fmt.Errorf("Error setting `linux_profile`: %+v", err)
		}

		agentPoolProfiles := flattenAzureRmKubernetesClusterAgentPoolProfiles(props.AgentPoolProfiles, resp.Fqdn)
		if err := d.Set("agent_pool_profile", agentPoolProfiles); err != nil {
			return fmt.Errorf("Error setting `agent_pool_profile`: %+v", err)
		}

		servicePrincipal := flattenAzureRmKubernetesClusterServicePrincipalProfile(resp.ManagedClusterProperties.ServicePrincipalProfile)
		if err := d.Set("service_principal", servicePrincipal); err != nil {
			return fmt.Errorf("Error setting `service_principal`: %+v", err)
		}

		addonProfiles := flattenAzureRmKubernetesClusterAddonProfiles(resp.ManagedClusterProperties.AddonProfiles)
		if err := d.Set("addon_profile", addonProfiles); err != nil {
			return fmt.Errorf("Error setting `addon_profile`: %+v", err)
		}
	}

	networkProfile := flattenAzureRmKubernetesClusterNetworkProfile(resp.NetworkProfile)
	if err := d.Set("network_profile", networkProfile); err != nil {
		return fmt.Errorf("Error setting `network_profile`: %+v", err)
	}

	kubeConfigRaw, kubeConfig := flattenAzureRmKubernetesClusterAccessProfile(&profile)
	d.Set("kube_config_raw", kubeConfigRaw)

	if err := d.Set("kube_config", kubeConfig); err != nil {
		return fmt.Errorf("Error setting `kube_config`: %+v", err)
	}

	flattenAndSetTags(d, resp.Tags)

	return nil
}

func resourceArmKubernetesClusterDelete(d *schema.ResourceData, meta interface{}) error {
	client := meta.(*ArmClient)
	kubernetesClustersClient := client.kubernetesClustersClient

	id, err := parseAzureResourceID(d.Id())
	if err != nil {
		return err
	}
	resGroup := id.ResourceGroup
	name := id.Path["managedClusters"]

	ctx := client.StopContext
	future, err := kubernetesClustersClient.Delete(ctx, resGroup, name)
	if err != nil {
		return fmt.Errorf("Error issuing AzureRM delete request of AKS Managed Cluster %q (resource Group %q): %+v", name, resGroup, err)
	}

	return future.WaitForCompletion(ctx, kubernetesClustersClient.Client)
}

func flattenAzureRmKubernetesClusterLinuxProfile(input *containerservice.LinuxProfile) []interface{} {
	values := make(map[string]interface{})
	sshKeys := make([]interface{}, 0)

	if profile := input; profile != nil {
		if username := profile.AdminUsername; username != nil {
			values["admin_username"] = *username
		}

		if ssh := profile.SSH; ssh != nil {
			if keys := ssh.PublicKeys; keys != nil {
				for _, sshKey := range *keys {
					outputs := make(map[string]interface{}, 0)
					if keyData := sshKey.KeyData; keyData != nil {
						outputs["key_data"] = *keyData
					}
					sshKeys = append(sshKeys, outputs)
				}
			}
		}
	}
	values["ssh_key"] = sshKeys

	return []interface{}{values}
}

func flattenAzureRmKubernetesClusterAgentPoolProfiles(profiles *[]containerservice.ManagedClusterAgentPoolProfile, fqdn *string) []interface{} {
	agentPoolProfiles := make([]interface{}, 0)

	for _, profile := range *profiles {
		agentPoolProfile := make(map[string]interface{})

		if profile.Count != nil {
			agentPoolProfile["count"] = int(*profile.Count)
		}

		if profile.DNSPrefix != nil {
			agentPoolProfile["dns_prefix"] = *profile.DNSPrefix
		}

		if fqdn != nil {
			// temporarily persist the parent FQDN here until `fqdn` is removed from the `agent_pool_profile`
			agentPoolProfile["fqdn"] = *fqdn
		}

		if profile.Name != nil {
			agentPoolProfile["name"] = *profile.Name
		}

		if profile.VMSize != "" {
			agentPoolProfile["vm_size"] = string(profile.VMSize)
		}

		if profile.OsDiskSizeGB != nil {
			agentPoolProfile["os_disk_size_gb"] = int(*profile.OsDiskSizeGB)
		}

		if profile.VnetSubnetID != nil {
			agentPoolProfile["vnet_subnet_id"] = *profile.VnetSubnetID
		}

		if profile.OsType != "" {
			agentPoolProfile["os_type"] = string(profile.OsType)
		}

		agentPoolProfiles = append(agentPoolProfiles, agentPoolProfile)
	}

	return agentPoolProfiles
}

func flattenAzureRmKubernetesClusterServicePrincipalProfile(profile *containerservice.ServicePrincipalProfile) *schema.Set {
	if profile == nil {
		return nil
	}

	servicePrincipalProfiles := &schema.Set{
		F: resourceAzureRMKubernetesClusterServicePrincipalProfileHash,
	}

	values := make(map[string]interface{})

	if clientId := profile.ClientID; clientId != nil {
		values["client_id"] = *clientId
	}
	if secret := profile.Secret; secret != nil {
		values["client_secret"] = *secret
	}

	servicePrincipalProfiles.Add(values)

	return servicePrincipalProfiles
}

func flattenAzureRmKubernetesClusterAccessProfile(profile *containerservice.ManagedClusterAccessProfile) (*string, []interface{}) {
	if profile != nil {
		if accessProfile := profile.AccessProfile; accessProfile != nil {
			if kubeConfigRaw := accessProfile.KubeConfig; kubeConfigRaw != nil {
				rawConfig := string(*kubeConfigRaw)

				kubeConfig, err := kubernetes.ParseKubeConfig(rawConfig)
				if err != nil {
					return utils.String(rawConfig), []interface{}{}
				}

				flattenedKubeConfig := flattenKubernetesClusterKubeConfig(*kubeConfig)
				return utils.String(rawConfig), flattenedKubeConfig
			}
		}
	}
	return nil, []interface{}{}
}

<<<<<<< HEAD
func flattenAzureRmKubernetesClusterAddonProfiles(profile map[string]*containerservice.ManagedClusterAddonProfile) []interface{} {
	values := make([]interface{}, 0)
	for k, v := range profile {
		addonProfile := make(map[string]interface{})
		addonProfile["name"] = k

		if enabled := v.Enabled; enabled != nil {
			addonProfile["enabled"] = *enabled
		}

		config := make(map[string]string)
		for k, v := range v.Config {
			config[k] = *v
		}
		addonProfile["config"] = config

		values = append(values, addonProfile)
	}
	return values
=======
func flattenAzureRmKubernetesClusterNetworkProfile(profile *containerservice.NetworkProfile) []interface{} {
	values := make(map[string]interface{})

	values["network_plugin"] = profile.NetworkPlugin

	if profile.ServiceCidr != nil {
		values["service_cidr"] = *profile.ServiceCidr
	}

	if profile.DNSServiceIP != nil {
		values["dns_service_ip"] = *profile.DNSServiceIP
	}

	if profile.DockerBridgeCidr != nil {
		values["docker_bridge_cidr"] = *profile.DockerBridgeCidr
	}

	if profile.PodCidr != nil {
		values["pod_cidr"] = *profile.PodCidr
	}

	return []interface{}{values}
>>>>>>> 11093051
}

func flattenKubernetesClusterKubeConfig(config kubernetes.KubeConfig) []interface{} {
	values := make(map[string]interface{})

	cluster := config.Clusters[0].Cluster
	user := config.Users[0].User
	name := config.Users[0].Name

	values["host"] = cluster.Server
	values["username"] = name
	values["password"] = user.Token
	values["client_certificate"] = user.ClientCertificteData
	values["client_key"] = user.ClientKeyData
	values["cluster_ca_certificate"] = cluster.ClusterAuthorityData

	return []interface{}{values}
}

func expandAzureRmKubernetesClusterLinuxProfile(d *schema.ResourceData) containerservice.LinuxProfile {
	profiles := d.Get("linux_profile").([]interface{})
	config := profiles[0].(map[string]interface{})

	adminUsername := config["admin_username"].(string)
	linuxKeys := config["ssh_key"].([]interface{})

	keyData := ""
	if key, ok := linuxKeys[0].(map[string]interface{}); ok {
		keyData = key["key_data"].(string)
	}
	sshPublicKey := containerservice.SSHPublicKey{
		KeyData: &keyData,
	}

	sshPublicKeys := []containerservice.SSHPublicKey{sshPublicKey}

	profile := containerservice.LinuxProfile{
		AdminUsername: &adminUsername,
		SSH: &containerservice.SSHConfiguration{
			PublicKeys: &sshPublicKeys,
		},
	}

	return profile
}

func expandAzureRmKubernetesClusterServicePrincipal(d *schema.ResourceData) *containerservice.ServicePrincipalProfile {
	value, exists := d.GetOk("service_principal")
	if !exists {
		return nil
	}

	configs := value.(*schema.Set).List()

	config := configs[0].(map[string]interface{})

	clientId := config["client_id"].(string)
	clientSecret := config["client_secret"].(string)

	principal := containerservice.ServicePrincipalProfile{
		ClientID: &clientId,
		Secret:   &clientSecret,
	}

	return &principal
}

func expandAzureRmKubernetesClusterAgentProfiles(d *schema.ResourceData) []containerservice.ManagedClusterAgentPoolProfile {
	configs := d.Get("agent_pool_profile").([]interface{})
	config := configs[0].(map[string]interface{})
	profiles := make([]containerservice.ManagedClusterAgentPoolProfile, 0, len(configs))

	name := config["name"].(string)
	count := int32(config["count"].(int))
	dnsPrefix := config["dns_prefix"].(string)
	vmSize := config["vm_size"].(string)
	osDiskSizeGB := int32(config["os_disk_size_gb"].(int))
	osType := config["os_type"].(string)

	profile := containerservice.ManagedClusterAgentPoolProfile{
		Name:           utils.String(name),
		Count:          utils.Int32(count),
		VMSize:         containerservice.VMSizeTypes(vmSize),
		DNSPrefix:      utils.String(dnsPrefix),
		OsDiskSizeGB:   utils.Int32(osDiskSizeGB),
		StorageProfile: containerservice.ManagedDisks,
		OsType:         containerservice.OSType(osType),
	}

	vnetSubnetID := config["vnet_subnet_id"].(string)
	if vnetSubnetID != "" {
		profile.VnetSubnetID = utils.String(vnetSubnetID)
	}

	profiles = append(profiles, profile)

	return profiles
}

<<<<<<< HEAD
func expandAzureRmKubernetesClusterAddonProfiles(d *schema.ResourceData) map[string]*containerservice.ManagedClusterAddonProfile {
	values := d.Get("addon_profile").([]interface{})
	output := make(map[string]*containerservice.ManagedClusterAddonProfile)

	for _, val := range values {
		config := val.(map[string]interface{})

		name := config["name"].(string)
		enabled := config["enabled"].(bool)

		// We don't know the keys explicitly, they could be anything.
		addonConfig := config["config"].(map[string]interface{})
		configValue := make(map[string]*string)
		for k, v := range addonConfig {
			configValue[k] = utils.String(v.(string))
		}

		addonProfile := containerservice.ManagedClusterAddonProfile{
			Enabled: utils.Bool(enabled),
			Config:  configValue,
		}

		output[name] = &addonProfile
	}

	return output
=======
func expandAzureRmKubernetesClusterNetworkProfile(d *schema.ResourceData) *containerservice.NetworkProfile {
	configs := d.Get("network_profile").([]interface{})
	if len(configs) == 0 {
		return nil
	}

	config := configs[0].(map[string]interface{})

	networkPlugin := config["network_plugin"].(string)

	networkProfile := containerservice.NetworkProfile{
		NetworkPlugin: containerservice.NetworkPlugin(networkPlugin),
	}

	if v, ok := config["dns_service_ip"]; ok && v.(string) != "" {
		dnsServiceIP := v.(string)
		networkProfile.DNSServiceIP = utils.String(dnsServiceIP)
	}

	if v, ok := config["pod_cidr"]; ok && v.(string) != "" {
		podCidr := v.(string)
		networkProfile.PodCidr = utils.String(podCidr)
	}

	if v, ok := config["docker_bridge_cidr"]; ok && v.(string) != "" {
		dockerBridgeCidr := v.(string)
		networkProfile.DockerBridgeCidr = utils.String(dockerBridgeCidr)
	}

	if v, ok := config["service_cidr"]; ok && v.(string) != "" {
		serviceCidr := v.(string)
		networkProfile.ServiceCidr = utils.String(serviceCidr)
	}

	return &networkProfile
>>>>>>> 11093051
}

func resourceAzureRMKubernetesClusterServicePrincipalProfileHash(v interface{}) int {
	var buf bytes.Buffer

	if m, ok := v.(map[string]interface{}); ok {
		buf.WriteString(fmt.Sprintf("%s-", m["client_id"].(string)))
	}

	return hashcode.String(buf.String())
}

func validateKubernetesClusterAgentPoolName() schema.SchemaValidateFunc {
	return validation.StringMatch(
		regexp.MustCompile("^[a-z]{1}[a-z0-9]{0,11}$"),
		"Agent Pool names must start with a lowercase letter, have max length of 12, and only have characters a-z0-9.",
	)
}<|MERGE_RESOLUTION|>--- conflicted
+++ resolved
@@ -238,28 +238,6 @@
 				Set: resourceAzureRMKubernetesClusterServicePrincipalProfileHash,
 			},
 
-<<<<<<< HEAD
-			"addon_profile": {
-				Type:     schema.TypeList,
-				Optional: true,
-				ForceNew: true,
-				Elem: &schema.Resource{
-					Schema: map[string]*schema.Schema{
-						"name": {
-							Type:     schema.TypeString,
-							Required: true,
-							ForceNew: true,
-						},
-						"enabled": {
-							Type:     schema.TypeBool,
-							Optional: true,
-							Default:  true,
-							ForceNew: true,
-						},
-
-						"config": {
-							Type:     schema.TypeMap,
-=======
 			"network_profile": {
 				Type:     schema.TypeList,
 				Optional: true,
@@ -301,7 +279,34 @@
 
 						"service_cidr": {
 							Type:     schema.TypeString,
->>>>>>> 11093051
+							Optional: true,
+							Computed: true,
+							ForceNew: true,
+						},
+					},
+				},
+			},
+
+			"addon_profile": {
+				Type:     schema.TypeList,
+				Optional: true,
+				ForceNew: true,
+				Elem: &schema.Resource{
+					Schema: map[string]*schema.Schema{
+						"name": {
+							Type:     schema.TypeString,
+							Required: true,
+							ForceNew: true,
+						},
+						"enabled": {
+							Type:     schema.TypeBool,
+							Optional: true,
+							Default:  true,
+							ForceNew: true,
+						},
+
+						"config": {
+							Type:     schema.TypeMap,
 							Optional: true,
 							Computed: true,
 							ForceNew: true,
@@ -330,11 +335,8 @@
 	linuxProfile := expandAzureRmKubernetesClusterLinuxProfile(d)
 	agentProfiles := expandAzureRmKubernetesClusterAgentProfiles(d)
 	servicePrincipalProfile := expandAzureRmKubernetesClusterServicePrincipal(d)
-<<<<<<< HEAD
+	networkProfile := expandAzureRmKubernetesClusterNetworkProfile(d)
 	addonProfiles := expandAzureRmKubernetesClusterAddonProfiles(d)
-=======
-	networkProfile := expandAzureRmKubernetesClusterNetworkProfile(d)
->>>>>>> 11093051
 
 	tags := d.Get("tags").(map[string]interface{})
 
@@ -359,11 +361,8 @@
 			KubernetesVersion:       &kubernetesVersion,
 			LinuxProfile:            &linuxProfile,
 			ServicePrincipalProfile: servicePrincipalProfile,
-<<<<<<< HEAD
+			NetworkProfile:          networkProfile,
 			AddonProfiles:           addonProfiles,
-=======
-			NetworkProfile:          networkProfile,
->>>>>>> 11093051
 		},
 		Tags: expandTags(tags),
 	}
@@ -603,7 +602,30 @@
 	return nil, []interface{}{}
 }
 
-<<<<<<< HEAD
+func flattenAzureRmKubernetesClusterNetworkProfile(profile *containerservice.NetworkProfile) []interface{} {
+	values := make(map[string]interface{})
+
+	values["network_plugin"] = profile.NetworkPlugin
+
+	if profile.ServiceCidr != nil {
+		values["service_cidr"] = *profile.ServiceCidr
+	}
+
+	if profile.DNSServiceIP != nil {
+		values["dns_service_ip"] = *profile.DNSServiceIP
+	}
+
+	if profile.DockerBridgeCidr != nil {
+		values["docker_bridge_cidr"] = *profile.DockerBridgeCidr
+	}
+
+	if profile.PodCidr != nil {
+		values["pod_cidr"] = *profile.PodCidr
+	}
+
+	return []interface{}{values}
+}
+
 func flattenAzureRmKubernetesClusterAddonProfiles(profile map[string]*containerservice.ManagedClusterAddonProfile) []interface{} {
 	values := make([]interface{}, 0)
 	for k, v := range profile {
@@ -623,30 +645,6 @@
 		values = append(values, addonProfile)
 	}
 	return values
-=======
-func flattenAzureRmKubernetesClusterNetworkProfile(profile *containerservice.NetworkProfile) []interface{} {
-	values := make(map[string]interface{})
-
-	values["network_plugin"] = profile.NetworkPlugin
-
-	if profile.ServiceCidr != nil {
-		values["service_cidr"] = *profile.ServiceCidr
-	}
-
-	if profile.DNSServiceIP != nil {
-		values["dns_service_ip"] = *profile.DNSServiceIP
-	}
-
-	if profile.DockerBridgeCidr != nil {
-		values["docker_bridge_cidr"] = *profile.DockerBridgeCidr
-	}
-
-	if profile.PodCidr != nil {
-		values["pod_cidr"] = *profile.PodCidr
-	}
-
-	return []interface{}{values}
->>>>>>> 11093051
 }
 
 func flattenKubernetesClusterKubeConfig(config kubernetes.KubeConfig) []interface{} {
@@ -746,7 +744,43 @@
 	return profiles
 }
 
-<<<<<<< HEAD
+func expandAzureRmKubernetesClusterNetworkProfile(d *schema.ResourceData) *containerservice.NetworkProfile {
+	configs := d.Get("network_profile").([]interface{})
+	if len(configs) == 0 {
+		return nil
+	}
+
+	config := configs[0].(map[string]interface{})
+
+	networkPlugin := config["network_plugin"].(string)
+
+	networkProfile := containerservice.NetworkProfile{
+		NetworkPlugin: containerservice.NetworkPlugin(networkPlugin),
+	}
+
+	if v, ok := config["dns_service_ip"]; ok && v.(string) != "" {
+		dnsServiceIP := v.(string)
+		networkProfile.DNSServiceIP = utils.String(dnsServiceIP)
+	}
+
+	if v, ok := config["pod_cidr"]; ok && v.(string) != "" {
+		podCidr := v.(string)
+		networkProfile.PodCidr = utils.String(podCidr)
+	}
+
+	if v, ok := config["docker_bridge_cidr"]; ok && v.(string) != "" {
+		dockerBridgeCidr := v.(string)
+		networkProfile.DockerBridgeCidr = utils.String(dockerBridgeCidr)
+	}
+
+	if v, ok := config["service_cidr"]; ok && v.(string) != "" {
+		serviceCidr := v.(string)
+		networkProfile.ServiceCidr = utils.String(serviceCidr)
+	}
+
+	return &networkProfile
+}
+
 func expandAzureRmKubernetesClusterAddonProfiles(d *schema.ResourceData) map[string]*containerservice.ManagedClusterAddonProfile {
 	values := d.Get("addon_profile").([]interface{})
 	output := make(map[string]*containerservice.ManagedClusterAddonProfile)
@@ -773,43 +807,6 @@
 	}
 
 	return output
-=======
-func expandAzureRmKubernetesClusterNetworkProfile(d *schema.ResourceData) *containerservice.NetworkProfile {
-	configs := d.Get("network_profile").([]interface{})
-	if len(configs) == 0 {
-		return nil
-	}
-
-	config := configs[0].(map[string]interface{})
-
-	networkPlugin := config["network_plugin"].(string)
-
-	networkProfile := containerservice.NetworkProfile{
-		NetworkPlugin: containerservice.NetworkPlugin(networkPlugin),
-	}
-
-	if v, ok := config["dns_service_ip"]; ok && v.(string) != "" {
-		dnsServiceIP := v.(string)
-		networkProfile.DNSServiceIP = utils.String(dnsServiceIP)
-	}
-
-	if v, ok := config["pod_cidr"]; ok && v.(string) != "" {
-		podCidr := v.(string)
-		networkProfile.PodCidr = utils.String(podCidr)
-	}
-
-	if v, ok := config["docker_bridge_cidr"]; ok && v.(string) != "" {
-		dockerBridgeCidr := v.(string)
-		networkProfile.DockerBridgeCidr = utils.String(dockerBridgeCidr)
-	}
-
-	if v, ok := config["service_cidr"]; ok && v.(string) != "" {
-		serviceCidr := v.(string)
-		networkProfile.ServiceCidr = utils.String(serviceCidr)
-	}
-
-	return &networkProfile
->>>>>>> 11093051
 }
 
 func resourceAzureRMKubernetesClusterServicePrincipalProfileHash(v interface{}) int {
