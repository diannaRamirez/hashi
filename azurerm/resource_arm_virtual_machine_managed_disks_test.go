package azurerm

import (
	"fmt"
	"net/http"
	"os"
	"regexp"
	"strings"
	"testing"

	"github.com/Azure/azure-sdk-for-go/services/compute/mgmt/2017-12-01/compute"
	"github.com/hashicorp/terraform/helper/acctest"
	"github.com/hashicorp/terraform/helper/resource"
	"github.com/hashicorp/terraform/terraform"
)

// NOTE: Test `TestAccAzureRMVirtualMachine_enableAnWithVM` requires a machine of size `D8_v3` which is large/expensive - you may wish to ignore this test"

func TestAccAzureRMVirtualMachine_basicLinuxMachine_managedDisk_explicit(t *testing.T) {
	var vm compute.VirtualMachine
	ri := acctest.RandInt()
	config := testAccAzureRMVirtualMachine_basicLinuxMachine_managedDisk_explicit(ri, testLocation())
	resource.Test(t, resource.TestCase{
		PreCheck:     func() { testAccPreCheck(t) },
		Providers:    testAccProviders,
		CheckDestroy: testCheckAzureRMVirtualMachineDestroy,
		Steps: []resource.TestStep{
			{
				Config: config,
				Check: resource.ComposeTestCheckFunc(
					testCheckAzureRMVirtualMachineExists("azurerm_virtual_machine.test", &vm),
				),
			},
		},
	})
}

func TestAccAzureRMVirtualMachine_basicLinuxMachine_managedDisk_implicit(t *testing.T) {
	var vm compute.VirtualMachine
	ri := acctest.RandInt()
	config := testAccAzureRMVirtualMachine_basicLinuxMachine_managedDisk_implicit(ri, testLocation())
	resource.Test(t, resource.TestCase{
		PreCheck:     func() { testAccPreCheck(t) },
		Providers:    testAccProviders,
		CheckDestroy: testCheckAzureRMVirtualMachineDestroy,
		Steps: []resource.TestStep{
			{
				Config: config,
				Check: resource.ComposeTestCheckFunc(
					testCheckAzureRMVirtualMachineExists("azurerm_virtual_machine.test", &vm),
				),
			},
		},
	})
}

func TestAccAzureRMVirtualMachine_basicLinuxMachine_managedDisk_attach(t *testing.T) {
	var vm compute.VirtualMachine
	ri := acctest.RandInt()
	config := testAccAzureRMVirtualMachine_basicLinuxMachine_managedDisk_attach(ri, testLocation())
	resource.Test(t, resource.TestCase{
		PreCheck:     func() { testAccPreCheck(t) },
		Providers:    testAccProviders,
		CheckDestroy: testCheckAzureRMVirtualMachineDestroy,
		Steps: []resource.TestStep{
			{
				Config: config,
				Check: resource.ComposeTestCheckFunc(
					testCheckAzureRMVirtualMachineExists("azurerm_virtual_machine.test", &vm),
				),
			},
		},
	})
}

func TestAccAzureRMVirtualMachine_withDataDisk_managedDisk_explicit(t *testing.T) {
	var vm compute.VirtualMachine

	ri := acctest.RandInt()
	config := testAccAzureRMVirtualMachine_withDataDisk_managedDisk_explicit(ri, testLocation())
	resource.Test(t, resource.TestCase{
		PreCheck:     func() { testAccPreCheck(t) },
		Providers:    testAccProviders,
		CheckDestroy: testCheckAzureRMVirtualMachineDestroy,
		Steps: []resource.TestStep{
			{
				Config: config,
				Check: resource.ComposeTestCheckFunc(
					testCheckAzureRMVirtualMachineExists("azurerm_virtual_machine.test", &vm),
				),
			},
		},
	})
}

func TestAccAzureRMVirtualMachine_withDataDisk_managedDisk_implicit(t *testing.T) {
	var vm compute.VirtualMachine

	ri := acctest.RandInt()
	config := testAccAzureRMVirtualMachine_withDataDisk_managedDisk_implicit(ri, testLocation())
	resource.Test(t, resource.TestCase{
		PreCheck:     func() { testAccPreCheck(t) },
		Providers:    testAccProviders,
		CheckDestroy: testCheckAzureRMVirtualMachineDestroy,
		Steps: []resource.TestStep{
			{
				Config: config,
				Check: resource.ComposeTestCheckFunc(
					testCheckAzureRMVirtualMachineExists("azurerm_virtual_machine.test", &vm),
				),
			},
		},
	})
}

func TestAccAzureRMVirtualMachine_deleteManagedDiskOptOut(t *testing.T) {
	var vm compute.VirtualMachine
	var osd string
	var dtd string
	ri := acctest.RandInt()
	location := testLocation()
	preConfig := testAccAzureRMVirtualMachine_withDataDisk_managedDisk_implicit(ri, location)
	postConfig := testAccAzureRMVirtualMachine_basicLinuxMachineDeleteVM_managedDisk(ri, location)
	resource.Test(t, resource.TestCase{
		PreCheck:     func() { testAccPreCheck(t) },
		Providers:    testAccProviders,
		CheckDestroy: testCheckAzureRMVirtualMachineDestroy,
		Steps: []resource.TestStep{
			{
				Destroy: false,
				Config:  preConfig,
				Check: resource.ComposeTestCheckFunc(
					testCheckAzureRMVirtualMachineExists("azurerm_virtual_machine.test", &vm),
					testLookupAzureRMVirtualMachineManagedDiskID(&vm, "myosdisk1", &osd),
					testLookupAzureRMVirtualMachineManagedDiskID(&vm, "mydatadisk1", &dtd),
				),
			},
			{
				Config: postConfig,
				Check: resource.ComposeTestCheckFunc(
					testCheckAzureRMVirtualMachineManagedDiskExists(&osd, true),
					testCheckAzureRMVirtualMachineManagedDiskExists(&dtd, true),
				),
			},
		},
	})
}

func TestAccAzureRMVirtualMachine_deleteManagedDiskOptIn(t *testing.T) {
	var vm compute.VirtualMachine
	var osd string
	var dtd string
	ri := acctest.RandInt()
	location := testLocation()
	preConfig := testAccAzureRMVirtualMachine_basicLinuxMachine_managedDisk_DestroyDisksBefore(ri, location)
	postConfig := testAccAzureRMVirtualMachine_basicLinuxMachine_managedDisk_DestroyDisksAfter(ri, location)
	resource.Test(t, resource.TestCase{
		PreCheck:     func() { testAccPreCheck(t) },
		Providers:    testAccProviders,
		CheckDestroy: testCheckAzureRMVirtualMachineDestroy,
		Steps: []resource.TestStep{
			{
				Destroy: false,
				Config:  preConfig,
				Check: resource.ComposeTestCheckFunc(
					testCheckAzureRMVirtualMachineExists("azurerm_virtual_machine.test", &vm),
					testLookupAzureRMVirtualMachineManagedDiskID(&vm, "myosdisk1", &osd),
					testLookupAzureRMVirtualMachineManagedDiskID(&vm, "mydatadisk1", &dtd),
				),
			},
			{
				Config: postConfig,
				Check: resource.ComposeTestCheckFunc(
					testCheckAzureRMVirtualMachineManagedDiskExists(&osd, false),
					testCheckAzureRMVirtualMachineManagedDiskExists(&dtd, false),
				),
			},
		},
	})
}

func TestAccAzureRMVirtualMachine_osDiskTypeConflict(t *testing.T) {
	ri := acctest.RandInt()
	config := testAccAzureRMVirtualMachine_osDiskTypeConflict(ri, testLocation())
	resource.Test(t, resource.TestCase{
		PreCheck:     func() { testAccPreCheck(t) },
		Providers:    testAccProviders,
		CheckDestroy: testCheckAzureRMVirtualMachineDestroy,
		Steps: []resource.TestStep{
			{
				Config:      config,
				ExpectError: regexp.MustCompile("conflicts with storage_os_disk.0.managed_disk_type"),
			},
		},
	})
}

func TestAccAzureRMVirtualMachine_dataDiskTypeConflict(t *testing.T) {
	ri := acctest.RandInt()
	config := testAccAzureRMVirtualMachine_dataDiskTypeConflict(ri, testLocation())
	resource.Test(t, resource.TestCase{
		PreCheck:     func() { testAccPreCheck(t) },
		Providers:    testAccProviders,
		CheckDestroy: testCheckAzureRMVirtualMachineDestroy,
		Steps: []resource.TestStep{
			{
				Config:      config,
				ExpectError: regexp.MustCompile("Conflict between `vhd_uri`"),
			},
		},
	})
}

func TestAccAzureRMVirtualMachine_bugAzureRM33(t *testing.T) {
	ri := acctest.RandInt()
	rs := acctest.RandString(7)
	config := testAccAzureRMVirtualMachine_bugAzureRM33(ri, rs, testLocation())
	resource.Test(t, resource.TestCase{
		PreCheck:     func() { testAccPreCheck(t) },
		Providers:    testAccProviders,
		CheckDestroy: testCheckAzureRMVirtualMachineDestroy,
		Steps: []resource.TestStep{
			{
				Config: config,
			},
		},
	})
}

func TestAccAzureRMVirtualMachine_attachSecondDataDiskWithAttachOption(t *testing.T) {
	var afterCreate, afterUpdate compute.VirtualMachine
	resourceName := "azurerm_virtual_machine.test"
	ri := acctest.RandInt()
	location := testLocation()
	preConfig := testAccAzureRMVirtualMachine_basicLinuxMachine_managedDisk_empty(ri, location)
	postConfig := testAccAzureRMVirtualMachine_basicLinuxMachine_managedDisk_attach(ri, location)
	resource.Test(t, resource.TestCase{
		PreCheck:     func() { testAccPreCheck(t) },
		Providers:    testAccProviders,
		CheckDestroy: testCheckAzureRMVirtualMachineDestroy,
		Steps: []resource.TestStep{
			{
				Config: preConfig,
				Check: resource.ComposeTestCheckFunc(
					testCheckAzureRMVirtualMachineExists(resourceName, &afterCreate),
					resource.TestCheckResourceAttr(resourceName, "storage_data_disk.0.create_option", "Empty"),
				),
			},
			{
				Config: postConfig,
				Check: resource.ComposeTestCheckFunc(
					testCheckAzureRMVirtualMachineExists(resourceName, &afterUpdate),
					testAccCheckVirtualMachineRecreated(t, &afterCreate, &afterUpdate),
					resource.TestCheckResourceAttr(resourceName, "storage_data_disk.0.create_option", "Empty"),
					resource.TestCheckResourceAttr(resourceName, "storage_data_disk.1.create_option", "Attach"),
				),
			},
		},
	})
}

func TestAccAzureRMVirtualMachine_linuxNoConfig(t *testing.T) {
	ri := acctest.RandInt()
	config := testAccAzureRMVirtualMachine_linuxNoConfig(ri, testLocation())
	resource.Test(t, resource.TestCase{
		PreCheck:     func() { testAccPreCheck(t) },
		Providers:    testAccProviders,
		CheckDestroy: testCheckAzureRMVirtualMachineDestroy,
		Steps: []resource.TestStep{
			{
				Config:      config,
				ExpectError: regexp.MustCompile("Error: either a `os_profile_linux_config` or a `os_profile_windows_config` must be specified."),
			},
		},
	})
}

func TestAccAzureRMVirtualMachine_windowsNoConfig(t *testing.T) {
	ri := acctest.RandInt()
	config := testAccAzureRMVirtualMachine_windowsNoConfig(ri, testLocation())
	resource.Test(t, resource.TestCase{
		PreCheck:     func() { testAccPreCheck(t) },
		Providers:    testAccProviders,
		CheckDestroy: testCheckAzureRMVirtualMachineDestroy,
		Steps: []resource.TestStep{
			{
				Config:      config,
				ExpectError: regexp.MustCompile("Error: either a `os_profile_linux_config` or a `os_profile_windows_config` must be specified."),
			},
		},
	})
}

func TestAccAzureRMVirtualMachine_multipleNICs(t *testing.T) {
	resourceName := "azurerm_virtual_machine.test"
	ri := acctest.RandInt()
	rs := acctest.RandString(5)
	subscriptionId := os.Getenv("ARM_SUBSCRIPTION_ID")
	prefix := fmt.Sprintf("/subscriptions/%s/resourceGroups/acctestRG-%d/providers/Microsoft.Network/networkInterfaces", subscriptionId, ri)
	firstNicName := fmt.Sprintf("%s/acctni1-%d", prefix, ri)
	secondNicName := fmt.Sprintf("%s/acctni2-%d", prefix, ri)

	config := testAccAzureRMVirtualMachine_multipleNICs(ri, rs, testLocation())

	resource.Test(t, resource.TestCase{
		PreCheck:     func() { testAccPreCheck(t) },
		Providers:    testAccProviders,
		CheckDestroy: testCheckAzureRMVirtualMachineDestroy,
		Steps: []resource.TestStep{
			{
				Config: config,
				Check: resource.ComposeTestCheckFunc(
					resource.TestCheckResourceAttr(resourceName, "network_interface_ids.0", firstNicName),
					resource.TestCheckResourceAttr(resourceName, "network_interface_ids.1", secondNicName),
				),
			},
		},
	})
}

func TestAccAzureRMVirtualMachine_managedServiceIdentity(t *testing.T) {
	var vm compute.VirtualMachine
	match := regexp.MustCompile("^(\\{{0,1}([0-9a-fA-F]){8}-([0-9a-fA-F]){4}-([0-9a-fA-F]){4}-([0-9a-fA-F]){4}-([0-9a-fA-F]){12}\\}{0,1})$")
	resourceName := "azurerm_virtual_machine.test"
	ri := acctest.RandInt()
	config := testAccAzureRMVirtualMachine_withManagedServiceIdentity(ri, testLocation())
	resource.Test(t, resource.TestCase{
		PreCheck:     func() { testAccPreCheck(t) },
		Providers:    testAccProviders,
		CheckDestroy: testCheckAzureRMVirtualMachineDestroy,
		Steps: []resource.TestStep{
			{
				Config: config,
				Check: resource.ComposeTestCheckFunc(
					testCheckAzureRMVirtualMachineExists(resourceName, &vm),
					resource.TestCheckResourceAttr(resourceName, "identity.0.type", "SystemAssigned"),
					resource.TestMatchResourceAttr(resourceName, "identity.0.principal_id", match),
					resource.TestMatchOutput("principal_id", match),
				),
			},
		},
	})
}

func TestAccAzureRMVirtualMachine_enableAnWithVM(t *testing.T) {
	var vm compute.VirtualMachine
	resourceName := "azurerm_virtual_machine.test"
	rInt := acctest.RandInt()
	resource.Test(t, resource.TestCase{
		PreCheck:     func() { testAccPreCheck(t) },
		Providers:    testAccProviders,
		CheckDestroy: testCheckAzureRMVirtualMachineDestroy,
		Steps: []resource.TestStep{
			{
				Config: testAccAzureRMVirtualMachine_anWithVM(rInt, testLocation()),
				Check: resource.ComposeTestCheckFunc(
					testCheckAzureRMVirtualMachineExists(resourceName, &vm),
				),
			},
		},
	})
}

<<<<<<< HEAD
func TestAccAzureRMVirtualMachine_basicLinuxMachine_managedDisk_withWriteAcceleratorEnabled(t *testing.T) {
	resourceName := "azurerm_virtual_machine.test"
	rInt := acctest.RandInt()
	var vm compute.VirtualMachine

=======
func TestAccAzureRMVirtualMachine_winRMCerts(t *testing.T) {
	var vm compute.VirtualMachine
	resourceName := "azurerm_virtual_machine.test"
	rString := acctest.RandString(5)
>>>>>>> 9d8b5451
	resource.Test(t, resource.TestCase{
		PreCheck:     func() { testAccPreCheck(t) },
		Providers:    testAccProviders,
		CheckDestroy: testCheckAzureRMVirtualMachineDestroy,
		Steps: []resource.TestStep{
			{
<<<<<<< HEAD
				Config: testAccAzureRMVirtualMachine_basicLinuxMachine_managedDisk_withWriteAcceleratorEnabled(rInt, testLocation()),
				Check: resource.ComposeTestCheckFunc(
					testCheckAzureRMVirtualMachineExists(resourceName, &vm),
					resource.TestCheckResourceAttr(resourceName, "storage_data_disk.0.write_accelerator_enabled", "true"),
				),
			},
		},
	})
}

func TestAccAzureRMVirtualMachine_basicLinuxMachine_managedDisk_changeWriteAcceleratorEnabled(t *testing.T) {
	resourceName := "azurerm_virtual_machine.test"
	rInt := acctest.RandInt()
	var vm compute.VirtualMachine

=======
				Config: testAccAzureRMVirtualMachine_winRMCerts(rString, testLocation()),
				Check: resource.ComposeTestCheckFunc(
					testCheckAzureRMVirtualMachineExists(resourceName, &vm),
				),
			},
		},
	})
}

func TestAccAzureRMVirtualMachine_hasDiskInfoWhenStopped(t *testing.T) {
	var vm compute.VirtualMachine
	resourceName := "azurerm_virtual_machine.test"
	rInt := acctest.RandInt()
	config := testAccAzureRMVirtualMachine_hasDiskInfoWhenStopped(rInt, testLocation())
>>>>>>> 9d8b5451
	resource.Test(t, resource.TestCase{
		PreCheck:     func() { testAccPreCheck(t) },
		Providers:    testAccProviders,
		CheckDestroy: testCheckAzureRMVirtualMachineDestroy,
		Steps: []resource.TestStep{
			{
<<<<<<< HEAD
				Config: testAccAzureRMVirtualMachine_basicLinuxMachine_managedDisk_empty(rInt, testLocation()),
				Check: resource.ComposeTestCheckFunc(
					testCheckAzureRMVirtualMachineExists(resourceName, &vm),
				),
			},
			{
				Config: testAccAzureRMVirtualMachine_basicLinuxMachine_managedDisk_withWriteAcceleratorEnabled(rInt, testLocation()),
				Check: resource.ComposeTestCheckFunc(
					testCheckAzureRMVirtualMachineExists(resourceName, &vm),
					resource.TestCheckResourceAttr(resourceName, "storage_data_disk.0.write_accelerator_enabled", "True"),
				),
			},
		},
	})
}

=======
				Config: config,
				Check: resource.ComposeTestCheckFunc(
					testCheckAzureRMVirtualMachineExists(resourceName, &vm),
					resource.TestCheckResourceAttr(resourceName, "storage_os_disk.0.managed_disk_type", "Standard_LRS"),
					resource.TestCheckResourceAttr(resourceName, "storage_data_disk.0.disk_size_gb", "64"),
				),
			},
			{
				Config: config,
				Check: resource.ComposeTestCheckFunc(
					testCheckAndStopAzureRMVirtualMachine(&vm),
					resource.TestCheckResourceAttr(resourceName, "storage_os_disk.0.managed_disk_type", "Standard_LRS"),
					resource.TestCheckResourceAttr(resourceName, "storage_data_disk.0.disk_size_gb", "64"),
				),
			},
		},
	})
}

func testCheckAndStopAzureRMVirtualMachine(vm *compute.VirtualMachine) resource.TestCheckFunc {
	return func(s *terraform.State) error {
		vmID, err := parseAzureResourceID(*vm.ID)
		if err != nil {
			return fmt.Errorf("Unable to parse virtual machine ID %s, %+v", *vm.ID, err)
		}

		name := vmID.Path["virtualMachines"]
		resourceGroup := vmID.ResourceGroup

		client := testAccProvider.Meta().(*ArmClient).vmClient
		ctx := testAccProvider.Meta().(*ArmClient).StopContext

		future, err := client.Deallocate(ctx, resourceGroup, name)
		if err != nil {
			return fmt.Errorf("Failed stopping virtual machine %q: %+v", resourceGroup, err)
		}

		err = future.WaitForCompletion(ctx, client.Client)
		if err != nil {
			return fmt.Errorf("Failed long polling for the stop of virtual machine %q: %+v", resourceGroup, err)
		}

		return nil
	}
}

func testAccAzureRMVirtualMachine_winRMCerts(rString string, location string) string {
	return fmt.Sprintf(`
variable "prefix" {
  default = "acctest%s"
}

data "azurerm_client_config" "current" {}

resource "azurerm_resource_group" "test" {
  name     = "${var.prefix}-resources"
  location = "%s"

  tags {
    source = "TestAccAzureRMVirtualMachine_winRMCerts"
  }
}

resource "azurerm_virtual_network" "test" {
  name                = "${var.prefix}-network"
  address_space       = ["10.0.0.0/16"]
  location            = "${azurerm_resource_group.test.location}"
  resource_group_name = "${azurerm_resource_group.test.name}"
}


resource "azurerm_subnet" "test" {
  name                 = "internal"
  resource_group_name  = "${azurerm_resource_group.test.name}"
  virtual_network_name = "${azurerm_virtual_network.test.name}"
  address_prefix       = "10.0.2.0/24"
}

resource "azurerm_network_interface" "test" {
  name                = "${var.prefix}-nic"
  location            = "${azurerm_resource_group.test.location}"
  resource_group_name = "${azurerm_resource_group.test.name}"

  ip_configuration {
    name                          = "testconfiguration1"
    subnet_id                     = "${azurerm_subnet.test.id}"
    private_ip_address_allocation = "dynamic"
  }
}

resource "azurerm_key_vault" "test" {
  name                = "${var.prefix}-keyvault"
  resource_group_name = "${azurerm_resource_group.test.name}"
  location            = "${azurerm_resource_group.test.location}"

  sku {
    name = "standard"
  }

  tenant_id = "${data.azurerm_client_config.current.tenant_id}"

  access_policy {
    tenant_id = "${data.azurerm_client_config.current.tenant_id}"
    object_id = "${data.azurerm_client_config.current.service_principal_object_id}"

    key_permissions = [
      "backup",
      "create",
      "decrypt",
      "delete",
      "encrypt",
      "get",
      "import",
      "list",
      "purge",
      "recover",
      "restore",
      "sign",
      "unwrapKey",
      "update",
      "verify",
      "wrapKey",
    ]

    secret_permissions = [
      "backup",
      "delete",
      "get",
      "list",
      "purge",
      "recover",
      "restore",
      "set",
    ]

    certificate_permissions = [
      "create",
      "delete",
      "deleteissuers",
      "get",
      "getissuers",
      "import",
      "list",
      "listissuers",
      "managecontacts",
      "manageissuers",
      "setissuers",
      "update",
    ]
  }

  enabled_for_deployment          = true
  enabled_for_template_deployment = true
}

resource "azurerm_key_vault_certificate" "test" {
  name      = "${var.prefix}-cert"
  vault_uri = "${azurerm_key_vault.test.vault_uri}"

  certificate_policy {
    issuer_parameters {
      name = "Self"
    }

    key_properties {
      exportable = true
      key_size   = 2048
      key_type   = "RSA"
      reuse_key  = true
    }

    lifetime_action {
      action {
        action_type = "AutoRenew"
      }

      trigger {
        days_before_expiry = 30
      }
    }

    secret_properties {
      content_type = "application/x-pkcs12"
    }

    x509_certificate_properties {
      key_usage = [
        "cRLSign",
        "dataEncipherment",
        "digitalSignature",
        "keyAgreement",
        "keyCertSign",
        "keyEncipherment",
      ]

      subject            = "CN=${azurerm_network_interface.test.private_ip_address}"
      validity_in_months = 12
    }
  }
}

resource "azurerm_virtual_machine" "test" {
  name                          = "${var.prefix}-vm"
  location                      = "${azurerm_resource_group.test.location}"
  resource_group_name           = "${azurerm_resource_group.test.name}"
  network_interface_ids         = ["${azurerm_network_interface.test.id}"]
  vm_size                       = "Standard_F2"
  delete_os_disk_on_termination = true

  storage_image_reference {
    publisher = "MicrosoftWindowsServer"
    offer     = "WindowsServer"
    sku       = "2016-Datacenter"
    version   = "latest"
  }

  storage_os_disk {
    name              = "${var.prefix}-osdisk"
    caching           = "ReadWrite"
    create_option     = "FromImage"
    managed_disk_type = "Standard_LRS"
  }

  os_profile {
    computer_name  = "${var.prefix}-vm"
    admin_username = "mradministrator"
    admin_password = "Th15IsD0g1234!"
  }

  os_profile_windows_config {
    provision_vm_agent = true

    winrm {
      protocol        = "https"
      certificate_url = "${azurerm_key_vault_certificate.test.secret_id}"
    }
  }

  os_profile_secrets {
    source_vault_id = "${azurerm_key_vault.test.id}"

    vault_certificates {
      certificate_url   = "${azurerm_key_vault_certificate.test.secret_id}"
      certificate_store = "My"
    }
  }
}

`, rString, location)
}

>>>>>>> 9d8b5451
func testAccAzureRMVirtualMachine_withManagedServiceIdentity(rInt int, location string) string {
	return fmt.Sprintf(`
resource "azurerm_resource_group" "test" {
	name = "acctestRG-%d"
	location = "%s"
}

resource "azurerm_virtual_network" "test" {
	name = "acctvn-%d"
	address_space = ["10.0.0.0/16"]
	location = "${azurerm_resource_group.test.location}"
	resource_group_name = "${azurerm_resource_group.test.name}"
}

resource "azurerm_subnet" "test" {
	name = "acctsub-%d"
	resource_group_name = "${azurerm_resource_group.test.name}"
	virtual_network_name = "${azurerm_virtual_network.test.name}"
	address_prefix = "10.0.2.0/24"
}

resource "azurerm_network_interface" "test" {
	name = "acctni-%d"
	location = "${azurerm_resource_group.test.location}"
	resource_group_name = "${azurerm_resource_group.test.name}"

	ip_configuration {
		name = "testconfiguration1"
		subnet_id = "${azurerm_subnet.test.id}"
		private_ip_address_allocation = "dynamic"
	}
}

resource "azurerm_virtual_machine" "test" {
	name = "acctvm-%d"
	location = "${azurerm_resource_group.test.location}"
	resource_group_name = "${azurerm_resource_group.test.name}"
	network_interface_ids = ["${azurerm_network_interface.test.id}"]
	vm_size = "Standard_D1_v2"
	
	identity = {
		type = "SystemAssigned"
	}

	storage_image_reference {
		publisher = "Canonical"
		offer = "UbuntuServer"
		sku = "16.04-LTS"
		version = "latest"
	}

	storage_os_disk {
		name = "osd-%d"
		caching = "ReadWrite"
		create_option = "FromImage"
		disk_size_gb = "50"
		managed_disk_type = "Standard_LRS"
	}

	os_profile {
		computer_name = "hn%d"
		admin_username = "testadmin"
		admin_password = "Password1234!"
	}

	os_profile_linux_config {
		disable_password_authentication = false
	}

	tags {
		environment = "Production"
		cost-center = "Ops"
	}
}
output "principal_id" {
	value = "${lookup(azurerm_virtual_machine.test.identity[0], "principal_id")}"
}
`, rInt, location, rInt, rInt, rInt, rInt, rInt, rInt)
}

func testAccAzureRMVirtualMachine_basicLinuxMachine_managedDisk_explicit(rInt int, location string) string {
	return fmt.Sprintf(`
resource "azurerm_resource_group" "test" {
    name = "acctestRG-%d"
    location = "%s"
}

resource "azurerm_virtual_network" "test" {
    name = "acctvn-%d"
    address_space = ["10.0.0.0/16"]
    location = "${azurerm_resource_group.test.location}"
    resource_group_name = "${azurerm_resource_group.test.name}"
}

resource "azurerm_subnet" "test" {
    name = "acctsub-%d"
    resource_group_name = "${azurerm_resource_group.test.name}"
    virtual_network_name = "${azurerm_virtual_network.test.name}"
    address_prefix = "10.0.2.0/24"
}

resource "azurerm_network_interface" "test" {
    name = "acctni-%d"
    location = "${azurerm_resource_group.test.location}"
    resource_group_name = "${azurerm_resource_group.test.name}"

    ip_configuration {
    	name = "testconfiguration1"
    	subnet_id = "${azurerm_subnet.test.id}"
    	private_ip_address_allocation = "dynamic"
    }
}

resource "azurerm_virtual_machine" "test" {
    name = "acctvm-%d"
    location = "${azurerm_resource_group.test.location}"
    resource_group_name = "${azurerm_resource_group.test.name}"
    network_interface_ids = ["${azurerm_network_interface.test.id}"]
    vm_size = "Standard_D1_v2"

    storage_image_reference {
	publisher = "Canonical"
	offer = "UbuntuServer"
	sku = "16.04-LTS"
	version = "latest"
    }

    storage_os_disk {
        name = "osd-%d"
        caching = "ReadWrite"
        create_option = "FromImage"
        disk_size_gb = "50"
        managed_disk_type = "Standard_LRS"
    }

    os_profile {
	computer_name = "hn%d"
	admin_username = "testadmin"
	admin_password = "Password1234!"
    }

    os_profile_linux_config {
	disable_password_authentication = false
    }

    tags {
    	environment = "Production"
    	cost-center = "Ops"
    }
}
`, rInt, location, rInt, rInt, rInt, rInt, rInt, rInt)
}

func testAccAzureRMVirtualMachine_basicLinuxMachine_managedDisk_implicit(rInt int, location string) string {
	return fmt.Sprintf(`
resource "azurerm_resource_group" "test" {
    name = "acctestRG-%d"
    location = "%s"
}

resource "azurerm_virtual_network" "test" {
    name = "acctvn-%d"
    address_space = ["10.0.0.0/16"]
    location = "${azurerm_resource_group.test.location}"
    resource_group_name = "${azurerm_resource_group.test.name}"
}

resource "azurerm_subnet" "test" {
    name = "acctsub-%d"
    resource_group_name = "${azurerm_resource_group.test.name}"
    virtual_network_name = "${azurerm_virtual_network.test.name}"
    address_prefix = "10.0.2.0/24"
}

resource "azurerm_network_interface" "test" {
    name = "acctni-%d"
    location = "${azurerm_resource_group.test.location}"
    resource_group_name = "${azurerm_resource_group.test.name}"

    ip_configuration {
    	name = "testconfiguration1"
    	subnet_id = "${azurerm_subnet.test.id}"
    	private_ip_address_allocation = "dynamic"
    }
}

resource "azurerm_virtual_machine" "test" {
    name = "acctvm-%d"
    location = "${azurerm_resource_group.test.location}"
    resource_group_name = "${azurerm_resource_group.test.name}"
    network_interface_ids = ["${azurerm_network_interface.test.id}"]
    vm_size = "Standard_D1_v2"

    storage_image_reference {
	publisher = "Canonical"
	offer = "UbuntuServer"
	sku = "16.04-LTS"
	version = "latest"
    }

    storage_os_disk {
        name = "osd-%d"
        caching = "ReadWrite"
        create_option = "FromImage"
        disk_size_gb = "50"
    }

    os_profile {
	computer_name = "hn%d"
	admin_username = "testadmin"
	admin_password = "Password1234!"
    }

    os_profile_linux_config {
	disable_password_authentication = false
    }

    tags {
    	environment = "Production"
    	cost-center = "Ops"
    }
}
`, rInt, location, rInt, rInt, rInt, rInt, rInt, rInt)
}

func testAccAzureRMVirtualMachine_basicLinuxMachine_managedDisk_implicit_withZone(rInt int, location string) string {
	return fmt.Sprintf(`
resource "azurerm_resource_group" "test" {
    name = "acctestRG-%d"
    location = "%s"
}

resource "azurerm_virtual_network" "test" {
    name = "acctvn-%d"
    address_space = ["10.0.0.0/16"]
    location = "${azurerm_resource_group.test.location}"
    resource_group_name = "${azurerm_resource_group.test.name}"
}

resource "azurerm_subnet" "test" {
    name = "acctsub-%d"
    resource_group_name = "${azurerm_resource_group.test.name}"
    virtual_network_name = "${azurerm_virtual_network.test.name}"
    address_prefix = "10.0.2.0/24"
}

resource "azurerm_network_interface" "test" {
    name = "acctni-%d"
    location = "${azurerm_resource_group.test.location}"
    resource_group_name = "${azurerm_resource_group.test.name}"

    ip_configuration {
        name = "testconfiguration1"
        subnet_id = "${azurerm_subnet.test.id}"
        private_ip_address_allocation = "dynamic"
    }
}

resource "azurerm_virtual_machine" "test" {
    name = "acctvm-%d"
    location = "${azurerm_resource_group.test.location}"
    resource_group_name = "${azurerm_resource_group.test.name}"
    network_interface_ids = ["${azurerm_network_interface.test.id}"]
    vm_size = "Standard_D1_v2"
    zones = ["1"]

    storage_image_reference {
        publisher = "Canonical"
        offer = "UbuntuServer"
        sku = "16.04-LTS"
        version = "latest"
    }

    storage_os_disk {
        name = "osd-%d"
        caching = "ReadWrite"
        create_option = "FromImage"
        disk_size_gb = "50"
    }

    os_profile {
        computer_name = "hn%d"
        admin_username = "testadmin"
        admin_password = "Password1234!"
    }

    os_profile_linux_config {
        disable_password_authentication = false
    }

    tags {
        environment = "Production"
        cost-center = "Ops"
    }
}
`, rInt, location, rInt, rInt, rInt, rInt, rInt, rInt)
}

func testAccAzureRMVirtualMachine_basicLinuxMachine_managedDisk_attach(rInt int, location string) string {
	return fmt.Sprintf(`
resource "azurerm_resource_group" "test" {
    name = "acctestRG-%d"
    location = "%s"
}

resource "azurerm_virtual_network" "test" {
    name = "acctvn-%d"
    address_space = ["10.0.0.0/16"]
    location = "${azurerm_resource_group.test.location}"
    resource_group_name = "${azurerm_resource_group.test.name}"
}

resource "azurerm_subnet" "test" {
    name = "acctsub-%d"
    resource_group_name = "${azurerm_resource_group.test.name}"
    virtual_network_name = "${azurerm_virtual_network.test.name}"
    address_prefix = "10.0.2.0/24"
}

resource "azurerm_network_interface" "test" {
    name = "acctni-%d"
    location = "${azurerm_resource_group.test.location}"
    resource_group_name = "${azurerm_resource_group.test.name}"

    ip_configuration {
    	name = "testconfiguration1"
    	subnet_id = "${azurerm_subnet.test.id}"
    	private_ip_address_allocation = "dynamic"
    }
}

resource "azurerm_managed_disk" "test" {
    name = "acctmd2-%d"
    location = "${azurerm_resource_group.test.location}"
    resource_group_name = "${azurerm_resource_group.test.name}"
    storage_account_type = "Standard_LRS"
    create_option = "Empty"
    disk_size_gb = "1"
}

resource "azurerm_virtual_machine" "test" {
    name = "acctvm-%d"
    location = "${azurerm_resource_group.test.location}"
    resource_group_name = "${azurerm_resource_group.test.name}"
    network_interface_ids = ["${azurerm_network_interface.test.id}"]
    vm_size = "Standard_D1_v2"

    storage_image_reference {
	publisher = "Canonical"
	offer = "UbuntuServer"
	sku = "16.04-LTS"
	version = "latest"
    }

    storage_os_disk {
        name = "osd-%d"
        caching = "ReadWrite"
        create_option = "FromImage"
        disk_size_gb = "50"
        managed_disk_type = "Standard_LRS"
    }

	storage_data_disk {
        name = "acctmd-%d"
    	create_option = "Empty"
    	disk_size_gb = "1"
    	lun = 0
        managed_disk_type = "Standard_LRS"
    }

    storage_data_disk {
        name = "${azurerm_managed_disk.test.name}"
    	create_option = "Attach"
    	disk_size_gb = "1"
    	lun = 1
        managed_disk_id = "${azurerm_managed_disk.test.id}"
    }

    os_profile {
	computer_name = "hn%d"
	admin_username = "testadmin"
	admin_password = "Password1234!"
    }

    os_profile_linux_config {
	disable_password_authentication = false
    }

    tags {
    	environment = "Production"
    	cost-center = "Ops"
    }
}
`, rInt, location, rInt, rInt, rInt, rInt, rInt, rInt, rInt, rInt)
}

func testAccAzureRMVirtualMachine_basicLinuxMachine_managedDisk_empty(rInt int, location string) string {
	return fmt.Sprintf(`
resource "azurerm_resource_group" "test" {
  name     = "acctestRG-%d"
  location = "%s"
}

resource "azurerm_virtual_network" "test" {
  name                = "acctvn-%d"
  address_space       = ["10.0.0.0/16"]
  location            = "${azurerm_resource_group.test.location}"
  resource_group_name = "${azurerm_resource_group.test.name}"
}

resource "azurerm_subnet" "test" {
  name                 = "acctsub-%d"
  resource_group_name  = "${azurerm_resource_group.test.name}"
  virtual_network_name = "${azurerm_virtual_network.test.name}"
  address_prefix       = "10.0.2.0/24"
}

resource "azurerm_network_interface" "test" {
  name                = "acctni-%d"
  location            = "${azurerm_resource_group.test.location}"
  resource_group_name = "${azurerm_resource_group.test.name}"

  ip_configuration {
    name                          = "testconfiguration1"
    subnet_id                     = "${azurerm_subnet.test.id}"
    private_ip_address_allocation = "dynamic"
  }
}

resource "azurerm_virtual_machine" "test" {
  name                  = "acctvm-%d"
  location              = "${azurerm_resource_group.test.location}"
  resource_group_name   = "${azurerm_resource_group.test.name}"
  network_interface_ids = ["${azurerm_network_interface.test.id}"]
  vm_size               = "Standard_D1_v2"

  delete_os_disk_on_termination = true

  storage_image_reference {
    publisher = "Canonical"
    offer     = "UbuntuServer"
    sku       = "16.04-LTS"
    version   = "latest"
  }

  storage_os_disk {
    name              = "osd-%d"
    caching           = "ReadWrite"
    create_option     = "FromImage"
    disk_size_gb      = "50"
    managed_disk_type = "Standard_LRS"
  }

  storage_data_disk {
    name              = "acctmd-%d"
    create_option     = "Empty"
    disk_size_gb      = "1"
    managed_disk_type = "Standard_LRS"
    lun               = 0
  }

  os_profile {
    computer_name  = "hn%d"
    admin_username = "testadmin"
    admin_password = "Password1234!"
  }

  os_profile_linux_config {
    disable_password_authentication = false
  }

  tags {
    environment = "Production"
    cost-center = "Ops"
  }
}
`, rInt, location, rInt, rInt, rInt, rInt, rInt, rInt, rInt)
}

func testAccAzureRMVirtualMachine_basicLinuxMachine_managedDisk_DestroyDisksBefore(rInt int, location string) string {
	return fmt.Sprintf(`
resource "azurerm_resource_group" "test" {
    name = "acctestRG-%d"
    location = "%s"
}

resource "azurerm_virtual_network" "test" {
    name = "acctvn-%d"
    address_space = ["10.0.0.0/16"]
    location = "${azurerm_resource_group.test.location}"
    resource_group_name = "${azurerm_resource_group.test.name}"
}

resource "azurerm_subnet" "test" {
    name = "acctsub-%d"
    resource_group_name = "${azurerm_resource_group.test.name}"
    virtual_network_name = "${azurerm_virtual_network.test.name}"
    address_prefix = "10.0.2.0/24"
}

resource "azurerm_network_interface" "test" {
    name = "acctni-%d"
    location = "${azurerm_resource_group.test.location}"
    resource_group_name = "${azurerm_resource_group.test.name}"

    ip_configuration {
    	name = "testconfiguration1"
    	subnet_id = "${azurerm_subnet.test.id}"
    	private_ip_address_allocation = "dynamic"
    }
}

resource "azurerm_virtual_machine" "test" {
    name = "acctvm-%d"
    location = "${azurerm_resource_group.test.location}"
    resource_group_name = "${azurerm_resource_group.test.name}"
    network_interface_ids = ["${azurerm_network_interface.test.id}"]
    vm_size = "Standard_D1_v2"

    storage_image_reference {
	publisher = "Canonical"
	offer = "UbuntuServer"
	sku = "16.04-LTS"
	version = "latest"
    }

    storage_os_disk {
        name = "myosdisk1"
        caching = "ReadWrite"
        create_option = "FromImage"
    }

    delete_os_disk_on_termination = true

    storage_data_disk {
        name          = "mydatadisk1"
    	disk_size_gb  = "1"
    	create_option = "Empty"
    	lun           = 0
    }

    delete_data_disks_on_termination = true

    os_profile {
	computer_name = "hn%d"
	admin_username = "testadmin"
	admin_password = "Password1234!"
    }

    os_profile_linux_config {
	disable_password_authentication = false
    }

    tags {
    	environment = "Production"
    	cost-center = "Ops"
    }
}
`, rInt, location, rInt, rInt, rInt, rInt, rInt)
}

func testAccAzureRMVirtualMachine_basicLinuxMachine_managedDisk_DestroyDisksAfter(rInt int, location string) string {
	return fmt.Sprintf(`
resource "azurerm_resource_group" "test" {
    name = "acctestRG-%d"
    location = "%s"
}

resource "azurerm_virtual_network" "test" {
    name = "acctvn-%d"
    address_space = ["10.0.0.0/16"]
    location = "${azurerm_resource_group.test.location}"
    resource_group_name = "${azurerm_resource_group.test.name}"
}

resource "azurerm_subnet" "test" {
    name = "acctsub-%d"
    resource_group_name = "${azurerm_resource_group.test.name}"
    virtual_network_name = "${azurerm_virtual_network.test.name}"
    address_prefix = "10.0.2.0/24"
}

resource "azurerm_network_interface" "test" {
    name = "acctni-%d"
    location = "${azurerm_resource_group.test.location}"
    resource_group_name = "${azurerm_resource_group.test.name}"

    ip_configuration {
    	name = "testconfiguration1"
    	subnet_id = "${azurerm_subnet.test.id}"
    	private_ip_address_allocation = "dynamic"
    }
}
`, rInt, location, rInt, rInt, rInt)
}

func testAccAzureRMVirtualMachine_basicLinuxMachineDeleteVM_managedDisk(rInt int, location string) string {
	return fmt.Sprintf(`
resource "azurerm_resource_group" "test" {
    name = "acctestRG-%d"
    location = "%s"
}

resource "azurerm_virtual_network" "test" {
    name = "acctvn-%d"
    address_space = ["10.0.0.0/16"]
    location = "${azurerm_resource_group.test.location}"
    resource_group_name = "${azurerm_resource_group.test.name}"
}

resource "azurerm_subnet" "test" {
    name = "acctsub-%d"
    resource_group_name = "${azurerm_resource_group.test.name}"
    virtual_network_name = "${azurerm_virtual_network.test.name}"
    address_prefix = "10.0.2.0/24"
}

resource "azurerm_network_interface" "test" {
    name = "acctni-%d"
    location = "${azurerm_resource_group.test.location}"
    resource_group_name = "${azurerm_resource_group.test.name}"

    ip_configuration {
    	name = "testconfiguration1"
    	subnet_id = "${azurerm_subnet.test.id}"
    	private_ip_address_allocation = "dynamic"
    }
}
`, rInt, location, rInt, rInt, rInt)
}

func testAccAzureRMVirtualMachine_withDataDisk_managedDisk_explicit(rInt int, location string) string {
	return fmt.Sprintf(`
resource "azurerm_resource_group" "test" {
    name = "acctestRG-%d"
    location = "%s"
}

resource "azurerm_virtual_network" "test" {
    name = "acctvn-%d"
    address_space = ["10.0.0.0/16"]
    location = "${azurerm_resource_group.test.location}"
    resource_group_name = "${azurerm_resource_group.test.name}"
}

resource "azurerm_subnet" "test" {
    name = "acctsub-%d"
    resource_group_name = "${azurerm_resource_group.test.name}"
    virtual_network_name = "${azurerm_virtual_network.test.name}"
    address_prefix = "10.0.2.0/24"
}

resource "azurerm_network_interface" "test" {
    name = "acctni-%d"
    location = "${azurerm_resource_group.test.location}"
    resource_group_name = "${azurerm_resource_group.test.name}"

    ip_configuration {
    	name = "testconfiguration1"
    	subnet_id = "${azurerm_subnet.test.id}"
    	private_ip_address_allocation = "dynamic"
    }
}

resource "azurerm_virtual_machine" "test" {
    name = "acctvm-%d"
    location = "${azurerm_resource_group.test.location}"
    resource_group_name = "${azurerm_resource_group.test.name}"
    network_interface_ids = ["${azurerm_network_interface.test.id}"]
    vm_size = "Standard_D1_v2"

    storage_image_reference {
	publisher = "Canonical"
	offer = "UbuntuServer"
	sku = "16.04-LTS"
	version = "latest"
    }

    storage_os_disk {
        name = "osd-%d"
        caching = "ReadWrite"
        create_option = "FromImage"
        managed_disk_type = "Standard_LRS"
    }

    storage_data_disk {
        name          = "dtd-%d"
    	disk_size_gb  = "1"
    	create_option = "Empty"
        caching       = "ReadWrite"
    	lun           = 0
    	managed_disk_type = "Standard_LRS"
    }

    os_profile {
	computer_name = "hn%d"
	admin_username = "testadmin"
	admin_password = "Password1234!"
    }

    os_profile_linux_config {
	disable_password_authentication = false
    }

    tags {
    	environment = "Production"
    	cost-center = "Ops"
    }
}
`, rInt, location, rInt, rInt, rInt, rInt, rInt, rInt, rInt)
}

func testAccAzureRMVirtualMachine_withDataDisk_managedDisk_implicit(rInt int, location string) string {
	return fmt.Sprintf(`
resource "azurerm_resource_group" "test" {
    name = "acctestRG-%d"
    location = "%s"
}

resource "azurerm_virtual_network" "test" {
    name = "acctvn-%d"
    address_space = ["10.0.0.0/16"]
    location = "${azurerm_resource_group.test.location}"
    resource_group_name = "${azurerm_resource_group.test.name}"
}

resource "azurerm_subnet" "test" {
    name = "acctsub-%d"
    resource_group_name = "${azurerm_resource_group.test.name}"
    virtual_network_name = "${azurerm_virtual_network.test.name}"
    address_prefix = "10.0.2.0/24"
}

resource "azurerm_network_interface" "test" {
    name = "acctni-%d"
    location = "${azurerm_resource_group.test.location}"
    resource_group_name = "${azurerm_resource_group.test.name}"

    ip_configuration {
    	name = "testconfiguration1"
    	subnet_id = "${azurerm_subnet.test.id}"
    	private_ip_address_allocation = "dynamic"
    }
}

resource "azurerm_virtual_machine" "test" {
    name = "acctvm-%d"
    location = "${azurerm_resource_group.test.location}"
    resource_group_name = "${azurerm_resource_group.test.name}"
    network_interface_ids = ["${azurerm_network_interface.test.id}"]
    vm_size = "Standard_D1_v2"

    storage_image_reference {
	publisher = "Canonical"
	offer = "UbuntuServer"
	sku = "16.04-LTS"
	version = "latest"
    }

    storage_os_disk {
        name = "myosdisk1"
        caching = "ReadWrite"
        create_option = "FromImage"
    }

    storage_data_disk {
        name          = "mydatadisk1"
    	disk_size_gb  = "1"
    	create_option = "Empty"
        caching       = "ReadWrite"
    	lun           = 0
    }

    os_profile {
	computer_name = "hn%d"
	admin_username = "testadmin"
	admin_password = "Password1234!"
    }

    os_profile_linux_config {
	disable_password_authentication = false
    }

    tags {
    	environment = "Production"
    	cost-center = "Ops"
    }
}
`, rInt, location, rInt, rInt, rInt, rInt, rInt)
}

func testAccAzureRMVirtualMachine_osDiskTypeConflict(rInt int, location string) string {
	return fmt.Sprintf(`
resource "azurerm_resource_group" "test" {
    name = "acctestRG-%d"
    location = "%s"
}

resource "azurerm_virtual_network" "test" {
    name = "acctvn-%d"
    address_space = ["10.0.0.0/16"]
    location = "${azurerm_resource_group.test.location}"
    resource_group_name = "${azurerm_resource_group.test.name}"
}

resource "azurerm_subnet" "test" {
    name = "acctsub-%d"
    resource_group_name = "${azurerm_resource_group.test.name}"
    virtual_network_name = "${azurerm_virtual_network.test.name}"
    address_prefix = "10.0.2.0/24"
}

resource "azurerm_network_interface" "test" {
    name = "acctni-%d"
    location = "${azurerm_resource_group.test.location}"
    resource_group_name = "${azurerm_resource_group.test.name}"

    ip_configuration {
    	name = "testconfiguration1"
    	subnet_id = "${azurerm_subnet.test.id}"
    	private_ip_address_allocation = "dynamic"
    }
}

resource "azurerm_virtual_machine" "test" {
    name = "acctvm-%d"
    location = "${azurerm_resource_group.test.location}"
    resource_group_name = "${azurerm_resource_group.test.name}"
    network_interface_ids = ["${azurerm_network_interface.test.id}"]
    vm_size = "Standard_D1_v2"

    storage_image_reference {
	publisher = "Canonical"
	offer = "UbuntuServer"
	sku = "16.04-LTS"
	version = "latest"
    }

    storage_os_disk {
        name = "osd-%d"
        caching = "ReadWrite"
        create_option = "FromImage"
        disk_size_gb = "10"
        managed_disk_type = "Standard_LRS"
        vhd_uri = "should_cause_conflict"
    }

    storage_data_disk {
        name = "mydatadisk1"
        caching = "ReadWrite"
        create_option = "Empty"
        disk_size_gb = "45"
        managed_disk_type = "Standard_LRS"
        lun = "0"
    }

    os_profile {
	computer_name = "hn%d"
	admin_username = "testadmin"
	admin_password = "Password1234!"
    }

    os_profile_linux_config {
	disable_password_authentication = false
    }

    tags {
    	environment = "Production"
    	cost-center = "Ops"
    }
}
`, rInt, location, rInt, rInt, rInt, rInt, rInt, rInt)
}

func testAccAzureRMVirtualMachine_dataDiskTypeConflict(rInt int, location string) string {
	return fmt.Sprintf(`
resource "azurerm_resource_group" "test" {
    name = "acctestRG-%d"
    location = "%s"
}

resource "azurerm_virtual_network" "test" {
    name = "acctvn-%d"
    address_space = ["10.0.0.0/16"]
    location = "${azurerm_resource_group.test.location}"
    resource_group_name = "${azurerm_resource_group.test.name}"
}

resource "azurerm_subnet" "test" {
    name = "acctsub-%d"
    resource_group_name = "${azurerm_resource_group.test.name}"
    virtual_network_name = "${azurerm_virtual_network.test.name}"
    address_prefix = "10.0.2.0/24"
}

resource "azurerm_network_interface" "test" {
    name = "acctni-%d"
    location = "${azurerm_resource_group.test.location}"
    resource_group_name = "${azurerm_resource_group.test.name}"

    ip_configuration {
    	name = "testconfiguration1"
    	subnet_id = "${azurerm_subnet.test.id}"
    	private_ip_address_allocation = "dynamic"
    }
}

resource "azurerm_virtual_machine" "test" {
    name = "acctvm-%d"
    location = "${azurerm_resource_group.test.location}"
    resource_group_name = "${azurerm_resource_group.test.name}"
    network_interface_ids = ["${azurerm_network_interface.test.id}"]
    vm_size = "Standard_D1_v2"

    storage_image_reference {
	publisher = "Canonical"
	offer = "UbuntuServer"
	sku = "16.04-LTS"
	version = "latest"
    }

    storage_os_disk {
        name = "osd-%d"
        caching = "ReadWrite"
        create_option = "FromImage"
        disk_size_gb = "10"
        managed_disk_type = "Standard_LRS"
    }

    storage_data_disk {
        name = "mydatadisk1"
        caching = "ReadWrite"
        create_option = "Empty"
        disk_size_gb = "45"
        managed_disk_type = "Standard_LRS"
        lun = "0"
    }

    storage_data_disk {
        name = "mydatadisk1"
        vhd_uri = "should_cause_conflict"
        caching = "ReadWrite"
        create_option = "Empty"
        disk_size_gb = "45"
        managed_disk_type = "Standard_LRS"
        lun = "1"
    }

    os_profile {
	computer_name = "hn%d"
	admin_username = "testadmin"
	admin_password = "Password1234!"
    }

    os_profile_linux_config {
	disable_password_authentication = false
    }

    tags {
    	environment = "Production"
    	cost-center = "Ops"
    }
}
`, rInt, location, rInt, rInt, rInt, rInt, rInt, rInt)
}

func testAccAzureRMVirtualMachine_bugAzureRM33(rInt int, rString string, location string) string {
	return fmt.Sprintf(`
resource "azurerm_resource_group" "test" {
    name = "acctestRG-%d"
    location = "%s"
}

resource "azurerm_virtual_network" "test" {
    name = "acctvn-%d"
    address_space = ["10.0.0.0/16"]
    location = "${azurerm_resource_group.test.location}"
    resource_group_name = "${azurerm_resource_group.test.name}"
}

resource "azurerm_subnet" "test" {
    name = "acctsub-%d"
    resource_group_name = "${azurerm_resource_group.test.name}"
    virtual_network_name = "${azurerm_virtual_network.test.name}"
    address_prefix = "10.0.2.0/24"
}

resource "azurerm_network_interface" "test" {
    name = "acctni-%d"
    location = "${azurerm_resource_group.test.location}"
    resource_group_name = "${azurerm_resource_group.test.name}"

    ip_configuration {
    	name = "testconfiguration1"
    	subnet_id = "${azurerm_subnet.test.id}"
    	private_ip_address_allocation = "dynamic"
    }
}

resource "azurerm_virtual_machine" "test" {
    name = "acctvm%s"
    location = "${azurerm_resource_group.test.location}"
    resource_group_name = "${azurerm_resource_group.test.name}"
    network_interface_ids = ["${azurerm_network_interface.test.id}"]
    vm_size = "Standard_F1"

    storage_image_reference {
      publisher = "MicrosoftWindowsServer"
      offer     = "WindowsServer"
      sku       = "2012-Datacenter"
      version   = "latest"
    }

    storage_os_disk {
      name              = "myosdisk1"
      caching           = "ReadWrite"
      create_option     = "FromImage"
      managed_disk_type = "Standard_LRS"
    }

    os_profile {
	computer_name = "acctvm%s"
	admin_username = "testadmin"
	admin_password = "Password1234!"
    }

    os_profile_windows_config {}

    tags {
    	environment = "Production"
    	cost-center = "Ops"
    }
}
`, rInt, location, rInt, rInt, rInt, rString, rString)
}

func testCheckAzureRMVirtualMachineManagedDiskExists(managedDiskID *string, shouldExist bool) resource.TestCheckFunc {
	return func(s *terraform.State) error {
		d, err := testGetAzureRMVirtualMachineManagedDisk(managedDiskID)
		if err != nil {
			return fmt.Errorf("Error trying to retrieve Managed Disk %s, %+v", *managedDiskID, err)
		}
		if d.StatusCode == http.StatusNotFound && shouldExist {
			return fmt.Errorf("Unable to find Managed Disk %s", *managedDiskID)
		}
		if d.StatusCode != http.StatusNotFound && !shouldExist {
			return fmt.Errorf("Found unexpected Managed Disk %s", *managedDiskID)
		}

		return nil
	}
}

func testLookupAzureRMVirtualMachineManagedDiskID(vm *compute.VirtualMachine, diskName string, managedDiskID *string) resource.TestCheckFunc {
	return func(s *terraform.State) error {
		if osd := vm.StorageProfile.OsDisk; osd != nil {
			if strings.EqualFold(*osd.Name, diskName) {
				if osd.ManagedDisk != nil {
					id, err := findAzureRMVirtualMachineManagedDiskID(osd.ManagedDisk)
					if err != nil {
						return fmt.Errorf("Unable to parse Managed Disk ID for OS Disk %s, %+v", diskName, err)
					}
					*managedDiskID = id
					return nil
				}
			}
		}

		for _, dataDisk := range *vm.StorageProfile.DataDisks {
			if strings.EqualFold(*dataDisk.Name, diskName) {
				if dataDisk.ManagedDisk != nil {
					id, err := findAzureRMVirtualMachineManagedDiskID(dataDisk.ManagedDisk)
					if err != nil {
						return fmt.Errorf("Unable to parse Managed Disk ID for Data Disk %s, %+v", diskName, err)
					}
					*managedDiskID = id
					return nil
				}
			}
		}

		return fmt.Errorf("Unable to locate disk %s on vm %s", diskName, *vm.Name)
	}
}

func findAzureRMVirtualMachineManagedDiskID(md *compute.ManagedDiskParameters) (string, error) {
	_, err := parseAzureResourceID(*md.ID)
	if err != nil {
		return "", err
	}
	return *md.ID, nil
}

func testGetAzureRMVirtualMachineManagedDisk(managedDiskID *string) (*compute.Disk, error) {
	armID, err := parseAzureResourceID(*managedDiskID)
	if err != nil {
		return nil, fmt.Errorf("Unable to parse Managed Disk ID %s, %+v", *managedDiskID, err)
	}
	name := armID.Path["disks"]
	resourceGroup := armID.ResourceGroup
	client := testAccProvider.Meta().(*ArmClient).diskClient
	ctx := testAccProvider.Meta().(*ArmClient).StopContext
	d, err := client.Get(ctx, resourceGroup, name)
	//check status first since sdk client returns error if not 200
	if d.Response.StatusCode == http.StatusNotFound {
		return &d, nil
	}
	if err != nil {
		return nil, err
	}

	return &d, nil
}

func testAccAzureRMVirtualMachine_linuxNoConfig(rInt int, location string) string {
	return fmt.Sprintf(`
resource "azurerm_resource_group" "test" {
    name = "acctestRG-%d"
    location = "%s"
}

resource "azurerm_virtual_network" "test" {
    name = "acctvn-%d"
    address_space = ["10.0.0.0/16"]
    location = "${azurerm_resource_group.test.location}"
    resource_group_name = "${azurerm_resource_group.test.name}"
}

resource "azurerm_subnet" "test" {
    name = "acctsub-%d"
    resource_group_name = "${azurerm_resource_group.test.name}"
    virtual_network_name = "${azurerm_virtual_network.test.name}"
    address_prefix = "10.0.2.0/24"
}

resource "azurerm_network_interface" "test" {
    name = "acctni-%d"
    location = "${azurerm_resource_group.test.location}"
    resource_group_name = "${azurerm_resource_group.test.name}"

    ip_configuration {
    	name = "testconfiguration1"
    	subnet_id = "${azurerm_subnet.test.id}"
    	private_ip_address_allocation = "dynamic"
    }
}

resource "azurerm_virtual_machine" "test" {
    name = "acctvm%d"
    location = "${azurerm_resource_group.test.location}"
    resource_group_name = "${azurerm_resource_group.test.name}"
    network_interface_ids = ["${azurerm_network_interface.test.id}"]
    vm_size = "Standard_F1"

    storage_image_reference {
		publisher = "Canonical"
		offer     = "UbuntuServer"
		sku       = "16.04-LTS"
		version   = "latest"
    }

    storage_os_disk {
		name              = "myosdisk1"
		caching           = "ReadWrite"
		create_option     = "FromImage"
		managed_disk_type = "Standard_LRS"
    }

    os_profile {
		computer_name = "acctvm%d"
		admin_username = "testadmin"
		admin_password = "Password1234!"
    }
}
`, rInt, location, rInt, rInt, rInt, rInt, rInt)
}

func testAccAzureRMVirtualMachine_windowsNoConfig(rInt int, location string) string {
	return fmt.Sprintf(`
resource "azurerm_resource_group" "test" {
    name = "acctestRG-%d"
    location = "%s"
}

resource "azurerm_virtual_network" "test" {
    name = "acctvn-%d"
    address_space = ["10.0.0.0/16"]
    location = "${azurerm_resource_group.test.location}"
    resource_group_name = "${azurerm_resource_group.test.name}"
}

resource "azurerm_subnet" "test" {
    name = "acctsub-%d"
    resource_group_name = "${azurerm_resource_group.test.name}"
    virtual_network_name = "${azurerm_virtual_network.test.name}"
    address_prefix = "10.0.2.0/24"
}

resource "azurerm_network_interface" "test" {
    name = "acctni-%d"
    location = "${azurerm_resource_group.test.location}"
    resource_group_name = "${azurerm_resource_group.test.name}"

    ip_configuration {
    	name = "testconfiguration1"
    	subnet_id = "${azurerm_subnet.test.id}"
    	private_ip_address_allocation = "dynamic"
    }
}

resource "azurerm_virtual_machine" "test" {
    name = "acctvm%d"
    location = "${azurerm_resource_group.test.location}"
    resource_group_name = "${azurerm_resource_group.test.name}"
    network_interface_ids = ["${azurerm_network_interface.test.id}"]
    vm_size = "Standard_F1"

    storage_image_reference {
		publisher = "MicrosoftWindowsServer"
		offer     = "WindowsServer"
		sku       = "2012-Datacenter"
		version   = "latest"
    }

    storage_os_disk {
		name              = "myosdisk1"
		caching           = "ReadWrite"
		create_option     = "FromImage"
		managed_disk_type = "Standard_LRS"
    }

    os_profile {
		computer_name = "acctvm%d"
		admin_username = "testadmin"
		admin_password = "Password1234!"
    }
}
`, rInt, location, rInt, rInt, rInt, rInt, rInt)
}

func testAccAzureRMVirtualMachine_multipleNICs(rInt int, rString string, location string) string {
	return fmt.Sprintf(`
resource "azurerm_resource_group" "test" {
	name = "acctestRG-%d"
	location = "%s"
}

resource "azurerm_virtual_network" "test" {
	name = "acctvn-%d"
	address_space = ["10.0.0.0/16"]
	location = "${azurerm_resource_group.test.location}"
	resource_group_name = "${azurerm_resource_group.test.name}"
}

resource "azurerm_subnet" "test" {
	name = "acctsub-%d"
	resource_group_name = "${azurerm_resource_group.test.name}"
	virtual_network_name = "${azurerm_virtual_network.test.name}"
	address_prefix = "10.0.2.0/24"
}

resource "azurerm_network_interface" "first" {
	name = "acctni1-%d"
	location = "${azurerm_resource_group.test.location}"
	resource_group_name = "${azurerm_resource_group.test.name}"

	ip_configuration {
		name = "testconfiguration1"
		subnet_id = "${azurerm_subnet.test.id}"
		private_ip_address_allocation = "dynamic"
	}
}

resource "azurerm_network_interface" "second" {
	name = "acctni2-%d"
	location = "${azurerm_resource_group.test.location}"
	resource_group_name = "${azurerm_resource_group.test.name}"

	ip_configuration {
		name = "testconfiguration1"
		subnet_id = "${azurerm_subnet.test.id}"
		private_ip_address_allocation = "dynamic"
	}
}

resource "azurerm_virtual_machine" "test" {
	name = "acctvm%s"
	location = "${azurerm_resource_group.test.location}"
	resource_group_name = "${azurerm_resource_group.test.name}"
	network_interface_ids = ["${azurerm_network_interface.first.id}", "${azurerm_network_interface.second.id}"]
	primary_network_interface_id = "${azurerm_network_interface.first.id}"
	vm_size = "Standard_F1"

	storage_image_reference {
		publisher = "MicrosoftWindowsServer"
		offer     = "WindowsServer"
		sku       = "2012-Datacenter"
		version   = "latest"
	}

	storage_os_disk {
		name              = "myosdisk1"
		caching           = "ReadWrite"
		create_option     = "FromImage"
		managed_disk_type = "Standard_LRS"
	}

	os_profile {
		computer_name = "acctvm%s"
		admin_username = "testadmin"
		admin_password = "Password1234!"
	}

	os_profile_windows_config {}
}
`, rInt, location, rInt, rInt, rInt, rInt, rString, rString)
}

func testAccAzureRMVirtualMachine_anWithVM(rInt int, location string) string {
	return fmt.Sprintf(`
resource "azurerm_resource_group" "test" {
  name     = "acctest-rg-%d"
  location = "%s"
}

resource "azurerm_virtual_network" "test" {
  name                = "acctestvn-%d"
  address_space       = ["10.0.0.0/16"]
  location            = "${azurerm_resource_group.test.location}"
  resource_group_name = "${azurerm_resource_group.test.name}"
}

resource "azurerm_subnet" "test" {
  name                 = "testsubnet"
  resource_group_name  = "${azurerm_resource_group.test.name}"
  virtual_network_name = "${azurerm_virtual_network.test.name}"
  address_prefix       = "10.0.2.0/24"
}

resource "azurerm_network_interface" "test" {
  name                          = "acctestni-%d"
  location                      = "${azurerm_resource_group.test.location}"
  resource_group_name           = "${azurerm_resource_group.test.name}"
  enable_ip_forwarding          = false
  enable_accelerated_networking = true

  ip_configuration {
    name                          = "testconfiguration1"
    subnet_id                     = "${azurerm_subnet.test.id}"
    private_ip_address_allocation = "dynamic"
  }
}

resource "azurerm_virtual_machine" "test" {
    name                          = "acctestvm-%d"
    location                      = "${azurerm_resource_group.test.location}"
    resource_group_name           = "${azurerm_resource_group.test.name}"
    primary_network_interface_id  = "${azurerm_network_interface.test.id}"
    network_interface_ids         = [ "${azurerm_network_interface.test.id}" ]
    // Only large VMs allow AN
    vm_size                       = "Standard_D8_v3"
    delete_os_disk_on_termination = true

	storage_image_reference {
		publisher = "Canonical"
		offer     = "UbuntuServer"
		sku       = "16.04-LTS"
		version   = "latest"
	}

    storage_os_disk {
        name              = "antest-%d-OSDisk"
        caching           = "ReadWrite"
        create_option     = "FromImage"
        managed_disk_type = "Standard_LRS"
        disk_size_gb      = 32
    }

    os_profile {
        computer_name  = "antestMachine-%d"
        admin_username = "antestuser"
        admin_password = "Password1234!"
    }

    os_profile_linux_config {
        disable_password_authentication = false
    }

}
`, rInt, location, rInt, rInt, rInt, rInt, rInt)
}

<<<<<<< HEAD
func testAccAzureRMVirtualMachine_basicLinuxMachine_managedDisk_withWriteAcceleratorEnabled(rInt int, location string) string {
	return fmt.Sprintf(`
resource "azurerm_resource_group" "test" {
  name     = "acctestRG-%d"
  location = "%s"
}

resource "azurerm_virtual_network" "test" {
  name                = "acctvn-%d"
  address_space       = ["10.0.0.0/16"]
  location            = "${azurerm_resource_group.test.location}"
  resource_group_name = "${azurerm_resource_group.test.name}"
}

resource "azurerm_subnet" "test" {
  name                 = "acctsub-%d"
  resource_group_name  = "${azurerm_resource_group.test.name}"
  virtual_network_name = "${azurerm_virtual_network.test.name}"
  address_prefix       = "10.0.2.0/24"
}

resource "azurerm_network_interface" "test" {
  name                = "acctni-%d"
  location            = "${azurerm_resource_group.test.location}"
  resource_group_name = "${azurerm_resource_group.test.name}"

  ip_configuration {
    name                          = "testconfiguration1"
    subnet_id                     = "${azurerm_subnet.test.id}"
    private_ip_address_allocation = "dynamic"
  }
}

resource "azurerm_virtual_machine" "test" {
  name                  = "acctvm-%d"
  location              = "${azurerm_resource_group.test.location}"
  resource_group_name   = "${azurerm_resource_group.test.name}"
  network_interface_ids = ["${azurerm_network_interface.test.id}"]
  vm_size               = "Standard_M64s"

  delete_os_disk_on_termination = true

  storage_image_reference {
    publisher = "Canonical"
    offer     = "UbuntuServer"
    sku       = "16.04-LTS"
    version   = "latest"
  }

  storage_os_disk {
    name              = "osd-%d"
    caching           = "ReadWrite"
    create_option     = "FromImage"
    disk_size_gb      = "50"
    managed_disk_type = "Standard_LRS"
  }

  storage_data_disk {
    name              = "acctmd-%d"
    create_option     = "Empty"
    disk_size_gb      = "1"
    managed_disk_type = "Premium_LRS"
    lun               = 0
    write_accelerator_enabled = true
  }

  os_profile {
    computer_name  = "hn%d"
    admin_username = "testadmin"
    admin_password = "Password1234!"
  }

  os_profile_linux_config {
    disable_password_authentication = false
  }

  tags {
    environment = "Production"
    cost-center = "Ops"
  }
}
`, rInt, location, rInt, rInt, rInt, rInt, rInt, rInt, rInt)
=======
func testAccAzureRMVirtualMachine_hasDiskInfoWhenStopped(rInt int, location string) string {
	return fmt.Sprintf(`
resource "azurerm_resource_group" "test" {
    name     = "acctest-rg-%d"
    location = "%s"
}
    
resource "azurerm_virtual_network" "test" {
    name                = "acctestvn-%d"
    address_space       = ["10.0.0.0/16"]
    location            = "${azurerm_resource_group.test.location}"
    resource_group_name = "${azurerm_resource_group.test.name}"
}
    
resource "azurerm_subnet" "test" {
    name                 = "internal"
    resource_group_name  = "${azurerm_resource_group.test.name}"
    virtual_network_name = "${azurerm_virtual_network.test.name}"
    address_prefix       = "10.0.2.0/24"
}
    
resource "azurerm_network_interface" "test" {
    name                = "acctestni-%d"
    location            = "${azurerm_resource_group.test.location}"
    resource_group_name = "${azurerm_resource_group.test.name}"
    
    ip_configuration {
        name                          = "testconfiguration"
        subnet_id                     = "${azurerm_subnet.test.id}"
        private_ip_address_allocation = "dynamic"
    }
}
    
resource "azurerm_virtual_machine" "test" {
    name                  = "acctestvm-%d"
    location              = "${azurerm_resource_group.test.location}"
    resource_group_name   = "${azurerm_resource_group.test.name}"
    network_interface_ids = ["${azurerm_network_interface.test.id}"]
    vm_size               = "Standard_DS1_v2"
    
    storage_image_reference {
        publisher = "Canonical"
        offer     = "UbuntuServer"
        sku       = "16.04-LTS"
        version   = "latest"
    }
    
    storage_os_disk {
        name              = "acctest-osdisk-%d"
        caching           = "ReadWrite"
        create_option     = "FromImage"
        managed_disk_type = "Standard_LRS"
    }
    
    storage_data_disk {
        name          = "acctest-datadisk-%d"
        caching       = "ReadWrite"
        create_option = "Empty"
        lun           = 0
        disk_size_gb  = 64
    }
    
    os_profile {
        computer_name  = "acctest-machine-%d"
        admin_username = "testadmin"
        admin_password = "Password1234!"
    }
    
    os_profile_linux_config {
        disable_password_authentication = false
    }
}
`, rInt, location, rInt, rInt, rInt, rInt, rInt, rInt)
>>>>>>> 9d8b5451
}<|MERGE_RESOLUTION|>--- conflicted
+++ resolved
@@ -361,25 +361,17 @@
 	})
 }
 
-<<<<<<< HEAD
 func TestAccAzureRMVirtualMachine_basicLinuxMachine_managedDisk_withWriteAcceleratorEnabled(t *testing.T) {
 	resourceName := "azurerm_virtual_machine.test"
 	rInt := acctest.RandInt()
 	var vm compute.VirtualMachine
 
-=======
-func TestAccAzureRMVirtualMachine_winRMCerts(t *testing.T) {
-	var vm compute.VirtualMachine
-	resourceName := "azurerm_virtual_machine.test"
-	rString := acctest.RandString(5)
->>>>>>> 9d8b5451
 	resource.Test(t, resource.TestCase{
 		PreCheck:     func() { testAccPreCheck(t) },
 		Providers:    testAccProviders,
 		CheckDestroy: testCheckAzureRMVirtualMachineDestroy,
 		Steps: []resource.TestStep{
 			{
-<<<<<<< HEAD
 				Config: testAccAzureRMVirtualMachine_basicLinuxMachine_managedDisk_withWriteAcceleratorEnabled(rInt, testLocation()),
 				Check: resource.ComposeTestCheckFunc(
 					testCheckAzureRMVirtualMachineExists(resourceName, &vm),
@@ -395,7 +387,38 @@
 	rInt := acctest.RandInt()
 	var vm compute.VirtualMachine
 
-=======
+	resource.Test(t, resource.TestCase{
+		PreCheck:     func() { testAccPreCheck(t) },
+		Providers:    testAccProviders,
+		CheckDestroy: testCheckAzureRMVirtualMachineDestroy,
+		Steps: []resource.TestStep{
+			{
+				Config: testAccAzureRMVirtualMachine_basicLinuxMachine_managedDisk_empty(rInt, testLocation()),
+				Check: resource.ComposeTestCheckFunc(
+					testCheckAzureRMVirtualMachineExists(resourceName, &vm),
+				),
+			},
+			{
+				Config: testAccAzureRMVirtualMachine_basicLinuxMachine_managedDisk_withWriteAcceleratorEnabled(rInt, testLocation()),
+				Check: resource.ComposeTestCheckFunc(
+					testCheckAzureRMVirtualMachineExists(resourceName, &vm),
+					resource.TestCheckResourceAttr(resourceName, "storage_data_disk.0.write_accelerator_enabled", "True"),
+				),
+			},
+		},
+	})
+}
+
+func TestAccAzureRMVirtualMachine_winRMCerts(t *testing.T) {
+	var vm compute.VirtualMachine
+	resourceName := "azurerm_virtual_machine.test"
+	rString := acctest.RandString(5)
+	resource.Test(t, resource.TestCase{
+		PreCheck:     func() { testAccPreCheck(t) },
+		Providers:    testAccProviders,
+		CheckDestroy: testCheckAzureRMVirtualMachineDestroy,
+		Steps: []resource.TestStep{
+			{
 				Config: testAccAzureRMVirtualMachine_winRMCerts(rString, testLocation()),
 				Check: resource.ComposeTestCheckFunc(
 					testCheckAzureRMVirtualMachineExists(resourceName, &vm),
@@ -410,31 +433,12 @@
 	resourceName := "azurerm_virtual_machine.test"
 	rInt := acctest.RandInt()
 	config := testAccAzureRMVirtualMachine_hasDiskInfoWhenStopped(rInt, testLocation())
->>>>>>> 9d8b5451
 	resource.Test(t, resource.TestCase{
 		PreCheck:     func() { testAccPreCheck(t) },
 		Providers:    testAccProviders,
 		CheckDestroy: testCheckAzureRMVirtualMachineDestroy,
 		Steps: []resource.TestStep{
 			{
-<<<<<<< HEAD
-				Config: testAccAzureRMVirtualMachine_basicLinuxMachine_managedDisk_empty(rInt, testLocation()),
-				Check: resource.ComposeTestCheckFunc(
-					testCheckAzureRMVirtualMachineExists(resourceName, &vm),
-				),
-			},
-			{
-				Config: testAccAzureRMVirtualMachine_basicLinuxMachine_managedDisk_withWriteAcceleratorEnabled(rInt, testLocation()),
-				Check: resource.ComposeTestCheckFunc(
-					testCheckAzureRMVirtualMachineExists(resourceName, &vm),
-					resource.TestCheckResourceAttr(resourceName, "storage_data_disk.0.write_accelerator_enabled", "True"),
-				),
-			},
-		},
-	})
-}
-
-=======
 				Config: config,
 				Check: resource.ComposeTestCheckFunc(
 					testCheckAzureRMVirtualMachineExists(resourceName, &vm),
@@ -686,7 +690,6 @@
 `, rString, location)
 }
 
->>>>>>> 9d8b5451
 func testAccAzureRMVirtualMachine_withManagedServiceIdentity(rInt int, location string) string {
 	return fmt.Sprintf(`
 resource "azurerm_resource_group" "test" {
@@ -2077,164 +2080,4 @@
 
 }
 `, rInt, location, rInt, rInt, rInt, rInt, rInt)
-}
-
-<<<<<<< HEAD
-func testAccAzureRMVirtualMachine_basicLinuxMachine_managedDisk_withWriteAcceleratorEnabled(rInt int, location string) string {
-	return fmt.Sprintf(`
-resource "azurerm_resource_group" "test" {
-  name     = "acctestRG-%d"
-  location = "%s"
-}
-
-resource "azurerm_virtual_network" "test" {
-  name                = "acctvn-%d"
-  address_space       = ["10.0.0.0/16"]
-  location            = "${azurerm_resource_group.test.location}"
-  resource_group_name = "${azurerm_resource_group.test.name}"
-}
-
-resource "azurerm_subnet" "test" {
-  name                 = "acctsub-%d"
-  resource_group_name  = "${azurerm_resource_group.test.name}"
-  virtual_network_name = "${azurerm_virtual_network.test.name}"
-  address_prefix       = "10.0.2.0/24"
-}
-
-resource "azurerm_network_interface" "test" {
-  name                = "acctni-%d"
-  location            = "${azurerm_resource_group.test.location}"
-  resource_group_name = "${azurerm_resource_group.test.name}"
-
-  ip_configuration {
-    name                          = "testconfiguration1"
-    subnet_id                     = "${azurerm_subnet.test.id}"
-    private_ip_address_allocation = "dynamic"
-  }
-}
-
-resource "azurerm_virtual_machine" "test" {
-  name                  = "acctvm-%d"
-  location              = "${azurerm_resource_group.test.location}"
-  resource_group_name   = "${azurerm_resource_group.test.name}"
-  network_interface_ids = ["${azurerm_network_interface.test.id}"]
-  vm_size               = "Standard_M64s"
-
-  delete_os_disk_on_termination = true
-
-  storage_image_reference {
-    publisher = "Canonical"
-    offer     = "UbuntuServer"
-    sku       = "16.04-LTS"
-    version   = "latest"
-  }
-
-  storage_os_disk {
-    name              = "osd-%d"
-    caching           = "ReadWrite"
-    create_option     = "FromImage"
-    disk_size_gb      = "50"
-    managed_disk_type = "Standard_LRS"
-  }
-
-  storage_data_disk {
-    name              = "acctmd-%d"
-    create_option     = "Empty"
-    disk_size_gb      = "1"
-    managed_disk_type = "Premium_LRS"
-    lun               = 0
-    write_accelerator_enabled = true
-  }
-
-  os_profile {
-    computer_name  = "hn%d"
-    admin_username = "testadmin"
-    admin_password = "Password1234!"
-  }
-
-  os_profile_linux_config {
-    disable_password_authentication = false
-  }
-
-  tags {
-    environment = "Production"
-    cost-center = "Ops"
-  }
-}
-`, rInt, location, rInt, rInt, rInt, rInt, rInt, rInt, rInt)
-=======
-func testAccAzureRMVirtualMachine_hasDiskInfoWhenStopped(rInt int, location string) string {
-	return fmt.Sprintf(`
-resource "azurerm_resource_group" "test" {
-    name     = "acctest-rg-%d"
-    location = "%s"
-}
-    
-resource "azurerm_virtual_network" "test" {
-    name                = "acctestvn-%d"
-    address_space       = ["10.0.0.0/16"]
-    location            = "${azurerm_resource_group.test.location}"
-    resource_group_name = "${azurerm_resource_group.test.name}"
-}
-    
-resource "azurerm_subnet" "test" {
-    name                 = "internal"
-    resource_group_name  = "${azurerm_resource_group.test.name}"
-    virtual_network_name = "${azurerm_virtual_network.test.name}"
-    address_prefix       = "10.0.2.0/24"
-}
-    
-resource "azurerm_network_interface" "test" {
-    name                = "acctestni-%d"
-    location            = "${azurerm_resource_group.test.location}"
-    resource_group_name = "${azurerm_resource_group.test.name}"
-    
-    ip_configuration {
-        name                          = "testconfiguration"
-        subnet_id                     = "${azurerm_subnet.test.id}"
-        private_ip_address_allocation = "dynamic"
-    }
-}
-    
-resource "azurerm_virtual_machine" "test" {
-    name                  = "acctestvm-%d"
-    location              = "${azurerm_resource_group.test.location}"
-    resource_group_name   = "${azurerm_resource_group.test.name}"
-    network_interface_ids = ["${azurerm_network_interface.test.id}"]
-    vm_size               = "Standard_DS1_v2"
-    
-    storage_image_reference {
-        publisher = "Canonical"
-        offer     = "UbuntuServer"
-        sku       = "16.04-LTS"
-        version   = "latest"
-    }
-    
-    storage_os_disk {
-        name              = "acctest-osdisk-%d"
-        caching           = "ReadWrite"
-        create_option     = "FromImage"
-        managed_disk_type = "Standard_LRS"
-    }
-    
-    storage_data_disk {
-        name          = "acctest-datadisk-%d"
-        caching       = "ReadWrite"
-        create_option = "Empty"
-        lun           = 0
-        disk_size_gb  = 64
-    }
-    
-    os_profile {
-        computer_name  = "acctest-machine-%d"
-        admin_username = "testadmin"
-        admin_password = "Password1234!"
-    }
-    
-    os_profile_linux_config {
-        disable_password_authentication = false
-    }
-}
-`, rInt, location, rInt, rInt, rInt, rInt, rInt, rInt)
->>>>>>> 9d8b5451
 }