package azure

import (
	"fmt"
	"regexp"
	"strings"

	"github.com/hashicorp/terraform-plugin-sdk/helper/schema"
	"github.com/terraform-providers/terraform-provider-azurerm/azurerm/helpers/suppress"
)

func SchemaResourceGroupName() *schema.Schema {
	return &schema.Schema{
		Type:         schema.TypeString,
		Required:     true,
		ForceNew:     true,
		ValidateFunc: validateResourceGroupName,
	}
}

<<<<<<< HEAD
func SchemaResourceGroupNameOptional() *schema.Schema {
	return &schema.Schema{
		Type:         schema.TypeString,
		Optional:     true,
		ForceNew:     true,
		ValidateFunc: validateResourceGroupName,
=======
func SchemaResourceGroupNameDeprecated() *schema.Schema {
	return &schema.Schema{
		Type:         schema.TypeString,
		Optional:     true,
		ValidateFunc: validateResourceGroupName,
		Deprecated:   "This field is no longer used and will be removed in the next major version of the Azure Provider",
>>>>>>> 8c526487
	}
}

func SchemaResourceGroupNameDiffSuppress() *schema.Schema {
	return &schema.Schema{
		Type:             schema.TypeString,
		Required:         true,
		ForceNew:         true,
		DiffSuppressFunc: suppress.CaseDifference,
		ValidateFunc:     validateResourceGroupName,
	}
}

func SchemaResourceGroupNameForDataSource() *schema.Schema {
	return &schema.Schema{
		Type:         schema.TypeString,
		Required:     true,
		ValidateFunc: validateResourceGroupName,
	}
}

func SchemaResourceGroupNameOptionalComputed() *schema.Schema {
	return &schema.Schema{
		Type:         schema.TypeString,
		ForceNew:     true,
		Optional:     true,
		Computed:     true,
		ValidateFunc: validateResourceGroupName,
	}
}

func SchemaResourceGroupNameSetOptional() *schema.Schema {
	return &schema.Schema{
		Type:     schema.TypeSet,
		Optional: true,
		Elem: &schema.Schema{
			Type:         schema.TypeString,
			ValidateFunc: validateResourceGroupName,
		},
	}
}

func validateResourceGroupName(v interface{}, k string) (warnings []string, errors []error) {
	value := v.(string)

	if len(value) > 90 {
		errors = append(errors, fmt.Errorf("%q may not exceed 90 characters in length", k))
	}

	if strings.HasSuffix(value, ".") {
		errors = append(errors, fmt.Errorf("%q may not end with a period", k))
	}

	// regex pulled from https://docs.microsoft.com/en-us/rest/api/resources/resourcegroups/createorupdate
	if matched := regexp.MustCompile(`^[-\w._()]+$`).Match([]byte(value)); !matched {
		errors = append(errors, fmt.Errorf("%q may only contain alphanumeric characters, dash, underscores, parentheses and periods", k))
	}

	return warnings, errors
}<|MERGE_RESOLUTION|>--- conflicted
+++ resolved
@@ -18,21 +18,21 @@
 	}
 }
 
-<<<<<<< HEAD
 func SchemaResourceGroupNameOptional() *schema.Schema {
 	return &schema.Schema{
 		Type:         schema.TypeString,
 		Optional:     true,
 		ForceNew:     true,
 		ValidateFunc: validateResourceGroupName,
-=======
+  }
+}
+
 func SchemaResourceGroupNameDeprecated() *schema.Schema {
 	return &schema.Schema{
 		Type:         schema.TypeString,
 		Optional:     true,
 		ValidateFunc: validateResourceGroupName,
 		Deprecated:   "This field is no longer used and will be removed in the next major version of the Azure Provider",
->>>>>>> 8c526487
 	}
 }
 
