--- conflicted
+++ resolved
@@ -132,11 +132,7 @@
   resource_group_name = "${azurerm_resource_group.test.name}"
 
   sku {
-<<<<<<< HEAD
-    name     = "B_Gen5_2"
-=======
     name     = "GP_Gen5_2"
->>>>>>> af2edc4b
     capacity = 2
     tier     = "GeneralPurpose"
     family   = "Gen5"
