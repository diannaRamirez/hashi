package azurerm

import (
	"context"
	"fmt"
	"log"
<<<<<<< HEAD
	"strings"
	"time"

	"github.com/hashicorp/terraform-plugin-sdk/helper/validation"
	"github.com/hashicorp/terraform/helper/resource"
=======
	"time"
>>>>>>> 63d2b2fe

	"github.com/Azure/azure-sdk-for-go/services/preview/hdinsight/mgmt/2018-06-01-preview/hdinsight"
	"github.com/hashicorp/terraform-plugin-sdk/helper/schema"
	"github.com/terraform-providers/terraform-provider-azurerm/azurerm/helpers/azure"
	"github.com/terraform-providers/terraform-provider-azurerm/azurerm/helpers/suppress"
	"github.com/terraform-providers/terraform-provider-azurerm/azurerm/helpers/tf"
	"github.com/terraform-providers/terraform-provider-azurerm/azurerm/helpers/validate"
	"github.com/terraform-providers/terraform-provider-azurerm/azurerm/internal/features"
	"github.com/terraform-providers/terraform-provider-azurerm/azurerm/internal/tags"
	"github.com/terraform-providers/terraform-provider-azurerm/azurerm/internal/timeouts"
	"github.com/terraform-providers/terraform-provider-azurerm/azurerm/utils"
)

// NOTE: this isn't a recommended way of building resources in Terraform
// this pattern is used to work around a generic but pedantic API endpoint
var hdInsightHadoopClusterHeadNodeDefinition = azure.HDInsightNodeDefinition{
	CanSpecifyInstanceCount:  false,
	MinInstanceCount:         2,
	MaxInstanceCount:         2,
	CanSpecifyDisks:          false,
	FixedMinInstanceCount:    utils.Int32(int32(1)),
	FixedTargetInstanceCount: utils.Int32(int32(2)),
}

var hdInsightHadoopClusterWorkerNodeDefinition = azure.HDInsightNodeDefinition{
	CanSpecifyInstanceCount: true,
	MinInstanceCount:        1,
	MaxInstanceCount:        25,
	CanSpecifyDisks:         false,
}

var hdInsightHadoopClusterZookeeperNodeDefinition = azure.HDInsightNodeDefinition{
	CanSpecifyInstanceCount:  false,
	MinInstanceCount:         3,
	MaxInstanceCount:         3,
	CanSpecifyDisks:          false,
	FixedMinInstanceCount:    utils.Int32(int32(1)),
	FixedTargetInstanceCount: utils.Int32(int32(3)),
}

func resourceArmHDInsightHadoopCluster() *schema.Resource {
	return &schema.Resource{
		Create: resourceArmHDInsightHadoopClusterCreate,
		Read:   resourceArmHDInsightHadoopClusterRead,
		Update: hdinsightClusterUpdate("Hadoop", resourceArmHDInsightHadoopClusterRead),
		Delete: hdinsightClusterDelete("Hadoop"),
		Importer: &schema.ResourceImporter{
			State: schema.ImportStatePassthrough,
		},

<<<<<<< HEAD
		CustomizeDiff: func(diff *schema.ResourceDiff, v interface{}) error {
			// An edge node can be added but can't be update or removed without forcing a new resource to be created
			oldEdgeNodeCount, newEdgeNodeCount := diff.GetChange("roles.0.edge_node.0.target_instance_count")
			oldEdgeNodeInt := oldEdgeNodeCount.(int)
			newEdgeNodeInt := newEdgeNodeCount.(int)

			if oldEdgeNodeInt != newEdgeNodeInt {
				diff.ForceNew("roles.0.edge_node.target_instance_count")
			}

			// DiffSuppressFunc comes after this check so we need to check if the strings aren't the same sans casing here.
			oVMSize, newVMSize := diff.GetChange("roles.0.edge_node.0.vm_size")
			if !strings.EqualFold(oVMSize.(string), newVMSize.(string)) {
				diff.ForceNew("roles.0.edge_node.0.vm_size")
			}

			// ForceNew if attempting to update install scripts
			oldInstallScriptCount, newInstallScriptCount := diff.GetChange("roles.0.edge_node.0.install_script_action.#")
			oldInstallScriptInt := oldInstallScriptCount.(int)
			newInstallScriptInt := newInstallScriptCount.(int)
			if newInstallScriptInt == oldInstallScriptInt {
				diff.ForceNew("roles.0.edge_node.0.install_script_action")
			}

			return nil
=======
		Timeouts: &schema.ResourceTimeout{
			Create: schema.DefaultTimeout(60 * time.Minute),
			Read:   schema.DefaultTimeout(5 * time.Minute),
			Update: schema.DefaultTimeout(60 * time.Minute),
			Delete: schema.DefaultTimeout(60 * time.Minute),
>>>>>>> 63d2b2fe
		},

		Schema: map[string]*schema.Schema{
			"name": azure.SchemaHDInsightName(),

			"resource_group_name": azure.SchemaResourceGroupName(),

			"location": azure.SchemaLocation(),

			"cluster_version": azure.SchemaHDInsightClusterVersion(),

			"tier": azure.SchemaHDInsightTier(),

			"component_version": {
				Type:     schema.TypeList,
				Required: true,
				MaxItems: 1,
				Elem: &schema.Resource{
					Schema: map[string]*schema.Schema{
						"hadoop": {
							Type:     schema.TypeString,
							Required: true,
							ForceNew: true,
						},
					},
				},
			},

			"gateway": azure.SchemaHDInsightsGateway(),

			"storage_account": azure.SchemaHDInsightsStorageAccounts(),

			"roles": {
				Type:     schema.TypeList,
				Required: true,
				MaxItems: 1,
				Elem: &schema.Resource{
					Schema: map[string]*schema.Schema{
						"head_node": azure.SchemaHDInsightNodeDefinition("roles.0.head_node", hdInsightHadoopClusterHeadNodeDefinition),

						"worker_node": azure.SchemaHDInsightNodeDefinition("roles.0.worker_node", hdInsightHadoopClusterWorkerNodeDefinition),

						"zookeeper_node": azure.SchemaHDInsightNodeDefinition("roles.0.zookeeper_node", hdInsightHadoopClusterZookeeperNodeDefinition),

						"edge_node": {
							Type:     schema.TypeList,
							Optional: true,
							MaxItems: 1,
							Elem: &schema.Resource{
								Schema: map[string]*schema.Schema{
									"target_instance_count": {
										Type:         schema.TypeInt,
										Required:     true,
										ValidateFunc: validation.IntBetween(1, 25),
									},

									"vm_size": {
										Type:             schema.TypeString,
										Required:         true,
										DiffSuppressFunc: suppress.CaseDifference,
										ValidateFunc:     azure.ValidateSchemaHDInsightNodeDefinitionVMSize(),
									},

									"install_script_action": {
										Type:     schema.TypeList,
										Required: true,
										MinItems: 1,
										Elem: &schema.Resource{
											Schema: map[string]*schema.Schema{
												"name": {
													Type:         schema.TypeString,
													Required:     true,
													ValidateFunc: validate.NoEmptyStrings,
												},
												"uri": {
													Type:         schema.TypeString,
													Required:     true,
													ValidateFunc: validate.NoEmptyStrings,
												},
											},
										},
									},
								},
							},
						},
					},
				},
			},

			"tags": tags.Schema(),

			"https_endpoint": {
				Type:     schema.TypeString,
				Computed: true,
			},

			"ssh_endpoint": {
				Type:     schema.TypeString,
				Computed: true,
			},
		},
	}
}

func resourceArmHDInsightHadoopClusterCreate(d *schema.ResourceData, meta interface{}) error {
	client := meta.(*ArmClient).HDInsight.ClustersClient
	ctx, cancel := timeouts.ForCreate(meta.(*ArmClient).StopContext, d)
	defer cancel()

	name := d.Get("name").(string)
	resourceGroup := d.Get("resource_group_name").(string)
	location := azure.NormalizeLocation(d.Get("location").(string))
	clusterVersion := d.Get("cluster_version").(string)
	t := d.Get("tags").(map[string]interface{})
	tier := hdinsight.Tier(d.Get("tier").(string))

	componentVersionsRaw := d.Get("component_version").([]interface{})
	componentVersions := expandHDInsightHadoopComponentVersion(componentVersionsRaw)

	gatewayRaw := d.Get("gateway").([]interface{})
	gateway := azure.ExpandHDInsightsConfigurations(gatewayRaw)

	storageAccountsRaw := d.Get("storage_account").([]interface{})
	storageAccounts, err := azure.ExpandHDInsightsStorageAccounts(storageAccountsRaw)
	if err != nil {
		return fmt.Errorf("Error expanding `storage_account`: %s", err)
	}

	rolesRaw := d.Get("roles").([]interface{})
	hadoopRoles := hdInsightRoleDefinition{
		HeadNodeDef:      hdInsightHadoopClusterHeadNodeDefinition,
		WorkerNodeDef:    hdInsightHadoopClusterWorkerNodeDefinition,
		ZookeeperNodeDef: hdInsightHadoopClusterZookeeperNodeDefinition,
	}
	roles, err := expandHDInsightRoles(rolesRaw, hadoopRoles)
	if err != nil {
		return fmt.Errorf("Error expanding `roles`: %+v", err)
	}

	if features.ShouldResourcesBeImported() {
		existing, err := client.Get(ctx, resourceGroup, name)
		if err != nil {
			if !utils.ResponseWasNotFound(existing.Response) {
				return fmt.Errorf("Error checking for presence of existing HDInsight Hadoop Cluster %q (Resource Group %q): %+v", name, resourceGroup, err)
			}
		}

		if existing.ID != nil && *existing.ID != "" {
			return tf.ImportAsExistsError("azurerm_hdinsight_hadoop_cluster", *existing.ID)
		}
	}

	params := hdinsight.ClusterCreateParametersExtended{
		Location: utils.String(location),
		Properties: &hdinsight.ClusterCreateProperties{
			Tier:           tier,
			OsType:         hdinsight.Linux,
			ClusterVersion: utils.String(clusterVersion),
			ClusterDefinition: &hdinsight.ClusterDefinition{
				Kind:             utils.String("Hadoop"),
				ComponentVersion: componentVersions,
				Configurations:   gateway,
			},
			StorageProfile: &hdinsight.StorageProfile{
				Storageaccounts: storageAccounts,
			},
			ComputeProfile: &hdinsight.ComputeProfile{
				Roles: roles,
			},
		},
		Tags: tags.Expand(t),
	}
	future, err := client.Create(ctx, resourceGroup, name, params)
	if err != nil {
		return fmt.Errorf("Error creating HDInsight Hadoop Cluster %q (Resource Group %q): %+v", name, resourceGroup, err)
	}

	if err := future.WaitForCompletionRef(ctx, client.Client); err != nil {
		return fmt.Errorf("Error waiting for creation of HDInsight Hadoop Cluster %q (Resource Group %q): %+v", name, resourceGroup, err)
	}

	read, err := client.Get(ctx, resourceGroup, name)
	if err != nil {
		return fmt.Errorf("Error retrieving HDInsight Hadoop Cluster %q (Resource Group %q): %+v", name, resourceGroup, err)
	}

	if read.ID == nil {
		return fmt.Errorf("Error reading ID for HDInsight Hadoop Cluster %q (Resource Group %q)", name, resourceGroup)
	}

	d.SetId(*read.ID)

	// We can only add an edge node after creation
	if v, ok := d.GetOk("roles.0.edge_node"); ok {
		edgeNodeRaw := v.([]interface{})
		applicationsClient := meta.(*ArmClient).HDInsight.ApplicationsClient
		edgeNodeConfig := edgeNodeRaw[0].(map[string]interface{})

		err := createHDInsightEdgeNodes(ctx, applicationsClient, resourceGroup, name, edgeNodeConfig)
		if err != nil {
			return err
		}

		// we can't rely on the use of the Future here due to the node being successfully completed but now the cluster is applying those changes.
		log.Printf("[DEBUG] Waiting for Hadoop Cluster to %q (Resource Group %q) to finish applying edge node", name, resourceGroup)
		stateConf := &resource.StateChangeConf{
			Pending:    []string{"AzureVMConfiguration", "Accepted", "HdInsightConfiguration"},
			Target:     []string{"Running"},
			Refresh:    hdInsightWaitForReadyRefreshFunc(ctx, client, resourceGroup, name),
			Timeout:    60 * time.Minute,
			MinTimeout: 15 * time.Second,
		}
		if _, err := stateConf.WaitForState(); err != nil {
			return fmt.Errorf("Error waiting for HDInsight Cluster %q (Resource Group %q) to be running: %s", name, resourceGroup, err)
		}

		/*
			edgeNodeStateConf := &resource.StateChangeConf{
				Pending:    []string{"Empty"},
				Target:     []string{"Ready"},
				Refresh:    hdInsightEdgeNodeWaitForReadyRefreshFunc(ctx, applicationsClient, resourceGroup, name),
				Timeout:    3 * time.Minute,
				MinTimeout: 15 * time.Second,
			}

			if _, err := edgeNodeStateConf.WaitForState(); err != nil {
				return fmt.Errorf("Error waiting for HDInsight Cluster Edge Node %q (Resource Group %q) to be ready: %s", name, resourceGroup, err)
			} */
	}

	return resourceArmHDInsightHadoopClusterRead(d, meta)
}

func resourceArmHDInsightHadoopClusterRead(d *schema.ResourceData, meta interface{}) error {
	clustersClient := meta.(*ArmClient).HDInsight.ClustersClient
	configurationsClient := meta.(*ArmClient).HDInsight.ConfigurationsClient
	ctx, cancel := timeouts.ForRead(meta.(*ArmClient).StopContext, d)
	defer cancel()

	id, err := azure.ParseAzureResourceID(d.Id())
	if err != nil {
		return err
	}

	resourceGroup := id.ResourceGroup
	name := id.Path["clusters"]

	resp, err := clustersClient.Get(ctx, resourceGroup, name)
	if err != nil {
		if utils.ResponseWasNotFound(resp.Response) {
			log.Printf("[DEBUG] HDInsight Hadoop Cluster %q was not found in Resource Group %q - removing from state!", name, resourceGroup)
			d.SetId("")
			return nil
		}

		return fmt.Errorf("Error retrieving HDInsight Hadoop Cluster %q (Resource Group %q): %+v", name, resourceGroup, err)
	}

	configuration, err := configurationsClient.Get(ctx, resourceGroup, name, "gateway")
	if err != nil {
		return fmt.Errorf("Error retrieving Configuration for HDInsight Hadoop Cluster %q (Resource Group %q): %+v", name, resourceGroup, err)
	}

	d.Set("name", name)
	d.Set("resource_group_name", resourceGroup)
	if location := resp.Location; location != nil {
		d.Set("location", azure.NormalizeLocation(*location))
	}

	// storage_account isn't returned so I guess we just leave it ¯\_(ツ)_/¯
	if props := resp.Properties; props != nil {
		d.Set("cluster_version", props.ClusterVersion)
		d.Set("tier", string(props.Tier))

		if def := props.ClusterDefinition; def != nil {
			if err := d.Set("component_version", flattenHDInsightHadoopComponentVersion(def.ComponentVersion)); err != nil {
				return fmt.Errorf("Error flattening `component_version`: %+v", err)
			}

			if err := d.Set("gateway", azure.FlattenHDInsightsConfigurations(configuration.Value)); err != nil {
				return fmt.Errorf("Error flattening `gateway`: %+v", err)
			}
		}

		hadoopRoles := hdInsightRoleDefinition{
			HeadNodeDef:      hdInsightHadoopClusterHeadNodeDefinition,
			WorkerNodeDef:    hdInsightHadoopClusterWorkerNodeDefinition,
			ZookeeperNodeDef: hdInsightHadoopClusterZookeeperNodeDefinition,
		}
		flattenedRoles := flattenHDInsightRoles(d, props.ComputeProfile, hadoopRoles)

		applicationsClient := meta.(*ArmClient).HDInsight.ApplicationsClient

		edgeNode, err := applicationsClient.Get(ctx, resourceGroup, name, name)
		if err != nil {
			if !utils.ResponseWasNotFound(edgeNode.Response) {
				return fmt.Errorf("Error reading edge node for HDInsight Hadoop Cluster %q (Resource Group %q): %+v", name, resourceGroup, err)
			}
		}

		if edgeNodeProps := edgeNode.Properties; edgeNodeProps != nil {
			flattenedRoles = flattenHDInsightEdgeNode(flattenedRoles, edgeNodeProps)
		}

		if err := d.Set("roles", flattenedRoles); err != nil {
			return fmt.Errorf("Error flattening `roles`: %+v", err)
		}

		httpEndpoint := azure.FindHDInsightConnectivityEndpoint("HTTPS", props.ConnectivityEndpoints)
		d.Set("https_endpoint", httpEndpoint)
		sshEndpoint := azure.FindHDInsightConnectivityEndpoint("SSH", props.ConnectivityEndpoints)
		d.Set("ssh_endpoint", sshEndpoint)
	}

	return tags.FlattenAndSet(d, resp.Tags)
}

func flattenHDInsightEdgeNode(roles []interface{}, props *hdinsight.ApplicationProperties) []interface{} {
	if len(roles) == 0 || props == nil {
		return roles
	}

	role := roles[0].(map[string]interface{})

	edgeNode := make(map[string]interface{})
	if computeProfile := props.ComputeProfile; computeProfile != nil {
		if roles := computeProfile.Roles; roles != nil {
			for _, role := range *roles {
				if targetInstanceCount := role.TargetInstanceCount; targetInstanceCount != nil {
					edgeNode["target_instance_count"] = targetInstanceCount
				}
				if hardwareProfile := role.HardwareProfile; hardwareProfile != nil {
					edgeNode["vm_size"] = hardwareProfile.VMSize
				}
			}
		}
	}

	actions := make(map[string]interface{})
	if installScriptActions := props.InstallScriptActions; installScriptActions != nil {
		for _, action := range *installScriptActions {
			actions["name"] = action.Name
			actions["uri"] = action.URI
		}
	}

	edgeNode["install_script_action"] = []interface{}{actions}

	role["edge_node"] = []interface{}{edgeNode}

	return []interface{}{role}
}

func expandHDInsightHadoopComponentVersion(input []interface{}) map[string]*string {
	vs := input[0].(map[string]interface{})
	return map[string]*string{
		"Hadoop": utils.String(vs["hadoop"].(string)),
	}
}

func flattenHDInsightHadoopComponentVersion(input map[string]*string) []interface{} {
	hadoopVersion := ""
	if v, ok := input["Hadoop"]; ok {
		if v != nil {
			hadoopVersion = *v
		}
	}
	return []interface{}{
		map[string]interface{}{
			"hadoop": hadoopVersion,
		},
	}
}

func expandHDInsightApplicationEdgeNodeInstallScriptActions(input []interface{}) *[]hdinsight.RuntimeScriptAction {
	actions := make([]hdinsight.RuntimeScriptAction, 0)

	for _, v := range input {
		val := v.(map[string]interface{})

		name := val["name"].(string)
		uri := val["uri"].(string)

		action := hdinsight.RuntimeScriptAction{
			Name: utils.String(name),
			URI:  utils.String(uri),
			// The only role available for edge nodes is edgenode
			Roles: &[]string{"edgenode"},
		}

		actions = append(actions, action)
	}

	return &actions
}

func retryHDInsightEdgeNodeGet(resGroup string, name string, meta interface{}) func() *resource.RetryError {
	return func() *resource.RetryError {
		client := meta.(*ArmClient).HDInsight.ApplicationsClient
		ctx := meta.(*ArmClient).StopContext

		if _, err := client.Get(ctx, resGroup, name, name); err != nil {
			return resource.RetryableError(err)
		}

		return nil
	}
}

func hdInsightWaitForReadyRefreshFunc(ctx context.Context, client *hdinsight.ClustersClient, resourceGroupName string, name string) resource.StateRefreshFunc {
	return func() (interface{}, string, error) {
		res, err := client.Get(ctx, resourceGroupName, name)
		if err != nil {
			return nil, "Error", fmt.Errorf("Error issuing read request in hdInsightWaitForReadyRefreshFunc to Hadoop Cluster %q (Resource Group %q): %s", name, resourceGroupName, err)
		}
		if props := res.Properties; props != nil {
			if state := props.ClusterState; state != nil {
				return res, *state, nil
			}
		}

		return res, "Pending", nil
	}
}

func hdInsightEdgeNodeWaitForReadyRefreshFunc(ctx context.Context, client hdinsight.ApplicationsClient, resourceGroupName string, name string) resource.StateRefreshFunc {
	return func() (interface{}, string, error) {
		res, err := client.Get(ctx, resourceGroupName, name, name)
		if err != nil {
			if res.Response.Response != nil {
				return nil, "Error", fmt.Errorf("Error issuing read request in hdInsightEdgeNodeWaitForReadyRefreshFunc to Hadoop Cluster Edge Node %q (Resource Group %q): %s", name, resourceGroupName, err)
			}
			return res, "Empty", nil
		}
		if props := res.Properties; props != nil {
			return nil, "Ready", nil
		}

		return res, "Empty", nil
	}
}<|MERGE_RESOLUTION|>--- conflicted
+++ resolved
@@ -4,15 +4,13 @@
 	"context"
 	"fmt"
 	"log"
-<<<<<<< HEAD
 	"strings"
 	"time"
 
+	"github.com/hashicorp/terraform-plugin-sdk/helper/resource"
 	"github.com/hashicorp/terraform-plugin-sdk/helper/validation"
-	"github.com/hashicorp/terraform/helper/resource"
-=======
-	"time"
->>>>>>> 63d2b2fe
+
+	// "github.com/hashicorp/terraform/helper/resource"
 
 	"github.com/Azure/azure-sdk-for-go/services/preview/hdinsight/mgmt/2018-06-01-preview/hdinsight"
 	"github.com/hashicorp/terraform-plugin-sdk/helper/schema"
@@ -63,7 +61,6 @@
 			State: schema.ImportStatePassthrough,
 		},
 
-<<<<<<< HEAD
 		CustomizeDiff: func(diff *schema.ResourceDiff, v interface{}) error {
 			// An edge node can be added but can't be update or removed without forcing a new resource to be created
 			oldEdgeNodeCount, newEdgeNodeCount := diff.GetChange("roles.0.edge_node.0.target_instance_count")
@@ -89,13 +86,12 @@
 			}
 
 			return nil
-=======
+		},
 		Timeouts: &schema.ResourceTimeout{
 			Create: schema.DefaultTimeout(60 * time.Minute),
 			Read:   schema.DefaultTimeout(5 * time.Minute),
 			Update: schema.DefaultTimeout(60 * time.Minute),
 			Delete: schema.DefaultTimeout(60 * time.Minute),
->>>>>>> 63d2b2fe
 		},
 
 		Schema: map[string]*schema.Schema{
