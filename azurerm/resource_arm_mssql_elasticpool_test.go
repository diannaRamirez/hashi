package azurerm

import (
	"fmt"
	"net/http"
	"testing"

	"github.com/hashicorp/terraform/helper/resource"
	"github.com/hashicorp/terraform/terraform"
	"github.com/terraform-providers/terraform-provider-azurerm/azurerm/helpers/tf"
)

// TODO: add import tests
func TestAccAzureRMMsSqlElasticPool_basic_DTU(t *testing.T) {
	resourceName := "azurerm_mssql_elasticpool.test"
	ri := tf.AccRandTimeInt()
	location := testLocation()

	resource.ParallelTest(t, resource.TestCase{
		PreCheck:     func() { testAccPreCheck(t) },
		Providers:    testAccProviders,
		CheckDestroy: testCheckAzureRMMsSqlElasticPoolDestroy,
		Steps: []resource.TestStep{
			{
				Config: testAccAzureRMMsSqlElasticPool_basic_DTU(ri, location),
				Check: resource.ComposeTestCheckFunc(
					testCheckAzureRMMsSqlElasticPoolExists(resourceName),
					resource.TestCheckResourceAttr(resourceName, "sku.0.name", "BasicPool"),
					resource.TestCheckResourceAttr(resourceName, "sku.0.capacity", "50"),
					resource.TestCheckResourceAttr(resourceName, "per_database_settings.0.min_capacity", "0"),
					resource.TestCheckResourceAttr(resourceName, "per_database_settings.0.max_capacity", "5"),
					resource.TestCheckResourceAttrSet(resourceName, "max_size_gb"),
					resource.TestCheckResourceAttrSet(resourceName, "zone_redundant"),
				),
			},
		},
	})
}

<<<<<<< HEAD
// Leaving this code here for release in 2.0

// func TestAccAzureRMMsSqlElasticPool_basic_DTU_AutoFill(t *testing.T) {
// 	resourceName := "azurerm_mssql_elasticpool.test"
// 	ri := tf.AccRandTimeInt()
// 	config := testAccAzureRMMsSqlElasticPool_basic_DTU_AutoFill(ri, testLocation())

// 	resource.ParallelTest(t, resource.TestCase{
// 		PreCheck:     func() { testAccPreCheck(t) },
// 		Providers:    testAccProviders,
// 		CheckDestroy: testCheckAzureRMMsSqlElasticPoolDestroy,
// 		Steps: []resource.TestStep{
// 			{
// 				Config: config,
// 				Check: resource.ComposeTestCheckFunc(
// 					testCheckAzureRMMsSqlElasticPoolExists(resourceName),
// 					resource.TestCheckResourceAttr(resourceName, "sku.0.name", "BasicPool"),
// 					resource.TestCheckResourceAttr(resourceName, "sku.0.capacity", "50"),
// 					resource.TestCheckResourceAttr(resourceName, "per_database_settings.0.min_capacity", "0"),
// 					resource.TestCheckResourceAttr(resourceName, "per_database_settings.0.max_capacity", "5"),
// 					resource.TestCheckResourceAttrSet(resourceName, "max_size_gb"),
// 					resource.TestCheckResourceAttrSet(resourceName, "zone_redundant"),
// 				),
// 			},
// 		},
// 	})
// }
=======
func TestAccAzureRMMsSqlElasticPool_requiresImport(t *testing.T) {
	if !requireResourcesToBeImported {
		t.Skip("Skipping since resources aren't required to be imported")
		return
	}

	resourceName := "azurerm_mssql_elasticpool.test"
	ri := tf.AccRandTimeInt()
	location := testLocation()

	resource.ParallelTest(t, resource.TestCase{
		PreCheck:     func() { testAccPreCheck(t) },
		Providers:    testAccProviders,
		CheckDestroy: testCheckAzureRMMsSqlElasticPoolDestroy,
		Steps: []resource.TestStep{
			{
				Config: testAccAzureRMMsSqlElasticPool_basic_DTU(ri, location),
				Check: resource.ComposeTestCheckFunc(
					testCheckAzureRMMsSqlElasticPoolExists(resourceName),
				),
			},
			{
				Config:      testAccAzureRMMsSqlElasticPool_requiresImport(ri, location),
				ExpectError: testRequiresImportError("azurerm_mssql_elasticpool"),
			},
		},
	})
}
>>>>>>> 677f5137

func TestAccAzureRMMsSqlElasticPool_standard_DTU(t *testing.T) {
	resourceName := "azurerm_mssql_elasticpool.test"
	ri := tf.AccRandTimeInt()
	config := testAccAzureRMMsSqlElasticPool_standard_DTU(ri, testLocation())

	resource.ParallelTest(t, resource.TestCase{
		PreCheck:     func() { testAccPreCheck(t) },
		Providers:    testAccProviders,
		CheckDestroy: testCheckAzureRMMsSqlElasticPoolDestroy,
		Steps: []resource.TestStep{
			{
				Config: config,
				Check: resource.ComposeTestCheckFunc(
					testCheckAzureRMMsSqlElasticPoolExists(resourceName),
					resource.TestCheckResourceAttr(resourceName, "sku.0.name", "StandardPool"),
					resource.TestCheckResourceAttr(resourceName, "sku.0.capacity", "50"),
					resource.TestCheckResourceAttr(resourceName, "per_database_settings.0.min_capacity", "0"),
					resource.TestCheckResourceAttr(resourceName, "per_database_settings.0.max_capacity", "50"),
					resource.TestCheckResourceAttrSet(resourceName, "max_size_gb"),
					resource.TestCheckResourceAttrSet(resourceName, "zone_redundant"),
				),
			},
			{
				ResourceName:            resourceName,
				ImportState:             true,
				ImportStateVerify:       true,
				ImportStateVerifyIgnore: []string{"max_size_gb"},
			},
		},
	})
}

func TestAccAzureRMMsSqlElasticPool_basic_vCore(t *testing.T) {
	resourceName := "azurerm_mssql_elasticpool.test"
	ri := tf.AccRandTimeInt()
	config := testAccAzureRMMsSqlElasticPool_basic_vCore(ri, testLocation())

	resource.ParallelTest(t, resource.TestCase{
		PreCheck:     func() { testAccPreCheck(t) },
		Providers:    testAccProviders,
		CheckDestroy: testCheckAzureRMMsSqlElasticPoolDestroy,
		Steps: []resource.TestStep{
			{
				Config: config,
				Check: resource.ComposeTestCheckFunc(
					testCheckAzureRMMsSqlElasticPoolExists(resourceName),
					resource.TestCheckResourceAttr(resourceName, "sku.0.name", "GP_Gen5"),
					resource.TestCheckResourceAttr(resourceName, "sku.0.capacity", "4"),
					resource.TestCheckResourceAttr(resourceName, "per_database_settings.0.min_capacity", "0.25"),
					resource.TestCheckResourceAttr(resourceName, "per_database_settings.0.max_capacity", "4"),
					resource.TestCheckResourceAttrSet(resourceName, "max_size_gb"),
					resource.TestCheckResourceAttrSet(resourceName, "zone_redundant"),
				),
			},
			{
				ResourceName:            resourceName,
				ImportState:             true,
				ImportStateVerify:       true,
				ImportStateVerifyIgnore: []string{"max_size_gb"},
			},
		},
	})
}

// Leaving this code here for release in 2.0

// func TestAccAzureRMMsSqlElasticPool_basic_vCore_AutoFill(t *testing.T) {
// 	resourceName := "azurerm_mssql_elasticpool.test"
// 	ri := tf.AccRandTimeInt()
// 	config := testAccAzureRMMsSqlElasticPool_basic_vCore_AutoFill(ri, testLocation())

// 	resource.ParallelTest(t, resource.TestCase{
// 		PreCheck:     func() { testAccPreCheck(t) },
// 		Providers:    testAccProviders,
// 		CheckDestroy: testCheckAzureRMMsSqlElasticPoolDestroy,
// 		Steps: []resource.TestStep{
// 			{
// 				Config: config,
// 				Check: resource.ComposeTestCheckFunc(
// 					testCheckAzureRMMsSqlElasticPoolExists(resourceName),
// 					resource.TestCheckResourceAttr(resourceName, "sku.0.name", "GP_Gen5"),
// 					resource.TestCheckResourceAttr(resourceName, "sku.0.capacity", "4"),
// 					resource.TestCheckResourceAttr(resourceName, "per_database_settings.0.min_capacity", "0.25"),
// 					resource.TestCheckResourceAttr(resourceName, "per_database_settings.0.max_capacity", "4"),
// 					resource.TestCheckResourceAttrSet(resourceName, "max_size_gb"),
// 					resource.TestCheckResourceAttrSet(resourceName, "zone_redundant"),
// 				),
// 			},
// 			{
// 				ResourceName:            resourceName,
// 				ImportState:             true,
// 				ImportStateVerify:       true,
// 				ImportStateVerifyIgnore: []string{"max_size_gb"},
// 			},
// 		},
// 	})
// }

func TestAccAzureRMMsSqlElasticPool_disappears(t *testing.T) {
	resourceName := "azurerm_mssql_elasticpool.test"
	ri := tf.AccRandTimeInt()
	config := testAccAzureRMMsSqlElasticPool_standard_DTU(ri, testLocation())

	resource.ParallelTest(t, resource.TestCase{
		PreCheck:     func() { testAccPreCheck(t) },
		Providers:    testAccProviders,
		CheckDestroy: testCheckAzureRMMsSqlElasticPoolDestroy,
		Steps: []resource.TestStep{
			{
				Config: config,
				Check: resource.ComposeTestCheckFunc(
					testCheckAzureRMMsSqlElasticPoolExists(resourceName),
					resource.TestCheckResourceAttr(resourceName, "sku.0.name", "StandardPool"),
					resource.TestCheckResourceAttr(resourceName, "sku.0.capacity", "50"),
					resource.TestCheckResourceAttr(resourceName, "per_database_settings.0.min_capacity", "0"),
					resource.TestCheckResourceAttr(resourceName, "per_database_settings.0.max_capacity", "50"),
					testCheckAzureRMMsSqlElasticPoolDisappears(resourceName),
				),
				ExpectNonEmptyPlan: true,
			},
		},
	})
}

func TestAccAzureRMMsSqlElasticPool_resize_DTU(t *testing.T) {
	resourceName := "azurerm_mssql_elasticpool.test"
	ri := tf.AccRandTimeInt()
	location := testLocation()
	preConfig := testAccAzureRMMsSqlElasticPool_standard_DTU(ri, location)
	postConfig := testAccAzureRMMsSqlElasticPool_resize_DTU(ri, location)

	resource.ParallelTest(t, resource.TestCase{
		PreCheck:     func() { testAccPreCheck(t) },
		Providers:    testAccProviders,
		CheckDestroy: testCheckAzureRMMsSqlElasticPoolDestroy,
		Steps: []resource.TestStep{
			{
				Config: preConfig,
				Check: resource.ComposeTestCheckFunc(
					testCheckAzureRMMsSqlElasticPoolExists(resourceName),
					resource.TestCheckResourceAttr(resourceName, "sku.0.name", "StandardPool"),
					resource.TestCheckResourceAttr(resourceName, "sku.0.capacity", "50"),
					resource.TestCheckResourceAttr(resourceName, "per_database_settings.0.min_capacity", "0"),
					resource.TestCheckResourceAttr(resourceName, "per_database_settings.0.max_capacity", "50"),
				),
			},
			{
				Config: postConfig,
				Check: resource.ComposeTestCheckFunc(
					testCheckAzureRMMsSqlElasticPoolExists(resourceName),
					resource.TestCheckResourceAttr(resourceName, "sku.0.name", "StandardPool"),
					resource.TestCheckResourceAttr(resourceName, "sku.0.capacity", "100"),
					resource.TestCheckResourceAttr(resourceName, "per_database_settings.0.min_capacity", "50"),
					resource.TestCheckResourceAttr(resourceName, "per_database_settings.0.max_capacity", "100"),
				),
			},
		},
	})
}

func TestAccAzureRMMsSqlElasticPool_resize_vCore(t *testing.T) {
	resourceName := "azurerm_mssql_elasticpool.test"
	ri := tf.AccRandTimeInt()
	location := testLocation()
	preConfig := testAccAzureRMMsSqlElasticPool_basic_vCore(ri, location)
	postConfig := testAccAzureRMMsSqlElasticPool_resize_vCore(ri, location)

	resource.ParallelTest(t, resource.TestCase{
		PreCheck:     func() { testAccPreCheck(t) },
		Providers:    testAccProviders,
		CheckDestroy: testCheckAzureRMMsSqlElasticPoolDestroy,
		Steps: []resource.TestStep{
			{
				Config: preConfig,
				Check: resource.ComposeTestCheckFunc(
					testCheckAzureRMMsSqlElasticPoolExists(resourceName),
					resource.TestCheckResourceAttr(resourceName, "sku.0.name", "GP_Gen5"),
					resource.TestCheckResourceAttr(resourceName, "sku.0.capacity", "4"),
					resource.TestCheckResourceAttr(resourceName, "per_database_settings.0.min_capacity", "0.25"),
					resource.TestCheckResourceAttr(resourceName, "per_database_settings.0.max_capacity", "4"),
				),
			},
			{
				Config: postConfig,
				Check: resource.ComposeTestCheckFunc(
					testCheckAzureRMMsSqlElasticPoolExists(resourceName),
					resource.TestCheckResourceAttr(resourceName, "sku.0.name", "GP_Gen5"),
					resource.TestCheckResourceAttr(resourceName, "sku.0.capacity", "8"),
					resource.TestCheckResourceAttr(resourceName, "per_database_settings.0.min_capacity", "0"),
					resource.TestCheckResourceAttr(resourceName, "per_database_settings.0.max_capacity", "8"),
				),
			},
		},
	})
}

func testCheckAzureRMMsSqlElasticPoolExists(resourceName string) resource.TestCheckFunc {
	return func(s *terraform.State) error {
		rs, ok := s.RootModule().Resources[resourceName]
		if !ok {
			return fmt.Errorf("Not found: %s", resourceName)
		}

		resourceGroup := rs.Primary.Attributes["resource_group_name"]
		serverName := rs.Primary.Attributes["server_name"]
		poolName := rs.Primary.Attributes["name"]

		client := testAccProvider.Meta().(*ArmClient).msSqlElasticPoolsClient
		ctx := testAccProvider.Meta().(*ArmClient).StopContext

		resp, err := client.Get(ctx, resourceGroup, serverName, poolName)
		if err != nil {
			return fmt.Errorf("Bad: Get on msSqlElasticPoolsClient: %+v", err)
		}

		if resp.StatusCode == http.StatusNotFound {
			return fmt.Errorf("Bad: MsSql Elastic Pool %q on server: %q (resource group: %q) does not exist", poolName, serverName, resourceGroup)
		}

		return nil
	}
}

func testCheckAzureRMMsSqlElasticPoolDestroy(s *terraform.State) error {
	client := testAccProvider.Meta().(*ArmClient).msSqlElasticPoolsClient
	ctx := testAccProvider.Meta().(*ArmClient).StopContext

	for _, rs := range s.RootModule().Resources {
		if rs.Type != "azurerm_mssql_elasticpool" {
			continue
		}

		resourceGroup := rs.Primary.Attributes["resource_group_name"]
		serverName := rs.Primary.Attributes["server_name"]
		poolName := rs.Primary.Attributes["name"]

		resp, err := client.Get(ctx, resourceGroup, serverName, poolName)
		if err != nil {
			return nil
		}

		if resp.StatusCode != http.StatusNotFound {
			return fmt.Errorf("MsSql Elastic Pool still exists:\n%#v", resp.ElasticPoolProperties)
		}
	}

	return nil
}

func testCheckAzureRMMsSqlElasticPoolDisappears(resourceName string) resource.TestCheckFunc {
	return func(s *terraform.State) error {
		// Ensure we have enough information in state to look up in API
		rs, ok := s.RootModule().Resources[resourceName]
		if !ok {
			return fmt.Errorf("Not found: %s", resourceName)
		}

		resourceGroup := rs.Primary.Attributes["resource_group_name"]
		serverName := rs.Primary.Attributes["server_name"]
		poolName := rs.Primary.Attributes["name"]

		client := testAccProvider.Meta().(*ArmClient).msSqlElasticPoolsClient
		ctx := testAccProvider.Meta().(*ArmClient).StopContext

		if _, err := client.Delete(ctx, resourceGroup, serverName, poolName); err != nil {
			return fmt.Errorf("Bad: Delete on msSqlElasticPoolsClient: %+v", err)
		}

		return nil
	}
}

func testAccAzureRMMsSqlElasticPool_basic_DTU(rInt int, location string) string {
	return testAccAzureRMMsSqlElasticPool_DTU_Template(rInt, location, "BasicPool", "Basic", 50, 4.8828125, 0, 5)
}

func testAccAzureRMMsSqlElasticPool_basic_DTU_AutoFill(rInt int, location string) string {
	return testAccAzureRMMsSqlElasticPool_DTU_AutoFill_Template(rInt, location, "BasicPool", 50, 4.8828125, 0, 5)
}

func testAccAzureRMMsSqlElasticPool_requiresImport(rInt int, location string) string {
	template := testAccAzureRMMsSqlElasticPool_DTU_Template(rInt, location, "BasicPool", "Basic", 50, 5242880000, 0, 5)
	return fmt.Sprintf(`
%s

resource "azurerm_mssql_elasticpool" "test" {
  name                  = "${azurerm_mssql_elasticpool.test.name}"
  resource_group_name   = "${azurerm_mssql_elasticpool.test.resource_group_name}"
  location              = "${azurerm_mssql_elasticpool.test.location}"
  server_name           = "${azurerm_mssql_elasticpool.test.server_name}"
  max_size_bytes        = "${azurerm_mssql_elasticpool.test.max_size_bytes}"
  sku                   = "${azurerm_mssql_elasticpool.test.sku}"
  per_database_settings = "${azurerm_mssql_elasticpool.test.per_database_settings}"
}
`, template)
}

func testAccAzureRMMsSqlElasticPool_standard_DTU(rInt int, location string) string {
	return testAccAzureRMMsSqlElasticPool_DTU_Template(rInt, location, "StandardPool", "Standard", 50, 50, 0, 50)
}

func testAccAzureRMMsSqlElasticPool_resize_DTU(rInt int, location string) string {
	return testAccAzureRMMsSqlElasticPool_DTU_Template(rInt, location, "StandardPool", "Standard", 100, 100, 50, 100)
}

func testAccAzureRMMsSqlElasticPool_basic_vCore(rInt int, location string) string {
	return testAccAzureRMMsSqlElasticPool_vCore_Template(rInt, location, "GP_Gen5", "GeneralPurpose", 4, "Gen5", 0.25, 4)
}

func testAccAzureRMMsSqlElasticPool_basic_vCore_AutoFill(rInt int, location string) string {
	return testAccAzureRMMsSqlElasticPool_vCore_AutoFill_Template(rInt, location, "GP_Gen5", 4, 0.25, 4)
}

func testAccAzureRMMsSqlElasticPool_resize_vCore(rInt int, location string) string {
	return testAccAzureRMMsSqlElasticPool_vCore_Template(rInt, location, "GP_Gen5", "GeneralPurpose", 8, "Gen5", 0, 8)
}

func testAccAzureRMMsSqlElasticPool_vCore_Template(rInt int, location string, skuName string, skuTier string, skuCapacity int, skuFamily string, databaseSettingsMin float64, databaseSettingsMax float64) string {
	return fmt.Sprintf(`
resource "azurerm_resource_group" "test" {
  name     = "acctestRG-%[1]d"
  location = "%s"
}

resource "azurerm_sql_server" "test" {
  name                         = "acctest%[1]d"
  resource_group_name          = "${azurerm_resource_group.test.name}"
  location                     = "${azurerm_resource_group.test.location}"
  version                      = "12.0"
  administrator_login          = "4dm1n157r470r"
  administrator_login_password = "4-v3ry-53cr37-p455w0rd"
}

resource "azurerm_mssql_elasticpool" "test" {
  name                = "acctest-pool-vcore-%[1]d"
  resource_group_name = "${azurerm_resource_group.test.name}"
  location            = "${azurerm_resource_group.test.location}"
  server_name         = "${azurerm_sql_server.test.name}"
  max_size_gb         = 5

  sku {
    name     = "%[3]s"
    tier     = "%[4]s"
    capacity = %[5]d
    family   = "%[6]s"
  }

  per_database_settings {
    min_capacity = %.2[7]f
    max_capacity = %.2[8]f
  }
}
`, rInt, location, skuName, skuTier, skuCapacity, skuFamily, databaseSettingsMin, databaseSettingsMax)
}

func testAccAzureRMMsSqlElasticPool_vCore_AutoFill_Template(rInt int, location string, skuName string, skuCapacity int, databaseSettingsMin float64, databaseSettingsMax float64) string {
	return fmt.Sprintf(`
resource "azurerm_resource_group" "test" {
  name     = "acctestRG-%[1]d"
  location = "%s"
}

resource "azurerm_sql_server" "test" {
  name                         = "acctest%[1]d"
  resource_group_name          = "${azurerm_resource_group.test.name}"
  location                     = "${azurerm_resource_group.test.location}"
  version                      = "12.0"
  administrator_login          = "4dm1n157r470r"
  administrator_login_password = "4-v3ry-53cr37-p455w0rd"
}

resource "azurerm_mssql_elasticpool" "test" {
  name                = "acctest-pool-vcore-%[1]d"
  resource_group_name = "${azurerm_resource_group.test.name}"
  location            = "${azurerm_resource_group.test.location}"
  server_name         = "${azurerm_sql_server.test.name}"
  max_size_gb         = 5

  sku {
    name     = "%[3]s"
    capacity = %[4]d
  }

  per_database_settings {
    min_capacity = %.2[5]f
    max_capacity = %.2[6]f
  }
}
`, rInt, location, skuName, skuCapacity, databaseSettingsMin, databaseSettingsMax)
}

func testAccAzureRMMsSqlElasticPool_DTU_Template(rInt int, location string, skuName string, skuTier string, skuCapacity int, maxSizeGB float64, databaseSettingsMin int, databaseSettingsMax int) string {
	return fmt.Sprintf(`
resource "azurerm_resource_group" "test" {
  name     = "acctestRG-%[1]d"
  location = "%s"
}

resource "azurerm_sql_server" "test" {
  name                         = "acctest%[1]d"
  resource_group_name          = "${azurerm_resource_group.test.name}"
  location                     = "${azurerm_resource_group.test.location}"
  version                      = "12.0"
  administrator_login          = "4dm1n157r470r"
  administrator_login_password = "4-v3ry-53cr37-p455w0rd"
}

resource "azurerm_mssql_elasticpool" "test" {
  name                = "acctest-pool-dtu-%[1]d"
  resource_group_name = "${azurerm_resource_group.test.name}"
  location            = "${azurerm_resource_group.test.location}"
  server_name         = "${azurerm_sql_server.test.name}"
  max_size_gb         = %.7[6]f
  
  sku {
    name     = "%[3]s"
    tier     = "%[4]s"
    capacity = %[5]d
  }

  per_database_settings {
    min_capacity = %[7]d
    max_capacity = %[8]d
  }
}
`, rInt, location, skuName, skuTier, skuCapacity, maxSizeGB, databaseSettingsMin, databaseSettingsMax)
}

func testAccAzureRMMsSqlElasticPool_DTU_AutoFill_Template(rInt int, location string, skuName string, skuCapacity int, maxSizeGB float64, databaseSettingsMin int, databaseSettingsMax int) string {
	return fmt.Sprintf(`
resource "azurerm_resource_group" "test" {
  name     = "acctestRG-%[1]d"
  location = "%s"
}

resource "azurerm_sql_server" "test" {
  name                         = "acctest%[1]d"
  resource_group_name          = "${azurerm_resource_group.test.name}"
  location                     = "${azurerm_resource_group.test.location}"
  version                      = "12.0"
  administrator_login          = "4dm1n157r470r"
  administrator_login_password = "4-v3ry-53cr37-p455w0rd"
}

resource "azurerm_mssql_elasticpool" "test" {
  name                = "acctest-pool-dtu-%[1]d"
  resource_group_name = "${azurerm_resource_group.test.name}"
  location            = "${azurerm_resource_group.test.location}"
  server_name         = "${azurerm_sql_server.test.name}"
  max_size_gb         = %.7[5]f
  
  sku {
    name     = "%[3]s"
    capacity = %[4]d
  }

  per_database_settings {
    min_capacity = %[6]d
    max_capacity = %[7]d
  }
}
`, rInt, location, skuName, skuCapacity, maxSizeGB, databaseSettingsMin, databaseSettingsMax)
}<|MERGE_RESOLUTION|>--- conflicted
+++ resolved
@@ -37,35 +37,6 @@
 	})
 }
 
-<<<<<<< HEAD
-// Leaving this code here for release in 2.0
-
-// func TestAccAzureRMMsSqlElasticPool_basic_DTU_AutoFill(t *testing.T) {
-// 	resourceName := "azurerm_mssql_elasticpool.test"
-// 	ri := tf.AccRandTimeInt()
-// 	config := testAccAzureRMMsSqlElasticPool_basic_DTU_AutoFill(ri, testLocation())
-
-// 	resource.ParallelTest(t, resource.TestCase{
-// 		PreCheck:     func() { testAccPreCheck(t) },
-// 		Providers:    testAccProviders,
-// 		CheckDestroy: testCheckAzureRMMsSqlElasticPoolDestroy,
-// 		Steps: []resource.TestStep{
-// 			{
-// 				Config: config,
-// 				Check: resource.ComposeTestCheckFunc(
-// 					testCheckAzureRMMsSqlElasticPoolExists(resourceName),
-// 					resource.TestCheckResourceAttr(resourceName, "sku.0.name", "BasicPool"),
-// 					resource.TestCheckResourceAttr(resourceName, "sku.0.capacity", "50"),
-// 					resource.TestCheckResourceAttr(resourceName, "per_database_settings.0.min_capacity", "0"),
-// 					resource.TestCheckResourceAttr(resourceName, "per_database_settings.0.max_capacity", "5"),
-// 					resource.TestCheckResourceAttrSet(resourceName, "max_size_gb"),
-// 					resource.TestCheckResourceAttrSet(resourceName, "zone_redundant"),
-// 				),
-// 			},
-// 		},
-// 	})
-// }
-=======
 func TestAccAzureRMMsSqlElasticPool_requiresImport(t *testing.T) {
 	if !requireResourcesToBeImported {
 		t.Skip("Skipping since resources aren't required to be imported")
@@ -94,7 +65,6 @@
 		},
 	})
 }
->>>>>>> 677f5137
 
 func TestAccAzureRMMsSqlElasticPool_standard_DTU(t *testing.T) {
 	resourceName := "azurerm_mssql_elasticpool.test"
