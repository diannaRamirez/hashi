package azurerm

import (
	"fmt"
	"testing"

	"log"

	"github.com/hashicorp/terraform/helper/acctest"
	"github.com/hashicorp/terraform/helper/resource"
	"github.com/hashicorp/terraform/terraform"
	"github.com/terraform-providers/terraform-provider-azurerm/azurerm/helpers/response"
	"github.com/terraform-providers/terraform-provider-azurerm/azurerm/utils"
)

func init() {
	resource.AddTestSweepers("azurerm_network_interface", &resource.Sweeper{
		Name: "azurerm_network_interface",
		F:    testSweepNetworkInterfaces,
		Dependencies: []string{
			"azurerm_application_gateway",
			"azurerm_virtual_machine",
		},
	})
}

func testSweepNetworkInterfaces(region string) error {
	armClient, err := buildConfigForSweepers()
	if err != nil {
		return err
	}

	client := (*armClient).ifaceClient
	ctx := (*armClient).StopContext

	log.Printf("Retrieving the Network Interfaces..")
	results, err := client.ListAll(ctx)
	if err != nil {
		return fmt.Errorf("Error Listing on Network Interfaces: %+v", err)
	}

	for _, network := range results.Values() {
		id, err := parseAzureResourceID(*network.ID)
		if err != nil {
			return fmt.Errorf("Error parsing Azure Resource ID %q", id)
		}

		resourceGroupName := id.ResourceGroup
		name := *network.Name
		location := *network.Location

		if !shouldSweepAcceptanceTestResource(name, location, region) {
			continue
		}

		log.Printf("Deleting Network Interfaces %q", name)
		future, err := client.Delete(ctx, resourceGroupName, name)
		if err != nil {
			if response.WasNotFound(future.Response()) {
				continue
			}

			return err
		}

		err = future.WaitForCompletionRef(ctx, client.Client)
		if err != nil {
			if response.WasNotFound(future.Response()) {
				continue
			}

			return err
		}
	}

	return nil
}

func TestAccAzureRMNetworkInterface_basic(t *testing.T) {
	resourceName := "azurerm_network_interface.test"
	rInt := acctest.RandInt()
	resource.ParallelTest(t, resource.TestCase{
		PreCheck:     func() { testAccPreCheck(t) },
		Providers:    testAccProviders,
		CheckDestroy: testCheckAzureRMNetworkInterfaceDestroy,
		Steps: []resource.TestStep{
			{
				Config: testAccAzureRMNetworkInterface_basic(rInt, testLocation()),
				Check: resource.ComposeTestCheckFunc(
					testCheckAzureRMNetworkInterfaceExists(resourceName),
				),
			},
			{
				ResourceName:      resourceName,
				ImportState:       true,
				ImportStateVerify: true,
			},
		},
	})
}

func TestAccAzureRMNetworkInterface_disappears(t *testing.T) {
	resourceName := "azurerm_network_interface.test"
	rInt := acctest.RandInt()
	resource.ParallelTest(t, resource.TestCase{
		PreCheck:     func() { testAccPreCheck(t) },
		Providers:    testAccProviders,
		CheckDestroy: testCheckAzureRMNetworkInterfaceDestroy,
		Steps: []resource.TestStep{
			{
				Config: testAccAzureRMNetworkInterface_basic(rInt, testLocation()),
				Check: resource.ComposeTestCheckFunc(
					testCheckAzureRMNetworkInterfaceExists(resourceName),
					testCheckAzureRMNetworkInterfaceDisappears(resourceName),
				),
				ExpectNonEmptyPlan: true,
			},
		},
	})
}

func TestAccAzureRMNetworkInterface_setNetworkSecurityGroupId(t *testing.T) {
	resourceName := "azurerm_network_interface.test"
	rInt := acctest.RandInt()
	location := testLocation()
	config := testAccAzureRMNetworkInterface_basic(rInt, location)
	updatedConfig := testAccAzureRMNetworkInterface_basicWithNetworkSecurityGroup(rInt, location)

	resource.ParallelTest(t, resource.TestCase{
		PreCheck:     func() { testAccPreCheck(t) },
		Providers:    testAccProviders,
		CheckDestroy: testCheckAzureRMNetworkInterfaceDestroy,
		Steps: []resource.TestStep{
			{
				Config: config,
				Check: resource.ComposeTestCheckFunc(
					testCheckAzureRMNetworkInterfaceExists(resourceName),
				),
			},
			{
				Config: updatedConfig,
				Check: resource.ComposeTestCheckFunc(
					testCheckAzureRMNetworkInterfaceExists(resourceName),
					resource.TestCheckResourceAttrSet(resourceName, "network_security_group_id"),
				),
			},
		},
	})
}

func TestAccAzureRMNetworkInterface_removeNetworkSecurityGroupId(t *testing.T) {
	resourceName := "azurerm_network_interface.test"
	rInt := acctest.RandInt()
	location := testLocation()
	config := testAccAzureRMNetworkInterface_basicWithNetworkSecurityGroup(rInt, location)
	updatedConfig := testAccAzureRMNetworkInterface_basic(rInt, location)

	resource.ParallelTest(t, resource.TestCase{
		PreCheck:     func() { testAccPreCheck(t) },
		Providers:    testAccProviders,
		CheckDestroy: testCheckAzureRMNetworkInterfaceDestroy,
		Steps: []resource.TestStep{
			{
				Config: config,
				Check: resource.ComposeTestCheckFunc(
					testCheckAzureRMNetworkInterfaceExists(resourceName),
				),
			},
			{
				Config: updatedConfig,
				Check: resource.ComposeTestCheckFunc(
					testCheckAzureRMNetworkInterfaceExists(resourceName),
					resource.TestCheckResourceAttr(resourceName, "network_security_group_id", ""),
				),
			},
		},
	})
}

func TestAccAzureRMNetworkInterface_multipleSubnets(t *testing.T) {
	resourceName := "azurerm_network_interface.test"
	rInt := acctest.RandInt()
	location := testLocation()
	config := testAccAzureRMNetworkInterface_multipleSubnets(rInt, location)

	resource.ParallelTest(t, resource.TestCase{
		PreCheck:     func() { testAccPreCheck(t) },
		Providers:    testAccProviders,
		CheckDestroy: testCheckAzureRMNetworkInterfaceDestroy,
		Steps: []resource.TestStep{
			{
				Config: config,
				Check: resource.ComposeTestCheckFunc(
					testCheckAzureRMNetworkInterfaceExists(resourceName),
					resource.TestCheckResourceAttr(resourceName, "ip_configuration.#", "2"),
				),
			},
		},
	})
}

func TestAccAzureRMNetworkInterface_multipleSubnetsPrimary(t *testing.T) {
	resourceName := "azurerm_network_interface.test"
	rInt := acctest.RandInt()
	location := testLocation()
	config := testAccAzureRMNetworkInterface_multipleSubnets(rInt, location)
	updatedConfig := testAccAzureRMNetworkInterface_multipleSubnetsUpdatedPrimary(rInt, location)

	resource.ParallelTest(t, resource.TestCase{
		PreCheck:     func() { testAccPreCheck(t) },
		Providers:    testAccProviders,
		CheckDestroy: testCheckAzureRMNetworkInterfaceDestroy,
		Steps: []resource.TestStep{
			{
				Config: config,
				Check: resource.ComposeTestCheckFunc(
					testCheckAzureRMNetworkInterfaceExists(resourceName),
					resource.TestCheckResourceAttr(resourceName, "ip_configuration.0.primary", "true"),
					resource.TestCheckResourceAttr(resourceName, "ip_configuration.0.name", "testconfiguration1"),
					resource.TestCheckResourceAttr(resourceName, "ip_configuration.1.primary", "false"),
					resource.TestCheckResourceAttr(resourceName, "ip_configuration.1.name", "testconfiguration2"),
				),
			},
			{
				Config: updatedConfig,
				Check: resource.ComposeTestCheckFunc(
					testCheckAzureRMNetworkInterfaceExists(resourceName),
					resource.TestCheckResourceAttr(resourceName, "ip_configuration.0.primary", "true"),
					resource.TestCheckResourceAttr(resourceName, "ip_configuration.0.name", "testconfiguration2"),
					resource.TestCheckResourceAttr(resourceName, "ip_configuration.1.primary", "false"),
					resource.TestCheckResourceAttr(resourceName, "ip_configuration.1.name", "testconfiguration1"),
				),
			},
		},
	})
}

func TestAccAzureRMNetworkInterface_enableIPForwarding(t *testing.T) {
	resourceName := "azurerm_network_interface.test"
	rInt := acctest.RandInt()
	resource.ParallelTest(t, resource.TestCase{
		PreCheck:     func() { testAccPreCheck(t) },
		Providers:    testAccProviders,
		CheckDestroy: testCheckAzureRMNetworkInterfaceDestroy,
		Steps: []resource.TestStep{
			{
				Config: testAccAzureRMNetworkInterface_ipForwarding(rInt, testLocation()),
				Check: resource.ComposeTestCheckFunc(
					testCheckAzureRMNetworkInterfaceExists(resourceName),
					resource.TestCheckResourceAttr(resourceName, "enable_ip_forwarding", "true"),
				),
			},
		},
	})
}

func TestAccAzureRMNetworkInterface_enableAcceleratedNetworking(t *testing.T) {
	resourceName := "azurerm_network_interface.test"
	rInt := acctest.RandInt()
	resource.ParallelTest(t, resource.TestCase{
		PreCheck:     func() { testAccPreCheck(t) },
		Providers:    testAccProviders,
		CheckDestroy: testCheckAzureRMNetworkInterfaceDestroy,
		Steps: []resource.TestStep{
			{
				Config: testAccAzureRMNetworkInterface_acceleratedNetworking(rInt, testLocation()),
				Check: resource.ComposeTestCheckFunc(
					testCheckAzureRMNetworkInterfaceExists(resourceName),
					resource.TestCheckResourceAttr(resourceName, "enable_accelerated_networking", "true"),
				),
			},
		},
	})
}

func TestAccAzureRMNetworkInterface_multipleLoadBalancers(t *testing.T) {
	rInt := acctest.RandInt()
	resource.ParallelTest(t, resource.TestCase{
		PreCheck:     func() { testAccPreCheck(t) },
		Providers:    testAccProviders,
		CheckDestroy: testCheckAzureRMNetworkInterfaceDestroy,
		Steps: []resource.TestStep{
			{
				Config: testAccAzureRMNetworkInterface_multipleLoadBalancers(rInt, testLocation()),
				Check: resource.ComposeTestCheckFunc(
					testCheckAzureRMNetworkInterfaceExists("azurerm_network_interface.test1"),
					testCheckAzureRMNetworkInterfaceExists("azurerm_network_interface.test2"),
				),
			},
		},
	})
}

func TestAccAzureRMNetworkInterface_applicationGateway(t *testing.T) {
	resourceName := "azurerm_network_interface.test"
	rInt := acctest.RandInt()
	resource.ParallelTest(t, resource.TestCase{
		PreCheck:     func() { testAccPreCheck(t) },
		Providers:    testAccProviders,
		CheckDestroy: testCheckAzureRMNetworkInterfaceDestroy,
		Steps: []resource.TestStep{
			{
				Config: testAccAzureRMNetworkInterface_applicationGatewayBackendPool(rInt, testLocation()),
				Check: resource.ComposeTestCheckFunc(
					testCheckAzureRMNetworkInterfaceExists("azurerm_network_interface.test"),
					resource.TestCheckResourceAttr(resourceName, "ip_configuration.0.application_gateway_backend_address_pools_ids.#", "1"),
				),
			},
		},
	})
}

func TestAccAzureRMNetworkInterface_withTags(t *testing.T) {
	resourceName := "azurerm_network_interface.test"
	rInt := acctest.RandInt()
	resource.ParallelTest(t, resource.TestCase{
		PreCheck:     func() { testAccPreCheck(t) },
		Providers:    testAccProviders,
		CheckDestroy: testCheckAzureRMNetworkInterfaceDestroy,
		Steps: []resource.TestStep{
			{
				Config: testAccAzureRMNetworkInterface_withTags(rInt, testLocation()),
				Check: resource.ComposeTestCheckFunc(
					testCheckAzureRMNetworkInterfaceExists(resourceName),
					resource.TestCheckResourceAttr(resourceName, "tags.%", "2"),
					resource.TestCheckResourceAttr(resourceName, "tags.environment", "Production"),
					resource.TestCheckResourceAttr(resourceName, "tags.cost_center", "MSFT"),
				),
			},
			{
				Config: testAccAzureRMNetworkInterface_withTagsUpdate(rInt, testLocation()),
				Check: resource.ComposeTestCheckFunc(
					testCheckAzureRMNetworkInterfaceExists(resourceName),
					resource.TestCheckResourceAttr(resourceName, "tags.%", "1"),
					resource.TestCheckResourceAttr(resourceName, "tags.environment", "staging"),
				),
			},
		},
	})
}

func TestAccAzureRMNetworkInterface_IPAddressesBug1286(t *testing.T) {
	resourceName := "azurerm_network_interface.test"
	rInt := acctest.RandInt()
	resource.ParallelTest(t, resource.TestCase{
		PreCheck:     func() { testAccPreCheck(t) },
		Providers:    testAccProviders,
		CheckDestroy: testCheckAzureRMNetworkInterfaceDestroy,
		Steps: []resource.TestStep{
			{
				Config: testAccAzureRMNetworkInterface_withIPAddresses(rInt, testLocation()),
				Check: resource.ComposeTestCheckFunc(
					testCheckAzureRMNetworkInterfaceExists(resourceName),
					resource.TestCheckResourceAttrSet(resourceName, "ip_configuration.0.private_ip_address"),
					resource.TestCheckResourceAttrSet(resourceName, "ip_configuration.0.public_ip_address_id"),
				),
			},
			{
				Config: testAccAzureRMNetworkInterface_withIPAddressesUpdate(rInt, testLocation()),
				Check: resource.ComposeTestCheckFunc(
					testCheckAzureRMNetworkInterfaceExists(resourceName),
					resource.TestCheckResourceAttr(resourceName, "ip_configuration.0.private_ip_address", ""),
					resource.TestCheckResourceAttr(resourceName, "ip_configuration.0.public_ip_address_id", ""),
				),
			},
		},
	})
}

func TestAccAzureRMNetworkInterface_bug7986(t *testing.T) {
	rInt := acctest.RandInt()
	resource.ParallelTest(t, resource.TestCase{
		PreCheck:     func() { testAccPreCheck(t) },
		Providers:    testAccProviders,
		CheckDestroy: testCheckAzureRMNetworkInterfaceDestroy,
		Steps: []resource.TestStep{
			{
				Config: testAccAzureRMNetworkInterface_bug7986(rInt, testLocation()),
				Check: resource.ComposeTestCheckFunc(
					testCheckAzureRMNetworkInterfaceExists("azurerm_network_interface.test1"),
					testCheckAzureRMNetworkInterfaceExists("azurerm_network_interface.test2"),
				),
			},
		},
	})
}

func TestAccAzureRMNetworkInterface_applicationSecurityGroups(t *testing.T) {
	resourceName := "azurerm_network_interface.test"
	rInt := acctest.RandInt()
	resource.ParallelTest(t, resource.TestCase{
		PreCheck:     func() { testAccPreCheck(t) },
		Providers:    testAccProviders,
		CheckDestroy: testCheckAzureRMNetworkInterfaceDestroy,
		Steps: []resource.TestStep{
			{
				Config: testAccAzureRMNetworkInterface_applicationSecurityGroup(rInt, testLocation()),
				Check: resource.ComposeTestCheckFunc(
					testCheckAzureRMNetworkInterfaceExists(resourceName),
					resource.TestCheckResourceAttr(resourceName, "ip_configuration.0.application_security_group_ids.#", "1"),
				),
			},
		},
	})
}

<<<<<<< HEAD
func TestAccAzureRMNetworkInterface_internalFQDN(t *testing.T) {
	resourceName := "azurerm_network_interface.test"
	rInt := acctest.RandInt()
	resource.ParallelTest(t, resource.TestCase{
		PreCheck:     func() { testAccPreCheck(t) },
		Providers:    testAccProviders,
		CheckDestroy: testCheckAzureRMNetworkInterfaceDestroy,
		Steps: []resource.TestStep{
			{
				Config: testAccAzureRMNetworkInterface_internalFQDN(rInt, testLocation()),
				Check: resource.ComposeTestCheckFunc(
					testCheckAzureRMNetworkInterfaceExists(resourceName),
					resource.TestCheckResourceAttr(resourceName, "internal_fqdn", fmt.Sprintf("acctestnic-%d.example.com", rInt)),
				),
			},
		},
	})
}

=======
>>>>>>> fdead9ed
func TestAccAzureRMNetworkInterface_importPublicIP(t *testing.T) {
	resourceName := "azurerm_network_interface.test"
	rInt := acctest.RandInt()

	resource.ParallelTest(t, resource.TestCase{
		PreCheck:     func() { testAccPreCheck(t) },
		Providers:    testAccProviders,
		CheckDestroy: testCheckAzureRMNetworkInterfaceDestroy,
		Steps: []resource.TestStep{
			{
				Config: testAccAzureRMNetworkInterface_publicIP(rInt, testLocation()),
			},
			{
				ResourceName:      resourceName,
				ImportState:       true,
				ImportStateVerify: true,
			},
		},
	})
}

func testCheckAzureRMNetworkInterfaceExists(name string) resource.TestCheckFunc {
	return func(s *terraform.State) error {
		// Ensure we have enough information in state to look up in API
		rs, ok := s.RootModule().Resources[name]
		if !ok {
			return fmt.Errorf("Not found: %s", name)
		}

		name := rs.Primary.Attributes["name"]
		resourceGroup, hasResourceGroup := rs.Primary.Attributes["resource_group_name"]
		if !hasResourceGroup {
			return fmt.Errorf("Bad: no resource group found in state for availability set: %q", name)
		}

		client := testAccProvider.Meta().(*ArmClient).ifaceClient
		ctx := testAccProvider.Meta().(*ArmClient).StopContext

		resp, err := client.Get(ctx, resourceGroup, name, "")
		if err != nil {
			if utils.ResponseWasNotFound(resp.Response) {
				return fmt.Errorf("Bad: Network Interface %q (resource group: %q) does not exist", name, resourceGroup)
			}

			return fmt.Errorf("Bad: Get on ifaceClient: %+v", err)
		}

		return nil
	}
}

func testCheckAzureRMNetworkInterfaceDisappears(name string) resource.TestCheckFunc {
	return func(s *terraform.State) error {
		// Ensure we have enough information in state to look up in API
		rs, ok := s.RootModule().Resources[name]
		if !ok {
			return fmt.Errorf("Not found: %s", name)
		}

		name := rs.Primary.Attributes["name"]
		resourceGroup, hasResourceGroup := rs.Primary.Attributes["resource_group_name"]
		if !hasResourceGroup {
			return fmt.Errorf("Bad: no resource group found in state for availability set: %q", name)
		}

		client := testAccProvider.Meta().(*ArmClient).ifaceClient
		ctx := testAccProvider.Meta().(*ArmClient).StopContext

		future, err := client.Delete(ctx, resourceGroup, name)
		if err != nil {
			return fmt.Errorf("Error deleting Network Interface %q (Resource Group %q): %+v", name, resourceGroup, err)
		}

		err = future.WaitForCompletionRef(ctx, client.Client)
		if err != nil {
			return fmt.Errorf("Error waiting for the deletion of Network Interface %q (Resource Group %q): %+v", name, resourceGroup, err)
		}

		return nil
	}
}

func testCheckAzureRMNetworkInterfaceDestroy(s *terraform.State) error {
	client := testAccProvider.Meta().(*ArmClient).ifaceClient
	ctx := testAccProvider.Meta().(*ArmClient).StopContext

	for _, rs := range s.RootModule().Resources {
		if rs.Type != "azurerm_network_interface" {
			continue
		}

		name := rs.Primary.Attributes["name"]
		resourceGroup := rs.Primary.Attributes["resource_group_name"]

		resp, err := client.Get(ctx, resourceGroup, name, "")
		if err != nil {
			if utils.ResponseWasNotFound(resp.Response) {
				return nil
			}

			return err
		}

		return fmt.Errorf("Network Interface still exists:\n%#v", resp.InterfacePropertiesFormat)
	}

	return nil
}

func testAccAzureRMNetworkInterface_basic(rInt int, location string) string {
	return fmt.Sprintf(`
resource "azurerm_resource_group" "test" {
  name     = "acctest-rg-%d"
  location = "%s"
}

resource "azurerm_virtual_network" "test" {
  name                = "acctestvn-%d"
  address_space       = ["10.0.0.0/16"]
  location            = "${azurerm_resource_group.test.location}"
  resource_group_name = "${azurerm_resource_group.test.name}"
}

resource "azurerm_subnet" "test" {
  name                 = "testsubnet"
  resource_group_name  = "${azurerm_resource_group.test.name}"
  virtual_network_name = "${azurerm_virtual_network.test.name}"
  address_prefix       = "10.0.2.0/24"
}

resource "azurerm_network_interface" "test" {
  name                = "acctestni-%d"
  location            = "${azurerm_resource_group.test.location}"
  resource_group_name = "${azurerm_resource_group.test.name}"

  ip_configuration {
    name                          = "testconfiguration1"
    subnet_id                     = "${azurerm_subnet.test.id}"
    private_ip_address_allocation = "dynamic"
  }
}
`, rInt, location, rInt, rInt)
}

func testAccAzureRMNetworkInterface_basicWithNetworkSecurityGroup(rInt int, location string) string {
	return fmt.Sprintf(`
resource "azurerm_resource_group" "test" {
  name     = "acctest-rg-%d"
  location = "%s"
}

resource "azurerm_virtual_network" "test" {
  name                = "acctestvn-%d"
  address_space       = ["10.0.0.0/16"]
  location            = "${azurerm_resource_group.test.location}"
  resource_group_name = "${azurerm_resource_group.test.name}"
}

resource "azurerm_subnet" "test" {
  name                 = "testsubnet"
  resource_group_name  = "${azurerm_resource_group.test.name}"
  virtual_network_name = "${azurerm_virtual_network.test.name}"
  address_prefix       = "10.0.2.0/24"
}

resource "azurerm_network_security_group" "test" {
  name                = "acctestnsg-%d"
  location            = "${azurerm_resource_group.test.location}"
  resource_group_name = "${azurerm_resource_group.test.name}"
}

resource "azurerm_network_interface" "test" {
  name                      = "acctestni-%d"
  location                  = "${azurerm_resource_group.test.location}"
  resource_group_name       = "${azurerm_resource_group.test.name}"
  network_security_group_id = "${azurerm_network_security_group.test.id}"

  ip_configuration {
    name                          = "testconfiguration1"
    subnet_id                     = "${azurerm_subnet.test.id}"
    private_ip_address_allocation = "dynamic"
  }
}
`, rInt, location, rInt, rInt, rInt)
}

func testAccAzureRMNetworkInterface_multipleSubnets(rInt int, location string) string {
	return fmt.Sprintf(`
resource "azurerm_resource_group" "test" {
  name     = "acctest-rg-%d"
  location = "%s"
}

resource "azurerm_virtual_network" "test" {
  name                = "acctestvn-%d"
  address_space       = ["10.0.0.0/16"]
  location            = "${azurerm_resource_group.test.location}"
  resource_group_name = "${azurerm_resource_group.test.name}"
}

resource "azurerm_subnet" "test" {
  name                 = "testsubnet"
  resource_group_name  = "${azurerm_resource_group.test.name}"
  virtual_network_name = "${azurerm_virtual_network.test.name}"
  address_prefix       = "10.0.2.0/24"
}

resource "azurerm_network_interface" "test" {
  name                = "acctestni-%d"
  location            = "${azurerm_resource_group.test.location}"
  resource_group_name = "${azurerm_resource_group.test.name}"

  ip_configuration {
    name                          = "testconfiguration1"
    subnet_id                     = "${azurerm_subnet.test.id}"
    private_ip_address_allocation = "dynamic"
    primary                       = true
  }

  ip_configuration {
    name                          = "testconfiguration2"
    subnet_id                     = "${azurerm_subnet.test.id}"
    private_ip_address_allocation = "dynamic"
  }
}
`, rInt, location, rInt, rInt)
}

func testAccAzureRMNetworkInterface_multipleSubnetsUpdatedPrimary(rInt int, location string) string {
	return fmt.Sprintf(`
resource "azurerm_resource_group" "test" {
  name     = "acctest-rg-%d"
  location = "%s"
}

resource "azurerm_virtual_network" "test" {
  name                = "acctestvn-%d"
  address_space       = ["10.0.0.0/16"]
  location            = "${azurerm_resource_group.test.location}"
  resource_group_name = "${azurerm_resource_group.test.name}"
}

resource "azurerm_subnet" "test" {
  name                 = "testsubnet"
  resource_group_name  = "${azurerm_resource_group.test.name}"
  virtual_network_name = "${azurerm_virtual_network.test.name}"
  address_prefix       = "10.0.2.0/24"
}

resource "azurerm_network_interface" "test" {
  name                = "acctestni-%d"
  location            = "${azurerm_resource_group.test.location}"
  resource_group_name = "${azurerm_resource_group.test.name}"

  ip_configuration {
    name                          = "testconfiguration2"
    subnet_id                     = "${azurerm_subnet.test.id}"
    private_ip_address_allocation = "dynamic"
    primary                       = true
  }

  ip_configuration {
    name                          = "testconfiguration1"
    subnet_id                     = "${azurerm_subnet.test.id}"
    private_ip_address_allocation = "dynamic"
  }
}
`, rInt, location, rInt, rInt)
}

func testAccAzureRMNetworkInterface_ipForwarding(rInt int, location string) string {
	return fmt.Sprintf(`
resource "azurerm_resource_group" "test" {
  name     = "acctest-rg-%d"
  location = "%s"
}

resource "azurerm_virtual_network" "test" {
  name                = "acctestvn-%d"
  address_space       = ["10.0.0.0/16"]
  location            = "${azurerm_resource_group.test.location}"
  resource_group_name = "${azurerm_resource_group.test.name}"
}

resource "azurerm_subnet" "test" {
  name                 = "testsubnet"
  resource_group_name  = "${azurerm_resource_group.test.name}"
  virtual_network_name = "${azurerm_virtual_network.test.name}"
  address_prefix       = "10.0.2.0/24"
}

resource "azurerm_network_interface" "test" {
  name                 = "acctestni-%d"
  location             = "${azurerm_resource_group.test.location}"
  resource_group_name  = "${azurerm_resource_group.test.name}"
  enable_ip_forwarding = true

  ip_configuration {
    name                          = "testconfiguration1"
    subnet_id                     = "${azurerm_subnet.test.id}"
    private_ip_address_allocation = "dynamic"
  }
}
`, rInt, location, rInt, rInt)
}

func testAccAzureRMNetworkInterface_acceleratedNetworking(rInt int, location string) string {
	return fmt.Sprintf(`
resource "azurerm_resource_group" "test" {
  name     = "acctest-rg-%d"
  location = "%s"
}

resource "azurerm_virtual_network" "test" {
  name                = "acctestvn-%d"
  address_space       = ["10.0.0.0/16"]
  location            = "${azurerm_resource_group.test.location}"
  resource_group_name = "${azurerm_resource_group.test.name}"
}

resource "azurerm_subnet" "test" {
  name                 = "testsubnet"
  resource_group_name  = "${azurerm_resource_group.test.name}"
  virtual_network_name = "${azurerm_virtual_network.test.name}"
  address_prefix       = "10.0.2.0/24"
}

resource "azurerm_network_interface" "test" {
  name                          = "acctestni-%d"
  location                      = "${azurerm_resource_group.test.location}"
  resource_group_name           = "${azurerm_resource_group.test.name}"
  enable_ip_forwarding          = false
  enable_accelerated_networking = true

  ip_configuration {
    name                          = "testconfiguration1"
    subnet_id                     = "${azurerm_subnet.test.id}"
    private_ip_address_allocation = "dynamic"
  }
}
`, rInt, location, rInt, rInt)
}

func testAccAzureRMNetworkInterface_withTags(rInt int, location string) string {
	return fmt.Sprintf(`
resource "azurerm_resource_group" "test" {
  name     = "acctest-rg-%d"
  location = "%s"
}

resource "azurerm_virtual_network" "test" {
  name                = "acctestvn-%d"
  address_space       = ["10.0.0.0/16"]
  location            = "${azurerm_resource_group.test.location}"
  resource_group_name = "${azurerm_resource_group.test.name}"
}

resource "azurerm_subnet" "test" {
  name                 = "testsubnet"
  resource_group_name  = "${azurerm_resource_group.test.name}"
  virtual_network_name = "${azurerm_virtual_network.test.name}"
  address_prefix       = "10.0.2.0/24"
}

resource "azurerm_network_interface" "test" {
  name                = "acctestni-%d"
  location            = "${azurerm_resource_group.test.location}"
  resource_group_name = "${azurerm_resource_group.test.name}"

  ip_configuration {
    name                          = "testconfiguration1"
    subnet_id                     = "${azurerm_subnet.test.id}"
    private_ip_address_allocation = "dynamic"
  }

  tags {
    environment = "Production"
    cost_center = "MSFT"
  }
}
`, rInt, location, rInt, rInt)
}

func testAccAzureRMNetworkInterface_withTagsUpdate(rInt int, location string) string {
	return fmt.Sprintf(`
resource "azurerm_resource_group" "test" {
  name     = "acctest-rg-%d"
  location = "%s"
}

resource "azurerm_virtual_network" "test" {
  name                = "acctestvn-%d"
  address_space       = ["10.0.0.0/16"]
  location            = "${azurerm_resource_group.test.location}"
  resource_group_name = "${azurerm_resource_group.test.name}"
}

resource "azurerm_subnet" "test" {
  name                 = "testsubnet"
  resource_group_name  = "${azurerm_resource_group.test.name}"
  virtual_network_name = "${azurerm_virtual_network.test.name}"
  address_prefix       = "10.0.2.0/24"
}

resource "azurerm_network_interface" "test" {
  name                = "acctestni-%d"
  location            = "${azurerm_resource_group.test.location}"
  resource_group_name = "${azurerm_resource_group.test.name}"

  ip_configuration {
    name                          = "testconfiguration1"
    subnet_id                     = "${azurerm_subnet.test.id}"
    private_ip_address_allocation = "dynamic"
  }

  tags {
    environment = "staging"
  }
}
`, rInt, location, rInt, rInt)
}

func testAccAzureRMNetworkInterface_withIPAddresses(rInt int, location string) string {
	return fmt.Sprintf(`
resource "azurerm_resource_group" "test" {
  name     = "acctest-rg-%d"
  location = "%s"
}

resource "azurerm_virtual_network" "test" {
  name                = "acctestvn-%d"
  address_space       = ["10.0.0.0/16"]
  location            = "${azurerm_resource_group.test.location}"
  resource_group_name = "${azurerm_resource_group.test.name}"
}

resource "azurerm_subnet" "test" {
  name                 = "testsubnet"
  resource_group_name  = "${azurerm_resource_group.test.name}"
  virtual_network_name = "${azurerm_virtual_network.test.name}"
  address_prefix       = "10.0.2.0/24"
}

resource "azurerm_public_ip" "test" {
  name                         = "test-%d"
  location                     = "${azurerm_resource_group.test.location}"
  resource_group_name          = "${azurerm_resource_group.test.name}"
  public_ip_address_allocation = "static"
  domain_name_label            = "${azurerm_resource_group.test.name}"
}

resource "azurerm_network_interface" "test" {
  name                = "acctestni-%d"
  location            = "${azurerm_resource_group.test.location}"
  resource_group_name = "${azurerm_resource_group.test.name}"

  ip_configuration {
    name                          = "testconfiguration1"
    subnet_id                     = "${azurerm_subnet.test.id}"
    private_ip_address_allocation = "static"
    private_ip_address            = "10.0.2.9"
    public_ip_address_id          = "${azurerm_public_ip.test.id}"
  }
}
`, rInt, location, rInt, rInt, rInt)
}

func testAccAzureRMNetworkInterface_withIPAddressesUpdate(rInt int, location string) string {
	return fmt.Sprintf(`
resource "azurerm_resource_group" "test" {
  name     = "acctest-rg-%d"
  location = "%s"
}

resource "azurerm_virtual_network" "test" {
  name                = "acctestvn-%d"
  address_space       = ["10.0.0.0/16"]
  location            = "${azurerm_resource_group.test.location}"
  resource_group_name = "${azurerm_resource_group.test.name}"
}

resource "azurerm_subnet" "test" {
  name                 = "testsubnet"
  resource_group_name  = "${azurerm_resource_group.test.name}"
  virtual_network_name = "${azurerm_virtual_network.test.name}"
  address_prefix       = "10.0.2.0/24"
}

resource "azurerm_public_ip" "test" {
  name                         = "test-%d"
  location                     = "${azurerm_resource_group.test.location}"
  resource_group_name          = "${azurerm_resource_group.test.name}"
  public_ip_address_allocation = "static"
  domain_name_label            = "${azurerm_resource_group.test.name}"
}

resource "azurerm_network_interface" "test" {
  name                = "acctestni-%d"
  location            = "${azurerm_resource_group.test.location}"
  resource_group_name = "${azurerm_resource_group.test.name}"

  ip_configuration {
    name                          = "testconfiguration1"
    subnet_id                     = "${azurerm_subnet.test.id}"
    private_ip_address_allocation = "dynamic"
  }
}
`, rInt, location, rInt, rInt, rInt)
}

func testAccAzureRMNetworkInterface_multipleLoadBalancers(rInt int, location string) string {
	return fmt.Sprintf(`
resource "azurerm_resource_group" "test" {
  name     = "acctest-rg-%d"
  location = "%s"
}

resource "azurerm_virtual_network" "test" {
  name                = "acctestvn-%d"
  address_space       = ["10.0.0.0/16"]
  location            = "${azurerm_resource_group.test.location}"
  resource_group_name = "${azurerm_resource_group.test.name}"
}

resource "azurerm_subnet" "test" {
  name                 = "testsubnet"
  resource_group_name  = "${azurerm_resource_group.test.name}"
  virtual_network_name = "${azurerm_virtual_network.test.name}"
  address_prefix       = "10.0.2.0/24"
}

resource "azurerm_public_ip" "testext" {
  name                         = "acctestpip-%d"
  location                     = "${azurerm_resource_group.test.location}"
  resource_group_name          = "${azurerm_resource_group.test.name}"
  public_ip_address_allocation = "static"
}

resource "azurerm_lb" "testext" {
  name                = "acctestlb-%d"
  location            = "${azurerm_resource_group.test.location}"
  resource_group_name = "${azurerm_resource_group.test.name}"

  frontend_ip_configuration {
    name                 = "publicipext"
    public_ip_address_id = "${azurerm_public_ip.testext.id}"
  }
}

resource "azurerm_lb_backend_address_pool" "testext" {
  name                = "testbackendpoolext"
  location            = "${azurerm_resource_group.test.location}"
  resource_group_name = "${azurerm_resource_group.test.name}"
  loadbalancer_id     = "${azurerm_lb.testext.id}"
}

resource "azurerm_lb_nat_rule" "testext" {
  name                           = "testnatruleext"
  location                       = "${azurerm_resource_group.test.location}"
  resource_group_name            = "${azurerm_resource_group.test.name}"
  loadbalancer_id                = "${azurerm_lb.testext.id}"
  protocol                       = "Tcp"
  frontend_port                  = 3389
  backend_port                   = 3390
  frontend_ip_configuration_name = "publicipext"
}

resource "azurerm_public_ip" "testint" {
  name                         = "testpublicipint"
  location                     = "${azurerm_resource_group.test.location}"
  resource_group_name          = "${azurerm_resource_group.test.name}"
  public_ip_address_allocation = "static"
}

resource "azurerm_lb" "testint" {
  name                = "testlbint"
  location            = "${azurerm_resource_group.test.location}"
  resource_group_name = "${azurerm_resource_group.test.name}"

  frontend_ip_configuration {
    name                          = "publicipint"
    subnet_id                     = "${azurerm_subnet.test.id}"
    private_ip_address_allocation = "Dynamic"
  }
}

resource "azurerm_lb_backend_address_pool" "testint" {
  name                = "testbackendpoolint"
  location            = "${azurerm_resource_group.test.location}"
  resource_group_name = "${azurerm_resource_group.test.name}"
  loadbalancer_id     = "${azurerm_lb.testint.id}"
}

resource "azurerm_lb_nat_rule" "testint" {
  name                           = "testnatruleint"
  location                       = "${azurerm_resource_group.test.location}"
  resource_group_name            = "${azurerm_resource_group.test.name}"
  loadbalancer_id                = "${azurerm_lb.testint.id}"
  protocol                       = "Tcp"
  frontend_port                  = 3389
  backend_port                   = 3391
  frontend_ip_configuration_name = "publicipint"
}

resource "azurerm_network_interface" "test1" {
  name                 = "acctestnic1-%d"
  location             = "${azurerm_resource_group.test.location}"
  resource_group_name  = "${azurerm_resource_group.test.name}"
  enable_ip_forwarding = true

  ip_configuration {
    name                          = "testconfiguration1"
    subnet_id                     = "${azurerm_subnet.test.id}"
    private_ip_address_allocation = "dynamic"

    load_balancer_backend_address_pools_ids = [
      "${azurerm_lb_backend_address_pool.testext.id}",
      "${azurerm_lb_backend_address_pool.testint.id}",
    ]
  }
}

resource "azurerm_network_interface" "test2" {
  name                 = "acctestnic2-%d"
  location             = "${azurerm_resource_group.test.location}"
  resource_group_name  = "${azurerm_resource_group.test.name}"
  enable_ip_forwarding = true

  ip_configuration {
    name                          = "testconfiguration1"
    subnet_id                     = "${azurerm_subnet.test.id}"
    private_ip_address_allocation = "dynamic"

    load_balancer_inbound_nat_rules_ids = [
      "${azurerm_lb_nat_rule.testext.id}",
      "${azurerm_lb_nat_rule.testint.id}",
    ]
  }
}
`, rInt, location, rInt, rInt, rInt, rInt, rInt)
}

func testAccAzureRMNetworkInterface_applicationGatewayBackendPool(rInt int, location string) string {
	return fmt.Sprintf(`
resource "azurerm_resource_group" "test" {
  name     = "acctestRG-%d"
  location = "%s"
}

resource "azurerm_virtual_network" "test" {
  name                = "acctest-vnet-%d"
  resource_group_name = "${azurerm_resource_group.test.name}"
  address_space       = ["10.254.0.0/16"]
  location            = "${azurerm_resource_group.test.location}"
}

resource "azurerm_subnet" "gateway" {
  name                 = "subnet-gateway-%d"
  resource_group_name  = "${azurerm_resource_group.test.name}"
  virtual_network_name = "${azurerm_virtual_network.test.name}"
  address_prefix       = "10.254.0.0/24"
}

resource "azurerm_subnet" "test" {
  name                 = "subnet-%d"
  resource_group_name  = "${azurerm_resource_group.test.name}"
  virtual_network_name = "${azurerm_virtual_network.test.name}"
  address_prefix       = "10.254.1.0/24"
}

resource "azurerm_public_ip" "test" {
  name                         = "acctest-pubip-%d"
  location                     = "${azurerm_resource_group.test.location}"
  resource_group_name          = "${azurerm_resource_group.test.name}"
  public_ip_address_allocation = "dynamic"
}

resource "azurerm_application_gateway" "test" {
  name                = "acctestgw-%d"
  location            = "${azurerm_resource_group.test.location}"
  resource_group_name = "${azurerm_resource_group.test.name}"

  sku {
    name     = "Standard_Medium"
    tier     = "Standard"
    capacity = 1
  }

  gateway_ip_configuration {
    name      = "gw-ip-config1"
    subnet_id = "${azurerm_subnet.gateway.id}"
  }

  frontend_port {
    name = "port-8080"
    port = 8080
  }

  frontend_ip_configuration {
    name                 = "ip-config-public"
    public_ip_address_id = "${azurerm_public_ip.test.id}"
  }

  backend_address_pool {
    name = "pool-1"
  }

  backend_http_settings {
    name                  = "backend-http-1"
    port                  = 8080
    protocol              = "Http"
    cookie_based_affinity = "Enabled"
    request_timeout       = 30
  }

  http_listener {
    name                           = "listener-1"
    frontend_ip_configuration_name = "ip-config-public"
    frontend_port_name             = "port-8080"
    protocol                       = "Http"
  }

  request_routing_rule {
    name                       = "rule-basic-1"
    rule_type                  = "Basic"
    http_listener_name         = "listener-1"
    backend_address_pool_name  = "pool-1"
    backend_http_settings_name = "backend-http-1"
  }

  tags {
    environment = "tf01"
  }
}

resource "azurerm_network_interface" "test" {
  name                 = "acctestnic-%d"
  location             = "${azurerm_resource_group.test.location}"
  resource_group_name  = "${azurerm_resource_group.test.name}"
  enable_ip_forwarding = true

  ip_configuration {
    name                          = "testconfiguration1"
    subnet_id                     = "${azurerm_subnet.test.id}"
    private_ip_address_allocation = "dynamic"

    application_gateway_backend_address_pools_ids = [
      "${azurerm_application_gateway.test.backend_address_pool.0.id}",
    ]
  }
}
`, rInt, location, rInt, rInt, rInt, rInt, rInt, rInt)
}

func testAccAzureRMNetworkInterface_bug7986(rInt int, location string) string {
	return fmt.Sprintf(`
resource "azurerm_resource_group" "test" {
  name     = "acctest-%d"
  location = "%s"
}

resource "azurerm_network_security_group" "test" {
  name                = "acctest-%d-nsg"
  location            = "${azurerm_resource_group.test.location}"
  resource_group_name = "${azurerm_resource_group.test.name}"

  tags {
    environment = "Production"
  }
}

resource "azurerm_network_security_rule" "test1" {
  name                        = "test1"
  priority                    = 101
  direction                   = "Outbound"
  access                      = "Allow"
  protocol                    = "Tcp"
  source_port_range           = "*"
  destination_port_range      = "*"
  source_address_prefix       = "*"
  destination_address_prefix  = "*"
  resource_group_name         = "${azurerm_resource_group.test.name}"
  network_security_group_name = "${azurerm_network_security_group.test.name}"
}

resource "azurerm_network_security_rule" "test2" {
  name                        = "test2"
  priority                    = 102
  direction                   = "Outbound"
  access                      = "Allow"
  protocol                    = "Tcp"
  source_port_range           = "*"
  destination_port_range      = "*"
  source_address_prefix       = "*"
  destination_address_prefix  = "*"
  resource_group_name         = "${azurerm_resource_group.test.name}"
  network_security_group_name = "${azurerm_network_security_group.test.name}"
}

resource "azurerm_public_ip" "test" {
  name                         = "acctest-%d-pip"
  location                     = "${azurerm_resource_group.test.location}"
  resource_group_name          = "${azurerm_resource_group.test.name}"
  public_ip_address_allocation = "Dynamic"

  tags {
    environment = "Production"
  }
}

resource "azurerm_virtual_network" "test" {
  name                = "acctest-%d-vn"
  address_space       = ["10.0.0.0/16"]
  resource_group_name = "${azurerm_resource_group.test.name}"
  location            = "${azurerm_resource_group.test.location}"
}

resource "azurerm_subnet" "test" {
  name                 = "first"
  resource_group_name  = "${azurerm_resource_group.test.name}"
  virtual_network_name = "${azurerm_virtual_network.test.name}"
  address_prefix       = "10.0.2.0/24"
}

resource "azurerm_network_interface" "test1" {
  name                = "acctest-%d-nic1"
  location            = "${azurerm_resource_group.test.location}"
  resource_group_name = "${azurerm_resource_group.test.name}"

  ip_configuration {
    name                          = "testconfiguration1"
    subnet_id                     = "${azurerm_subnet.test.id}"
    private_ip_address_allocation = "dynamic"
  }

  tags {
    environment = "staging"
  }
}

resource "azurerm_network_interface" "test2" {
  name                = "acctest-%d-nic2"
  location            = "${azurerm_resource_group.test.location}"
  resource_group_name = "${azurerm_resource_group.test.name}"

  ip_configuration {
    name                          = "testconfiguration1"
    subnet_id                     = "${azurerm_subnet.test.id}"
    private_ip_address_allocation = "dynamic"
  }

  tags {
    environment = "staging"
  }
}
`, rInt, location, rInt, rInt, rInt, rInt, rInt)
}

func testAccAzureRMNetworkInterface_publicIP(rInt int, location string) string {
	return fmt.Sprintf(`
resource "azurerm_resource_group" "test" {
  name     = "acctest-rg-%d"
  location = "%s"
}

resource "azurerm_virtual_network" "test" {
  name                = "acctestvn-%d"
  address_space       = ["10.0.0.0/16"]
  location            = "${azurerm_resource_group.test.location}"
  resource_group_name = "${azurerm_resource_group.test.name}"
}

resource "azurerm_subnet" "test" {
  name                 = "testsubnet"
  resource_group_name  = "${azurerm_resource_group.test.name}"
  virtual_network_name = "${azurerm_virtual_network.test.name}"
  address_prefix       = "10.0.2.0/24"
}

resource "azurerm_public_ip" "testext" {
  name                         = "acctestip-%d"
  location                     = "${azurerm_resource_group.test.location}"
  resource_group_name          = "${azurerm_resource_group.test.name}"
  public_ip_address_allocation = "static"
}

resource "azurerm_network_interface" "test" {
  name                = "acctestnic-%d"
  location            = "${azurerm_resource_group.test.location}"
  resource_group_name = "${azurerm_resource_group.test.name}"

  ip_configuration {
    name                          = "testconfiguration1"
    subnet_id                     = "${azurerm_subnet.test.id}"
    private_ip_address_allocation = "dynamic"
    public_ip_address_id          = "${azurerm_public_ip.testext.id}"
  }
}
`, rInt, location, rInt, rInt, rInt)
}

func testAccAzureRMNetworkInterface_applicationSecurityGroup(rInt int, location string) string {
	return fmt.Sprintf(`
resource "azurerm_resource_group" "test" {
  name     = "acctest-rg-%d"
  location = "%s"
}

resource "azurerm_virtual_network" "test" {
  name                = "acctestvn-%d"
  address_space       = ["10.0.0.0/16"]
  location            = "${azurerm_resource_group.test.location}"
  resource_group_name = "${azurerm_resource_group.test.name}"
}

resource "azurerm_subnet" "test" {
  name                 = "testsubnet"
  resource_group_name  = "${azurerm_resource_group.test.name}"
  virtual_network_name = "${azurerm_virtual_network.test.name}"
  address_prefix       = "10.0.2.0/24"
}

resource "azurerm_application_security_group" "test" {
  name                = "acctest-%d"
  location            = "${azurerm_resource_group.test.location}"
  resource_group_name = "${azurerm_resource_group.test.name}"
}

resource "azurerm_network_interface" "test" {
  name                = "acctestnic-%d"
  location            = "${azurerm_resource_group.test.location}"
  resource_group_name = "${azurerm_resource_group.test.name}"

  ip_configuration {
    name                           = "testconfiguration1"
    subnet_id                      = "${azurerm_subnet.test.id}"
    private_ip_address_allocation  = "dynamic"
    application_security_group_ids = ["${azurerm_application_security_group.test.id}"]
  }
}
`, rInt, location, rInt, rInt, rInt)
}<|MERGE_RESOLUTION|>--- conflicted
+++ resolved
@@ -404,28 +404,6 @@
 	})
 }
 
-<<<<<<< HEAD
-func TestAccAzureRMNetworkInterface_internalFQDN(t *testing.T) {
-	resourceName := "azurerm_network_interface.test"
-	rInt := acctest.RandInt()
-	resource.ParallelTest(t, resource.TestCase{
-		PreCheck:     func() { testAccPreCheck(t) },
-		Providers:    testAccProviders,
-		CheckDestroy: testCheckAzureRMNetworkInterfaceDestroy,
-		Steps: []resource.TestStep{
-			{
-				Config: testAccAzureRMNetworkInterface_internalFQDN(rInt, testLocation()),
-				Check: resource.ComposeTestCheckFunc(
-					testCheckAzureRMNetworkInterfaceExists(resourceName),
-					resource.TestCheckResourceAttr(resourceName, "internal_fqdn", fmt.Sprintf("acctestnic-%d.example.com", rInt)),
-				),
-			},
-		},
-	})
-}
-
-=======
->>>>>>> fdead9ed
 func TestAccAzureRMNetworkInterface_importPublicIP(t *testing.T) {
 	resourceName := "azurerm_network_interface.test"
 	rInt := acctest.RandInt()
