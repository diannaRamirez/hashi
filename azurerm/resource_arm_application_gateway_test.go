package azurerm

import (
	"fmt"
	"regexp"
	"testing"

	"github.com/hashicorp/terraform/helper/resource"
	"github.com/hashicorp/terraform/terraform"
	"github.com/terraform-providers/terraform-provider-azurerm/azurerm/helpers/tf"
	"github.com/terraform-providers/terraform-provider-azurerm/azurerm/utils"
)

func TestAccAzureRMApplicationGateway_basic(t *testing.T) {
	resourceName := "azurerm_application_gateway.test"
	ri := tf.AccRandTimeInt()

	resource.ParallelTest(t, resource.TestCase{
		PreCheck:     func() { testAccPreCheck(t) },
		Providers:    testAccProviders,
		CheckDestroy: testCheckAzureRMApplicationGatewayDestroy,
		Steps: []resource.TestStep{
			{
				Config: testAccAzureRMApplicationGateway_basic(ri, testLocation()),
				Check: resource.ComposeTestCheckFunc(
					testCheckAzureRMApplicationGatewayExists(resourceName),
					resource.TestCheckResourceAttr(resourceName, "sku.0.name", "Standard_Small"),
					resource.TestCheckResourceAttr(resourceName, "sku.0.tier", "Standard"),
					resource.TestCheckResourceAttr(resourceName, "sku.0.capacity", "2"),
					resource.TestCheckResourceAttr(resourceName, "waf_configuration.#", "0"),
				),
			},
			{
				ResourceName:      resourceName,
				ImportState:       true,
				ImportStateVerify: true,
			},
		},
	})
}

func TestAccAzureRMApplicationGateway_autoscaleConfiguration(t *testing.T) {
	resourceName := "azurerm_application_gateway.test"
	ri := tf.AccRandTimeInt()

	resource.ParallelTest(t, resource.TestCase{
		PreCheck:     func() { testAccPreCheck(t) },
		Providers:    testAccProviders,
		CheckDestroy: testCheckAzureRMApplicationGatewayDestroy,
		Steps: []resource.TestStep{
			{
				Config: testAccAzureRMApplicationGateway_autoscaleConfiguration(ri, testLocation(), 2, 10),
				Check: resource.ComposeTestCheckFunc(
					testCheckAzureRMApplicationGatewayExists(resourceName),
					resource.TestCheckResourceAttr(resourceName, "sku.0.name", "Standard_v2"),
					resource.TestCheckResourceAttr(resourceName, "sku.0.tier", "Standard_v2"),
					resource.TestCheckResourceAttr(resourceName, "autoscale_configuration.0.min_capacity", "2"),
					resource.TestCheckResourceAttr(resourceName, "autoscale_configuration.0.max_capacity", "10"),
					resource.TestCheckResourceAttr(resourceName, "waf_configuration.#", "0"),
				),
			},
			{
				Config: testAccAzureRMApplicationGateway_autoscaleConfiguration(ri, testLocation(), 4, 12),
				Check: resource.ComposeTestCheckFunc(
					testCheckAzureRMApplicationGatewayExists(resourceName),
					resource.TestCheckResourceAttr(resourceName, "sku.0.name", "Standard_v2"),
					resource.TestCheckResourceAttr(resourceName, "sku.0.tier", "Standard_v2"),
					resource.TestCheckResourceAttr(resourceName, "autoscale_configuration.0.min_capacity", "4"),
					resource.TestCheckResourceAttr(resourceName, "autoscale_configuration.0.max_capacity", "12"),
					resource.TestCheckResourceAttr(resourceName, "waf_configuration.#", "0"),
				),
			},
			{
				ResourceName:      resourceName,
				ImportState:       true,
				ImportStateVerify: true,
			},
		},
	})
}

func TestAccAzureRMApplicationGateway_autoscaleConfigurationNoMaxCapacity(t *testing.T) {
	resourceName := "azurerm_application_gateway.test"
	ri := tf.AccRandTimeInt()

	resource.ParallelTest(t, resource.TestCase{
		PreCheck:     func() { testAccPreCheck(t) },
		Providers:    testAccProviders,
		CheckDestroy: testCheckAzureRMApplicationGatewayDestroy,
		Steps: []resource.TestStep{
			{
				Config: testAccAzureRMApplicationGateway_autoscaleConfigurationNoMaxCapacity(ri, testLocation()),
				Check: resource.ComposeTestCheckFunc(
					testCheckAzureRMApplicationGatewayExists(resourceName),
					resource.TestCheckResourceAttr(resourceName, "sku.0.name", "Standard_v2"),
					resource.TestCheckResourceAttr(resourceName, "sku.0.tier", "Standard_v2"),
					resource.TestCheckResourceAttr(resourceName, "autoscale_configuration.0.min_capacity", "2"),
					resource.TestCheckResourceAttr(resourceName, "waf_configuration.#", "0"),
				),
			},
			{
				ResourceName:      resourceName,
				ImportState:       true,
				ImportStateVerify: true,
			},
		},
	})
}

func TestAccAzureRMApplicationGateway_zones(t *testing.T) {
	resourceName := "azurerm_application_gateway.test"
	ri := tf.AccRandTimeInt()

	resource.ParallelTest(t, resource.TestCase{
		PreCheck:     func() { testAccPreCheck(t) },
		Providers:    testAccProviders,
		CheckDestroy: testCheckAzureRMApplicationGatewayDestroy,
		Steps: []resource.TestStep{
			{
				Config: testAccAzureRMApplicationGateway_zones(ri, testLocation()),
				Check: resource.ComposeTestCheckFunc(
					testCheckAzureRMApplicationGatewayExists(resourceName),
					resource.TestCheckResourceAttr(resourceName, "sku.0.name", "Standard_v2"),
					resource.TestCheckResourceAttr(resourceName, "sku.0.tier", "Standard_v2"),
					resource.TestCheckResourceAttr(resourceName, "zones.#", "2"),
					resource.TestCheckResourceAttr(resourceName, "sku.0.capacity", "2"),
					resource.TestCheckResourceAttr(resourceName, "waf_configuration.#", "0"),
				),
			},
			{
				ResourceName:      resourceName,
				ImportState:       true,
				ImportStateVerify: true,
			},
		},
	})
}

func TestAccAzureRMApplicationGateway_overridePath(t *testing.T) {
	resourceName := "azurerm_application_gateway.test"
	ri := tf.AccRandTimeInt()

	resource.ParallelTest(t, resource.TestCase{
		PreCheck:     func() { testAccPreCheck(t) },
		Providers:    testAccProviders,
		CheckDestroy: testCheckAzureRMApplicationGatewayDestroy,
		Steps: []resource.TestStep{
			{
				Config: testAccAzureRMApplicationGateway_overridePath(ri, testLocation()),
				Check: resource.ComposeTestCheckFunc(
					testCheckAzureRMApplicationGatewayExists(resourceName),
					resource.TestCheckResourceAttr(resourceName, "backend_http_settings.0.path", "/path1/"),
				),
			},
			{
				ResourceName:      resourceName,
				ImportState:       true,
				ImportStateVerify: true,
			},
		},
	})
}

func TestAccAzureRMApplicationGateway_http2(t *testing.T) {
	resourceName := "azurerm_application_gateway.test"
	ri := tf.AccRandTimeInt()

	resource.ParallelTest(t, resource.TestCase{
		PreCheck:     func() { testAccPreCheck(t) },
		Providers:    testAccProviders,
		CheckDestroy: testCheckAzureRMApplicationGatewayDestroy,
		Steps: []resource.TestStep{
			{
				Config: testAccAzureRMApplicationGateway_http2(ri, testLocation()),
				Check: resource.ComposeTestCheckFunc(
					testCheckAzureRMApplicationGatewayExists(resourceName),
					resource.TestCheckResourceAttr(resourceName, "enable_http2", "true"),
				),
			},
			{
				ResourceName:      resourceName,
				ImportState:       true,
				ImportStateVerify: true,
			},
		},
	})
}

func TestAccAzureRMApplicationGateway_requiresImport(t *testing.T) {
	if !requireResourcesToBeImported {
		t.Skip("Skipping since resources aren't required to be imported")
		return
	}

	resourceName := "azurerm_application_gateway.test"
	ri := tf.AccRandTimeInt()
	location := testLocation()

	resource.ParallelTest(t, resource.TestCase{
		PreCheck:     func() { testAccPreCheck(t) },
		Providers:    testAccProviders,
		CheckDestroy: testCheckAzureRMApplicationGatewayDestroy,
		Steps: []resource.TestStep{
			{
				Config: testAccAzureRMApplicationGateway_basic(ri, location),
				Check: resource.ComposeTestCheckFunc(
					testCheckAzureRMApplicationGatewayExists(resourceName),
				),
			},
			{
				Config:      testAccAzureRMApplicationGateway_requiresImport(ri, location),
				ExpectError: testRequiresImportError("azurerm_application_gateway"),
			},
		},
	})
}

func TestAccAzureRMApplicationGateway_authCertificate(t *testing.T) {
	resourceName := "azurerm_application_gateway.test"
	ri := tf.AccRandTimeInt()
	location := testLocation()

	resource.ParallelTest(t, resource.TestCase{
		PreCheck:     func() { testAccPreCheck(t) },
		Providers:    testAccProviders,
		CheckDestroy: testCheckAzureRMApplicationGatewayDestroy,
		Steps: []resource.TestStep{
			{
				Config: testAccAzureRMApplicationGateway_authCertificate(ri, location),
				Check: resource.ComposeTestCheckFunc(
					testCheckAzureRMApplicationGatewayExists(resourceName),
					resource.TestCheckResourceAttrSet(resourceName, "authentication_certificate.0.name"),
				),
			},
			{
				ResourceName:      resourceName,
				ImportState:       true,
				ImportStateVerify: true,
				ImportStateVerifyIgnore: []string{
					// since these are read from the existing state
					"authentication_certificate.0.data",
				},
			},
			{
				Config: testAccAzureRMApplicationGateway_authCertificateUpdated(ri, location),
				Check: resource.ComposeTestCheckFunc(
					testCheckAzureRMApplicationGatewayExists(resourceName),
					resource.TestCheckResourceAttrSet(resourceName, "authentication_certificate.0.name"),
				),
			},
			{
				ResourceName:      resourceName,
				ImportState:       true,
				ImportStateVerify: true,
				ImportStateVerifyIgnore: []string{
					// since these are read from the existing state
					"authentication_certificate.0.data",
				},
			},
		},
	})
}

func TestAccAzureRMApplicationGateway_pathBasedRouting(t *testing.T) {
	resourceName := "azurerm_application_gateway.test"
	ri := tf.AccRandTimeInt()

	resource.ParallelTest(t, resource.TestCase{
		PreCheck:     func() { testAccPreCheck(t) },
		Providers:    testAccProviders,
		CheckDestroy: testCheckAzureRMApplicationGatewayDestroy,
		Steps: []resource.TestStep{
			{
				Config: testAccAzureRMApplicationGateway_pathBasedRouting(ri, testLocation()),
				Check: resource.ComposeTestCheckFunc(
					testCheckAzureRMApplicationGatewayExists(resourceName),
				),
			},
			{
				ResourceName:      resourceName,
				ImportState:       true,
				ImportStateVerify: true,
			},
		},
	})
}

func TestAccAzureRMApplicationGateway_routingRedirect_httpListener(t *testing.T) {
	resourceName := "azurerm_application_gateway.test"
	ri := tf.AccRandTimeInt()

	resource.ParallelTest(t, resource.TestCase{
		PreCheck:     func() { testAccPreCheck(t) },
		Providers:    testAccProviders,
		CheckDestroy: testCheckAzureRMApplicationGatewayDestroy,
		Steps: []resource.TestStep{
			{
				Config: testAccAzureRMApplicationGateway_routingRedirect_httpListener(ri, testLocation()),
				Check: resource.ComposeTestCheckFunc(
					testCheckAzureRMApplicationGatewayExists(resourceName),
					resource.TestCheckResourceAttrSet(resourceName, "redirect_configuration.0.name"),
					resource.TestCheckResourceAttr(resourceName, "redirect_configuration.0.redirect_type", "Temporary"),
					resource.TestCheckResourceAttrSet(resourceName, "redirect_configuration.0.target_listener_name"),
					resource.TestCheckResourceAttr(resourceName, "redirect_configuration.0.include_path", "true"),
					resource.TestCheckResourceAttr(resourceName, "redirect_configuration.0.include_query_string", "false"),
				),
			},
			{
				ResourceName:      resourceName,
				ImportState:       true,
				ImportStateVerify: true,
			},
		},
	})
}

func TestAccAzureRMApplicationGateway_routingRedirect_httpListenerError(t *testing.T) {
	ri := tf.AccRandTimeInt()

	resource.ParallelTest(t, resource.TestCase{
		PreCheck:     func() { testAccPreCheck(t) },
		Providers:    testAccProviders,
		CheckDestroy: testCheckAzureRMApplicationGatewayDestroy,
		Steps: []resource.TestStep{
			{
				Config:      testAccAzureRMApplicationGateway_routingRedirect_httpListenerError(ri, testLocation()),
				ExpectError: regexp.MustCompile("Conflict between `backend_address_pool_name` and `redirect_configuration_name`"),
			},
		},
	})
}

func TestAccAzureRMApplicationGateway_routingRedirect_pathBased(t *testing.T) {
	resourceName := "azurerm_application_gateway.test"
	ri := tf.AccRandTimeInt()

	resource.ParallelTest(t, resource.TestCase{
		PreCheck:     func() { testAccPreCheck(t) },
		Providers:    testAccProviders,
		CheckDestroy: testCheckAzureRMApplicationGatewayDestroy,
		Steps: []resource.TestStep{
			{
				Config: testAccAzureRMApplicationGateway_routingRedirect_pathBased(ri, testLocation()),
				Check: resource.ComposeTestCheckFunc(
					testCheckAzureRMApplicationGatewayExists(resourceName),
					resource.TestCheckResourceAttrSet(resourceName, "redirect_configuration.0.name"),
					resource.TestCheckResourceAttr(resourceName, "redirect_configuration.0.redirect_type", "Found"),
					resource.TestCheckResourceAttr(resourceName, "redirect_configuration.0.target_url", "http://www.example.com"),
					resource.TestCheckResourceAttr(resourceName, "redirect_configuration.0.include_query_string", "true"),
					resource.TestCheckResourceAttrSet(resourceName, "redirect_configuration.1.name"),
					resource.TestCheckResourceAttr(resourceName, "redirect_configuration.1.redirect_type", "Permanent"),
					resource.TestCheckResourceAttrSet(resourceName, "redirect_configuration.1.target_listener_name"),
					resource.TestCheckResourceAttr(resourceName, "redirect_configuration.1.include_path", "false"),
					resource.TestCheckResourceAttr(resourceName, "redirect_configuration.1.include_query_string", "false"),
				),
			},
			{
				ResourceName:      resourceName,
				ImportState:       true,
				ImportStateVerify: true,
			},
		},
	})
}

func TestAccAzureRMApplicationGateway_customErrorConfigurations(t *testing.T) {
	resourceName := "azurerm_application_gateway.test"
	ri := tf.AccRandTimeInt()

	resource.ParallelTest(t, resource.TestCase{
		PreCheck:     func() { testAccPreCheck(t) },
		Providers:    testAccProviders,
		CheckDestroy: testCheckAzureRMApplicationGatewayDestroy,
		Steps: []resource.TestStep{
			{
				Config: testAccAzureRMApplicationGateway_customErrorConfigurations(ri, testLocation()),
				Check: resource.ComposeTestCheckFunc(
					testCheckAzureRMApplicationGatewayExists(resourceName),
				),
			},
			{
				ResourceName:      resourceName,
				ImportState:       true,
				ImportStateVerify: true,
			},
		},
	})
}

func TestAccAzureRMApplicationGateway_rewriteRuleSets_backend(t *testing.T) {
	resourceName := "azurerm_application_gateway.test"
	ri := tf.AccRandTimeInt()

	resource.ParallelTest(t, resource.TestCase{
		PreCheck:     func() { testAccPreCheck(t) },
		Providers:    testAccProviders,
		CheckDestroy: testCheckAzureRMApplicationGatewayDestroy,
		Steps: []resource.TestStep{
			{
				Config: testAccAzureRMApplicationGateway_rewriteRuleSets_backend(ri, testLocation()),
				Check: resource.ComposeTestCheckFunc(
					testCheckAzureRMApplicationGatewayExists(resourceName),
					resource.TestCheckResourceAttrSet(resourceName, "rewrite_rule_set.0.name"),
				),
			},
			{
				ResourceName:      resourceName,
				ImportState:       true,
				ImportStateVerify: true,
			},
		},
	})
}

func TestAccAzureRMApplicationGateway_rewriteRuleSets_redirect(t *testing.T) {
	resourceName := "azurerm_application_gateway.test"
	ri := tf.AccRandTimeInt()

	resource.ParallelTest(t, resource.TestCase{
		PreCheck:     func() { testAccPreCheck(t) },
		Providers:    testAccProviders,
		CheckDestroy: testCheckAzureRMApplicationGatewayDestroy,
		Steps: []resource.TestStep{
			{
				Config: testAccAzureRMApplicationGateway_rewriteRuleSets_redirect(ri, testLocation()),
				Check: resource.ComposeTestCheckFunc(
					testCheckAzureRMApplicationGatewayExists(resourceName),
					resource.TestCheckResourceAttrSet(resourceName, "rewrite_rule_set.0.name"),
				),
			},
			{
				ResourceName:      resourceName,
				ImportState:       true,
				ImportStateVerify: true,
			},
		},
	})
}

func TestAccAzureRMApplicationGateway_probes(t *testing.T) {
	resourceName := "azurerm_application_gateway.test"
	ri := tf.AccRandTimeInt()

	resource.ParallelTest(t, resource.TestCase{
		PreCheck:     func() { testAccPreCheck(t) },
		Providers:    testAccProviders,
		CheckDestroy: testCheckAzureRMApplicationGatewayDestroy,
		Steps: []resource.TestStep{
			{
				Config: testAccAzureRMApplicationGateway_probes(ri, testLocation()),
				Check: resource.ComposeTestCheckFunc(
					testCheckAzureRMApplicationGatewayExists(resourceName),
				),
			},
			{
				ResourceName:      resourceName,
				ImportState:       true,
				ImportStateVerify: true,
			},
		},
	})
}

func TestAccAzureRMApplicationGateway_probesPickHostNameFromBackendHTTPSettings(t *testing.T) {
	resourceName := "azurerm_application_gateway.test"
	ri := tf.AccRandTimeInt()

	resource.ParallelTest(t, resource.TestCase{
		PreCheck:     func() { testAccPreCheck(t) },
		Providers:    testAccProviders,
		CheckDestroy: testCheckAzureRMApplicationGatewayDestroy,
		Steps: []resource.TestStep{
			{
				Config: testAccAzureRMApplicationGateway_probesPickHostNameFromBackendHTTPSettings(ri, testLocation()),
				Check: resource.ComposeTestCheckFunc(
					testCheckAzureRMApplicationGatewayExists(resourceName),
					resource.TestCheckResourceAttr(resourceName, "probe.0.pick_host_name_from_backend_http_settings", "true"),
				),
			},
			{
				ResourceName:      resourceName,
				ImportState:       true,
				ImportStateVerify: true,
			},
		},
	})
}

func TestAccAzureRMApplicationGateway_backendHttpSettingsHostName(t *testing.T) {
	resourceName := "azurerm_application_gateway.test"
	ri := tf.AccRandTimeInt()
	hostName := "example.com"

	resource.ParallelTest(t, resource.TestCase{
		PreCheck:     func() { testAccPreCheck(t) },
		Providers:    testAccProviders,
		CheckDestroy: testCheckAzureRMApplicationGatewayDestroy,
		Steps: []resource.TestStep{
			{
				Config: testAccAzureRMApplicationGateway_backendHttpSettingsHostName(ri, testLocation(), hostName, false),
				Check: resource.ComposeTestCheckFunc(
					testCheckAzureRMApplicationGatewayExists(resourceName),
					resource.TestCheckResourceAttr(resourceName, "backend_http_settings.0.host_name", hostName),
				),
			},
			{
				ResourceName:      resourceName,
				ImportState:       true,
				ImportStateVerify: true,
			},
		},
	})
}

func TestAccAzureRMApplicationGateway_backendHttpSettingsHostNameAndPick(t *testing.T) {
	ri := tf.AccRandTimeInt()
	hostName := "example.com"

	resource.ParallelTest(t, resource.TestCase{
		PreCheck:     func() { testAccPreCheck(t) },
		Providers:    testAccProviders,
		CheckDestroy: testCheckAzureRMApplicationGatewayDestroy,
		Steps: []resource.TestStep{
			{
				Config:      testAccAzureRMApplicationGateway_backendHttpSettingsHostName(ri, testLocation(), hostName, true),
				ExpectError: regexp.MustCompile("Only one of `host_name` or `pick_host_name_from_backend_address` can be set"),
			},
		},
	})
}

func TestAccAzureRMApplicationGateway_settingsPickHostNameFromBackendAddress(t *testing.T) {
	resourceName := "azurerm_application_gateway.test"
	ri := tf.AccRandTimeInt()

	resource.ParallelTest(t, resource.TestCase{
		PreCheck:     func() { testAccPreCheck(t) },
		Providers:    testAccProviders,
		CheckDestroy: testCheckAzureRMApplicationGatewayDestroy,
		Steps: []resource.TestStep{
			{
				Config: testAccAzureRMApplicationGateway_settingsPickHostNameFromBackendAddress(ri, testLocation()),
				Check: resource.ComposeTestCheckFunc(
					testCheckAzureRMApplicationGatewayExists(resourceName),
					resource.TestCheckResourceAttr(resourceName, "backend_http_settings.0.pick_host_name_from_backend_address", "true"),
				),
			},
			{
				ResourceName:      resourceName,
				ImportState:       true,
				ImportStateVerify: true,
			},
		},
	})
}

func TestAccAzureRMApplicationGateway_sslCertificate(t *testing.T) {
	resourceName := "azurerm_application_gateway.test"
	ri := tf.AccRandTimeInt()

	resource.ParallelTest(t, resource.TestCase{
		PreCheck:     func() { testAccPreCheck(t) },
		Providers:    testAccProviders,
		CheckDestroy: testCheckAzureRMApplicationGatewayDestroy,
		Steps: []resource.TestStep{
			{
				Config: testAccAzureRMApplicationGateway_sslCertificate(ri, testLocation()),
				Check: resource.ComposeTestCheckFunc(
					testCheckAzureRMApplicationGatewayExists(resourceName),
				),
			},
			{
				ResourceName:      resourceName,
				ImportState:       true,
				ImportStateVerify: true,
				ImportStateVerifyIgnore: []string{
					// since these are read from the existing state
					"ssl_certificate.0.data",
					"ssl_certificate.0.password",
				},
			},
			{
				Config: testAccAzureRMApplicationGateway_sslCertificateUpdated(ri, testLocation()),
				Check: resource.ComposeTestCheckFunc(
					testCheckAzureRMApplicationGatewayExists(resourceName),
				),
			},
			{
				ResourceName:      resourceName,
				ImportState:       true,
				ImportStateVerify: true,
				ImportStateVerifyIgnore: []string{
					// since these are read from the existing state
					"ssl_certificate.0.data",
					"ssl_certificate.0.password",
				},
			},
		},
	})
}

func TestAccAzureRMApplicationGateway_webApplicationFirewall(t *testing.T) {
	resourceName := "azurerm_application_gateway.test"
	ri := tf.AccRandTimeInt()

	resource.ParallelTest(t, resource.TestCase{
		PreCheck:     func() { testAccPreCheck(t) },
		Providers:    testAccProviders,
		CheckDestroy: testCheckAzureRMApplicationGatewayDestroy,
		Steps: []resource.TestStep{
			{
				Config: testAccAzureRMApplicationGateway_webApplicationFirewall(ri, testLocation()),
				Check: resource.ComposeTestCheckFunc(
					testCheckAzureRMApplicationGatewayExists(resourceName),
					resource.TestCheckResourceAttr(resourceName, "sku.0.name", "WAF_Medium"),
					resource.TestCheckResourceAttr(resourceName, "sku.0.tier", "WAF"),
					resource.TestCheckResourceAttr(resourceName, "sku.0.capacity", "1"),
					resource.TestCheckResourceAttr(resourceName, "waf_configuration.0.enabled", "true"),
					resource.TestCheckResourceAttr(resourceName, "waf_configuration.0.firewall_mode", "Detection"),
					resource.TestCheckResourceAttr(resourceName, "waf_configuration.0.rule_set_type", "OWASP"),
					resource.TestCheckResourceAttr(resourceName, "waf_configuration.0.rule_set_version", "3.0"),
					resource.TestCheckResourceAttr(resourceName, "waf_configuration.0.file_upload_limit_mb", "100"),
					resource.TestCheckResourceAttr(resourceName, "waf_configuration.0.request_body_check", "true"),
					resource.TestCheckResourceAttr(resourceName, "waf_configuration.0.max_request_body_size_kb", "100"),
				),
			},
		},
	})
}

func TestAccAzureRMApplicationGateway_connectionDraining(t *testing.T) {
	resourceName := "azurerm_application_gateway.test"
	ri := tf.AccRandTimeInt()

	resource.ParallelTest(t, resource.TestCase{
		PreCheck:     func() { testAccPreCheck(t) },
		Providers:    testAccProviders,
		CheckDestroy: testCheckAzureRMApplicationGatewayDestroy,
		Steps: []resource.TestStep{
			{
				Config: testAccAzureRMApplicationGateway_connectionDraining(ri, testLocation()),
				Check: resource.ComposeTestCheckFunc(
					testCheckAzureRMApplicationGatewayExists(resourceName),
					resource.TestCheckResourceAttr(resourceName, "backend_http_settings.0.connection_draining.0.enabled", "true"),
				),
			},
			{
				ResourceName:      resourceName,
				ImportState:       true,
				ImportStateVerify: true,
			},
			{
				Config: testAccAzureRMApplicationGateway_basic(ri, testLocation()),
				Check: resource.ComposeTestCheckFunc(
					testCheckAzureRMApplicationGatewayExists(resourceName),
					resource.TestCheckResourceAttr(resourceName, "sku.0.name", "Standard_Small"),
					resource.TestCheckResourceAttr(resourceName, "sku.0.tier", "Standard"),
					resource.TestCheckResourceAttr(resourceName, "sku.0.capacity", "2"),
					resource.TestCheckResourceAttr(resourceName, "waf_configuration.#", "0"),
					resource.TestCheckNoResourceAttr(resourceName, "backend_http_settings.0.connection_draining.0.enabled"),
					resource.TestCheckNoResourceAttr(resourceName, "backend_http_settings.0.connection_draining.0.drain_timeout_sec"),
				),
			},
			{
				ResourceName:      resourceName,
				ImportState:       true,
				ImportStateVerify: true,
			},
		},
	})
}

func TestAccAzureRMApplicationGateway_webApplicationFirewall_disabledRuleGroups(t *testing.T) {
	resourceName := "azurerm_application_gateway.test"
	ri := tf.AccRandTimeInt()

	resource.ParallelTest(t, resource.TestCase{
		PreCheck:     func() { testAccPreCheck(t) },
		Providers:    testAccProviders,
		CheckDestroy: testCheckAzureRMApplicationGatewayDestroy,
		Steps: []resource.TestStep{
			{
				Config: testAccAzureRMApplicationGateway_webApplicationFirewall_disabledRuleGroups(ri, testLocation()),
				Check: resource.ComposeTestCheckFunc(
					testCheckAzureRMApplicationGatewayExists(resourceName),
					resource.TestCheckResourceAttr(resourceName, "sku.0.name", "WAF_v2"),
					resource.TestCheckResourceAttr(resourceName, "sku.0.tier", "WAF_v2"),
					resource.TestCheckResourceAttr(resourceName, "sku.0.capacity", "1"),
					resource.TestCheckResourceAttr(resourceName, "waf_configuration.0.enabled", "true"),
					resource.TestCheckResourceAttr(resourceName, "waf_configuration.0.firewall_mode", "Detection"),
					resource.TestCheckResourceAttr(resourceName, "waf_configuration.0.rule_set_type", "OWASP"),
					resource.TestCheckResourceAttr(resourceName, "waf_configuration.0.rule_set_version", "3.0"),
					resource.TestCheckResourceAttr(resourceName, "waf_configuration.0.request_body_check", "true"),
					resource.TestCheckResourceAttr(resourceName, "waf_configuration.0.max_request_body_size_kb", "128"),
					resource.TestCheckResourceAttr(resourceName, "waf_configuration.0.file_upload_limit_mb", "100"),
					resource.TestCheckResourceAttr(resourceName, "waf_configuration.0.disabled_rule_group.0.rule_group_name", "REQUEST-921-PROTOCOL-ATTACK"),
					resource.TestCheckResourceAttr(resourceName, "waf_configuration.0.disabled_rule_group.0.rules.0", "921110"),
					resource.TestCheckResourceAttr(resourceName, "waf_configuration.0.disabled_rule_group.0.rules.1", "921151"),
					resource.TestCheckResourceAttr(resourceName, "waf_configuration.0.disabled_rule_group.0.rules.2", "921180"),
					resource.TestCheckResourceAttr(resourceName, "waf_configuration.0.disabled_rule_group.1.rule_group_name", "REQUEST-930-APPLICATION-ATTACK-LFI"),
					resource.TestCheckResourceAttr(resourceName, "waf_configuration.0.disabled_rule_group.1.rules.0", "930120"),
					resource.TestCheckResourceAttr(resourceName, "waf_configuration.0.disabled_rule_group.1.rules.1", "930130"),
					resource.TestCheckResourceAttr(resourceName, "waf_configuration.0.disabled_rule_group.2.rule_group_name", "REQUEST-942-APPLICATION-ATTACK-SQLI"),
				),
			},
			{
				Config: testAccAzureRMApplicationGateway_webApplicationFirewall_disabledRuleGroups_enabled_some_rules(ri, testLocation()),
				Check: resource.ComposeTestCheckFunc(
					testCheckAzureRMApplicationGatewayExists(resourceName),
					resource.TestCheckResourceAttr(resourceName, "sku.0.name", "WAF_v2"),
					resource.TestCheckResourceAttr(resourceName, "sku.0.tier", "WAF_v2"),
					resource.TestCheckResourceAttr(resourceName, "sku.0.capacity", "1"),
					resource.TestCheckResourceAttr(resourceName, "waf_configuration.0.enabled", "true"),
					resource.TestCheckResourceAttr(resourceName, "waf_configuration.0.firewall_mode", "Detection"),
					resource.TestCheckResourceAttr(resourceName, "waf_configuration.0.rule_set_type", "OWASP"),
					resource.TestCheckResourceAttr(resourceName, "waf_configuration.0.rule_set_version", "3.0"),
					resource.TestCheckResourceAttr(resourceName, "waf_configuration.0.request_body_check", "true"),
					resource.TestCheckResourceAttr(resourceName, "waf_configuration.0.max_request_body_size_kb", "128"),
					resource.TestCheckResourceAttr(resourceName, "waf_configuration.0.file_upload_limit_mb", "100"),
					resource.TestCheckResourceAttr(resourceName, "waf_configuration.0.disabled_rule_group.0.rule_group_name", "REQUEST-921-PROTOCOL-ATTACK"),
					resource.TestCheckResourceAttr(resourceName, "waf_configuration.0.disabled_rule_group.0.rules.0", "921110"),
					resource.TestCheckResourceAttr(resourceName, "waf_configuration.0.disabled_rule_group.0.rules.1", "921151"),
					resource.TestCheckResourceAttr(resourceName, "waf_configuration.0.disabled_rule_group.0.rules.2", "921180"),
					resource.TestCheckResourceAttr(resourceName, "waf_configuration.0.disabled_rule_group.1.rule_group_name", "REQUEST-942-APPLICATION-ATTACK-SQLI"),
				),
			},
		},
	})
}

func TestAccAzureRMApplicationGateway_webApplicationFirewall_exclusions(t *testing.T) {
	resourceName := "azurerm_application_gateway.test"
	ri := tf.AccRandTimeInt()

	resource.ParallelTest(t, resource.TestCase{
		PreCheck:     func() { testAccPreCheck(t) },
		Providers:    testAccProviders,
		CheckDestroy: testCheckAzureRMApplicationGatewayDestroy,
		Steps: []resource.TestStep{
			{
				Config: testAccAzureRMApplicationGateway_webApplicationFirewall_exclusions_many(ri, testLocation()),
				Check: resource.ComposeTestCheckFunc(
					testCheckAzureRMApplicationGatewayExists(resourceName),
					resource.TestCheckResourceAttr(resourceName, "sku.0.name", "WAF_v2"),
					resource.TestCheckResourceAttr(resourceName, "sku.0.tier", "WAF_v2"),
					resource.TestCheckResourceAttr(resourceName, "sku.0.capacity", "1"),
					resource.TestCheckResourceAttr(resourceName, "waf_configuration.0.enabled", "true"),
					resource.TestCheckResourceAttr(resourceName, "waf_configuration.0.firewall_mode", "Detection"),
					resource.TestCheckResourceAttr(resourceName, "waf_configuration.0.rule_set_type", "OWASP"),
					resource.TestCheckResourceAttr(resourceName, "waf_configuration.0.rule_set_version", "3.0"),
					resource.TestCheckResourceAttr(resourceName, "waf_configuration.0.request_body_check", "true"),
					resource.TestCheckResourceAttr(resourceName, "waf_configuration.0.max_request_body_size_kb", "128"),
					resource.TestCheckResourceAttr(resourceName, "waf_configuration.0.file_upload_limit_mb", "100"),
					resource.TestCheckResourceAttr(resourceName, "waf_configuration.0.exclusion.0.match_variable", "RequestArgNames"),
					resource.TestCheckResourceAttr(resourceName, "waf_configuration.0.exclusion.0.selector_match_operator", "Equals"),
					resource.TestCheckResourceAttr(resourceName, "waf_configuration.0.exclusion.0.selector", "displayNameHtml"),
					resource.TestCheckResourceAttr(resourceName, "waf_configuration.0.exclusion.1.match_variable", "RequestCookieNames"),
					resource.TestCheckResourceAttr(resourceName, "waf_configuration.0.exclusion.1.selector_match_operator", "EndsWith"),
					resource.TestCheckResourceAttr(resourceName, "waf_configuration.0.exclusion.1.selector", "username"),
					resource.TestCheckResourceAttr(resourceName, "waf_configuration.0.exclusion.2.match_variable", "RequestHeaderNames"),
					resource.TestCheckResourceAttr(resourceName, "waf_configuration.0.exclusion.2.selector_match_operator", "StartsWith"),
					resource.TestCheckResourceAttr(resourceName, "waf_configuration.0.exclusion.2.selector", "ORIGIN"),
					resource.TestCheckResourceAttr(resourceName, "waf_configuration.0.exclusion.3.match_variable", "RequestHeaderNames"),
					resource.TestCheckResourceAttr(resourceName, "waf_configuration.0.exclusion.3.selector_match_operator", "Contains"),
					resource.TestCheckResourceAttr(resourceName, "waf_configuration.0.exclusion.3.selector", "ORIGIN"),
					resource.TestCheckResourceAttr(resourceName, "waf_configuration.0.exclusion.4.match_variable", "RequestHeaderNames"),
					resource.TestCheckResourceAttr(resourceName, "waf_configuration.0.exclusion.4.selector_match_operator", ""),
					resource.TestCheckResourceAttr(resourceName, "waf_configuration.0.exclusion.4.selector", ""),
				),
			},
			{
				Config: testAccAzureRMApplicationGateway_webApplicationFirewall_exclusions_one(ri, testLocation()),
				Check: resource.ComposeTestCheckFunc(
					testCheckAzureRMApplicationGatewayExists(resourceName),
					resource.TestCheckResourceAttr(resourceName, "sku.0.name", "WAF_v2"),
					resource.TestCheckResourceAttr(resourceName, "sku.0.tier", "WAF_v2"),
					resource.TestCheckResourceAttr(resourceName, "sku.0.capacity", "1"),
					resource.TestCheckResourceAttr(resourceName, "waf_configuration.0.enabled", "true"),
					resource.TestCheckResourceAttr(resourceName, "waf_configuration.0.firewall_mode", "Detection"),
					resource.TestCheckResourceAttr(resourceName, "waf_configuration.0.rule_set_type", "OWASP"),
					resource.TestCheckResourceAttr(resourceName, "waf_configuration.0.rule_set_version", "3.0"),
					resource.TestCheckResourceAttr(resourceName, "waf_configuration.0.request_body_check", "true"),
					resource.TestCheckResourceAttr(resourceName, "waf_configuration.0.max_request_body_size_kb", "128"),
					resource.TestCheckResourceAttr(resourceName, "waf_configuration.0.file_upload_limit_mb", "100"),
					resource.TestCheckResourceAttr(resourceName, "waf_configuration.0.exclusion.0.match_variable", "RequestArgNames"),
					resource.TestCheckResourceAttr(resourceName, "waf_configuration.0.exclusion.0.selector_match_operator", "Equals"),
					resource.TestCheckResourceAttr(resourceName, "waf_configuration.0.exclusion.0.selector", "displayNameHtml"),
				),
			},
		},
	})
}

func TestAccAzureRMApplicationGateway_cookieAffinity(t *testing.T) {
	resourceName := "azurerm_application_gateway.test"
	ri := tf.AccRandTimeInt()

	resource.ParallelTest(t, resource.TestCase{
		PreCheck:     func() { testAccPreCheck(t) },
		Providers:    testAccProviders,
		CheckDestroy: testCheckAzureRMApplicationGatewayDestroy,
		Steps: []resource.TestStep{
			{
				Config: testAccAzureRMApplicationGateway_cookieAffinity(ri, testLocation()),
				Check: resource.ComposeTestCheckFunc(
					testCheckAzureRMApplicationGatewayExists(resourceName),
					resource.TestCheckResourceAttr(resourceName, "backend_http_settings.0.affinity_cookie_name", "testCookieName"),
				),
			},
			{
				ResourceName:      resourceName,
				ImportState:       true,
				ImportStateVerify: true,
			},
			{
				Config: testAccAzureRMApplicationGateway_cookieAffinityUpdated(ri, testLocation()),
				Check: resource.ComposeTestCheckFunc(
					testCheckAzureRMApplicationGatewayExists(resourceName),
					resource.TestCheckResourceAttr(resourceName, "backend_http_settings.0.affinity_cookie_name", ""),
				),
			},
			{
				ResourceName:      resourceName,
				ImportState:       true,
				ImportStateVerify: true,
			},
		},
	})
}

func TestAccAzureRMApplicationGateway_gatewayIP(t *testing.T) {
	resourceName := "azurerm_application_gateway.test"
	ri := tf.AccRandTimeInt()

	resource.ParallelTest(t, resource.TestCase{
		PreCheck:     func() { testAccPreCheck(t) },
		Providers:    testAccProviders,
		CheckDestroy: testCheckAzureRMApplicationGatewayDestroy,
		Steps: []resource.TestStep{
			{
				Config: testAccAzureRMApplicationGateway_basic(ri, testLocation()),
				Check: resource.ComposeTestCheckFunc(
					testCheckAzureRMApplicationGatewayExists(resourceName),
				),
			},
			{
				ResourceName:      resourceName,
				ImportState:       true,
				ImportStateVerify: true,
			},
			{
				Config: testAccAzureRMApplicationGateway_gatewayIPUpdated(ri, testLocation()),
				Check: resource.ComposeTestCheckFunc(
					testCheckAzureRMApplicationGatewayExists(resourceName),
				),
			},
			{
				ResourceName:      resourceName,
				ImportState:       true,
				ImportStateVerify: true,
			},
		},
	})
}

func testCheckAzureRMApplicationGatewayExists(resourceName string) resource.TestCheckFunc {
	return func(s *terraform.State) error {
		rs, ok := s.RootModule().Resources[resourceName]
		if !ok {
			return fmt.Errorf("Not found: %q", resourceName)
		}

		gatewayName := rs.Primary.Attributes["name"]
		resourceGroup, hasResourceGroup := rs.Primary.Attributes["resource_group_name"]
		if !hasResourceGroup {
			return fmt.Errorf("Bad: no resource group found in state for Application Gateway: %q", gatewayName)
		}

		client := testAccProvider.Meta().(*ArmClient).applicationGatewayClient
		ctx := testAccProvider.Meta().(*ArmClient).StopContext

		resp, err := client.Get(ctx, resourceGroup, gatewayName)
		if err != nil {
			if utils.ResponseWasNotFound(resp.Response) {
				return fmt.Errorf("Bad: Application Gateway %q (resource group: %q) does not exist", gatewayName, resourceGroup)
			}

			return fmt.Errorf("Bad: Get on applicationGatewayClient: %+v", err)
		}

		return nil
	}
}

func testCheckAzureRMApplicationGatewayDestroy(s *terraform.State) error {
	client := testAccProvider.Meta().(*ArmClient).applicationGatewayClient
	ctx := testAccProvider.Meta().(*ArmClient).StopContext

	for _, rs := range s.RootModule().Resources {
		if rs.Type != "azurerm_application_gateway" {
			continue
		}

		gatewayName := rs.Primary.Attributes["name"]
		resourceGroup := rs.Primary.Attributes["resource_group_name"]

		resp, err := client.Get(ctx, resourceGroup, gatewayName)

		if err != nil {
			if utils.ResponseWasNotFound(resp.Response) {
				return nil
			}

			return err
		}

		return fmt.Errorf("Application Gateway still exists:\n%#v", resp.ApplicationGatewayPropertiesFormat)
	}

	return nil
}

func testAccAzureRMApplicationGateway_basic(rInt int, location string) string {
	template := testAccAzureRMApplicationGateway_template(rInt, location)
	return fmt.Sprintf(`
%s

# since these variables are re-used - a locals block makes this more maintainable
locals {
  backend_address_pool_name      = "${azurerm_virtual_network.test.name}-beap"
  frontend_port_name             = "${azurerm_virtual_network.test.name}-feport"
  frontend_ip_configuration_name = "${azurerm_virtual_network.test.name}-feip"
  http_setting_name              = "${azurerm_virtual_network.test.name}-be-htst"
  listener_name                  = "${azurerm_virtual_network.test.name}-httplstn"
  request_routing_rule_name      = "${azurerm_virtual_network.test.name}-rqrt"
}

resource "azurerm_application_gateway" "test" {
  name                = "acctestag-%d"
  resource_group_name = "${azurerm_resource_group.test.name}"
  location            = "${azurerm_resource_group.test.location}"

  sku {
    name     = "Standard_Small"
    tier     = "Standard"
    capacity = 2
  }

  gateway_ip_configuration {
    name      = "my-gateway-ip-configuration"
    subnet_id = "${azurerm_subnet.test.id}"
  }

  frontend_port {
    name = "${local.frontend_port_name}"
    port = 80
  }

  frontend_ip_configuration {
    name                 = "${local.frontend_ip_configuration_name}"
    public_ip_address_id = "${azurerm_public_ip.test.id}"
  }

  backend_address_pool {
    name = "${local.backend_address_pool_name}"
  }

  backend_http_settings {
    name                  = "${local.http_setting_name}"
    cookie_based_affinity = "Disabled"
    port                  = 80
    protocol              = "Http"
    request_timeout       = 1
  }

  http_listener {
    name                           = "${local.listener_name}"
    frontend_ip_configuration_name = "${local.frontend_ip_configuration_name}"
    frontend_port_name             = "${local.frontend_port_name}"
    protocol                       = "Http"
  }

  request_routing_rule {
    name                       = "${local.request_routing_rule_name}"
    rule_type                  = "Basic"
    http_listener_name         = "${local.listener_name}"
    backend_address_pool_name  = "${local.backend_address_pool_name}"
    backend_http_settings_name = "${local.http_setting_name}"
  }
}
`, template, rInt)
}

func testAccAzureRMApplicationGateway_zones(rInt int, location string) string {
	template := testAccAzureRMApplicationGateway_template(rInt, location)
	return fmt.Sprintf(`
%s

# since these variables are re-used - a locals block makes this more maintainable
locals {
  backend_address_pool_name      = "${azurerm_virtual_network.test.name}-beap"
  frontend_port_name             = "${azurerm_virtual_network.test.name}-feport"
  frontend_ip_configuration_name = "${azurerm_virtual_network.test.name}-feip"
  http_setting_name              = "${azurerm_virtual_network.test.name}-be-htst"
  listener_name                  = "${azurerm_virtual_network.test.name}-httplstn"
  request_routing_rule_name      = "${azurerm_virtual_network.test.name}-rqrt"
}

resource "azurerm_public_ip" "test_standard" {
  name                = "acctest-pubip-%d-standard"
  location            = "${azurerm_resource_group.test.location}"
  resource_group_name = "${azurerm_resource_group.test.name}"
  sku                 = "Standard"
  allocation_method   = "Static"
}

resource "azurerm_application_gateway" "test" {
  name                = "acctestag-%d"
  resource_group_name = "${azurerm_resource_group.test.name}"
  location            = "${azurerm_resource_group.test.location}"
  zones               = ["1", "2"]

  sku {
    name     = "Standard_v2"
    tier     = "Standard_v2"
    capacity = 2
  }

  gateway_ip_configuration {
    name      = "my-gateway-ip-configuration"
    subnet_id = "${azurerm_subnet.test.id}"
  }

  frontend_port {
    name = "${local.frontend_port_name}"
    port = 80
  }

  frontend_ip_configuration {
    name                 = "${local.frontend_ip_configuration_name}"
    public_ip_address_id = "${azurerm_public_ip.test_standard.id}"
  }

  backend_address_pool {
    name = "${local.backend_address_pool_name}"
  }

  backend_http_settings {
    name                  = "${local.http_setting_name}"
    cookie_based_affinity = "Disabled"
    port                  = 80
    protocol              = "Http"
    request_timeout       = 1
  }

  http_listener {
    name                           = "${local.listener_name}"
    frontend_ip_configuration_name = "${local.frontend_ip_configuration_name}"
    frontend_port_name             = "${local.frontend_port_name}"
    protocol                       = "Http"
  }

  request_routing_rule {
    name                       = "${local.request_routing_rule_name}"
    rule_type                  = "Basic"
    http_listener_name         = "${local.listener_name}"
    backend_address_pool_name  = "${local.backend_address_pool_name}"
    backend_http_settings_name = "${local.http_setting_name}"
  }
}
`, template, rInt, rInt)
}

func testAccAzureRMApplicationGateway_autoscaleConfiguration(rInt int, location string, minCapacity int, maxCapacity int) string {
	template := testAccAzureRMApplicationGateway_template(rInt, location)
	return fmt.Sprintf(`
%s

# since these variables are re-used - a locals block makes this more maintainable
locals {
  backend_address_pool_name      = "${azurerm_virtual_network.test.name}-beap"
  frontend_port_name             = "${azurerm_virtual_network.test.name}-feport"
  frontend_ip_configuration_name = "${azurerm_virtual_network.test.name}-feip"
  http_setting_name              = "${azurerm_virtual_network.test.name}-be-htst"
  listener_name                  = "${azurerm_virtual_network.test.name}-httplstn"
  request_routing_rule_name      = "${azurerm_virtual_network.test.name}-rqrt"
}

resource "azurerm_public_ip" "test_standard" {
  name                = "acctest-pubip-%d-standard"
  location            = "${azurerm_resource_group.test.location}"
  resource_group_name = "${azurerm_resource_group.test.name}"
  sku                 = "Standard"
  allocation_method   = "Static"
}

resource "azurerm_application_gateway" "test" {
  name                = "acctestag-%d"
  resource_group_name = "${azurerm_resource_group.test.name}"
  location            = "${azurerm_resource_group.test.location}"

  sku {
    name     = "Standard_v2"
    tier     = "Standard_v2"
  }

  autoscale_configuration {
    min_capacity = %d
	max_capacity = %d
  }

  gateway_ip_configuration {
    name      = "my-gateway-ip-configuration"
    subnet_id = "${azurerm_subnet.test.id}"
  }

  frontend_port {
    name = "${local.frontend_port_name}"
    port = 80
  }

  frontend_ip_configuration {
    name                 = "${local.frontend_ip_configuration_name}"
    public_ip_address_id = "${azurerm_public_ip.test_standard.id}"
  }

  backend_address_pool {
    name = "${local.backend_address_pool_name}"
  }

  backend_http_settings {
    name                  = "${local.http_setting_name}"
    cookie_based_affinity = "Disabled"
    port                  = 80
    protocol              = "Http"
    request_timeout       = 1
  }

  http_listener {
    name                           = "${local.listener_name}"
    frontend_ip_configuration_name = "${local.frontend_ip_configuration_name}"
    frontend_port_name             = "${local.frontend_port_name}"
    protocol                       = "Http"
  }

  request_routing_rule {
    name                       = "${local.request_routing_rule_name}"
    rule_type                  = "Basic"
    http_listener_name         = "${local.listener_name}"
    backend_address_pool_name  = "${local.backend_address_pool_name}"
    backend_http_settings_name = "${local.http_setting_name}"
  }
}
`, template, rInt, rInt, minCapacity, maxCapacity)
}

func testAccAzureRMApplicationGateway_autoscaleConfigurationNoMaxCapacity(rInt int, location string) string {
	template := testAccAzureRMApplicationGateway_template(rInt, location)
	return fmt.Sprintf(`
%s

# since these variables are re-used - a locals block makes this more maintainable
locals {
  backend_address_pool_name      = "${azurerm_virtual_network.test.name}-beap"
  frontend_port_name             = "${azurerm_virtual_network.test.name}-feport"
  frontend_ip_configuration_name = "${azurerm_virtual_network.test.name}-feip"
  http_setting_name              = "${azurerm_virtual_network.test.name}-be-htst"
  listener_name                  = "${azurerm_virtual_network.test.name}-httplstn"
  request_routing_rule_name      = "${azurerm_virtual_network.test.name}-rqrt"
}

resource "azurerm_public_ip" "test_standard" {
  name                = "acctest-pubip-%d-standard"
  location            = "${azurerm_resource_group.test.location}"
  resource_group_name = "${azurerm_resource_group.test.name}"
  sku                 = "Standard"
  allocation_method   = "Static"
}

resource "azurerm_application_gateway" "test" {
  name                = "acctestag-%d"
  resource_group_name = "${azurerm_resource_group.test.name}"
  location            = "${azurerm_resource_group.test.location}"

  sku {
    name     = "Standard_v2"
    tier     = "Standard_v2"
  }

  autoscale_configuration {
    min_capacity = 2
  }

  gateway_ip_configuration {
    name      = "my-gateway-ip-configuration"
    subnet_id = "${azurerm_subnet.test.id}"
  }

  frontend_port {
    name = "${local.frontend_port_name}"
    port = 80
  }

  frontend_ip_configuration {
    name                 = "${local.frontend_ip_configuration_name}"
    public_ip_address_id = "${azurerm_public_ip.test_standard.id}"
  }

  backend_address_pool {
    name = "${local.backend_address_pool_name}"
  }

  backend_http_settings {
    name                  = "${local.http_setting_name}"
    cookie_based_affinity = "Disabled"
    port                  = 80
    protocol              = "Http"
    request_timeout       = 1
  }

  http_listener {
    name                           = "${local.listener_name}"
    frontend_ip_configuration_name = "${local.frontend_ip_configuration_name}"
    frontend_port_name             = "${local.frontend_port_name}"
    protocol                       = "Http"
  }

  request_routing_rule {
    name                       = "${local.request_routing_rule_name}"
    rule_type                  = "Basic"
    http_listener_name         = "${local.listener_name}"
    backend_address_pool_name  = "${local.backend_address_pool_name}"
    backend_http_settings_name = "${local.http_setting_name}"
  }
}
`, template, rInt, rInt)
}

func testAccAzureRMApplicationGateway_overridePath(rInt int, location string) string {
	template := testAccAzureRMApplicationGateway_template(rInt, location)
	return fmt.Sprintf(`
%s

# since these variables are re-used - a locals block makes this more maintainable
locals {
  backend_address_pool_name      = "${azurerm_virtual_network.test.name}-beap"
  frontend_port_name             = "${azurerm_virtual_network.test.name}-feport"
  frontend_ip_configuration_name = "${azurerm_virtual_network.test.name}-feip"
  http_setting_name              = "${azurerm_virtual_network.test.name}-be-htst"
  listener_name                  = "${azurerm_virtual_network.test.name}-httplstn"
  request_routing_rule_name      = "${azurerm_virtual_network.test.name}-rqrt"
}

resource "azurerm_application_gateway" "test" {
  name                = "acctestag-%d"
  resource_group_name = "${azurerm_resource_group.test.name}"
  location            = "${azurerm_resource_group.test.location}"

  sku {
    name     = "Standard_Small"
    tier     = "Standard"
    capacity = 2
  }

  gateway_ip_configuration {
    name      = "my-gateway-ip-configuration"
    subnet_id = "${azurerm_subnet.test.id}"
  }

  frontend_port {
    name = "${local.frontend_port_name}"
    port = 80
  }

  frontend_ip_configuration {
    name                 = "${local.frontend_ip_configuration_name}"
    public_ip_address_id = "${azurerm_public_ip.test.id}"
  }

  backend_address_pool {
    name = "${local.backend_address_pool_name}"
  }

  backend_http_settings {
    name                  = "${local.http_setting_name}"
    cookie_based_affinity = "Disabled"
    path         = "/path1/"
    port                  = 80
    protocol              = "Http"
    request_timeout       = 1
  }

  http_listener {
    name                           = "${local.listener_name}"
    frontend_ip_configuration_name = "${local.frontend_ip_configuration_name}"
    frontend_port_name             = "${local.frontend_port_name}"
    protocol                       = "Http"
  }

  request_routing_rule {
    name                       = "${local.request_routing_rule_name}"
    rule_type                  = "Basic"
    http_listener_name         = "${local.listener_name}"
    backend_address_pool_name  = "${local.backend_address_pool_name}"
    backend_http_settings_name = "${local.http_setting_name}"
  }
}
`, template, rInt)
}

func testAccAzureRMApplicationGateway_http2(rInt int, location string) string {
	template := testAccAzureRMApplicationGateway_template(rInt, location)
	return fmt.Sprintf(`
%s

# since these variables are re-used - a locals block makes this more maintainable
locals {
  backend_address_pool_name      = "${azurerm_virtual_network.test.name}-beap"
  frontend_port_name             = "${azurerm_virtual_network.test.name}-feport"
  frontend_ip_configuration_name = "${azurerm_virtual_network.test.name}-feip"
  http_setting_name              = "${azurerm_virtual_network.test.name}-be-htst"
  listener_name                  = "${azurerm_virtual_network.test.name}-httplstn"
  request_routing_rule_name      = "${azurerm_virtual_network.test.name}-rqrt"
}

resource "azurerm_application_gateway" "test" {
  name                = "acctestag-%d"
  resource_group_name = "${azurerm_resource_group.test.name}"
  location            = "${azurerm_resource_group.test.location}"
  enable_http2        = true

  sku {
    name     = "Standard_Small"
    tier     = "Standard"
    capacity = 2
  }

  gateway_ip_configuration {
    name      = "my-gateway-ip-configuration"
    subnet_id = "${azurerm_subnet.test.id}"
  }

  frontend_port {
    name = "${local.frontend_port_name}"
    port = 80
  }

  frontend_ip_configuration {
    name                 = "${local.frontend_ip_configuration_name}"
    public_ip_address_id = "${azurerm_public_ip.test.id}"
  }

  backend_address_pool {
    name = "${local.backend_address_pool_name}"
  }

  backend_http_settings {
    name                  = "${local.http_setting_name}"
    cookie_based_affinity = "Disabled"
    port                  = 80
    protocol              = "Http"
    request_timeout       = 1
  }

  http_listener {
    name                           = "${local.listener_name}"
    frontend_ip_configuration_name = "${local.frontend_ip_configuration_name}"
    frontend_port_name             = "${local.frontend_port_name}"
    protocol                       = "Http"
  }

  request_routing_rule {
    name                       = "${local.request_routing_rule_name}"
    rule_type                  = "Basic"
    http_listener_name         = "${local.listener_name}"
    backend_address_pool_name  = "${local.backend_address_pool_name}"
    backend_http_settings_name = "${local.http_setting_name}"
  }
}
`, template, rInt)
}

func testAccAzureRMApplicationGateway_requiresImport(rInt int, location string) string {
	template := testAccAzureRMApplicationGateway_basic(rInt, location)
	return fmt.Sprintf(`
%s

resource "azurerm_application_gateway" "import" {
  name                = "${azurerm_application_gateway.test.name}"
  resource_group_name = "${azurerm_application_gateway.test.resource_group_name}"
  location            = "${azurerm_application_gateway.test.location}"

  sku {
    name     = "Standard_Small"
    tier     = "Standard"
    capacity = 2
  }

  gateway_ip_configuration {
    name      = "my-gateway-ip-configuration"
    subnet_id = "${azurerm_subnet.test.id}"
  }

  frontend_port {
    name = "${local.frontend_port_name}"
    port = 80
  }

  frontend_ip_configuration {
    name                 = "${local.frontend_ip_configuration_name}"
    public_ip_address_id = "${azurerm_public_ip.test.id}"
  }

  backend_address_pool {
    name = "${local.backend_address_pool_name}"
  }

  backend_http_settings {
    name                  = "${local.http_setting_name}"
    cookie_based_affinity = "Disabled"
    port                  = 80
    protocol              = "Http"
    request_timeout       = 1
  }

  http_listener {
    name                           = "${local.listener_name}"
    frontend_ip_configuration_name = "${local.frontend_ip_configuration_name}"
    frontend_port_name             = "${local.frontend_port_name}"
    protocol                       = "Http"
  }

  request_routing_rule {
    name                       = "${local.request_routing_rule_name}"
    rule_type                  = "Basic"
    http_listener_name         = "${local.listener_name}"
    backend_address_pool_name  = "${local.backend_address_pool_name}"
    backend_http_settings_name = "${local.http_setting_name}"
  }
}
`, template)
}

func testAccAzureRMApplicationGateway_authCertificate(rInt int, location string) string {
	template := testAccAzureRMApplicationGateway_template(rInt, location)
	return fmt.Sprintf(`
%s

# since these variables are re-used - a locals block makes this more maintainable
locals {
  auth_cert_name                 = "${azurerm_virtual_network.test.name}-auth"
  backend_address_pool_name      = "${azurerm_virtual_network.test.name}-beap"
  frontend_port_name             = "${azurerm_virtual_network.test.name}-feport"
  frontend_ip_configuration_name = "${azurerm_virtual_network.test.name}-feip"
  http_setting_name              = "${azurerm_virtual_network.test.name}-be-htst"
  listener_name                  = "${azurerm_virtual_network.test.name}-httplstn"
  request_routing_rule_name      = "${azurerm_virtual_network.test.name}-rqrt"
}

resource "azurerm_application_gateway" "test" {
  name                = "acctestag-%d"
  resource_group_name = "${azurerm_resource_group.test.name}"
  location            = "${azurerm_resource_group.test.location}"

  sku {
    name     = "Standard_Small"
    tier     = "Standard"
    capacity = 2
  }

  gateway_ip_configuration {
    name      = "my-gateway-ip-configuration"
    subnet_id = "${azurerm_subnet.test.id}"
  }

  frontend_port {
    name = "${local.frontend_port_name}"
    port = 80
  }

  frontend_ip_configuration {
    name                 = "${local.frontend_ip_configuration_name}"
    public_ip_address_id = "${azurerm_public_ip.test.id}"
  }

  backend_address_pool {
    name = "${local.backend_address_pool_name}"
  }

  backend_http_settings {
    name                  = "${local.http_setting_name}"
    cookie_based_affinity = "Disabled"
    port                  = 443
    protocol              = "Https"
    request_timeout       = 1

    authentication_certificate {
      name = "${local.auth_cert_name}"
    }
  }

  authentication_certificate {
    name = "${local.auth_cert_name}"
    data = "${file("testdata/application_gateway_test.cer")}"
  }

  http_listener {
    name                           = "${local.listener_name}"
    frontend_ip_configuration_name = "${local.frontend_ip_configuration_name}"
    frontend_port_name             = "${local.frontend_port_name}"
    protocol                       = "Http"
  }

  request_routing_rule {
    name                       = "${local.request_routing_rule_name}"
    rule_type                  = "Basic"
    http_listener_name         = "${local.listener_name}"
    backend_address_pool_name  = "${local.backend_address_pool_name}"
    backend_http_settings_name = "${local.http_setting_name}"
  }
}
`, template, rInt)
}

func testAccAzureRMApplicationGateway_authCertificateUpdated(rInt int, location string) string {
	template := testAccAzureRMApplicationGateway_template(rInt, location)
	return fmt.Sprintf(`
%s

# since these variables are re-used - a locals block makes this more maintainable
locals {
  auth_cert_name                 = "${azurerm_virtual_network.test.name}-auth2"
  backend_address_pool_name      = "${azurerm_virtual_network.test.name}-beap"
  frontend_port_name             = "${azurerm_virtual_network.test.name}-feport"
  frontend_ip_configuration_name = "${azurerm_virtual_network.test.name}-feip"
  http_setting_name              = "${azurerm_virtual_network.test.name}-be-htst"
  listener_name                  = "${azurerm_virtual_network.test.name}-httplstn"
  request_routing_rule_name      = "${azurerm_virtual_network.test.name}-rqrt"
}

resource "azurerm_application_gateway" "test" {
  name                = "acctestag-%d"
  resource_group_name = "${azurerm_resource_group.test.name}"
  location            = "${azurerm_resource_group.test.location}"

  sku {
    name     = "Standard_Small"
    tier     = "Standard"
    capacity = 2
  }

  gateway_ip_configuration {
    name      = "my-gateway-ip-configuration"
    subnet_id = "${azurerm_subnet.test.id}"
  }

  frontend_port {
    name = "${local.frontend_port_name}"
    port = 80
  }

  frontend_ip_configuration {
    name                 = "${local.frontend_ip_configuration_name}"
    public_ip_address_id = "${azurerm_public_ip.test.id}"
  }

  backend_address_pool {
    name = "${local.backend_address_pool_name}"
  }

  backend_http_settings {
    name                  = "${local.http_setting_name}"
    cookie_based_affinity = "Disabled"
    port                  = 443
    protocol              = "Https"
    request_timeout       = 1

    authentication_certificate {
      name = "${local.auth_cert_name}"
    }
  }

  authentication_certificate {
    name = "${local.auth_cert_name}"
    data = "${file("testdata/application_gateway_test_2.crt")}"
  }

  http_listener {
    name                           = "${local.listener_name}"
    frontend_ip_configuration_name = "${local.frontend_ip_configuration_name}"
    frontend_port_name             = "${local.frontend_port_name}"
    protocol                       = "Http"
  }

  request_routing_rule {
    name                       = "${local.request_routing_rule_name}"
    rule_type                  = "Basic"
    http_listener_name         = "${local.listener_name}"
    backend_address_pool_name  = "${local.backend_address_pool_name}"
    backend_http_settings_name = "${local.http_setting_name}"
  }
}
`, template, rInt)
}

func testAccAzureRMApplicationGateway_pathBasedRouting(rInt int, location string) string {
	template := testAccAzureRMApplicationGateway_template(rInt, location)
	return fmt.Sprintf(`
%s

# since these variables are re-used - a locals block makes this more maintainable
locals {
  backend_address_pool_name      = "${azurerm_virtual_network.test.name}-beap"
  frontend_port_name             = "${azurerm_virtual_network.test.name}-feport"
  frontend_ip_configuration_name = "${azurerm_virtual_network.test.name}-feip"
  http_setting_name              = "${azurerm_virtual_network.test.name}-be-htst"
  listener_name                  = "${azurerm_virtual_network.test.name}-httplstn"
  request_routing_rule_name      = "${azurerm_virtual_network.test.name}-rqrt"
  path_rule_name                 = "${azurerm_virtual_network.test.name}-pathrule1"
  url_path_map_name              = "${azurerm_virtual_network.test.name}-urlpath1"
}

resource "azurerm_application_gateway" "test" {
  name                = "acctestag-%d"
  resource_group_name = "${azurerm_resource_group.test.name}"
  location            = "${azurerm_resource_group.test.location}"

  sku {
    name     = "Standard_Small"
    tier     = "Standard"
    capacity = 2
  }

  gateway_ip_configuration {
    name      = "my-gateway-ip-configuration"
    subnet_id = "${azurerm_subnet.test.id}"
  }

  frontend_port {
    name = "${local.frontend_port_name}"
    port = 80
  }

  frontend_ip_configuration {
    name                 = "${local.frontend_ip_configuration_name}"
    public_ip_address_id = "${azurerm_public_ip.test.id}"
  }

  backend_address_pool {
    name = "${local.backend_address_pool_name}"
  }

  backend_http_settings {
    name                  = "${local.http_setting_name}"
    cookie_based_affinity = "Disabled"
    port                  = 80
    protocol              = "Http"
    request_timeout       = 1
  }

  http_listener {
    name                           = "${local.listener_name}"
    frontend_ip_configuration_name = "${local.frontend_ip_configuration_name}"
    frontend_port_name             = "${local.frontend_port_name}"
    protocol                       = "Http"
  }

  request_routing_rule {
    name               = "${local.request_routing_rule_name}"
    rule_type          = "PathBasedRouting"
    url_path_map_name  = "${local.url_path_map_name}"
    http_listener_name = "${local.listener_name}"
  }

  url_path_map {
    name                               = "${local.url_path_map_name}"
    default_backend_address_pool_name  = "${local.backend_address_pool_name}"
    default_backend_http_settings_name = "${local.http_setting_name}"

    path_rule {
      name                       = "${local.path_rule_name}"
      backend_address_pool_name  = "${local.backend_address_pool_name}"
      backend_http_settings_name = "${local.http_setting_name}"

      paths = [
        "/test",
      ]
    }
  }
}
`, template, rInt)
}

func testAccAzureRMApplicationGateway_routingRedirect_httpListener(rInt int, location string) string {
	template := testAccAzureRMApplicationGateway_template(rInt, location)
	return fmt.Sprintf(`
%s

# since these variables are re-used - a locals block makes this more maintainable
locals {
  backend_address_pool_name       = "${azurerm_virtual_network.test.name}-beap"
  frontend_port_name              = "${azurerm_virtual_network.test.name}-feport"
  frontend_port_name2             = "${azurerm_virtual_network.test.name}-feport2"
  frontend_ip_configuration_name  = "${azurerm_virtual_network.test.name}-feip"
  http_setting_name               = "${azurerm_virtual_network.test.name}-be-htst"
  listener_name                   = "${azurerm_virtual_network.test.name}-httplstn"
  target_listener_name            = "${azurerm_virtual_network.test.name}-trgthttplstn"
  request_routing_rule_name       = "${azurerm_virtual_network.test.name}-rqrt"
  path_rule_name                  = "${azurerm_virtual_network.test.name}-pathrule1"
  url_path_map_name               = "${azurerm_virtual_network.test.name}-urlpath1"
  redirect_configuration_name     = "${azurerm_virtual_network.test.name}-Port80To8888Redirect"
}

resource "azurerm_application_gateway" "test" {
  name                = "acctestag-%d"
  resource_group_name = "${azurerm_resource_group.test.name}"
  location            = "${azurerm_resource_group.test.location}"

  sku {
    name     = "Standard_Small"
    tier     = "Standard"
    capacity = 2
  }

  gateway_ip_configuration {
    name      = "my-gateway-ip-configuration"
    subnet_id = "${azurerm_subnet.test.id}"
  }

  frontend_port {
    name = "${local.frontend_port_name}"
    port = 80
  }

  frontend_port {
    name = "${local.frontend_port_name2}"
    port = 8888
  }

  frontend_ip_configuration {
    name                 = "${local.frontend_ip_configuration_name}"
    public_ip_address_id = "${azurerm_public_ip.test.id}"
  }

  backend_address_pool {
    name = "${local.backend_address_pool_name}"
  }

  backend_http_settings {
    name                  = "${local.http_setting_name}"
    cookie_based_affinity = "Disabled"
    port                  = 80
    protocol              = "Http"
    request_timeout       = 1
  }

  http_listener {
    name                           = "${local.listener_name}"
    frontend_ip_configuration_name = "${local.frontend_ip_configuration_name}"
    frontend_port_name             = "${local.frontend_port_name}"
    protocol                       = "Http"
  }

  http_listener {
    name                           = "${local.target_listener_name}"
    frontend_ip_configuration_name = "${local.frontend_ip_configuration_name}"
    frontend_port_name             = "${local.frontend_port_name2}"
    protocol                       = "Http"
  }

  request_routing_rule {
    name                        = "${local.request_routing_rule_name}"
    rule_type                   = "Basic"
    http_listener_name          = "${local.listener_name}"
    redirect_configuration_name = "${local.redirect_configuration_name}"
  }

  redirect_configuration {
    name                 = "${local.redirect_configuration_name}"
    redirect_type        = "Temporary"
    target_listener_name = "${local.target_listener_name}"
    include_path         = true
    include_query_string = false
  }
}
`, template, rInt)
}

func testAccAzureRMApplicationGateway_routingRedirect_httpListenerError(rInt int, location string) string {
	template := testAccAzureRMApplicationGateway_template(rInt, location)
	return fmt.Sprintf(`
%s

# since these variables are re-used - a locals block makes this more maintainable
locals {
  backend_address_pool_name       = "${azurerm_virtual_network.test.name}-beap"
  frontend_port_name              = "${azurerm_virtual_network.test.name}-feport"
  frontend_port_name2             = "${azurerm_virtual_network.test.name}-feport2"
  frontend_ip_configuration_name  = "${azurerm_virtual_network.test.name}-feip"
  http_setting_name               = "${azurerm_virtual_network.test.name}-be-htst"
  listener_name                   = "${azurerm_virtual_network.test.name}-httplstn"
  target_listener_name            = "${azurerm_virtual_network.test.name}-trgthttplstn"
  request_routing_rule_name       = "${azurerm_virtual_network.test.name}-rqrt"
  path_rule_name                  = "${azurerm_virtual_network.test.name}-pathrule1"
  url_path_map_name               = "${azurerm_virtual_network.test.name}-urlpath1"
  redirect_configuration_name     = "${azurerm_virtual_network.test.name}-Port80To8888Redirect"
}

resource "azurerm_application_gateway" "test" {
  name                = "acctestag-%d"
  resource_group_name = "${azurerm_resource_group.test.name}"
  location            = "${azurerm_resource_group.test.location}"

  sku {
    name     = "Standard_Small"
    tier     = "Standard"
    capacity = 2
  }

  gateway_ip_configuration {
    name      = "my-gateway-ip-configuration"
    subnet_id = "${azurerm_subnet.test.id}"
  }

  frontend_port {
    name = "${local.frontend_port_name}"
    port = 80
  }

  frontend_port {
    name = "${local.frontend_port_name2}"
    port = 8888
  }

  frontend_ip_configuration {
    name                 = "${local.frontend_ip_configuration_name}"
    public_ip_address_id = "${azurerm_public_ip.test.id}"
  }

  backend_address_pool {
    name = "${local.backend_address_pool_name}"
  }

  backend_http_settings {
    name                  = "${local.http_setting_name}"
    cookie_based_affinity = "Disabled"
    port                  = 80
    protocol              = "Http"
    request_timeout       = 1
  }

  http_listener {
    name                           = "${local.listener_name}"
    frontend_ip_configuration_name = "${local.frontend_ip_configuration_name}"
    frontend_port_name             = "${local.frontend_port_name}"
    protocol                       = "Http"
  }

  http_listener {
    name                           = "${local.target_listener_name}"
    frontend_ip_configuration_name = "${local.frontend_ip_configuration_name}"
    frontend_port_name             = "${local.frontend_port_name2}"
    protocol                       = "Http"
  }

  request_routing_rule {
    name                        = "${local.request_routing_rule_name}"
    rule_type                   = "Basic"
    http_listener_name          = "${local.listener_name}"
    backend_address_pool_name   = "${local.backend_address_pool_name}"
    redirect_configuration_name = "${local.redirect_configuration_name}"
  }

  redirect_configuration {
    name                 = "${local.redirect_configuration_name}"
    redirect_type        = "Temporary"
    target_listener_name = "${local.target_listener_name}"
    include_path         = true
    include_query_string = false
  }
}
`, template, rInt)
}

func testAccAzureRMApplicationGateway_routingRedirect_pathBased(rInt int, location string) string {
	template := testAccAzureRMApplicationGateway_template(rInt, location)
	return fmt.Sprintf(`
%s

# since these variables are re-used - a locals block makes this more maintainable
locals {
  backend_address_pool_name      = "${azurerm_virtual_network.test.name}-beap"
  frontend_port_name             = "${azurerm_virtual_network.test.name}-feport"
  frontend_port_name2            = "${azurerm_virtual_network.test.name}-feport2"
  frontend_ip_configuration_name = "${azurerm_virtual_network.test.name}-feip"
  http_setting_name              = "${azurerm_virtual_network.test.name}-be-htst"
  listener_name                  = "${azurerm_virtual_network.test.name}-httplstn"
  target_listener_name           = "${azurerm_virtual_network.test.name}-trgthttplstn"
  request_routing_rule_name      = "${azurerm_virtual_network.test.name}-rqrt"
  path_rule_name                 = "${azurerm_virtual_network.test.name}-pathrule1"
  path_rule_name2                = "${azurerm_virtual_network.test.name}-pathrule2"
  url_path_map_name              = "${azurerm_virtual_network.test.name}-urlpath1"
  redirect_configuration_name    = "${azurerm_virtual_network.test.name}-PathRedirect"
  redirect_configuration_name2   = "${azurerm_virtual_network.test.name}-PathRedirect2"
  target_url                     = "http://www.example.com"
}

resource "azurerm_application_gateway" "test" {
  name                = "acctestag-%d"
  resource_group_name = "${azurerm_resource_group.test.name}"
  location            = "${azurerm_resource_group.test.location}"

  sku {
    name     = "Standard_Small"
    tier     = "Standard"
    capacity = 2
  }

  gateway_ip_configuration {
    name      = "my-gateway-ip-configuration"
    subnet_id = "${azurerm_subnet.test.id}"
  }

  frontend_port {
    name = "${local.frontend_port_name}"
    port = 80
  }

  frontend_port {
    name = "${local.frontend_port_name2}"
    port = 8888
  }

  frontend_ip_configuration {
    name                 = "${local.frontend_ip_configuration_name}"
    public_ip_address_id = "${azurerm_public_ip.test.id}"
  }

  backend_address_pool {
    name = "${local.backend_address_pool_name}"
  }

  backend_http_settings {
    name                  = "${local.http_setting_name}"
    cookie_based_affinity = "Disabled"
    port                  = 80
    protocol              = "Http"
    request_timeout       = 1
  }

  http_listener {
    name                           = "${local.listener_name}"
    frontend_ip_configuration_name = "${local.frontend_ip_configuration_name}"
    frontend_port_name             = "${local.frontend_port_name}"
    protocol                       = "Http"
  }

  http_listener {
    name                           = "${local.target_listener_name}"
    frontend_ip_configuration_name = "${local.frontend_ip_configuration_name}"
    frontend_port_name             = "${local.frontend_port_name2}"
    protocol                       = "Http"
  }

  request_routing_rule {
    name               = "${local.request_routing_rule_name}"
    rule_type          = "PathBasedRouting"
    url_path_map_name  = "${local.url_path_map_name}"
    http_listener_name = "${local.listener_name}"
  }

  url_path_map {
    name                               = "${local.url_path_map_name}"
    default_backend_address_pool_name  = "${local.backend_address_pool_name}"
    default_backend_http_settings_name = "${local.http_setting_name}"

    path_rule {
      name                        = "${local.path_rule_name}"
      redirect_configuration_name = "${local.redirect_configuration_name}"
      paths = [
        "/test",
      ]
    }

    path_rule {
      name                        = "${local.path_rule_name2}"
      redirect_configuration_name = "${local.redirect_configuration_name2}"

      paths = [
        "/test2",
      ]
    }

  }

  redirect_configuration {
    name                 = "${local.redirect_configuration_name}"
    redirect_type        = "Found"
    target_url           = "${local.target_url}"
    include_query_string = true
  }

  redirect_configuration {
    name                 = "${local.redirect_configuration_name2}"
    redirect_type        = "Permanent"
    target_listener_name = "${local.target_listener_name}"
    include_path         = false
    include_query_string = false
  }
}
`, template, rInt)
}

func testAccAzureRMApplicationGateway_probes(rInt int, location string) string {
	template := testAccAzureRMApplicationGateway_template(rInt, location)
	return fmt.Sprintf(`
%s

# since these variables are re-used - a locals block makes this more maintainable
locals {
  backend_address_pool_name      = "${azurerm_virtual_network.test.name}-beap"
  frontend_port_name             = "${azurerm_virtual_network.test.name}-feport"
  frontend_ip_configuration_name = "${azurerm_virtual_network.test.name}-feip"
  http_setting_name              = "${azurerm_virtual_network.test.name}-be-htst"
  listener_name                  = "${azurerm_virtual_network.test.name}-httplstn"
  probe1_name                    = "${azurerm_virtual_network.test.name}-probe1"
  probe2_name                    = "${azurerm_virtual_network.test.name}-probe2"
  request_routing_rule_name      = "${azurerm_virtual_network.test.name}-rqrt"
}

resource "azurerm_application_gateway" "test" {
  name                = "acctestag-%d"
  resource_group_name = "${azurerm_resource_group.test.name}"
  location            = "${azurerm_resource_group.test.location}"

  sku {
    name     = "Standard_Small"
    tier     = "Standard"
    capacity = 2
  }

  gateway_ip_configuration {
    name      = "my-gateway-ip-configuration"
    subnet_id = "${azurerm_subnet.test.id}"
  }

  frontend_port {
    name = "${local.frontend_port_name}"
    port = 80
  }

  frontend_ip_configuration {
    name                 = "${local.frontend_ip_configuration_name}"
    public_ip_address_id = "${azurerm_public_ip.test.id}"
  }

  backend_address_pool {
    name = "${local.backend_address_pool_name}"
  }

  backend_http_settings {
    name                  = "${local.http_setting_name}"
    cookie_based_affinity = "Disabled"
    port                  = 80
    probe_name            = "${local.probe1_name}"
    protocol              = "Http"
    request_timeout       = 1
  }

  backend_http_settings {
    name                  = "${local.http_setting_name}-2"
    cookie_based_affinity = "Disabled"
    port                  = 8080
    probe_name            = "${local.probe2_name}"
    protocol              = "Http"
    request_timeout       = 1
  }

  probe {
    name                = "${local.probe1_name}"
    protocol            = "Http"
    path                = "/test"
    host                = "azure.com"
    timeout             = 120
    interval            = 300
    unhealthy_threshold = 8
  }

  probe {
    name                = "${local.probe2_name}"
    protocol            = "Http"
    path                = "/other"
    host                = "azure.com"
    timeout             = 120
    interval            = 300
    unhealthy_threshold = 8
  }

  http_listener {
    name                           = "${local.listener_name}"
    frontend_ip_configuration_name = "${local.frontend_ip_configuration_name}"
    frontend_port_name             = "${local.frontend_port_name}"
    protocol                       = "Http"
  }

  request_routing_rule {
    name                       = "${local.request_routing_rule_name}"
    rule_type                  = "Basic"
    http_listener_name         = "${local.listener_name}"
    backend_address_pool_name  = "${local.backend_address_pool_name}"
    backend_http_settings_name = "${local.http_setting_name}"
  }
}
`, template, rInt)
}

func testAccAzureRMApplicationGateway_probesPickHostNameFromBackendHTTPSettings(rInt int, location string) string {
	template := testAccAzureRMApplicationGateway_template(rInt, location)
	return fmt.Sprintf(`
%s

# since these variables are re-used - a locals block makes this more maintainable
locals {
  backend_address_pool_name      = "${azurerm_virtual_network.test.name}-beap"
  frontend_port_name             = "${azurerm_virtual_network.test.name}-feport"
  frontend_ip_configuration_name = "${azurerm_virtual_network.test.name}-feip"
  http_setting_name              = "${azurerm_virtual_network.test.name}-be-htst"
  listener_name                  = "${azurerm_virtual_network.test.name}-httplstn"
  probe_name                     = "${azurerm_virtual_network.test.name}-probe"
  request_routing_rule_name      = "${azurerm_virtual_network.test.name}-rqrt"
}

resource "azurerm_application_gateway" "test" {
  name                = "acctestag-%d"
  resource_group_name = "${azurerm_resource_group.test.name}"
  location            = "${azurerm_resource_group.test.location}"

  sku {
    name     = "Standard_Small"
    tier     = "Standard"
    capacity = 2
  }

  gateway_ip_configuration {
    name      = "my-gateway-ip-configuration"
    subnet_id = "${azurerm_subnet.test.id}"
  }

  frontend_port {
    name = "${local.frontend_port_name}"
    port = 80
  }

  frontend_ip_configuration {
    name                 = "${local.frontend_ip_configuration_name}"
    public_ip_address_id = "${azurerm_public_ip.test.id}"
  }

  backend_address_pool {
    name = "${local.backend_address_pool_name}"
  }

  backend_http_settings {
    name                                = "${local.http_setting_name}"
    cookie_based_affinity               = "Disabled"
    pick_host_name_from_backend_address = true
    port                                = 80
    probe_name                          = "${local.probe_name}"
    protocol                            = "Http"
    request_timeout                     = 1
  }

  probe {
    name                                      = "${local.probe_name}"
    protocol                                  = "Http"
    path                                      = "/test"
    timeout                                   = 120
    interval                                  = 300
    unhealthy_threshold                       = 8
    pick_host_name_from_backend_http_settings = true
  }

  http_listener {
    name                           = "${local.listener_name}"
    frontend_ip_configuration_name = "${local.frontend_ip_configuration_name}"
    frontend_port_name             = "${local.frontend_port_name}"
    protocol                       = "Http"
  }

  request_routing_rule {
    name                       = "${local.request_routing_rule_name}"
    rule_type                  = "Basic"
    http_listener_name         = "${local.listener_name}"
    backend_address_pool_name  = "${local.backend_address_pool_name}"
    backend_http_settings_name = "${local.http_setting_name}"
  }
}
`, template, rInt)
}

func testAccAzureRMApplicationGateway_backendHttpSettingsHostName(rInt int, location string, hostName string, pick bool) string {
	template := testAccAzureRMApplicationGateway_template(rInt, location)
	return fmt.Sprintf(`
%s

# since these variables are re-used - a locals block makes this more maintainable
locals {
  backend_address_pool_name      = "${azurerm_virtual_network.test.name}-beap"
  frontend_port_name             = "${azurerm_virtual_network.test.name}-feport"
  frontend_ip_configuration_name = "${azurerm_virtual_network.test.name}-feip"
  http_setting_name              = "${azurerm_virtual_network.test.name}-be-htst"
  listener_name                  = "${azurerm_virtual_network.test.name}-httplstn"
  request_routing_rule_name      = "${azurerm_virtual_network.test.name}-rqrt"
}

resource "azurerm_application_gateway" "test" {
  name                = "acctestag-%d"
  resource_group_name = "${azurerm_resource_group.test.name}"
  location            = "${azurerm_resource_group.test.location}"

  sku {
    name     = "Standard_Small"
    tier     = "Standard"
    capacity = 2
  }

  gateway_ip_configuration {
    name      = "my-gateway-ip-configuration"
    subnet_id = "${azurerm_subnet.test.id}"
  }

  frontend_port {
    name = "${local.frontend_port_name}"
    port = 80
  }

  frontend_ip_configuration {
    name                 = "${local.frontend_ip_configuration_name}"
    public_ip_address_id = "${azurerm_public_ip.test.id}"
  }

  backend_address_pool {
    name = "${local.backend_address_pool_name}"
  }

  backend_http_settings {
    name                  = "${local.http_setting_name}"
    cookie_based_affinity = "Disabled"
    host_name             = "%s"
    port                  = 80
    protocol              = "Http"
    request_timeout       = 1
    pick_host_name_from_backend_address = %t
  }

  http_listener {
    name                           = "${local.listener_name}"
    frontend_ip_configuration_name = "${local.frontend_ip_configuration_name}"
    frontend_port_name             = "${local.frontend_port_name}"
    protocol                       = "Http"
  }

  request_routing_rule {
    name                       = "${local.request_routing_rule_name}"
    rule_type                  = "Basic"
    http_listener_name         = "${local.listener_name}"
    backend_address_pool_name  = "${local.backend_address_pool_name}"
    backend_http_settings_name = "${local.http_setting_name}"
  }
}
`, template, rInt, hostName, pick)
}

func testAccAzureRMApplicationGateway_settingsPickHostNameFromBackendAddress(rInt int, location string) string {
	template := testAccAzureRMApplicationGateway_template(rInt, location)
	return fmt.Sprintf(`
%s

# since these variables are re-used - a locals block makes this more maintainable
locals {
  backend_address_pool_name      = "${azurerm_virtual_network.test.name}-beap"
  frontend_port_name             = "${azurerm_virtual_network.test.name}-feport"
  frontend_ip_configuration_name = "${azurerm_virtual_network.test.name}-feip"
  http_setting_name              = "${azurerm_virtual_network.test.name}-be-htst"
  listener_name                  = "${azurerm_virtual_network.test.name}-httplstn"
  request_routing_rule_name      = "${azurerm_virtual_network.test.name}-rqrt"
}

resource "azurerm_application_gateway" "test" {
  name                = "acctestag-%d"
  resource_group_name = "${azurerm_resource_group.test.name}"
  location            = "${azurerm_resource_group.test.location}"

  sku {
    name     = "Standard_Small"
    tier     = "Standard"
    capacity = 2
  }

  gateway_ip_configuration {
    name      = "my-gateway-ip-configuration"
    subnet_id = "${azurerm_subnet.test.id}"
  }

  frontend_port {
    name = "${local.frontend_port_name}"
    port = 80
  }

  frontend_ip_configuration {
    name                 = "${local.frontend_ip_configuration_name}"
    public_ip_address_id = "${azurerm_public_ip.test.id}"
  }

  backend_address_pool {
    name = "${local.backend_address_pool_name}"
  }

  backend_http_settings {
    name                                = "${local.http_setting_name}"
    cookie_based_affinity               = "Disabled"
    pick_host_name_from_backend_address = true
    port                                = 80
    protocol                            = "Http"
    request_timeout                     = 1
  }

  http_listener {
    name                           = "${local.listener_name}"
    frontend_ip_configuration_name = "${local.frontend_ip_configuration_name}"
    frontend_port_name             = "${local.frontend_port_name}"
    protocol                       = "Http"
  }

  request_routing_rule {
    name                       = "${local.request_routing_rule_name}"
    rule_type                  = "Basic"
    http_listener_name         = "${local.listener_name}"
    backend_address_pool_name  = "${local.backend_address_pool_name}"
    backend_http_settings_name = "${local.http_setting_name}"
  }
}
`, template, rInt)
}

func testAccAzureRMApplicationGateway_sslCertificate(rInt int, location string) string {
	template := testAccAzureRMApplicationGateway_template(rInt, location)
	return fmt.Sprintf(`
%s

# since these variables are re-used - a locals block makes this more maintainable
locals {
  backend_address_pool_name      = "${azurerm_virtual_network.test.name}-beap"
  frontend_port_name             = "${azurerm_virtual_network.test.name}-feport"
  frontend_ip_configuration_name = "${azurerm_virtual_network.test.name}-feip"
  http_setting_name              = "${azurerm_virtual_network.test.name}-be-htst"
  listener_name                  = "${azurerm_virtual_network.test.name}-httplstn"
  request_routing_rule_name      = "${azurerm_virtual_network.test.name}-rqrt"
  ssl_certificate_name           = "${azurerm_virtual_network.test.name}-ssl1"
}

resource "azurerm_application_gateway" "test" {
  name                = "acctestag-%d"
  resource_group_name = "${azurerm_resource_group.test.name}"
  location            = "${azurerm_resource_group.test.location}"

  sku {
    name     = "Standard_Small"
    tier     = "Standard"
    capacity = 2
  }

  gateway_ip_configuration {
    name      = "my-gateway-ip-configuration"
    subnet_id = "${azurerm_subnet.test.id}"
  }

  frontend_port {
    name = "${local.frontend_port_name}"
    port = 443
  }

  frontend_ip_configuration {
    name                 = "${local.frontend_ip_configuration_name}"
    public_ip_address_id = "${azurerm_public_ip.test.id}"
  }

  backend_address_pool {
    name = "${local.backend_address_pool_name}"
  }

  backend_http_settings {
    name                  = "${local.http_setting_name}"
    cookie_based_affinity = "Disabled"
    port                  = 80
    protocol              = "Http"
    request_timeout       = 1
  }

  http_listener {
    name                           = "${local.listener_name}"
    frontend_ip_configuration_name = "${local.frontend_ip_configuration_name}"
    frontend_port_name             = "${local.frontend_port_name}"
    protocol                       = "Https"
    ssl_certificate_name           = "${local.ssl_certificate_name}"
  }

  request_routing_rule {
    name                       = "${local.request_routing_rule_name}"
    rule_type                  = "Basic"
    http_listener_name         = "${local.listener_name}"
    backend_address_pool_name  = "${local.backend_address_pool_name}"
    backend_http_settings_name = "${local.http_setting_name}"
  }

  ssl_certificate {
    name     = "${local.ssl_certificate_name}"
    data     = "${filebase64("testdata/application_gateway_test.pfx")}"
    password = "terraform"
  }
}
`, template, rInt)
}

func testAccAzureRMApplicationGateway_sslCertificateUpdated(rInt int, location string) string {
	template := testAccAzureRMApplicationGateway_template(rInt, location)
	return fmt.Sprintf(`
%s

# since these variables are re-used - a locals block makes this more maintainable
locals {
  backend_address_pool_name      = "${azurerm_virtual_network.test.name}-beap"
  frontend_port_name             = "${azurerm_virtual_network.test.name}-feport"
  frontend_ip_configuration_name = "${azurerm_virtual_network.test.name}-feip"
  http_setting_name              = "${azurerm_virtual_network.test.name}-be-htst"
  listener_name                  = "${azurerm_virtual_network.test.name}-httplstn"
  request_routing_rule_name      = "${azurerm_virtual_network.test.name}-rqrt"
  ssl_certificate_name           = "${azurerm_virtual_network.test.name}-ssl2"
}

resource "azurerm_application_gateway" "test" {
  name                = "acctestag-%d"
  resource_group_name = "${azurerm_resource_group.test.name}"
  location            = "${azurerm_resource_group.test.location}"

  sku {
    name     = "Standard_Small"
    tier     = "Standard"
    capacity = 2
  }

  gateway_ip_configuration {
    name      = "my-gateway-ip-configuration"
    subnet_id = "${azurerm_subnet.test.id}"
  }

  frontend_port {
    name = "${local.frontend_port_name}"
    port = 443
  }

  frontend_ip_configuration {
    name                 = "${local.frontend_ip_configuration_name}"
    public_ip_address_id = "${azurerm_public_ip.test.id}"
  }

  backend_address_pool {
    name = "${local.backend_address_pool_name}"
  }

  backend_http_settings {
    name                  = "${local.http_setting_name}"
    cookie_based_affinity = "Disabled"
    port                  = 80
    protocol              = "Http"
    request_timeout       = 1
  }

  http_listener {
    name                           = "${local.listener_name}"
    frontend_ip_configuration_name = "${local.frontend_ip_configuration_name}"
    frontend_port_name             = "${local.frontend_port_name}"
    protocol                       = "Https"
    ssl_certificate_name           = "${local.ssl_certificate_name}"
  }

  request_routing_rule {
    name                       = "${local.request_routing_rule_name}"
    rule_type                  = "Basic"
    http_listener_name         = "${local.listener_name}"
    backend_address_pool_name  = "${local.backend_address_pool_name}"
    backend_http_settings_name = "${local.http_setting_name}"
  }

  ssl_certificate {
    name     = "${local.ssl_certificate_name}"
    data     = "${filebase64("testdata/application_gateway_test_2.pfx")}"
    password = "hello-world"
  }
}
`, template, rInt)
}

func testAccAzureRMApplicationGateway_webApplicationFirewall(rInt int, location string) string {
	template := testAccAzureRMApplicationGateway_template(rInt, location)
	return fmt.Sprintf(`
%s

# since these variables are re-used - a locals block makes this more maintainable
locals {
  backend_address_pool_name      = "${azurerm_virtual_network.test.name}-beap"
  frontend_port_name             = "${azurerm_virtual_network.test.name}-feport"
  frontend_ip_configuration_name = "${azurerm_virtual_network.test.name}-feip"
  http_setting_name              = "${azurerm_virtual_network.test.name}-be-htst"
  listener_name                  = "${azurerm_virtual_network.test.name}-httplstn"
  request_routing_rule_name      = "${azurerm_virtual_network.test.name}-rqrt"
}

resource "azurerm_application_gateway" "test" {
  name                = "acctestag-%d"
  resource_group_name = "${azurerm_resource_group.test.name}"
  location            = "${azurerm_resource_group.test.location}"

  sku {
    name     = "WAF_Medium"
    tier     = "WAF"
    capacity = 1
  }

  disabled_ssl_protocols = [
    "TLSv1_0",
  ]

  waf_configuration {
    enabled          = true
    firewall_mode    = "Detection"
    rule_set_type    = "OWASP"
    rule_set_version = "3.0"
    file_upload_limit_mb     = 100
    request_body_check       = true
    max_request_body_size_kb = 100
  }

  gateway_ip_configuration {
    name      = "my-gateway-ip-configuration"
    subnet_id = "${azurerm_subnet.test.id}"
  }

  frontend_port {
    name = "${local.frontend_port_name}"
    port = 80
  }

  frontend_ip_configuration {
    name                 = "${local.frontend_ip_configuration_name}"
    public_ip_address_id = "${azurerm_public_ip.test.id}"
  }

  backend_address_pool {
    name = "${local.backend_address_pool_name}"
  }

  backend_http_settings {
    name                  = "${local.http_setting_name}"
    cookie_based_affinity = "Disabled"
    port                  = 80
    protocol              = "Http"
    request_timeout       = 1
  }

  http_listener {
    name                           = "${local.listener_name}"
    frontend_ip_configuration_name = "${local.frontend_ip_configuration_name}"
    frontend_port_name             = "${local.frontend_port_name}"
    protocol                       = "Http"
  }

  request_routing_rule {
    name                       = "${local.request_routing_rule_name}"
    rule_type                  = "Basic"
    http_listener_name         = "${local.listener_name}"
    backend_address_pool_name  = "${local.backend_address_pool_name}"
    backend_http_settings_name = "${local.http_setting_name}"
  }
}
`, template, rInt)
}

func testAccAzureRMApplicationGateway_connectionDraining(rInt int, location string) string {
	template := testAccAzureRMApplicationGateway_template(rInt, location)
	return fmt.Sprintf(`
%s

# since these variables are re-used - a locals block makes this more maintainable
locals {
  backend_address_pool_name      = "${azurerm_virtual_network.test.name}-beap"
  frontend_port_name             = "${azurerm_virtual_network.test.name}-feport"
  frontend_ip_configuration_name = "${azurerm_virtual_network.test.name}-feip"
  http_setting_name              = "${azurerm_virtual_network.test.name}-be-htst"
  listener_name                  = "${azurerm_virtual_network.test.name}-httplstn"
  request_routing_rule_name      = "${azurerm_virtual_network.test.name}-rqrt"
}

resource "azurerm_application_gateway" "test" {
  name                = "acctestag-%d"
  resource_group_name = "${azurerm_resource_group.test.name}"
  location            = "${azurerm_resource_group.test.location}"
  enable_http2        = true

  sku {
    name     = "Standard_Small"
    tier     = "Standard"
    capacity = 2
  }

  gateway_ip_configuration {
    name      = "my-gateway-ip-configuration"
    subnet_id = "${azurerm_subnet.test.id}"
  }

  frontend_port {
    name = "${local.frontend_port_name}"
    port = 80
  }

  frontend_ip_configuration {
    name                 = "${local.frontend_ip_configuration_name}"
    public_ip_address_id = "${azurerm_public_ip.test.id}"
  }

  backend_address_pool {
    name = "${local.backend_address_pool_name}"
  }

  backend_http_settings {
    name                  = "${local.http_setting_name}"
    cookie_based_affinity = "Disabled"
    port                  = 80
    protocol              = "Http"
    request_timeout       = 1

	connection_draining {
      enabled           = true
      drain_timeout_sec = 1984
    }
  }

  http_listener {
    name                           = "${local.listener_name}"
    frontend_ip_configuration_name = "${local.frontend_ip_configuration_name}"
    frontend_port_name             = "${local.frontend_port_name}"
    protocol                       = "Http"
  }

  request_routing_rule {
    name                       = "${local.request_routing_rule_name}"
    rule_type                  = "Basic"
    http_listener_name         = "${local.listener_name}"
    backend_address_pool_name  = "${local.backend_address_pool_name}"
    backend_http_settings_name = "${local.http_setting_name}"
  }
}
`, template, rInt)
}
func testAccAzureRMApplicationGateway_webApplicationFirewall_disabledRuleGroups(rInt int, location string) string {
	template := testAccAzureRMApplicationGateway_template(rInt, location)
	return fmt.Sprintf(`
%s

# since these variables are re-used - a locals block makes this more maintainable
locals {
  backend_address_pool_name      = "${azurerm_virtual_network.test.name}-beap"
  frontend_port_name             = "${azurerm_virtual_network.test.name}-feport"
  frontend_ip_configuration_name = "${azurerm_virtual_network.test.name}-feip"
  http_setting_name              = "${azurerm_virtual_network.test.name}-be-htst"
  listener_name                  = "${azurerm_virtual_network.test.name}-httplstn"
  request_routing_rule_name      = "${azurerm_virtual_network.test.name}-rqrt"
}


resource "azurerm_public_ip" "test_standard" {
  name                = "acctest-pubip-%d-standard"
  location            = "${azurerm_resource_group.test.location}"
  resource_group_name = "${azurerm_resource_group.test.name}"
  sku                 = "Standard"
  allocation_method   = "Static"
}

resource "azurerm_application_gateway" "test" {
  name                = "acctestag-%d"
  resource_group_name = "${azurerm_resource_group.test.name}"
  location            = "${azurerm_resource_group.test.location}"

  sku {
    name     = "WAF_v2"
    tier     = "WAF_v2"
    capacity = 1
  }

  waf_configuration {
    enabled                     = true
    firewall_mode               = "Detection"
    rule_set_type               = "OWASP"
    rule_set_version            = "3.0"
    request_body_check          = true
    max_request_body_size_kb    = 128
    file_upload_limit_mb        = 100

    disabled_rule_group {
      rule_group_name = "REQUEST-921-PROTOCOL-ATTACK"
      rules           = [921110, 921151, 921180]
    }
  
    disabled_rule_group {
      rule_group_name = "REQUEST-930-APPLICATION-ATTACK-LFI"
      rules           = [930120, 930130]
    }
  
    disabled_rule_group {
      rule_group_name = "REQUEST-942-APPLICATION-ATTACK-SQLI"
    }
    
  
  }

  gateway_ip_configuration {
    name      = "my-gateway-ip-configuration"
    subnet_id = "${azurerm_subnet.test.id}"
  }

  frontend_port {
    name = "${local.frontend_port_name}"
    port = 80
  }

  frontend_ip_configuration {
    name                 = "${local.frontend_ip_configuration_name}"
    public_ip_address_id = "${azurerm_public_ip.test_standard.id}"
  }

  backend_address_pool {
    name = "${local.backend_address_pool_name}"
  }

  backend_http_settings {
    name                  = "${local.http_setting_name}"
    cookie_based_affinity = "Disabled"
    port                  = 80
    protocol              = "Http"
    request_timeout       = 1
  }

  http_listener {
    name                           = "${local.listener_name}"
    frontend_ip_configuration_name = "${local.frontend_ip_configuration_name}"
    frontend_port_name             = "${local.frontend_port_name}"
    protocol                       = "Http"
  }

  request_routing_rule {
    name                       = "${local.request_routing_rule_name}"
    rule_type                  = "Basic"
    http_listener_name         = "${local.listener_name}"
    backend_address_pool_name  = "${local.backend_address_pool_name}"
    backend_http_settings_name = "${local.http_setting_name}"
  }
}
`, template, rInt, rInt)
}

func testAccAzureRMApplicationGateway_webApplicationFirewall_disabledRuleGroups_enabled_some_rules(rInt int, location string) string {
	template := testAccAzureRMApplicationGateway_template(rInt, location)
	return fmt.Sprintf(`
%s

# since these variables are re-used - a locals block makes this more maintainable
locals {
  backend_address_pool_name      = "${azurerm_virtual_network.test.name}-beap"
  frontend_port_name             = "${azurerm_virtual_network.test.name}-feport"
  frontend_ip_configuration_name = "${azurerm_virtual_network.test.name}-feip"
  http_setting_name              = "${azurerm_virtual_network.test.name}-be-htst"
  listener_name                  = "${azurerm_virtual_network.test.name}-httplstn"
  request_routing_rule_name      = "${azurerm_virtual_network.test.name}-rqrt"
}


resource "azurerm_public_ip" "test_standard" {
  name                = "acctest-pubip-%d-standard"
  location            = "${azurerm_resource_group.test.location}"
  resource_group_name = "${azurerm_resource_group.test.name}"
  sku                 = "Standard"
  allocation_method   = "Static"
}

resource "azurerm_application_gateway" "test" {
  name                = "acctestag-%d"
  resource_group_name = "${azurerm_resource_group.test.name}"
  location            = "${azurerm_resource_group.test.location}"

  sku {
    name     = "WAF_v2"
    tier     = "WAF_v2"
    capacity = 1
  }

  waf_configuration {
    enabled                     = true
    firewall_mode               = "Detection"
    rule_set_type               = "OWASP"
    rule_set_version            = "3.0"
    request_body_check          = true
    max_request_body_size_kb    = 128
    file_upload_limit_mb        = 100

    disabled_rule_group {
      rule_group_name = "REQUEST-921-PROTOCOL-ATTACK"
      rules           = [921110, 921151, 921180]
    }
  
    disabled_rule_group {
      rule_group_name = "REQUEST-942-APPLICATION-ATTACK-SQLI"
    }
    
  
  }

  gateway_ip_configuration {
    name      = "my-gateway-ip-configuration"
    subnet_id = "${azurerm_subnet.test.id}"
  }

  frontend_port {
    name = "${local.frontend_port_name}"
    port = 80
  }

  frontend_ip_configuration {
    name                 = "${local.frontend_ip_configuration_name}"
    public_ip_address_id = "${azurerm_public_ip.test_standard.id}"
  }

  backend_address_pool {
    name = "${local.backend_address_pool_name}"
  }

  backend_http_settings {
    name                  = "${local.http_setting_name}"
    cookie_based_affinity = "Disabled"
    port                  = 80
    protocol              = "Http"
    request_timeout       = 1
  }

  http_listener {
    name                           = "${local.listener_name}"
    frontend_ip_configuration_name = "${local.frontend_ip_configuration_name}"
    frontend_port_name             = "${local.frontend_port_name}"
    protocol                       = "Http"
  }

  request_routing_rule {
    name                       = "${local.request_routing_rule_name}"
    rule_type                  = "Basic"
    http_listener_name         = "${local.listener_name}"
    backend_address_pool_name  = "${local.backend_address_pool_name}"
    backend_http_settings_name = "${local.http_setting_name}"
  }
}
`, template, rInt, rInt)
}

func testAccAzureRMApplicationGateway_webApplicationFirewall_exclusions_many(rInt int, location string) string {
	template := testAccAzureRMApplicationGateway_template(rInt, location)
	return fmt.Sprintf(`
%s

# since these variables are re-used - a locals block makes this more maintainable
locals {
  backend_address_pool_name      = "${azurerm_virtual_network.test.name}-beap"
  frontend_port_name             = "${azurerm_virtual_network.test.name}-feport"
  frontend_ip_configuration_name = "${azurerm_virtual_network.test.name}-feip"
  http_setting_name              = "${azurerm_virtual_network.test.name}-be-htst"
  listener_name                  = "${azurerm_virtual_network.test.name}-httplstn"
  request_routing_rule_name      = "${azurerm_virtual_network.test.name}-rqrt"
}


resource "azurerm_public_ip" "test_standard" {
  name                = "acctest-pubip-%d-standard"
  location            = "${azurerm_resource_group.test.location}"
  resource_group_name = "${azurerm_resource_group.test.name}"
  sku                 = "Standard"
  allocation_method   = "Static"
}

resource "azurerm_application_gateway" "test" {
  name                = "acctestag-%d"
  resource_group_name = "${azurerm_resource_group.test.name}"
  location            = "${azurerm_resource_group.test.location}"

  sku {
    name     = "WAF_v2"
    tier     = "WAF_v2"
    capacity = 1
  }

  waf_configuration {
    enabled                     = true
    firewall_mode               = "Detection"
    rule_set_type               = "OWASP"
    rule_set_version            = "3.0"
    request_body_check          = true
    max_request_body_size_kb    = 128
    file_upload_limit_mb        = 100

    exclusion {
      match_variable          = "RequestArgNames"
      selector_match_operator = "Equals"
      selector                = "displayNameHtml"
    }

    exclusion {
      match_variable          = "RequestCookieNames"
      selector_match_operator = "EndsWith"
      selector                = "username"
    }

    exclusion {
      match_variable          = "RequestHeaderNames"
      selector_match_operator = "StartsWith"
      selector                = "ORIGIN"
    }

    exclusion {
      match_variable          = "RequestHeaderNames"
      selector_match_operator = "Contains"
      selector                = "ORIGIN"
    }

    exclusion {
      match_variable          = "RequestHeaderNames"
    }
  }

  gateway_ip_configuration {
    name      = "my-gateway-ip-configuration"
    subnet_id = "${azurerm_subnet.test.id}"
  }

  frontend_port {
    name = "${local.frontend_port_name}"
    port = 80
  }

  frontend_ip_configuration {
    name                 = "${local.frontend_ip_configuration_name}"
    public_ip_address_id = "${azurerm_public_ip.test_standard.id}"
  }

  backend_address_pool {
    name = "${local.backend_address_pool_name}"
  }

  backend_http_settings {
    name                  = "${local.http_setting_name}"
    cookie_based_affinity = "Disabled"
    port                  = 80
    protocol              = "Http"
    request_timeout       = 1
  }

  http_listener {
    name                           = "${local.listener_name}"
    frontend_ip_configuration_name = "${local.frontend_ip_configuration_name}"
    frontend_port_name             = "${local.frontend_port_name}"
    protocol                       = "Http"
  }

  request_routing_rule {
    name                       = "${local.request_routing_rule_name}"
    rule_type                  = "Basic"
    http_listener_name         = "${local.listener_name}"
    backend_address_pool_name  = "${local.backend_address_pool_name}"
    backend_http_settings_name = "${local.http_setting_name}"
  }
}
`, template, rInt, rInt)
}
func testAccAzureRMApplicationGateway_webApplicationFirewall_exclusions_one(rInt int, location string) string {
	template := testAccAzureRMApplicationGateway_template(rInt, location)
	return fmt.Sprintf(`
%s

# since these variables are re-used - a locals block makes this more maintainable
locals {
  backend_address_pool_name      = "${azurerm_virtual_network.test.name}-beap"
  frontend_port_name             = "${azurerm_virtual_network.test.name}-feport"
  frontend_ip_configuration_name = "${azurerm_virtual_network.test.name}-feip"
  http_setting_name              = "${azurerm_virtual_network.test.name}-be-htst"
  listener_name                  = "${azurerm_virtual_network.test.name}-httplstn"
  request_routing_rule_name      = "${azurerm_virtual_network.test.name}-rqrt"
}

resource "azurerm_public_ip" "test_standard" {
  name                = "acctest-pubip-%d-standard"
  location            = "${azurerm_resource_group.test.location}"
  resource_group_name = "${azurerm_resource_group.test.name}"
  sku                 = "Standard"
  allocation_method   = "Static"
}

resource "azurerm_application_gateway" "test" {
  name                = "acctestag-%d"
  resource_group_name = "${azurerm_resource_group.test.name}"
  location            = "${azurerm_resource_group.test.location}"

  sku {
    name     = "WAF_v2"
    tier     = "WAF_v2"
    capacity = 1
  }

  waf_configuration {
    enabled                     = true
    firewall_mode               = "Detection"
    rule_set_type               = "OWASP"
    rule_set_version            = "3.0"
    request_body_check          = true
    max_request_body_size_kb    = 128
    file_upload_limit_mb        = 100

    exclusion {
      match_variable          = "RequestArgNames"
      selector_match_operator = "Equals"
      selector                = "displayNameHtml"
    }

  }

  gateway_ip_configuration {
    name      = "my-gateway-ip-configuration"
    subnet_id = "${azurerm_subnet.test.id}"
  }

  frontend_port {
    name = "${local.frontend_port_name}"
    port = 80
  }

  frontend_ip_configuration {
    name                 = "${local.frontend_ip_configuration_name}"
    public_ip_address_id = "${azurerm_public_ip.test_standard.id}"
  }

  backend_address_pool {
    name = "${local.backend_address_pool_name}"
  }

  backend_http_settings {
    name                  = "${local.http_setting_name}"
    cookie_based_affinity = "Disabled"
    port                  = 80
    protocol              = "Http"
    request_timeout       = 1
  }

  http_listener {
    name                           = "${local.listener_name}"
    frontend_ip_configuration_name = "${local.frontend_ip_configuration_name}"
    frontend_port_name             = "${local.frontend_port_name}"
    protocol                       = "Http"
  }

  request_routing_rule {
    name                       = "${local.request_routing_rule_name}"
    rule_type                  = "Basic"
    http_listener_name         = "${local.listener_name}"
    backend_address_pool_name  = "${local.backend_address_pool_name}"
    backend_http_settings_name = "${local.http_setting_name}"
  }
}
`, template, rInt, rInt)
}

func testAccAzureRMApplicationGateway_template(rInt int, location string) string {
	return fmt.Sprintf(`
resource "azurerm_resource_group" "test" {
  name     = "acctestRG-%d"
  location = "%s"
}

resource "azurerm_virtual_network" "test" {
  name                = "acctest-vnet-%d"
  resource_group_name = "${azurerm_resource_group.test.name}"
  address_space       = ["10.0.0.0/16"]
  location            = "${azurerm_resource_group.test.location}"
}

resource "azurerm_subnet" "test" {
  name                 = "subnet-%d"
  resource_group_name  = "${azurerm_resource_group.test.name}"
  virtual_network_name = "${azurerm_virtual_network.test.name}"
  address_prefix       = "10.0.0.0/24"
}

resource "azurerm_public_ip" "test" {
  name                = "acctest-pubip-%d"
  location            = "${azurerm_resource_group.test.location}"
  resource_group_name = "${azurerm_resource_group.test.name}"
  allocation_method   = "Dynamic"
}
`, rInt, location, rInt, rInt, rInt)
}

func testAccAzureRMApplicationGateway_customErrorConfigurations(rInt int, location string) string {
	template := testAccAzureRMApplicationGateway_template(rInt, location)
	return fmt.Sprintf(`
%s

# since these variables are re-used - a locals block makes this more maintainable
locals {
  backend_address_pool_name      = "${azurerm_virtual_network.test.name}-beap"
  frontend_port_name             = "${azurerm_virtual_network.test.name}-feport"
  frontend_ip_configuration_name = "${azurerm_virtual_network.test.name}-feip"
  http_setting_name              = "${azurerm_virtual_network.test.name}-be-htst"
  listener_name                  = "${azurerm_virtual_network.test.name}-httplstn"
  request_routing_rule_name      = "${azurerm_virtual_network.test.name}-rqrt"
  path_rule_name                 = "${azurerm_virtual_network.test.name}-pathrule1"
  url_path_map_name              = "${azurerm_virtual_network.test.name}-urlpath1"
}

resource "azurerm_application_gateway" "test" {
  name                = "acctestag-%d"
  resource_group_name = "${azurerm_resource_group.test.name}"
  location            = "${azurerm_resource_group.test.location}"

  sku {
    name     = "Standard_Small"
    tier     = "Standard"
    capacity = 2
  }

  gateway_ip_configuration {
    name      = "my-gateway-ip-configuration"
    subnet_id = "${azurerm_subnet.test.id}"
  }

  frontend_port {
    name = "${local.frontend_port_name}"
    port = 80
  }

  frontend_ip_configuration {
    name                 = "${local.frontend_ip_configuration_name}"
    public_ip_address_id = "${azurerm_public_ip.test.id}"
  }

  backend_address_pool {
    name = "${local.backend_address_pool_name}"
  }

  backend_http_settings {
    name                  = "${local.http_setting_name}"
    cookie_based_affinity = "Disabled"
    port                  = 80
    protocol              = "Http"
    request_timeout       = 1
  }

  http_listener {
    name                           = "${local.listener_name}"
    frontend_ip_configuration_name = "${local.frontend_ip_configuration_name}"
    frontend_port_name             = "${local.frontend_port_name}"
    protocol                       = "Http"
    custom_error_configuration {
      status_code           = "HttpStatus403"
      custom_error_page_url = "http://azure.com/error403_listener.html"
    }
    custom_error_configuration {
      status_code           = "HttpStatus502"
      custom_error_page_url = "http://azure.com/error502_listener.html"
    }
  }

  custom_error_configuration {
    status_code           = "HttpStatus403"
    custom_error_page_url = "http://azure.com/error.html"
  }

  custom_error_configuration {
    status_code           = "HttpStatus502"
    custom_error_page_url = "http://azure.com/error.html"
  }

  request_routing_rule {
    name                       = "${local.request_routing_rule_name}"
    rule_type                  = "Basic"
    http_listener_name         = "${local.listener_name}"
    backend_address_pool_name  = "${local.backend_address_pool_name}"
    backend_http_settings_name = "${local.http_setting_name}"
  }
}
`, template, rInt)
}

<<<<<<< HEAD
func testAccAzureRMApplicationGateway_rewriteRuleSets_backend(rInt int, location string) string {
=======
func testAccAzureRMApplicationGateway_cookieAffinity(rInt int, location string) string {
>>>>>>> 15d1a8a1
	template := testAccAzureRMApplicationGateway_template(rInt, location)
	return fmt.Sprintf(`
%s

# since these variables are re-used - a locals block makes this more maintainable
locals {
  backend_address_pool_name      = "${azurerm_virtual_network.test.name}-beap"
  frontend_port_name             = "${azurerm_virtual_network.test.name}-feport"
  frontend_ip_configuration_name = "${azurerm_virtual_network.test.name}-feip"
  http_setting_name              = "${azurerm_virtual_network.test.name}-be-htst"
  listener_name                  = "${azurerm_virtual_network.test.name}-httplstn"
  request_routing_rule_name      = "${azurerm_virtual_network.test.name}-rqrt"
<<<<<<< HEAD
  rewrite_rule_set_name          = "${azurerm_virtual_network.test.name}-rwset"
  rewrite_rule_name              = "${azurerm_virtual_network.test.name}-rwrule"
}

resource "azurerm_public_ip" "test_standard" {
  name                = "acctest-pubip-%d-standard"
  location            = "${azurerm_resource_group.test.location}"
  resource_group_name = "${azurerm_resource_group.test.name}"
  sku                 = "Standard"
  allocation_method   = "Static"
=======
>>>>>>> 15d1a8a1
}

resource "azurerm_application_gateway" "test" {
  name                = "acctestag-%d"
  resource_group_name = "${azurerm_resource_group.test.name}"
  location            = "${azurerm_resource_group.test.location}"

  sku {
<<<<<<< HEAD
    name     = "Standard_v2"
    tier     = "Standard_v2"
=======
    name     = "Standard_Small"
    tier     = "Standard"
>>>>>>> 15d1a8a1
    capacity = 2
  }

  gateway_ip_configuration {
    name      = "my-gateway-ip-configuration"
    subnet_id = "${azurerm_subnet.test.id}"
  }

  frontend_port {
    name = "${local.frontend_port_name}"
    port = 80
  }

  frontend_ip_configuration {
    name                 = "${local.frontend_ip_configuration_name}"
<<<<<<< HEAD
    public_ip_address_id = "${azurerm_public_ip.test_standard.id}"
=======
    public_ip_address_id = "${azurerm_public_ip.test.id}"
>>>>>>> 15d1a8a1
  }

  backend_address_pool {
    name = "${local.backend_address_pool_name}"
  }

  backend_http_settings {
    name                  = "${local.http_setting_name}"
<<<<<<< HEAD
    cookie_based_affinity = "Disabled"
=======
    cookie_based_affinity = "Enabled"
    affinity_cookie_name  = "testCookieName"
>>>>>>> 15d1a8a1
    port                  = 80
    protocol              = "Http"
    request_timeout       = 1
  }

  http_listener {
    name                           = "${local.listener_name}"
    frontend_ip_configuration_name = "${local.frontend_ip_configuration_name}"
    frontend_port_name             = "${local.frontend_port_name}"
    protocol                       = "Http"
  }

  request_routing_rule {
    name                       = "${local.request_routing_rule_name}"
    rule_type                  = "Basic"
    http_listener_name         = "${local.listener_name}"
    backend_address_pool_name  = "${local.backend_address_pool_name}"
    backend_http_settings_name = "${local.http_setting_name}"
<<<<<<< HEAD
    rewrite_rule_set_name      = "${local.rewrite_rule_set_name}"
  }

  rewrite_rule_set {
    name = "${local.rewrite_rule_set_name}"

    rewrite_rule {
      name = "${local.rewrite_rule_name}"
      rule_sequence = 1

      condition {
        variable = "var_http_status"
        pattern = "502"
      }

      request_header_configuration {
        header_name = "X-custom"
        header_value = "customvalue"
      }
    }
  }
}
`, template, rInt, rInt)
}

func testAccAzureRMApplicationGateway_rewriteRuleSets_redirect(rInt int, location string) string {
=======
  }
}
`, template, rInt)
}

func testAccAzureRMApplicationGateway_cookieAffinityUpdated(rInt int, location string) string {
>>>>>>> 15d1a8a1
	template := testAccAzureRMApplicationGateway_template(rInt, location)
	return fmt.Sprintf(`
%s

# since these variables are re-used - a locals block makes this more maintainable
locals {
  backend_address_pool_name      = "${azurerm_virtual_network.test.name}-beap"
  frontend_port_name             = "${azurerm_virtual_network.test.name}-feport"
<<<<<<< HEAD
  frontend_port_name2            = "${azurerm_virtual_network.test.name}-feport2"
  frontend_ip_configuration_name = "${azurerm_virtual_network.test.name}-feip"
  http_setting_name              = "${azurerm_virtual_network.test.name}-be-htst"
  listener_name                  = "${azurerm_virtual_network.test.name}-httplstn"
  target_listener_name           = "${azurerm_virtual_network.test.name}-trgthttplstn"
  request_routing_rule_name      = "${azurerm_virtual_network.test.name}-rqrt"
  redirect_configuration_name    = "${azurerm_virtual_network.test.name}-Port80To8888Redirect"
  rewrite_rule_set_name          = "${azurerm_virtual_network.test.name}-rwset"
  rewrite_rule_name              = "${azurerm_virtual_network.test.name}-rwrule"
}

resource "azurerm_public_ip" "test_standard" {
  name                = "acctest-pubip-%d-standard"
  location            = "${azurerm_resource_group.test.location}"
  resource_group_name = "${azurerm_resource_group.test.name}"
  sku                 = "Standard"
  allocation_method   = "Static"
=======
  frontend_ip_configuration_name = "${azurerm_virtual_network.test.name}-feip"
  http_setting_name              = "${azurerm_virtual_network.test.name}-be-htst"
  listener_name                  = "${azurerm_virtual_network.test.name}-httplstn"
  request_routing_rule_name      = "${azurerm_virtual_network.test.name}-rqrt"
>>>>>>> 15d1a8a1
}

resource "azurerm_application_gateway" "test" {
  name                = "acctestag-%d"
  resource_group_name = "${azurerm_resource_group.test.name}"
  location            = "${azurerm_resource_group.test.location}"

  sku {
<<<<<<< HEAD
    name     = "Standard_v2"
    tier     = "Standard_v2"
=======
    name     = "Standard_Small"
    tier     = "Standard"
>>>>>>> 15d1a8a1
    capacity = 2
  }

  gateway_ip_configuration {
    name      = "my-gateway-ip-configuration"
    subnet_id = "${azurerm_subnet.test.id}"
  }

  frontend_port {
    name = "${local.frontend_port_name}"
    port = 80
  }

<<<<<<< HEAD
  frontend_port {
    name = "${local.frontend_port_name2}"
    port = 8888
  }

  frontend_ip_configuration {
    name                 = "${local.frontend_ip_configuration_name}"
    public_ip_address_id = "${azurerm_public_ip.test_standard.id}"
=======
  frontend_ip_configuration {
    name                 = "${local.frontend_ip_configuration_name}"
    public_ip_address_id = "${azurerm_public_ip.test.id}"
>>>>>>> 15d1a8a1
  }

  backend_address_pool {
    name = "${local.backend_address_pool_name}"
  }

  backend_http_settings {
    name                  = "${local.http_setting_name}"
<<<<<<< HEAD
    cookie_based_affinity = "Disabled"
=======
    cookie_based_affinity = "Enabled"
>>>>>>> 15d1a8a1
    port                  = 80
    protocol              = "Http"
    request_timeout       = 1
  }

  http_listener {
    name                           = "${local.listener_name}"
    frontend_ip_configuration_name = "${local.frontend_ip_configuration_name}"
    frontend_port_name             = "${local.frontend_port_name}"
    protocol                       = "Http"
  }

<<<<<<< HEAD
  http_listener {
    name                           = "${local.target_listener_name}"
    frontend_ip_configuration_name = "${local.frontend_ip_configuration_name}"
    frontend_port_name             = "${local.frontend_port_name2}"
=======
  request_routing_rule {
    name                       = "${local.request_routing_rule_name}"
    rule_type                  = "Basic"
    http_listener_name         = "${local.listener_name}"
    backend_address_pool_name  = "${local.backend_address_pool_name}"
    backend_http_settings_name = "${local.http_setting_name}"
  }
}
`, template, rInt)
}

func testAccAzureRMApplicationGateway_gatewayIPUpdated(rInt int, location string) string {
	template := testAccAzureRMApplicationGateway_template(rInt, location)
	return fmt.Sprintf(`
%s

resource "azurerm_subnet" "test1" {
  name                 = "subnet1-%d"
  resource_group_name  = "${azurerm_resource_group.test.name}"
  virtual_network_name = "${azurerm_virtual_network.test.name}"
  address_prefix       = "10.0.1.0/24"
}


# since these variables are re-used - a locals block makes this more maintainable
locals {
  backend_address_pool_name      = "${azurerm_virtual_network.test.name}-beap"
  frontend_port_name             = "${azurerm_virtual_network.test.name}-feport"
  frontend_ip_configuration_name = "${azurerm_virtual_network.test.name}-feip"
  http_setting_name              = "${azurerm_virtual_network.test.name}-be-htst"
  listener_name                  = "${azurerm_virtual_network.test.name}-httplstn"
  request_routing_rule_name      = "${azurerm_virtual_network.test.name}-rqrt"
}

resource "azurerm_application_gateway" "test" {
  name                = "acctestag-%d"
  resource_group_name = "${azurerm_resource_group.test.name}"
  location            = "${azurerm_resource_group.test.location}"

  sku {
    name     = "Standard_Small"
    tier     = "Standard"
    capacity = 2
  }

  gateway_ip_configuration {
    name      = "my-gateway-ip-configuration"
    subnet_id = "${azurerm_subnet.test1.id}"
  }

  frontend_port {
    name = "${local.frontend_port_name}"
    port = 80
  }

  frontend_ip_configuration {
    name                 = "${local.frontend_ip_configuration_name}"
    public_ip_address_id = "${azurerm_public_ip.test.id}"
  }

  backend_address_pool {
    name = "${local.backend_address_pool_name}"
  }

  backend_http_settings {
    name                  = "${local.http_setting_name}"
    cookie_based_affinity = "Disabled"
    port                  = 80
    protocol              = "Http"
    request_timeout       = 1
  }

  http_listener {
    name                           = "${local.listener_name}"
    frontend_ip_configuration_name = "${local.frontend_ip_configuration_name}"
    frontend_port_name             = "${local.frontend_port_name}"
>>>>>>> 15d1a8a1
    protocol                       = "Http"
  }

  request_routing_rule {
<<<<<<< HEAD
    name                        = "${local.request_routing_rule_name}"
    rule_type                   = "Basic"
    http_listener_name          = "${local.listener_name}"
    redirect_configuration_name = "${local.redirect_configuration_name}"
    rewrite_rule_set_name       = "${local.rewrite_rule_set_name}"
  }

  rewrite_rule_set {
    name = "${local.rewrite_rule_set_name}"

    rewrite_rule {
      name = "${local.rewrite_rule_name}"
      rule_sequence = 1

      condition {
        variable = "var_http_status"
        pattern = "502"
      }

      request_header_configuration {
        header_name = "X-custom"
        header_value = "customvalue"
      }
    }
  }

  redirect_configuration {
    name                 = "${local.redirect_configuration_name}"
    redirect_type        = "Temporary"
    target_listener_name = "${local.target_listener_name}"
    include_path         = true
    include_query_string = false
=======
    name                       = "${local.request_routing_rule_name}"
    rule_type                  = "Basic"
    http_listener_name         = "${local.listener_name}"
    backend_address_pool_name  = "${local.backend_address_pool_name}"
    backend_http_settings_name = "${local.http_setting_name}"
>>>>>>> 15d1a8a1
  }
}
`, template, rInt, rInt)
}<|MERGE_RESOLUTION|>--- conflicted
+++ resolved
@@ -3203,11 +3203,7 @@
 `, template, rInt)
 }
 
-<<<<<<< HEAD
 func testAccAzureRMApplicationGateway_rewriteRuleSets_backend(rInt int, location string) string {
-=======
-func testAccAzureRMApplicationGateway_cookieAffinity(rInt int, location string) string {
->>>>>>> 15d1a8a1
 	template := testAccAzureRMApplicationGateway_template(rInt, location)
 	return fmt.Sprintf(`
 %s
@@ -3220,7 +3216,6 @@
   http_setting_name              = "${azurerm_virtual_network.test.name}-be-htst"
   listener_name                  = "${azurerm_virtual_network.test.name}-httplstn"
   request_routing_rule_name      = "${azurerm_virtual_network.test.name}-rqrt"
-<<<<<<< HEAD
   rewrite_rule_set_name          = "${azurerm_virtual_network.test.name}-rwset"
   rewrite_rule_name              = "${azurerm_virtual_network.test.name}-rwrule"
 }
@@ -3231,8 +3226,6 @@
   resource_group_name = "${azurerm_resource_group.test.name}"
   sku                 = "Standard"
   allocation_method   = "Static"
-=======
->>>>>>> 15d1a8a1
 }
 
 resource "azurerm_application_gateway" "test" {
@@ -3241,13 +3234,8 @@
   location            = "${azurerm_resource_group.test.location}"
 
   sku {
-<<<<<<< HEAD
     name     = "Standard_v2"
     tier     = "Standard_v2"
-=======
-    name     = "Standard_Small"
-    tier     = "Standard"
->>>>>>> 15d1a8a1
     capacity = 2
   }
 
@@ -3263,11 +3251,7 @@
 
   frontend_ip_configuration {
     name                 = "${local.frontend_ip_configuration_name}"
-<<<<<<< HEAD
     public_ip_address_id = "${azurerm_public_ip.test_standard.id}"
-=======
-    public_ip_address_id = "${azurerm_public_ip.test.id}"
->>>>>>> 15d1a8a1
   }
 
   backend_address_pool {
@@ -3276,12 +3260,7 @@
 
   backend_http_settings {
     name                  = "${local.http_setting_name}"
-<<<<<<< HEAD
     cookie_based_affinity = "Disabled"
-=======
-    cookie_based_affinity = "Enabled"
-    affinity_cookie_name  = "testCookieName"
->>>>>>> 15d1a8a1
     port                  = 80
     protocol              = "Http"
     request_timeout       = 1
@@ -3300,7 +3279,6 @@
     http_listener_name         = "${local.listener_name}"
     backend_address_pool_name  = "${local.backend_address_pool_name}"
     backend_http_settings_name = "${local.http_setting_name}"
-<<<<<<< HEAD
     rewrite_rule_set_name      = "${local.rewrite_rule_set_name}"
   }
 
@@ -3327,14 +3305,6 @@
 }
 
 func testAccAzureRMApplicationGateway_rewriteRuleSets_redirect(rInt int, location string) string {
-=======
-  }
-}
-`, template, rInt)
-}
-
-func testAccAzureRMApplicationGateway_cookieAffinityUpdated(rInt int, location string) string {
->>>>>>> 15d1a8a1
 	template := testAccAzureRMApplicationGateway_template(rInt, location)
 	return fmt.Sprintf(`
 %s
@@ -3343,7 +3313,6 @@
 locals {
   backend_address_pool_name      = "${azurerm_virtual_network.test.name}-beap"
   frontend_port_name             = "${azurerm_virtual_network.test.name}-feport"
-<<<<<<< HEAD
   frontend_port_name2            = "${azurerm_virtual_network.test.name}-feport2"
   frontend_ip_configuration_name = "${azurerm_virtual_network.test.name}-feip"
   http_setting_name              = "${azurerm_virtual_network.test.name}-be-htst"
@@ -3361,12 +3330,6 @@
   resource_group_name = "${azurerm_resource_group.test.name}"
   sku                 = "Standard"
   allocation_method   = "Static"
-=======
-  frontend_ip_configuration_name = "${azurerm_virtual_network.test.name}-feip"
-  http_setting_name              = "${azurerm_virtual_network.test.name}-be-htst"
-  listener_name                  = "${azurerm_virtual_network.test.name}-httplstn"
-  request_routing_rule_name      = "${azurerm_virtual_network.test.name}-rqrt"
->>>>>>> 15d1a8a1
 }
 
 resource "azurerm_application_gateway" "test" {
@@ -3375,13 +3338,8 @@
   location            = "${azurerm_resource_group.test.location}"
 
   sku {
-<<<<<<< HEAD
     name     = "Standard_v2"
     tier     = "Standard_v2"
-=======
-    name     = "Standard_Small"
-    tier     = "Standard"
->>>>>>> 15d1a8a1
     capacity = 2
   }
 
@@ -3395,7 +3353,6 @@
     port = 80
   }
 
-<<<<<<< HEAD
   frontend_port {
     name = "${local.frontend_port_name2}"
     port = 8888
@@ -3404,11 +3361,6 @@
   frontend_ip_configuration {
     name                 = "${local.frontend_ip_configuration_name}"
     public_ip_address_id = "${azurerm_public_ip.test_standard.id}"
-=======
-  frontend_ip_configuration {
-    name                 = "${local.frontend_ip_configuration_name}"
-    public_ip_address_id = "${azurerm_public_ip.test.id}"
->>>>>>> 15d1a8a1
   }
 
   backend_address_pool {
@@ -3417,11 +3369,7 @@
 
   backend_http_settings {
     name                  = "${local.http_setting_name}"
-<<<<<<< HEAD
     cookie_based_affinity = "Disabled"
-=======
-    cookie_based_affinity = "Enabled"
->>>>>>> 15d1a8a1
     port                  = 80
     protocol              = "Http"
     request_timeout       = 1
@@ -3434,35 +3382,55 @@
     protocol                       = "Http"
   }
 
-<<<<<<< HEAD
   http_listener {
     name                           = "${local.target_listener_name}"
     frontend_ip_configuration_name = "${local.frontend_ip_configuration_name}"
     frontend_port_name             = "${local.frontend_port_name2}"
-=======
+    protocol                       = "Http"
+  }
+
   request_routing_rule {
-    name                       = "${local.request_routing_rule_name}"
-    rule_type                  = "Basic"
-    http_listener_name         = "${local.listener_name}"
-    backend_address_pool_name  = "${local.backend_address_pool_name}"
-    backend_http_settings_name = "${local.http_setting_name}"
-  }
-}
-`, template, rInt)
-}
-
-func testAccAzureRMApplicationGateway_gatewayIPUpdated(rInt int, location string) string {
+    name                        = "${local.request_routing_rule_name}"
+    rule_type                   = "Basic"
+    http_listener_name          = "${local.listener_name}"
+    redirect_configuration_name = "${local.redirect_configuration_name}"
+    rewrite_rule_set_name       = "${local.rewrite_rule_set_name}"
+  }
+
+  rewrite_rule_set {
+    name = "${local.rewrite_rule_set_name}"
+
+    rewrite_rule {
+      name = "${local.rewrite_rule_name}"
+      rule_sequence = 1
+
+      condition {
+        variable = "var_http_status"
+        pattern = "502"
+      }
+
+      request_header_configuration {
+        header_name = "X-custom"
+        header_value = "customvalue"
+      }
+    }
+  }
+
+  redirect_configuration {
+    name                 = "${local.redirect_configuration_name}"
+    redirect_type        = "Temporary"
+    target_listener_name = "${local.target_listener_name}"
+    include_path         = true
+    include_query_string = false
+  }
+}
+`, template, rInt, rInt)
+}
+
+func testAccAzureRMApplicationGateway_cookieAffinity(rInt int, location string) string {
 	template := testAccAzureRMApplicationGateway_template(rInt, location)
 	return fmt.Sprintf(`
 %s
-
-resource "azurerm_subnet" "test1" {
-  name                 = "subnet1-%d"
-  resource_group_name  = "${azurerm_resource_group.test.name}"
-  virtual_network_name = "${azurerm_virtual_network.test.name}"
-  address_prefix       = "10.0.1.0/24"
-}
-
 
 # since these variables are re-used - a locals block makes this more maintainable
 locals {
@@ -3487,6 +3455,157 @@
 
   gateway_ip_configuration {
     name      = "my-gateway-ip-configuration"
+    subnet_id = "${azurerm_subnet.test.id}"
+  }
+
+  frontend_port {
+    name = "${local.frontend_port_name}"
+    port = 80
+  }
+
+  frontend_ip_configuration {
+    name                 = "${local.frontend_ip_configuration_name}"
+    public_ip_address_id = "${azurerm_public_ip.test.id}"
+  }
+
+  backend_address_pool {
+    name = "${local.backend_address_pool_name}"
+  }
+
+  backend_http_settings {
+    name                  = "${local.http_setting_name}"
+    cookie_based_affinity = "Enabled"
+    affinity_cookie_name  = "testCookieName"
+    port                  = 80
+    protocol              = "Http"
+    request_timeout       = 1
+  }
+
+  http_listener {
+    name                           = "${local.listener_name}"
+    frontend_ip_configuration_name = "${local.frontend_ip_configuration_name}"
+    frontend_port_name             = "${local.frontend_port_name}"
+    protocol                       = "Http"
+  }
+
+  request_routing_rule {
+    name                       = "${local.request_routing_rule_name}"
+    rule_type                  = "Basic"
+    http_listener_name         = "${local.listener_name}"
+    backend_address_pool_name  = "${local.backend_address_pool_name}"
+    backend_http_settings_name = "${local.http_setting_name}"
+  }
+}
+`, template, rInt)
+}
+
+func testAccAzureRMApplicationGateway_cookieAffinityUpdated(rInt int, location string) string {
+	template := testAccAzureRMApplicationGateway_template(rInt, location)
+	return fmt.Sprintf(`
+%s
+
+# since these variables are re-used - a locals block makes this more maintainable
+locals {
+  backend_address_pool_name      = "${azurerm_virtual_network.test.name}-beap"
+  frontend_port_name             = "${azurerm_virtual_network.test.name}-feport"
+  frontend_ip_configuration_name = "${azurerm_virtual_network.test.name}-feip"
+  http_setting_name              = "${azurerm_virtual_network.test.name}-be-htst"
+  listener_name                  = "${azurerm_virtual_network.test.name}-httplstn"
+  request_routing_rule_name      = "${azurerm_virtual_network.test.name}-rqrt"
+}
+
+resource "azurerm_application_gateway" "test" {
+  name                = "acctestag-%d"
+  resource_group_name = "${azurerm_resource_group.test.name}"
+  location            = "${azurerm_resource_group.test.location}"
+
+  sku {
+    name     = "Standard_Small"
+    tier     = "Standard"
+    capacity = 2
+  }
+
+  gateway_ip_configuration {
+    name      = "my-gateway-ip-configuration"
+    subnet_id = "${azurerm_subnet.test.id}"
+  }
+
+  frontend_port {
+    name = "${local.frontend_port_name}"
+    port = 80
+  }
+
+  frontend_ip_configuration {
+    name                 = "${local.frontend_ip_configuration_name}"
+    public_ip_address_id = "${azurerm_public_ip.test.id}"
+  }
+
+  backend_address_pool {
+    name = "${local.backend_address_pool_name}"
+  }
+
+  backend_http_settings {
+    name                  = "${local.http_setting_name}"
+    cookie_based_affinity = "Enabled"
+    port                  = 80
+    protocol              = "Http"
+    request_timeout       = 1
+  }
+
+  http_listener {
+    name                           = "${local.listener_name}"
+    frontend_ip_configuration_name = "${local.frontend_ip_configuration_name}"
+    frontend_port_name             = "${local.frontend_port_name}"
+    protocol                       = "Http"
+  }
+
+  request_routing_rule {
+    name                       = "${local.request_routing_rule_name}"
+    rule_type                  = "Basic"
+    http_listener_name         = "${local.listener_name}"
+    backend_address_pool_name  = "${local.backend_address_pool_name}"
+    backend_http_settings_name = "${local.http_setting_name}"
+  }
+}
+`, template, rInt)
+}
+
+func testAccAzureRMApplicationGateway_gatewayIPUpdated(rInt int, location string) string {
+	template := testAccAzureRMApplicationGateway_template(rInt, location)
+	return fmt.Sprintf(`
+%s
+
+resource "azurerm_subnet" "test1" {
+  name                 = "subnet1-%d"
+  resource_group_name  = "${azurerm_resource_group.test.name}"
+  virtual_network_name = "${azurerm_virtual_network.test.name}"
+  address_prefix       = "10.0.1.0/24"
+}
+
+
+# since these variables are re-used - a locals block makes this more maintainable
+locals {
+  backend_address_pool_name      = "${azurerm_virtual_network.test.name}-beap"
+  frontend_port_name             = "${azurerm_virtual_network.test.name}-feport"
+  frontend_ip_configuration_name = "${azurerm_virtual_network.test.name}-feip"
+  http_setting_name              = "${azurerm_virtual_network.test.name}-be-htst"
+  listener_name                  = "${azurerm_virtual_network.test.name}-httplstn"
+  request_routing_rule_name      = "${azurerm_virtual_network.test.name}-rqrt"
+}
+
+resource "azurerm_application_gateway" "test" {
+  name                = "acctestag-%d"
+  resource_group_name = "${azurerm_resource_group.test.name}"
+  location            = "${azurerm_resource_group.test.location}"
+
+  sku {
+    name     = "Standard_Small"
+    tier     = "Standard"
+    capacity = 2
+  }
+
+  gateway_ip_configuration {
+    name      = "my-gateway-ip-configuration"
     subnet_id = "${azurerm_subnet.test1.id}"
   }
 
@@ -3516,51 +3635,15 @@
     name                           = "${local.listener_name}"
     frontend_ip_configuration_name = "${local.frontend_ip_configuration_name}"
     frontend_port_name             = "${local.frontend_port_name}"
->>>>>>> 15d1a8a1
     protocol                       = "Http"
   }
 
   request_routing_rule {
-<<<<<<< HEAD
-    name                        = "${local.request_routing_rule_name}"
-    rule_type                   = "Basic"
-    http_listener_name          = "${local.listener_name}"
-    redirect_configuration_name = "${local.redirect_configuration_name}"
-    rewrite_rule_set_name       = "${local.rewrite_rule_set_name}"
-  }
-
-  rewrite_rule_set {
-    name = "${local.rewrite_rule_set_name}"
-
-    rewrite_rule {
-      name = "${local.rewrite_rule_name}"
-      rule_sequence = 1
-
-      condition {
-        variable = "var_http_status"
-        pattern = "502"
-      }
-
-      request_header_configuration {
-        header_name = "X-custom"
-        header_value = "customvalue"
-      }
-    }
-  }
-
-  redirect_configuration {
-    name                 = "${local.redirect_configuration_name}"
-    redirect_type        = "Temporary"
-    target_listener_name = "${local.target_listener_name}"
-    include_path         = true
-    include_query_string = false
-=======
     name                       = "${local.request_routing_rule_name}"
     rule_type                  = "Basic"
     http_listener_name         = "${local.listener_name}"
     backend_address_pool_name  = "${local.backend_address_pool_name}"
     backend_http_settings_name = "${local.http_setting_name}"
->>>>>>> 15d1a8a1
   }
 }
 `, template, rInt, rInt)
