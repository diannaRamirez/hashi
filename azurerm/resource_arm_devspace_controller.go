package azurerm

import (
	"fmt"
	"log"

	"github.com/Azure/azure-sdk-for-go/services/preview/devspaces/mgmt/2018-06-01-preview/devspaces"
	"github.com/hashicorp/terraform/helper/schema"
	"github.com/hashicorp/terraform/helper/validation"
	"github.com/terraform-providers/terraform-provider-azurerm/azurerm/helpers/azure"
	"github.com/terraform-providers/terraform-provider-azurerm/azurerm/helpers/validate"
	"github.com/terraform-providers/terraform-provider-azurerm/azurerm/utils"
)

func resourceArmDevSpaceController() *schema.Resource {
	return &schema.Resource{
		Create: resourceArmDevSpaceControllerCreate,
		Read:   resourceArmDevSpaceControllerRead,
		Update: resourceArmDevSpaceControllerUpdate,
		Delete: resourceArmDevSpaceControllerDelete,
		Importer: &schema.ResourceImporter{
			State: schema.ImportStatePassthrough,
		},

		Schema: map[string]*schema.Schema{
			"name": {
				Type:         schema.TypeString,
				Required:     true,
				ForceNew:     true,
				ValidateFunc: validate.DevSpaceName(),
			},

			"location": locationSchema(),

			"resource_group_name": resourceGroupNameSchema(),

			"sku": {
				Type:     schema.TypeList,
				Required: true,
				ForceNew: true,
				MaxItems: 1,
				Elem: &schema.Resource{
					Schema: map[string]*schema.Schema{
						"name": {
							Type:     schema.TypeString,
							Required: true,
							ForceNew: true,
							ValidateFunc: validation.StringInSlice([]string{
								"S1",
							}, false),
						},
						"tier": {
							Type:     schema.TypeString,
							Required: true,
							ForceNew: true,
							ValidateFunc: validation.StringInSlice([]string{
								string(devspaces.Standard),
							}, false),
						},
					},
				},
			},

			"host_suffix": {
				Type:         schema.TypeString,
				Required:     true,
				ForceNew:     true,
				ValidateFunc: validation.NoZeroValues,
			},

			"target_container_host_resource_id": {
				Type:         schema.TypeString,
				Required:     true,
				ForceNew:     true,
				ValidateFunc: azure.ValidateResourceID,
			},

			"target_container_host_credentials_base64": {
				Type:         schema.TypeString,
				Required:     true,
				ForceNew:     true,
				Sensitive:    true,
				ValidateFunc: validate.Base64String(),
			},

			"tags": tagsSchema(),

			"data_plane_fqdn": {
				Type:     schema.TypeString,
				Computed: true,
			},
		},
	}
}

func resourceArmDevSpaceControllerCreate(d *schema.ResourceData, meta interface{}) error {
	client := meta.(*ArmClient).devSpaceControllerClient
	ctx := meta.(*ArmClient).StopContext

	log.Printf("[INFO] preparing arguments for DevSpace Controller creation")

	name := d.Get("name").(string)
	location := azureRMNormalizeLocation(d.Get("location").(string))
	resGroupName := d.Get("resource_group_name").(string)
	tags := d.Get("tags").(map[string]interface{})

	sku := expandDevSpaceControllerSku(d)

	hostSuffix := d.Get("host_suffix").(string)
	tarCHResId := d.Get("target_container_host_resource_id").(string)
	tarCHCredBase64 := d.Get("target_container_host_credentials_base64").(string)

	controller := devspaces.Controller{
		Location: &location,
		Tags:     expandTags(tags),
		Sku:      sku,
		ControllerProperties: &devspaces.ControllerProperties{
			HostSuffix:                           &hostSuffix,
			TargetContainerHostResourceID:        &tarCHResId,
			TargetContainerHostCredentialsBase64: &tarCHCredBase64,
		},
	}

	future, err := client.Create(ctx, resGroupName, name, controller)
	if err != nil {
		return fmt.Errorf("Error creating DevSpace Controller %q (Resource Group %q): %+v", name, resGroupName, err)
	}

	if err = future.WaitForCompletionRef(ctx, client.Client); err != nil {
		return fmt.Errorf("Error waiting for creation of DevSpace Controller %q (Resource Group %q): %+v", name, resGroupName, err)
	}

	result, err := client.Get(ctx, resGroupName, name)
	if err != nil {
		return fmt.Errorf("Error retrieving DevSpace %q (Resource Group %q): %+v", name, resGroupName, err)
	}

	if result.ID == nil {
		return fmt.Errorf("Cannot read DevSpace Controller %q (Resource Group %q) ID", name, resGroupName)
	}
	d.SetId(*result.ID)

	return resourceArmDevSpaceControllerRead(d, meta)
}

func resourceArmDevSpaceControllerRead(d *schema.ResourceData, meta interface{}) error {
	client := meta.(*ArmClient).devSpaceControllerClient
	ctx := meta.(*ArmClient).StopContext

	id, err := parseAzureResourceID(d.Id())
	if err != nil {
		return err
	}
	resGroupName := id.ResourceGroup
	name := id.Path["controllers"]

	result, err := client.Get(ctx, resGroupName, name)
	if err != nil {
		if utils.ResponseWasNotFound(result.Response) {
			log.Printf("[DEBUG] DevSpace Controller %q was not found in Resource Group %q - removing from state!", name, resGroupName)
			d.SetId("")
			return nil
		}

		return fmt.Errorf("Error making Read request on DevSpace Controller %q (Resource Group %q): %+v", name, resGroupName, err)
	}

	d.Set("name", result.Name)
	d.Set("resource_group_name", resGroupName)
	if location := result.Location; location != nil {
		d.Set("location", azureRMNormalizeLocation(*location))
	}

	if err := d.Set("sku", flattenDevSpaceControllerSku(result.Sku)); err != nil {
		return fmt.Errorf("Error flattenning `sku`: %+v", err)
	}

	if props := result.ControllerProperties; props != nil {
		d.Set("host_suffix", props.HostSuffix)
		d.Set("data_plane_fqdn", props.DataPlaneFqdn)
		d.Set("target_container_host_resource_id", props.TargetContainerHostResourceID)
	}

	flattenAndSetTags(d, result.Tags)

	return nil
}

func resourceArmDevSpaceControllerUpdate(d *schema.ResourceData, meta interface{}) error {
	client := meta.(*ArmClient).devSpaceControllerClient
	ctx := meta.(*ArmClient).StopContext

	log.Printf("[INFO] preparing arguments for DevSpace Controller updating")

	name := d.Get("name").(string)
	resGroupName := d.Get("resource_group_name").(string)
	tags := d.Get("tags").(map[string]interface{})

	params := devspaces.ControllerUpdateParameters{
		Tags: expandTags(tags),
	}

	result, err := client.Update(ctx, resGroupName, name, params)
	if err != nil {
		return fmt.Errorf("Error updating DevSpace Controller %q (Resource Group %q): %+v", name, resGroupName, err)
	}

	if result.ID == nil {
		return fmt.Errorf("Cannot read DevSpace Controller %q (Resource Group %q) ID", name, resGroupName)
	}
	d.SetId(*result.ID)

	return resourceArmDevSpaceControllerRead(d, meta)
}

func resourceArmDevSpaceControllerDelete(d *schema.ResourceData, meta interface{}) error {
	client := meta.(*ArmClient).devSpaceControllerClient
	ctx := meta.(*ArmClient).StopContext

	id, err := parseAzureResourceID(d.Id())
	if err != nil {
		return err
	}
	resGroupName := id.ResourceGroup
	name := id.Path["controllers"]

	future, err := client.Delete(ctx, resGroupName, name)
	if err != nil {
		return fmt.Errorf("Error deleting DevSpace Controller %q (Resource Group %q): %+v", name, resGroupName, err)
	}

	if err = future.WaitForCompletionRef(ctx, client.Client); err != nil {
		return fmt.Errorf("Error waiting for the deletion of DevSpace Controller %q (Resource Group %q): %+v", name, resGroupName, err)
	}

	return nil
}

func expandDevSpaceControllerSku(d *schema.ResourceData) *devspaces.Sku {
	if _, ok := d.GetOk("sku"); !ok {
		return nil
	}

	skuConfigs := d.Get("sku").([]interface{})
	skuConfig := skuConfigs[0].(map[string]interface{})
	skuName := skuConfig["name"].(string)
	skuTier := devspaces.SkuTier(skuConfig["tier"].(string))

	return &devspaces.Sku{
		Name: &skuName,
		Tier: skuTier,
	}
}

func flattenDevSpaceControllerSku(skuObj *devspaces.Sku) []interface{} {
	if skuObj == nil {
		return []interface{}{}
	}

<<<<<<< HEAD
	skuConfig := make(map[string]interface{}, 0)
	if skuObj.Name != nil {
		skuConfig["name"] = *skuObj.Name
	}
=======
	skuConfig := make(map[string]interface{})
	skuConfig["name"] = *skuObj.Name
>>>>>>> a4241b08
	skuConfig["tier"] = skuObj.Tier

	return []interface{}{skuConfig}
}<|MERGE_RESOLUTION|>--- conflicted
+++ resolved
@@ -257,15 +257,11 @@
 		return []interface{}{}
 	}
 
-<<<<<<< HEAD
-	skuConfig := make(map[string]interface{}, 0)
+	skuConfig := make(map[string]interface{})
 	if skuObj.Name != nil {
 		skuConfig["name"] = *skuObj.Name
 	}
-=======
-	skuConfig := make(map[string]interface{})
-	skuConfig["name"] = *skuObj.Name
->>>>>>> a4241b08
+  
 	skuConfig["tier"] = skuObj.Tier
 
 	return []interface{}{skuConfig}
