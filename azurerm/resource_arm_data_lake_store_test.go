package azurerm

import (
	"fmt"
	"net/http"
	"strconv"
	"testing"

	"github.com/hashicorp/terraform/helper/acctest"
	"github.com/hashicorp/terraform/helper/resource"
	"github.com/hashicorp/terraform/terraform"
)

func TestAccAzureRMDataLakeStore_basic(t *testing.T) {
	resourceName := "azurerm_data_lake_store.test"
	ri := acctest.RandInt()

	resource.Test(t, resource.TestCase{
		PreCheck:     func() { testAccPreCheck(t) },
		Providers:    testAccProviders,
		CheckDestroy: testCheckAzureRMDataLakeStoreDestroy,
		Steps: []resource.TestStep{
			{
				Config: testAccAzureRMDataLakeStore_basic(ri, testLocation()),
				Check: resource.ComposeTestCheckFunc(
					testCheckAzureRMDataLakeStoreExists(resourceName),
					resource.TestCheckResourceAttr(resourceName, "tier", "Consumption"),
					resource.TestCheckResourceAttr(resourceName, "encryption.0.enabled", "true"),
					resource.TestCheckResourceAttr(resourceName, "encryption.0.type", "ServiceManaged"),
				),
			},
			{
				ResourceName:      resourceName,
				ImportState:       true,
				ImportStateVerify: true,
			},
		},
	})
}

func TestAccAzureRMDataLakeStore_tier(t *testing.T) {
	resourceName := "azurerm_data_lake_store.test"
	ri := acctest.RandInt()

	resource.Test(t, resource.TestCase{
		PreCheck:     func() { testAccPreCheck(t) },
		Providers:    testAccProviders,
		CheckDestroy: testCheckAzureRMDataLakeStoreDestroy,
		Steps: []resource.TestStep{
			{
				Config: testAccAzureRMDataLakeStore_tier(ri, testLocation()),
				Check: resource.ComposeTestCheckFunc(
					testCheckAzureRMDataLakeStoreExists(resourceName),
					resource.TestCheckResourceAttr(resourceName, "tier", "Commitment_1TB"),
				),
			},
			{
				ResourceName:      resourceName,
				ImportState:       true,
				ImportStateVerify: true,
			},
		},
	})
}

func TestAccAzureRMDataLakeStore_encryptionDefault(t *testing.T) {
	resourceName := "azurerm_data_lake_store.test"
	ri := acctest.RandInt()
	rs := acctest.RandString(4)
	config := testAccAzureRMDataLakeStore_encryptionDefault(ri, rs, testLocation())

	resource.Test(t, resource.TestCase{
		PreCheck:     func() { testAccPreCheck(t) },
		Providers:    testAccProviders,
		CheckDestroy: testCheckAzureRMDataLakeStoreDestroy,
		Steps: []resource.TestStep{
			{
				Config: config,
				Check: resource.ComposeTestCheckFunc(
					testCheckAzureRMDataLakeStoreExists(resourceName),
					resource.TestCheckResourceAttr(resourceName, "encryption.0.enabled", "true"),
					resource.TestCheckResourceAttr(resourceName, "encryption.0.type", "ServiceManaged"),
				),
			},
			{
				ResourceName:      resourceName,
				ImportState:       true,
				ImportStateVerify: true,
			},
		},
	})
}

func TestAccAzureRMDataLakeStore_encryptionDisabled(t *testing.T) {
	resourceName := "azurerm_data_lake_store.test"
	ri := acctest.RandInt()
	rs := acctest.RandString(4)
	config := testAccAzureRMDataLakeStore_encryptionDisabled(ri, rs, testLocation())

	resource.Test(t, resource.TestCase{
		PreCheck:     func() { testAccPreCheck(t) },
		Providers:    testAccProviders,
		CheckDestroy: testCheckAzureRMDataLakeStoreDestroy,
		Steps: []resource.TestStep{
			{
				Config: config,
				Check: resource.ComposeTestCheckFunc(
					testCheckAzureRMDataLakeStoreExists(resourceName),
					resource.TestCheckResourceAttr(resourceName, "encryption.0.enabled", "false"),
				),
			},
			{
				ResourceName:      resourceName,
				ImportState:       true,
				ImportStateVerify: true,
			},
		},
	})
}

func TestAccAzureRMDataLakeStore_encryptionUserManaged(t *testing.T) {
	resourceName := "azurerm_data_lake_store.test"
	ri := acctest.RandInt()
	rs := acctest.RandString(4)
	config := testAccAzureRMDataLakeStore_encryptionUserManaged(ri, rs, testLocation())

	resource.Test(t, resource.TestCase{
		PreCheck:     func() { testAccPreCheck(t) },
		Providers:    testAccProviders,
		CheckDestroy: testCheckAzureRMDataLakeStoreDestroy,
		Steps: []resource.TestStep{
			{
				Config: config,
				Check: resource.ComposeTestCheckFunc(
					testCheckAzureRMDataLakeStoreExists(resourceName),
					resource.TestCheckResourceAttr(resourceName, "encryption.0.enabled", "true"),
					resource.TestCheckResourceAttr(resourceName, "encryption.0.type", "ServiceManaged"),
					resource.TestCheckResourceAttrSet(resourceName, "encryption.0.key_vault_id"),
					resource.TestCheckResourceAttrSet(resourceName, "encryption.0.key_name"),
					resource.TestCheckResourceAttrSet(resourceName, "encryption.0.key_version"),
				),
			},
			{
				ResourceName:      resourceName,
				ImportState:       true,
				ImportStateVerify: true,
			},
		},
	})
}

func TestAccAzureRMDataLakeStore_withTags(t *testing.T) {
	resourceName := "azurerm_data_lake_store.test"
	ri := acctest.RandInt()

	resource.Test(t, resource.TestCase{
		PreCheck:     func() { testAccPreCheck(t) },
		Providers:    testAccProviders,
		CheckDestroy: testCheckAzureRMDataLakeStoreDestroy,
		Steps: []resource.TestStep{
			{
				Config: testAccAzureRMDataLakeStore_withTags(ri, testLocation()),
				Check: resource.ComposeTestCheckFunc(
					testCheckAzureRMDataLakeStoreExists(resourceName),
					resource.TestCheckResourceAttr(resourceName, "tags.%", "2"),
				),
			},
			{
				Config: testAccAzureRMDataLakeStore_withTagsUpdate(ri, testLocation()),
				Check: resource.ComposeTestCheckFunc(
					testCheckAzureRMDataLakeStoreExists(resourceName),
					resource.TestCheckResourceAttr(resourceName, "tags.%", "1"),
				),
			},
			{
				ResourceName:      resourceName,
				ImportState:       true,
				ImportStateVerify: true,
			},
		},
	})
}

func testCheckAzureRMDataLakeStoreExists(name string) resource.TestCheckFunc {
	return func(s *terraform.State) error {
		// Ensure we have enough information in state to look up in API
		rs, ok := s.RootModule().Resources[name]
		if !ok {
			return fmt.Errorf("Not found: %s", name)
		}

		accountName := rs.Primary.Attributes["name"]
		resourceGroup, hasResourceGroup := rs.Primary.Attributes["resource_group_name"]
		if !hasResourceGroup {
			return fmt.Errorf("Bad: no resource group found in state for data lake store: %s", name)
		}

		conn := testAccProvider.Meta().(*ArmClient).dataLakeStoreAccountClient
		ctx := testAccProvider.Meta().(*ArmClient).StopContext

		resp, err := conn.Get(ctx, resourceGroup, accountName)
		if err != nil {
			return fmt.Errorf("Bad: Get on dataLakeStoreAccountClient: %+v", err)
		}

		if resp.StatusCode == http.StatusNotFound {
			return fmt.Errorf("Bad: Date Lake Store %q (resource group: %q) does not exist", accountName, resourceGroup)
		}

		return nil
	}
}

func testCheckAzureRMDataLakeStoreDestroy(s *terraform.State) error {
	conn := testAccProvider.Meta().(*ArmClient).dataLakeStoreAccountClient
	ctx := testAccProvider.Meta().(*ArmClient).StopContext

	for _, rs := range s.RootModule().Resources {
		if rs.Type != "azurerm_data_lake_store" {
			continue
		}

		accountName := rs.Primary.Attributes["name"]
		resourceGroup := rs.Primary.Attributes["resource_group_name"]

		resp, err := conn.Get(ctx, resourceGroup, accountName)
		if err != nil {
			if resp.StatusCode == http.StatusNotFound {
				return nil
			}

			return err
		}

		return fmt.Errorf("Data Lake Store still exists:\n%#v", resp)
	}

	return nil
}

func testAccAzureRMDataLakeStore_basic(rInt int, location string) string {
	return fmt.Sprintf(`
resource "azurerm_resource_group" "test" {
  name     = "acctestRG-%d"
  location = "%s"
}

resource "azurerm_data_lake_store" "test" {
  name                = "acctest%s"
  resource_group_name = "${azurerm_resource_group.test.name}"
  location            = "${azurerm_resource_group.test.location}"
}
`, rInt, location, strconv.Itoa(rInt)[0:15])
}

func testAccAzureRMDataLakeStore_tier(rInt int, location string) string {
	return fmt.Sprintf(`
resource "azurerm_resource_group" "test" {
name     = "acctestRG-%d"
  location = "%s"
}

resource "azurerm_data_lake_store" "test" {
  name                = "acctest%s"
  resource_group_name = "${azurerm_resource_group.test.name}"
  location            = "${azurerm_resource_group.test.location}"

  tier                = "Commitment_1TB"
}
`, rInt, location, strconv.Itoa(rInt)[0:15])
}

<<<<<<< HEAD
func testAccAzureRMDataLakeStore_encryptionDefault(rInt int, rs string, location string) string {
	return fmt.Sprintf(`
resource "azurerm_resource_group" "test" {
  name     = "acctestRG-%d"
  location = "%s"
}

resource "azurerm_data_lake_store" "test" {
  name                = "unlikely23exst2acct%s"
  resource_group_name = "${azurerm_resource_group.test.name}"
  location            = "%s"
  
  encryption {
    type = "ServiceManaged"
  }
}
`, rInt, location, rs, location)
}

func testAccAzureRMDataLakeStore_encryptionDisabled(rInt int, rs string, location string) string {
	return fmt.Sprintf(`
resource "azurerm_resource_group" "test" {
  name     = "acctestRG-%d"
  location = "%s"
}

resource "azurerm_data_lake_store" "test" {
  name                = "unlikely23exst2acct%s"
  resource_group_name = "${azurerm_resource_group.test.name}"
  location            = "%s"
  
  encryption {
    enabled = false
  }
}
`, rInt, location, rs, location)
}

func testAccAzureRMDataLakeStore_encryptionUserManaged(rInt int, rs string, location string) string {
	return fmt.Sprintf(`
data "azurerm_client_config" "current" {}

resource "azurerm_resource_group" "test" {
  name     = "acctestRG-%[1]d"
  location = "%[2]s"
}

resource "azurerm_key_vault" "test" {
  name                = "acctestkv-%[3]s"
  location            = "${azurerm_resource_group.test.location}"
  resource_group_name = "${azurerm_resource_group.test.name}"
  tenant_id           = "${data.azurerm_client_config.current.tenant_id}"

  sku {
    name = "premium"
  }

  access_policy {
    tenant_id = "${data.azurerm_client_config.current.tenant_id}"
    object_id = "${data.azurerm_client_config.current.service_principal_object_id}"

    key_permissions = [
      "create",
      "delete",
      "get",
    ]

    secret_permissions = [
      "get",
      "delete",
      "set",
    ]
  }

  tags {
    environment = "Production"
  }
}

resource "azurerm_key_vault_key" "test" {
  name      = "datastorekey"
  vault_uri = "${azurerm_key_vault.test.vault_uri}"
  key_type  = "EC"
  key_size  = 2048

  key_opts = [
    "sign",
    "verify",
  ]
}

resource "azurerm_data_lake_store" "test" {
  name                = "unlikely23exst2acct%[3]s"
  resource_group_name = "${azurerm_resource_group.test.name}"
  location            = "%[2]s"
  
  encryption {
    type         = "UserManaged"
    key_vault_id = "${azurerm_key_vault.test.id}"
    key_name     = "${azurerm_key_vault_key.test.name}"
    key_version  = "${azurerm_key_vault_key.test.version}"
  }
}
`, rInt, location, rs)
}

func testAccAzureRMDataLakeStore_withTags(rInt int, rs string, location string) string {
=======
func testAccAzureRMDataLakeStore_withTags(rInt int, location string) string {
>>>>>>> 02a7599d
	return fmt.Sprintf(`
resource "azurerm_resource_group" "test" {
name     = "acctestRG-%d"
  location = "%s"
}

resource "azurerm_data_lake_store" "test" {
  name                = "acctest%s"
  resource_group_name = "${azurerm_resource_group.test.name}"
  location            = "${azurerm_resource_group.test.location}"
  
  tags {
    environment = "Production"
    cost_center = "MSFT"
  }
}
`, rInt, location, strconv.Itoa(rInt)[0:15])
}

func testAccAzureRMDataLakeStore_withTagsUpdate(rInt int, location string) string {
	return fmt.Sprintf(`
resource "azurerm_resource_group" "test" {
name     = "acctestRG-%d"
  location = "%s"
}

resource "azurerm_data_lake_store" "test" {
  name                = "acctest%s"
  resource_group_name = "${azurerm_resource_group.test.name}"
  location            = "${azurerm_resource_group.test.location}"
  
  tags {
    environment = "staging"
  }
}
`, rInt, location, strconv.Itoa(rInt)[0:15])
}<|MERGE_RESOLUTION|>--- conflicted
+++ resolved
@@ -270,7 +270,6 @@
 `, rInt, location, strconv.Itoa(rInt)[0:15])
 }
 
-<<<<<<< HEAD
 func testAccAzureRMDataLakeStore_encryptionDefault(rInt int, rs string, location string) string {
 	return fmt.Sprintf(`
 resource "azurerm_resource_group" "test" {
@@ -378,9 +377,6 @@
 }
 
 func testAccAzureRMDataLakeStore_withTags(rInt int, rs string, location string) string {
-=======
-func testAccAzureRMDataLakeStore_withTags(rInt int, location string) string {
->>>>>>> 02a7599d
 	return fmt.Sprintf(`
 resource "azurerm_resource_group" "test" {
 name     = "acctestRG-%d"
