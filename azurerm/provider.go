package azurerm

import (
	"context"
	"crypto/sha1"
	"encoding/base64"
	"encoding/hex"
	"fmt"
	"log"
	"strings"
	"sync"

	"github.com/Azure/azure-sdk-for-go/services/resources/mgmt/2017-05-10/resources"
	"github.com/Azure/go-autorest/autorest/adal"
	"github.com/hashicorp/terraform/helper/mutexkv"
	"github.com/hashicorp/terraform/helper/schema"
	"github.com/hashicorp/terraform/terraform"
	"github.com/terraform-providers/terraform-provider-azurerm/azurerm/helpers/authentication"
)

// Provider returns a terraform.ResourceProvider.
func Provider() terraform.ResourceProvider {
	var p *schema.Provider
	p = &schema.Provider{
		Schema: map[string]*schema.Schema{
			"subscription_id": {
				Type:        schema.TypeString,
				Optional:    true,
				DefaultFunc: schema.EnvDefaultFunc("ARM_SUBSCRIPTION_ID", ""),
			},

			"client_id": {
				Type:        schema.TypeString,
				Optional:    true,
				DefaultFunc: schema.EnvDefaultFunc("ARM_CLIENT_ID", ""),
			},

			"client_secret": {
				Type:        schema.TypeString,
				Optional:    true,
				DefaultFunc: schema.EnvDefaultFunc("ARM_CLIENT_SECRET", ""),
			},

			"tenant_id": {
				Type:        schema.TypeString,
				Optional:    true,
				DefaultFunc: schema.EnvDefaultFunc("ARM_TENANT_ID", ""),
			},

			"environment": {
				Type:        schema.TypeString,
				Required:    true,
				DefaultFunc: schema.EnvDefaultFunc("ARM_ENVIRONMENT", "public"),
			},

			"skip_credentials_validation": {
				Type:        schema.TypeBool,
				Optional:    true,
				DefaultFunc: schema.EnvDefaultFunc("ARM_SKIP_CREDENTIALS_VALIDATION", false),
			},

			"skip_provider_registration": {
				Type:        schema.TypeBool,
				Optional:    true,
				DefaultFunc: schema.EnvDefaultFunc("ARM_SKIP_PROVIDER_REGISTRATION", false),
			},
			"use_msi": {
				Type:        schema.TypeBool,
				Optional:    true,
				DefaultFunc: schema.EnvDefaultFunc("ARM_USE_MSI", false),
			},
			"msi_endpoint": {
				Type:        schema.TypeString,
				Optional:    true,
				DefaultFunc: schema.EnvDefaultFunc("ARM_MSI_ENDPOINT", ""),
			},
		},

		DataSourcesMap: map[string]*schema.Resource{
			"azurerm_application_security_group":            dataSourceArmApplicationSecurityGroup(),
			"azurerm_app_service":                           dataSourceArmAppService(),
			"azurerm_app_service_plan":                      dataSourceAppServicePlan(),
			"azurerm_builtin_role_definition":               dataSourceArmBuiltInRoleDefinition(),
			"azurerm_cdn_profile":                           dataSourceArmCdnProfile(),
			"azurerm_client_config":                         dataSourceArmClientConfig(),
			"azurerm_cosmosdb_account":                      dataSourceArmCosmosDBAccount(),
			"azurerm_dns_zone":                              dataSourceArmDnsZone(),
			"azurerm_eventhub_namespace":                    dataSourceEventHubNamespace(),
			"azurerm_image":                                 dataSourceArmImage(),
			"azurerm_key_vault":                             dataSourceArmKeyVault(),
			"azurerm_key_vault_access_policy":               dataSourceArmKeyVaultAccessPolicy(),
<<<<<<< HEAD
			"azurerm_key_vault_secret":                      dataSourceArmKeyVaultSecret(),
=======
			"azurerm_kubernetes_cluster":                    dataSourceArmKubernetesCluster(),
>>>>>>> 8595f835
			"azurerm_managed_disk":                          dataSourceArmManagedDisk(),
			"azurerm_network_interface":                     dataSourceArmNetworkInterface(),
			"azurerm_network_security_group":                dataSourceArmNetworkSecurityGroup(),
			"azurerm_platform_image":                        dataSourceArmPlatformImage(),
			"azurerm_public_ip":                             dataSourceArmPublicIP(),
			"azurerm_public_ips":                            dataSourceArmPublicIPs(),
			"azurerm_recovery_services_vault":               dataSourceArmRecoveryServicesVault(),
			"azurerm_resource_group":                        dataSourceArmResourceGroup(),
			"azurerm_role_definition":                       dataSourceArmRoleDefinition(),
			"azurerm_route_table":                           dataSourceArmRouteTable(),
			"azurerm_scheduler_job_collection":              dataSourceArmSchedulerJobCollection(),
			"azurerm_snapshot":                              dataSourceArmSnapshot(),
			"azurerm_storage_account":                       dataSourceArmStorageAccount(),
			"azurerm_subnet":                                dataSourceArmSubnet(),
			"azurerm_subscription":                          dataSourceArmSubscription(),
			"azurerm_subscriptions":                         dataSourceArmSubscriptions(),
			"azurerm_traffic_manager_geographical_location": dataSourceArmTrafficManagerGeographicalLocation(),
			"azurerm_virtual_network":                       dataSourceArmVirtualNetwork(),
			"azurerm_virtual_network_gateway":               dataSourceArmVirtualNetworkGateway(),
		},

		ResourcesMap: map[string]*schema.Resource{
			"azurerm_application_gateway":                 resourceArmApplicationGateway(),
			"azurerm_application_insights":                resourceArmApplicationInsights(),
			"azurerm_application_security_group":          resourceArmApplicationSecurityGroup(),
			"azurerm_app_service":                         resourceArmAppService(),
			"azurerm_app_service_plan":                    resourceArmAppServicePlan(),
			"azurerm_app_service_active_slot":             resourceArmAppServiceActiveSlot(),
			"azurerm_app_service_custom_hostname_binding": resourceArmAppServiceCustomHostnameBinding(),
			"azurerm_app_service_slot":                    resourceArmAppServiceSlot(),
			"azurerm_automation_account":                  resourceArmAutomationAccount(),
			"azurerm_automation_credential":               resourceArmAutomationCredential(),
			"azurerm_automation_runbook":                  resourceArmAutomationRunbook(),
			"azurerm_automation_schedule":                 resourceArmAutomationSchedule(),
			"azurerm_availability_set":                    resourceArmAvailabilitySet(),
			"azurerm_cdn_endpoint":                        resourceArmCdnEndpoint(),
			"azurerm_cdn_profile":                         resourceArmCdnProfile(),
			"azurerm_container_registry":                  resourceArmContainerRegistry(),
			"azurerm_container_service":                   resourceArmContainerService(),
			"azurerm_container_group":                     resourceArmContainerGroup(),
			"azurerm_cosmosdb_account":                    resourceArmCosmosDBAccount(),
			"azurerm_dns_a_record":                        resourceArmDnsARecord(),
			"azurerm_dns_aaaa_record":                     resourceArmDnsAAAARecord(),
			"azurerm_dns_cname_record":                    resourceArmDnsCNameRecord(),
			"azurerm_dns_mx_record":                       resourceArmDnsMxRecord(),
			"azurerm_dns_ns_record":                       resourceArmDnsNsRecord(),
			"azurerm_dns_ptr_record":                      resourceArmDnsPtrRecord(),
			"azurerm_dns_srv_record":                      resourceArmDnsSrvRecord(),
			"azurerm_dns_txt_record":                      resourceArmDnsTxtRecord(),
			"azurerm_dns_zone":                            resourceArmDnsZone(),
			"azurerm_eventgrid_topic":                     resourceArmEventGridTopic(),
			"azurerm_eventhub":                            resourceArmEventHub(),
			"azurerm_eventhub_authorization_rule":         resourceArmEventHubAuthorizationRule(),
			"azurerm_eventhub_consumer_group":             resourceArmEventHubConsumerGroup(),
			"azurerm_eventhub_namespace":                  resourceArmEventHubNamespace(),
			"azurerm_express_route_circuit":               resourceArmExpressRouteCircuit(),
			"azurerm_express_route_circuit_authorization": resourceArmExpressRouteCircuitAuthorization(),
			"azurerm_express_route_circuit_peering":       resourceArmExpressRouteCircuitPeering(),
			"azurerm_function_app":                        resourceArmFunctionApp(),
			"azurerm_image":                               resourceArmImage(),
			"azurerm_iothub":                              resourceArmIotHub(),
			"azurerm_key_vault":                           resourceArmKeyVault(),
			"azurerm_key_vault_certificate":               resourceArmKeyVaultCertificate(),
			"azurerm_key_vault_key":                       resourceArmKeyVaultKey(),
			"azurerm_key_vault_secret":                    resourceArmKeyVaultSecret(),
			"azurerm_kubernetes_cluster":                  resourceArmKubernetesCluster(),
			"azurerm_lb":                                  resourceArmLoadBalancer(),
			"azurerm_lb_backend_address_pool":             resourceArmLoadBalancerBackendAddressPool(),
			"azurerm_lb_nat_rule":                         resourceArmLoadBalancerNatRule(),
			"azurerm_lb_nat_pool":                         resourceArmLoadBalancerNatPool(),
			"azurerm_lb_probe":                            resourceArmLoadBalancerProbe(),
			"azurerm_lb_rule":                             resourceArmLoadBalancerRule(),
			"azurerm_local_network_gateway":               resourceArmLocalNetworkGateway(),
			"azurerm_log_analytics_solution":              resourceArmLogAnalyticsSolution(),
			"azurerm_log_analytics_workspace":             resourceArmLogAnalyticsWorkspace(),
			"azurerm_managed_disk":                        resourceArmManagedDisk(),
			"azurerm_management_lock":                     resourceArmManagementLock(),
			"azurerm_metric_alertrule":                    resourceArmMetricAlertRule(),
			"azurerm_mysql_configuration":                 resourceArmMySQLConfiguration(),
			"azurerm_mysql_database":                      resourceArmMySqlDatabase(),
			"azurerm_mysql_firewall_rule":                 resourceArmMySqlFirewallRule(),
			"azurerm_mysql_server":                        resourceArmMySqlServer(),
			"azurerm_network_interface":                   resourceArmNetworkInterface(),
			"azurerm_network_security_group":              resourceArmNetworkSecurityGroup(),
			"azurerm_network_security_rule":               resourceArmNetworkSecurityRule(),
			"azurerm_network_watcher":                     resourceArmNetworkWatcher(),
			"azurerm_packet_capture":                      resourceArmPacketCapture(),
			"azurerm_policy_assignment":                   resourceArmPolicyAssignment(),
			"azurerm_policy_definition":                   resourceArmPolicyDefinition(),
			"azurerm_postgresql_configuration":            resourceArmPostgreSQLConfiguration(),
			"azurerm_postgresql_database":                 resourceArmPostgreSQLDatabase(),
			"azurerm_postgresql_firewall_rule":            resourceArmPostgreSQLFirewallRule(),
			"azurerm_postgresql_server":                   resourceArmPostgreSQLServer(),
			"azurerm_public_ip":                           resourceArmPublicIp(),
			"azurerm_recovery_services_vault":             resourceArmRecoveryServicesVault(),
			"azurerm_redis_cache":                         resourceArmRedisCache(),
			"azurerm_redis_firewall_rule":                 resourceArmRedisFirewallRule(),
			"azurerm_resource_group":                      resourceArmResourceGroup(),
			"azurerm_role_assignment":                     resourceArmRoleAssignment(),
			"azurerm_role_definition":                     resourceArmRoleDefinition(),
			"azurerm_route":                               resourceArmRoute(),
			"azurerm_route_table":                         resourceArmRouteTable(),
			"azurerm_search_service":                      resourceArmSearchService(),
			"azurerm_servicebus_namespace":                resourceArmServiceBusNamespace(),
			"azurerm_servicebus_queue":                    resourceArmServiceBusQueue(),
			"azurerm_servicebus_subscription":             resourceArmServiceBusSubscription(),
			"azurerm_servicebus_subscription_rule":        resourceArmServiceBusSubscriptionRule(),
			"azurerm_servicebus_topic":                    resourceArmServiceBusTopic(),
			"azurerm_servicebus_topic_authorization_rule": resourceArmServiceBusTopicAuthorizationRule(),
			"azurerm_snapshot":                            resourceArmSnapshot(),
			"azurerm_scheduler_job_collection":            resourceArmSchedulerJobCollection(),
			"azurerm_sql_database":                        resourceArmSqlDatabase(),
			"azurerm_sql_elasticpool":                     resourceArmSqlElasticPool(),
			"azurerm_sql_firewall_rule":                   resourceArmSqlFirewallRule(),
			"azurerm_sql_active_directory_administrator":  resourceArmSqlAdministrator(),
			"azurerm_sql_server":                          resourceArmSqlServer(),
			"azurerm_sql_virtual_network_rule":            resourceArmSqlVirtualNetworkRule(),
			"azurerm_storage_account":                     resourceArmStorageAccount(),
			"azurerm_storage_blob":                        resourceArmStorageBlob(),
			"azurerm_storage_container":                   resourceArmStorageContainer(),
			"azurerm_storage_share":                       resourceArmStorageShare(),
			"azurerm_storage_queue":                       resourceArmStorageQueue(),
			"azurerm_storage_table":                       resourceArmStorageTable(),
			"azurerm_subnet":                              resourceArmSubnet(),
			"azurerm_template_deployment":                 resourceArmTemplateDeployment(),
			"azurerm_traffic_manager_endpoint":            resourceArmTrafficManagerEndpoint(),
			"azurerm_traffic_manager_profile":             resourceArmTrafficManagerProfile(),
			"azurerm_virtual_machine_extension":           resourceArmVirtualMachineExtensions(),
			"azurerm_virtual_machine":                     resourceArmVirtualMachine(),
			"azurerm_virtual_machine_scale_set":           resourceArmVirtualMachineScaleSet(),
			"azurerm_virtual_network":                     resourceArmVirtualNetwork(),
			"azurerm_virtual_network_gateway":             resourceArmVirtualNetworkGateway(),
			"azurerm_virtual_network_gateway_connection":  resourceArmVirtualNetworkGatewayConnection(),
			"azurerm_virtual_network_peering":             resourceArmVirtualNetworkPeering(),
		},
	}

	p.ConfigureFunc = providerConfigure(p)

	return p
}

func providerConfigure(p *schema.Provider) schema.ConfigureFunc {
	return func(d *schema.ResourceData) (interface{}, error) {
		config := &authentication.Config{
			SubscriptionID:            d.Get("subscription_id").(string),
			ClientID:                  d.Get("client_id").(string),
			ClientSecret:              d.Get("client_secret").(string),
			TenantID:                  d.Get("tenant_id").(string),
			Environment:               d.Get("environment").(string),
			UseMsi:                    d.Get("use_msi").(bool),
			MsiEndpoint:               d.Get("msi_endpoint").(string),
			SkipCredentialsValidation: d.Get("skip_credentials_validation").(bool),
			SkipProviderRegistration:  d.Get("skip_provider_registration").(bool),
		}

		if config.UseMsi {
			log.Printf("[DEBUG] use_msi specified - using MSI Authentication")
			if config.MsiEndpoint == "" {
				msiEndpoint, err := adal.GetMSIVMEndpoint()
				if err != nil {
					return nil, fmt.Errorf("Could not retrieve MSI endpoint from VM settings."+
						"Ensure the VM has MSI enabled, or try setting msi_endpoint. Error: %s", err)
				}
				config.MsiEndpoint = msiEndpoint
			}
			log.Printf("[DEBUG] Using MSI endpoint %s", config.MsiEndpoint)
			if err := config.ValidateMsi(); err != nil {
				return nil, err
			}
		} else if config.ClientSecret != "" {
			log.Printf("[DEBUG] Client Secret specified - using Service Principal for Authentication")
			if err := config.ValidateServicePrincipal(); err != nil {
				return nil, err
			}
		} else {
			log.Printf("[DEBUG] No Client Secret specified - loading credentials from Azure CLI")
			if err := config.LoadTokensFromAzureCLI(); err != nil {
				return nil, err
			}

			if err := config.ValidateBearerAuth(); err != nil {
				return nil, fmt.Errorf("Please specify either a Service Principal, or log in with the Azure CLI (using `az login`)")
			}
		}

		client, err := getArmClient(config)
		if err != nil {
			return nil, err
		}

		client.StopContext = p.StopContext()

		// replaces the context between tests
		p.MetaReset = func() error {
			client.StopContext = p.StopContext()
			return nil
		}

		if !config.SkipCredentialsValidation {
			// List all the available providers and their registration state to avoid unnecessary
			// requests. This also lets us check if the provider credentials are correct.
			ctx := client.StopContext
			providerList, err := client.providersClient.List(ctx, nil, "")
			if err != nil {
				return nil, fmt.Errorf("Unable to list provider registration status, it is possible that this is due to invalid "+
					"credentials or the service principal does not have permission to use the Resource Manager API, Azure "+
					"error: %s", err)
			}

			if !config.SkipProviderRegistration {
				err = registerAzureResourceProvidersWithSubscription(ctx, providerList.Values(), client.providersClient)
				if err != nil {
					return nil, err
				}
			}
		}

		return client, nil
	}
}

func registerProviderWithSubscription(ctx context.Context, providerName string, client resources.ProvidersClient) error {
	_, err := client.Register(ctx, providerName)
	if err != nil {
		return fmt.Errorf("Cannot register provider %s with Azure Resource Manager: %s.", providerName, err)
	}

	return nil
}

func determineAzureResourceProvidersToRegister(providerList []resources.Provider) map[string]struct{} {
	providers := map[string]struct{}{
		"Microsoft.Authorization":       {},
		"Microsoft.Automation":          {},
		"Microsoft.Cache":               {},
		"Microsoft.Cdn":                 {},
		"Microsoft.Compute":             {},
		"Microsoft.ContainerInstance":   {},
		"Microsoft.ContainerRegistry":   {},
		"Microsoft.ContainerService":    {},
		"Microsoft.DBforMySQL":          {},
		"Microsoft.DBforPostgreSQL":     {},
		"Microsoft.Devices":             {},
		"Microsoft.DocumentDB":          {},
		"Microsoft.EventGrid":           {},
		"Microsoft.EventHub":            {},
		"Microsoft.KeyVault":            {},
		"microsoft.insights":            {},
		"Microsoft.Network":             {},
		"Microsoft.OperationalInsights": {},
		"Microsoft.Resources":           {},
		"Microsoft.Search":              {},
		"Microsoft.ServiceBus":          {},
		"Microsoft.Sql":                 {},
		"Microsoft.Storage":             {},
	}

	// filter out any providers already registered
	for _, p := range providerList {
		if _, ok := providers[*p.Namespace]; !ok {
			continue
		}

		if strings.ToLower(*p.RegistrationState) == "registered" {
			log.Printf("[DEBUG] Skipping provider registration for namespace %s\n", *p.Namespace)
			delete(providers, *p.Namespace)
		}
	}

	return providers
}

// registerAzureResourceProvidersWithSubscription uses the providers client to register
// all Azure resource providers which the Terraform provider may require (regardless of
// whether they are actually used by the configuration or not). It was confirmed by Microsoft
// that this is the approach their own internal tools also take.
func registerAzureResourceProvidersWithSubscription(ctx context.Context, providerList []resources.Provider, client resources.ProvidersClient) error {
	providers := determineAzureResourceProvidersToRegister(providerList)

	var err error
	var wg sync.WaitGroup
	wg.Add(len(providers))

	for providerName := range providers {
		go func(p string) {
			defer wg.Done()
			log.Printf("[DEBUG] Registering provider with namespace %s\n", p)
			if innerErr := registerProviderWithSubscription(ctx, p, client); err != nil {
				err = innerErr
			}
		}(providerName)
	}

	wg.Wait()

	return err
}

// armMutexKV is the instance of MutexKV for ARM resources
var armMutexKV = mutexkv.NewMutexKV()

// ignoreCaseDiffSuppressFunc is a DiffSuppressFunc from helper/schema that is
// used to ignore any case-changes in a return value.
func ignoreCaseDiffSuppressFunc(k, old, new string, d *schema.ResourceData) bool {
	return strings.ToLower(old) == strings.ToLower(new)
}

// ignoreCaseStateFunc is a StateFunc from helper/schema that converts the
// supplied value to lower before saving to state for consistency.
func ignoreCaseStateFunc(val interface{}) string {
	return strings.ToLower(val.(string))
}

func userDataDiffSuppressFunc(k, old, new string, d *schema.ResourceData) bool {
	oldValue := userDataStateFunc(old)
	return oldValue == new
}

func userDataStateFunc(v interface{}) string {
	switch s := v.(type) {
	case string:
		s = base64Encode(s)
		hash := sha1.Sum([]byte(s))
		return hex.EncodeToString(hash[:])
	default:
		return ""
	}
}

// base64Encode encodes data if the input isn't already encoded using
// base64.StdEncoding.EncodeToString. If the input is already base64 encoded,
// return the original input unchanged.
func base64Encode(data string) string {
	// Check whether the data is already Base64 encoded; don't double-encode
	if isBase64Encoded(data) {
		return data
	}
	// data has not been encoded encode and return
	return base64.StdEncoding.EncodeToString([]byte(data))
}

func isBase64Encoded(data string) bool {
	_, err := base64.StdEncoding.DecodeString(data)
	return err == nil
}<|MERGE_RESOLUTION|>--- conflicted
+++ resolved
@@ -89,11 +89,8 @@
 			"azurerm_image":                                 dataSourceArmImage(),
 			"azurerm_key_vault":                             dataSourceArmKeyVault(),
 			"azurerm_key_vault_access_policy":               dataSourceArmKeyVaultAccessPolicy(),
-<<<<<<< HEAD
 			"azurerm_key_vault_secret":                      dataSourceArmKeyVaultSecret(),
-=======
 			"azurerm_kubernetes_cluster":                    dataSourceArmKubernetesCluster(),
->>>>>>> 8595f835
 			"azurerm_managed_disk":                          dataSourceArmManagedDisk(),
 			"azurerm_network_interface":                     dataSourceArmNetworkInterface(),
 			"azurerm_network_security_group":                dataSourceArmNetworkSecurityGroup(),
