package azurerm

import (
	"crypto/sha1"
	"encoding/base64"
	"encoding/hex"
	"fmt"
	"log"
	"reflect"
	"strings"
	"sync"

	"github.com/Azure/azure-sdk-for-go/arm/resources/resources"
	"github.com/hashicorp/go-multierror"
	"github.com/hashicorp/terraform/helper/mutexkv"
	"github.com/hashicorp/terraform/helper/resource"
	"github.com/hashicorp/terraform/helper/schema"
	"github.com/hashicorp/terraform/terraform"
	riviera "github.com/jen20/riviera/azure"
)

// Provider returns a terraform.ResourceProvider.
func Provider() terraform.ResourceProvider {
	var p *schema.Provider
	p = &schema.Provider{
		Schema: map[string]*schema.Schema{
			"subscription_id": {
				Type:        schema.TypeString,
				Required:    true,
				DefaultFunc: schema.EnvDefaultFunc("ARM_SUBSCRIPTION_ID", ""),
			},

			"client_id": {
				Type:        schema.TypeString,
				Required:    true,
				DefaultFunc: schema.EnvDefaultFunc("ARM_CLIENT_ID", ""),
			},

			"client_secret": {
				Type:        schema.TypeString,
				Required:    true,
				DefaultFunc: schema.EnvDefaultFunc("ARM_CLIENT_SECRET", ""),
			},

			"tenant_id": {
				Type:        schema.TypeString,
				Required:    true,
				DefaultFunc: schema.EnvDefaultFunc("ARM_TENANT_ID", ""),
			},

			"environment": {
				Type:        schema.TypeString,
				Required:    true,
				DefaultFunc: schema.EnvDefaultFunc("ARM_ENVIRONMENT", "public"),
			},

			"skip_provider_registration": {
				Type:        schema.TypeBool,
				Optional:    true,
				DefaultFunc: schema.EnvDefaultFunc("ARM_SKIP_PROVIDER_REGISTRATION", false),
			},
		},

		DataSourcesMap: map[string]*schema.Resource{
			"azurerm_client_config":  dataSourceArmClientConfig(),
			"azurerm_resource_group": dataSourceArmResourceGroup(),
			"azurerm_public_ip":      dataSourceArmPublicIP(),
			"azurerm_managed_disk":   dataSourceArmManagedDisk(),
		},

		ResourcesMap: map[string]*schema.Resource{
			// These resources use the Azure ARM SDK
<<<<<<< HEAD
=======
<<<<<<< HEAD
			"azurerm_availability_set":   resourceArmAvailabilitySet(),
			"azurerm_cdn_endpoint":       resourceArmCdnEndpoint(),
			"azurerm_cdn_profile":        resourceArmCdnProfile(),
			"azurerm_container_registry": resourceArmContainerRegistry(),
			"azurerm_container_service":  resourceArmContainerService(),
			"azurerm_cosmosdb_account":   resourceArmCosmosDBAccount(),
			"azurerm_dns_ptr_record":     resourceArmDnsPtrRecord(),
=======
>>>>>>> f0c1c67e
			"azurerm_application_gateway": resourceArmApplicationGateway(),
			"azurerm_availability_set":    resourceArmAvailabilitySet(),
			"azurerm_cdn_endpoint":        resourceArmCdnEndpoint(),
			"azurerm_cdn_profile":         resourceArmCdnProfile(),
			"azurerm_container_registry":  resourceArmContainerRegistry(),
			"azurerm_container_service":   resourceArmContainerService(),
<<<<<<< HEAD
=======
>>>>>>> For new Application Gateway Resource:
>>>>>>> f0c1c67e

			"azurerm_eventhub":                    resourceArmEventHub(),
			"azurerm_eventhub_authorization_rule": resourceArmEventHubAuthorizationRule(),
			"azurerm_eventhub_consumer_group":     resourceArmEventHubConsumerGroup(),
			"azurerm_eventhub_namespace":          resourceArmEventHubNamespace(),

			"azurerm_express_route_circuit": resourceArmExpressRouteCircuit(),

			"azurerm_lb":                      resourceArmLoadBalancer(),
			"azurerm_lb_backend_address_pool": resourceArmLoadBalancerBackendAddressPool(),
			"azurerm_lb_nat_rule":             resourceArmLoadBalancerNatRule(),
			"azurerm_lb_nat_pool":             resourceArmLoadBalancerNatPool(),
			"azurerm_lb_probe":                resourceArmLoadBalancerProbe(),
			"azurerm_lb_rule":                 resourceArmLoadBalancerRule(),

			"azurerm_managed_disk": resourceArmManagedDisk(),

			"azurerm_key_vault":                 resourceArmKeyVault(),
			"azurerm_local_network_gateway":     resourceArmLocalNetworkGateway(),
			"azurerm_network_interface":         resourceArmNetworkInterface(),
			"azurerm_network_security_group":    resourceArmNetworkSecurityGroup(),
			"azurerm_network_security_rule":     resourceArmNetworkSecurityRule(),
			"azurerm_public_ip":                 resourceArmPublicIp(),
			"azurerm_redis_cache":               resourceArmRedisCache(),
			"azurerm_route":                     resourceArmRoute(),
			"azurerm_route_table":               resourceArmRouteTable(),
			"azurerm_servicebus_namespace":      resourceArmServiceBusNamespace(),
			"azurerm_servicebus_queue":          resourceArmServiceBusQueue(),
			"azurerm_servicebus_subscription":   resourceArmServiceBusSubscription(),
			"azurerm_servicebus_topic":          resourceArmServiceBusTopic(),
			"azurerm_sql_elasticpool":           resourceArmSqlElasticPool(),
			"azurerm_storage_account":           resourceArmStorageAccount(),
			"azurerm_storage_blob":              resourceArmStorageBlob(),
			"azurerm_storage_container":         resourceArmStorageContainer(),
			"azurerm_storage_share":             resourceArmStorageShare(),
			"azurerm_storage_queue":             resourceArmStorageQueue(),
			"azurerm_storage_table":             resourceArmStorageTable(),
			"azurerm_subnet":                    resourceArmSubnet(),
			"azurerm_template_deployment":       resourceArmTemplateDeployment(),
			"azurerm_traffic_manager_endpoint":  resourceArmTrafficManagerEndpoint(),
			"azurerm_traffic_manager_profile":   resourceArmTrafficManagerProfile(),
			"azurerm_virtual_machine_extension": resourceArmVirtualMachineExtensions(),
			"azurerm_virtual_machine":           resourceArmVirtualMachine(),
			"azurerm_virtual_machine_scale_set": resourceArmVirtualMachineScaleSet(),
			"azurerm_virtual_network":           resourceArmVirtualNetwork(),
			"azurerm_virtual_network_peering":   resourceArmVirtualNetworkPeering(),

			"azurerm_application_insights": resourceArmApplicationInsights(),

			// These resources use the Riviera SDK
			"azurerm_dns_a_record":      resourceArmDnsARecord(),
			"azurerm_dns_aaaa_record":   resourceArmDnsAAAARecord(),
			"azurerm_dns_cname_record":  resourceArmDnsCNameRecord(),
			"azurerm_dns_mx_record":     resourceArmDnsMxRecord(),
			"azurerm_dns_ns_record":     resourceArmDnsNsRecord(),
			"azurerm_dns_srv_record":    resourceArmDnsSrvRecord(),
			"azurerm_dns_txt_record":    resourceArmDnsTxtRecord(),
			"azurerm_dns_zone":          resourceArmDnsZone(),
			"azurerm_resource_group":    resourceArmResourceGroup(),
			"azurerm_search_service":    resourceArmSearchService(),
			"azurerm_sql_database":      resourceArmSqlDatabase(),
			"azurerm_sql_firewall_rule": resourceArmSqlFirewallRule(),
			"azurerm_sql_server":        resourceArmSqlServer(),
		},
	}

	p.ConfigureFunc = providerConfigure(p)

	return p
}

// Config is the configuration structure used to instantiate a
// new Azure management client.
type Config struct {
	ManagementURL string

	SubscriptionID           string
	ClientID                 string
	ClientSecret             string
	TenantID                 string
	Environment              string
	SkipProviderRegistration bool

	validateCredentialsOnce sync.Once
}

func (c *Config) validate() error {
	var err *multierror.Error

	if c.SubscriptionID == "" {
		err = multierror.Append(err, fmt.Errorf("Subscription ID must be configured for the AzureRM provider"))
	}
	if c.ClientID == "" {
		err = multierror.Append(err, fmt.Errorf("Client ID must be configured for the AzureRM provider"))
	}
	if c.ClientSecret == "" {
		err = multierror.Append(err, fmt.Errorf("Client Secret must be configured for the AzureRM provider"))
	}
	if c.TenantID == "" {
		err = multierror.Append(err, fmt.Errorf("Tenant ID must be configured for the AzureRM provider"))
	}
	if c.Environment == "" {
		err = multierror.Append(err, fmt.Errorf("Environment must be configured for the AzureRM provider"))
	}

	return err.ErrorOrNil()
}

func providerConfigure(p *schema.Provider) schema.ConfigureFunc {
	return func(d *schema.ResourceData) (interface{}, error) {
		config := &Config{
			SubscriptionID:           d.Get("subscription_id").(string),
			ClientID:                 d.Get("client_id").(string),
			ClientSecret:             d.Get("client_secret").(string),
			TenantID:                 d.Get("tenant_id").(string),
			Environment:              d.Get("environment").(string),
			SkipProviderRegistration: d.Get("skip_provider_registration").(bool),
		}

		if err := config.validate(); err != nil {
			return nil, err
		}

		client, err := config.getArmClient()
		if err != nil {
			return nil, err
		}

		client.StopContext = p.StopContext()

		// replaces the context between tests
		p.MetaReset = func() error {
			client.StopContext = p.StopContext()
			return nil
		}

		// List all the available providers and their registration state to avoid unnecessary
		// requests. This also lets us check if the provider credentials are correct.
		providerList, err := client.providers.List(nil, "")
		if err != nil {
			return nil, fmt.Errorf("Unable to list provider registration status, it is possible that this is due to invalid "+
				"credentials or the service principal does not have permission to use the Resource Manager API, Azure "+
				"error: %s", err)
		}

		if !config.SkipProviderRegistration {
			err = registerAzureResourceProvidersWithSubscription(*providerList.Value, client.providers)
			if err != nil {
				return nil, err
			}
		}

		return client, nil
	}
}

func registerProviderWithSubscription(providerName string, client resources.ProvidersClient) error {
	_, err := client.Register(providerName)
	if err != nil {
		return fmt.Errorf("Cannot register provider %s with Azure Resource Manager: %s.", providerName, err)
	}

	return nil
}

var providerRegistrationOnce sync.Once

// registerAzureResourceProvidersWithSubscription uses the providers client to register
// all Azure resource providers which the Terraform provider may require (regardless of
// whether they are actually used by the configuration or not). It was confirmed by Microsoft
// that this is the approach their own internal tools also take.
func registerAzureResourceProvidersWithSubscription(providerList []resources.Provider, client resources.ProvidersClient) error {
	var err error
	providerRegistrationOnce.Do(func() {
		providers := map[string]struct{}{
			"Microsoft.Compute":           struct{}{},
			"Microsoft.Cache":             struct{}{},
			"Microsoft.ContainerRegistry": struct{}{},
			"Microsoft.ContainerService":  struct{}{},
			"Microsoft.Network":           struct{}{},
			"Microsoft.Cdn":               struct{}{},
			"Microsoft.Storage":           struct{}{},
			"Microsoft.Sql":               struct{}{},
			"Microsoft.Search":            struct{}{},
			"Microsoft.Resources":         struct{}{},
			"Microsoft.ServiceBus":        struct{}{},
			"Microsoft.KeyVault":          struct{}{},
			"Microsoft.EventHub":          struct{}{},
		}

		// filter out any providers already registered
		for _, p := range providerList {
			if _, ok := providers[*p.Namespace]; !ok {
				continue
			}

			if strings.ToLower(*p.RegistrationState) == "registered" {
				log.Printf("[DEBUG] Skipping provider registration for namespace %s\n", *p.Namespace)
				delete(providers, *p.Namespace)
			}
		}

		var wg sync.WaitGroup
		wg.Add(len(providers))
		for providerName := range providers {
			go func(p string) {
				defer wg.Done()
				log.Printf("[DEBUG] Registering provider with namespace %s\n", p)
				if innerErr := registerProviderWithSubscription(p, client); err != nil {
					err = innerErr
				}
			}(providerName)
		}
		wg.Wait()
	})

	return err
}

// armMutexKV is the instance of MutexKV for ARM resources
var armMutexKV = mutexkv.NewMutexKV()

func azureStateRefreshFunc(resourceURI string, client *ArmClient, command riviera.APICall) resource.StateRefreshFunc {
	return func() (interface{}, string, error) {
		req := client.rivieraClient.NewRequestForURI(resourceURI)
		req.Command = command

		res, err := req.Execute()
		if err != nil {
			return nil, "", fmt.Errorf("Error executing %T command in azureStateRefreshFunc", req.Command)
		}

		var value reflect.Value
		if reflect.ValueOf(res.Parsed).Kind() == reflect.Ptr {
			value = reflect.ValueOf(res.Parsed).Elem()
		} else {
			value = reflect.ValueOf(res.Parsed)
		}

		for i := 0; i < value.NumField(); i++ { // iterates through every struct type field
			tag := value.Type().Field(i).Tag // returns the tag string
			tagValue := tag.Get("mapstructure")
			if tagValue == "provisioningState" {
				return res.Parsed, value.Field(i).Elem().String(), nil
			}
		}

		panic(fmt.Errorf("azureStateRefreshFunc called on structure %T with no mapstructure:provisioningState tag. This is a bug", res.Parsed))
	}
}

// Resource group names can be capitalised, but we store them in lowercase.
// Use a custom diff function to avoid creation of new resources.
func resourceAzurermResourceGroupNameDiffSuppress(k, old, new string, d *schema.ResourceData) bool {
	return strings.ToLower(old) == strings.ToLower(new)
}

// ignoreCaseDiffSuppressFunc is a DiffSuppressFunc from helper/schema that is
// used to ignore any case-changes in a return value.
func ignoreCaseDiffSuppressFunc(k, old, new string, d *schema.ResourceData) bool {
	return strings.ToLower(old) == strings.ToLower(new)
}

// ignoreCaseStateFunc is a StateFunc from helper/schema that converts the
// supplied value to lower before saving to state for consistency.
func ignoreCaseStateFunc(val interface{}) string {
	return strings.ToLower(val.(string))
}

func userDataStateFunc(v interface{}) string {
	switch s := v.(type) {
	case string:
		s = base64Encode(s)
		hash := sha1.Sum([]byte(s))
		return hex.EncodeToString(hash[:])
	default:
		return ""
	}
}

// base64Encode encodes data if the input isn't already encoded using
// base64.StdEncoding.EncodeToString. If the input is already base64 encoded,
// return the original input unchanged.
func base64Encode(data string) string {
	// Check whether the data is already Base64 encoded; don't double-encode
	if isBase64Encoded(data) {
		return data
	}
	// data has not been encoded encode and return
	return base64.StdEncoding.EncodeToString([]byte(data))
}

func isBase64Encoded(data string) bool {
	_, err := base64.StdEncoding.DecodeString(data)
	return err == nil
}<|MERGE_RESOLUTION|>--- conflicted
+++ resolved
@@ -70,9 +70,6 @@
 
 		ResourcesMap: map[string]*schema.Resource{
 			// These resources use the Azure ARM SDK
-<<<<<<< HEAD
-=======
-<<<<<<< HEAD
 			"azurerm_availability_set":   resourceArmAvailabilitySet(),
 			"azurerm_cdn_endpoint":       resourceArmCdnEndpoint(),
 			"azurerm_cdn_profile":        resourceArmCdnProfile(),
@@ -80,18 +77,6 @@
 			"azurerm_container_service":  resourceArmContainerService(),
 			"azurerm_cosmosdb_account":   resourceArmCosmosDBAccount(),
 			"azurerm_dns_ptr_record":     resourceArmDnsPtrRecord(),
-=======
->>>>>>> f0c1c67e
-			"azurerm_application_gateway": resourceArmApplicationGateway(),
-			"azurerm_availability_set":    resourceArmAvailabilitySet(),
-			"azurerm_cdn_endpoint":        resourceArmCdnEndpoint(),
-			"azurerm_cdn_profile":         resourceArmCdnProfile(),
-			"azurerm_container_registry":  resourceArmContainerRegistry(),
-			"azurerm_container_service":   resourceArmContainerService(),
-<<<<<<< HEAD
-=======
->>>>>>> For new Application Gateway Resource:
->>>>>>> f0c1c67e
 
 			"azurerm_eventhub":                    resourceArmEventHub(),
 			"azurerm_eventhub_authorization_rule": resourceArmEventHubAuthorizationRule(),
