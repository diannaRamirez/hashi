--- conflicted
+++ resolved
@@ -219,10 +219,7 @@
 			"azurerm_dns_txt_record":                         resourceArmDnsTxtRecord(),
 			"azurerm_dns_zone":                               resourceArmDnsZone(),
 			"azurerm_eventgrid_domain":                       resourceArmEventGridDomain(),
-<<<<<<< HEAD
 			"azurerm_eventgrid_event_subscription":           resourceArmEventGridEventSubscription(),
-=======
->>>>>>> 2f0d69ed
 			"azurerm_eventgrid_topic":                        resourceArmEventGridTopic(),
 			"azurerm_eventhub_authorization_rule":            resourceArmEventHubAuthorizationRule(),
 			"azurerm_eventhub_consumer_group":                resourceArmEventHubConsumerGroup(),
