--- conflicted
+++ resolved
@@ -124,13 +124,8 @@
 		if err2 != nil {
 			return fmt.Errorf("Error getting Key Vault Secret %q : %+v", id.Name, err2)
 		}
-<<<<<<< HEAD
-		_, err = parseKeyVaultChildID(*read.ID)
-		if err != nil {
-=======
 
 		if _, err = azure.ParseKeyVaultChildID(*read.ID); err != nil {
->>>>>>> d90f7fa1
 			return err
 		}
 
