package azurerm

import (
	"context"
	"fmt"
	"log"
	"strings"
	"time"

	"github.com/terraform-providers/terraform-provider-azurerm/azurerm/helpers/tf"

	"github.com/Azure/azure-sdk-for-go/services/recoveryservices/mgmt/2017-07-01/backup"

	"github.com/hashicorp/terraform/helper/resource"
	"github.com/hashicorp/terraform/helper/schema"
	"github.com/terraform-providers/terraform-provider-azurerm/azurerm/helpers/azure"
	"github.com/terraform-providers/terraform-provider-azurerm/azurerm/utils"
)

func resourceArmRecoveryServicesProtectedVm() *schema.Resource {
	return &schema.Resource{
		Create: resourceArmRecoveryServicesProtectedVmCreateUpdate,
		Read:   resourceArmRecoveryServicesProtectedVmRead,
		Update: resourceArmRecoveryServicesProtectedVmCreateUpdate,
		Delete: resourceArmRecoveryServicesProtectedVmDelete,

		Importer: &schema.ResourceImporter{
			State: schema.ImportStatePassthrough,
		},

		Schema: map[string]*schema.Schema{

			"resource_group_name": azure.SchemaResourceGroupName(),

			"recovery_vault_name": {
				Type:         schema.TypeString,
				Required:     true,
				ForceNew:     true,
				ValidateFunc: azure.ValidateRecoveryServicesVaultName,
			},

			"source_vm_id": {
				Type:         schema.TypeString,
				Required:     true,
				ForceNew:     true,
				ValidateFunc: azure.ValidateResourceID,
			},

			"backup_policy_id": {
				Type:         schema.TypeString,
				Required:     true,
				ValidateFunc: azure.ValidateResourceID,
			},

			"tags": tagsSchema(),
		},
	}
}

func resourceArmRecoveryServicesProtectedVmCreateUpdate(d *schema.ResourceData, meta interface{}) error {
	client := meta.(*ArmClient).recoveryServices.ProtectedItemsClient
	ctx := meta.(*ArmClient).StopContext

	resourceGroup := d.Get("resource_group_name").(string)
	tags := d.Get("tags").(map[string]interface{})

	vaultName := d.Get("recovery_vault_name").(string)
	vmId := d.Get("source_vm_id").(string)
	policyId := d.Get("backup_policy_id").(string)

	//get VM name from id
	parsedVmId, err := azure.ParseAzureResourceID(vmId)
	if err != nil {
		return fmt.Errorf("[ERROR] Unable to parse source_vm_id '%s': %+v", vmId, err)
	}
	vmName, hasName := parsedVmId.Path["virtualMachines"]
	if !hasName {
		return fmt.Errorf("[ERROR] parsed source_vm_id '%s' doesn't contain 'virtualMachines'", vmId)
	}

	protectedItemName := fmt.Sprintf("VM;iaasvmcontainerv2;%s;%s", parsedVmId.ResourceGroup, vmName)
	containerName := fmt.Sprintf("iaasvmcontainer;iaasvmcontainerv2;%s;%s", parsedVmId.ResourceGroup, vmName)

	log.Printf("[DEBUG] Creating/updating Recovery Service Protected VM %s (resource group %q)", protectedItemName, resourceGroup)

	if requireResourcesToBeImported && d.IsNewResource() {
		existing, err2 := client.Get(ctx, vaultName, resourceGroup, "Azure", containerName, protectedItemName, "")
		if err2 != nil {
			if !utils.ResponseWasNotFound(existing.Response) {
				return fmt.Errorf("Error checking for presence of existing Recovery Service Protected VM %q (Resource Group %q): %+v", protectedItemName, resourceGroup, err2)
			}
		}

		if existing.ID != nil && *existing.ID != "" {
			return tf.ImportAsExistsError("azurerm_recovery_services_protected_vm", *existing.ID)
		}
	}

	item := backup.ProtectedItemResource{
		Tags: expandTags(tags),
		Properties: &backup.AzureIaaSComputeVMProtectedItem{
			PolicyID:          &policyId,
			ProtectedItemType: backup.ProtectedItemTypeMicrosoftClassicComputevirtualMachines,
			WorkloadType:      backup.DataSourceTypeVM,
			SourceResourceID:  utils.String(vmId),
			FriendlyName:      utils.String(vmName),
			VirtualMachineID:  utils.String(vmId),
		},
	}

	if _, err = client.CreateOrUpdate(ctx, vaultName, resourceGroup, "Azure", containerName, protectedItemName, item); err != nil {
		return fmt.Errorf("Error creating/updating Recovery Service Protected VM %q (Resource Group %q): %+v", protectedItemName, resourceGroup, err)
	}

	resp, err := resourceArmRecoveryServicesProtectedVmWaitForState(client, ctx, true, vaultName, resourceGroup, containerName, protectedItemName, policyId, d.IsNewResource())
	if err != nil {
		return err
	}
<<<<<<< HEAD
	id := strings.Replace(*resp.ID, "Subscriptions", "subscriptions", 1) // This code is a workaround for this bug https://github.com/Azure/azure-sdk-for-go/issues/2824
=======

	id := strings.Replace(*resp.ID, "Subscriptions", "subscriptions", 1)
>>>>>>> 1c9759f6
	d.SetId(id)

	return resourceArmRecoveryServicesProtectedVmRead(d, meta)
}

func resourceArmRecoveryServicesProtectedVmRead(d *schema.ResourceData, meta interface{}) error {
	client := meta.(*ArmClient).recoveryServices.ProtectedItemsClient
	ctx := meta.(*ArmClient).StopContext

	id, err := parseAzureResourceID(d.Id())
	if err != nil {
		return err
	}

	protectedItemName := id.Path["protectedItems"]
	vaultName := id.Path["vaults"]
	resourceGroup := id.ResourceGroup
	containerName := id.Path["protectionContainers"]

	log.Printf("[DEBUG] Reading Recovery Service Protected VM %q (resource group %q)", protectedItemName, resourceGroup)

	resp, err := client.Get(ctx, vaultName, resourceGroup, "Azure", containerName, protectedItemName, "")
	if err != nil {
		if utils.ResponseWasNotFound(resp.Response) {
			d.SetId("")
			return nil
		}

		return fmt.Errorf("Error making Read request on Recovery Service Protected VM %q (Resource Group %q): %+v", protectedItemName, resourceGroup, err)
	}

	d.Set("resource_group_name", resourceGroup)
	d.Set("recovery_vault_name", vaultName)

	if properties := resp.Properties; properties != nil {
		if vm, ok := properties.AsAzureIaaSComputeVMProtectedItem(); ok {
			d.Set("source_vm_id", vm.SourceResourceID)

			if v := vm.PolicyID; v != nil {
				d.Set("backup_policy_id", strings.Replace(*v, "Subscriptions", "subscriptions", 1))
			}
		}
	}

	flattenAndSetTags(d, resp.Tags)

	return nil
}

func resourceArmRecoveryServicesProtectedVmDelete(d *schema.ResourceData, meta interface{}) error {
	client := meta.(*ArmClient).recoveryServices.ProtectedItemsClient
	ctx := meta.(*ArmClient).StopContext

	id, err := parseAzureResourceID(d.Id())
	if err != nil {
		return err
	}

	protectedItemName := id.Path["protectedItems"]
	resourceGroup := id.ResourceGroup
	vaultName := id.Path["vaults"]
	containerName := id.Path["protectionContainers"]

	log.Printf("[DEBUG] Deleting Recovery Service Protected Item %q (resource group %q)", protectedItemName, resourceGroup)

	resp, err := client.Delete(ctx, vaultName, resourceGroup, "Azure", containerName, protectedItemName)
	if err != nil {
		if !utils.ResponseWasNotFound(resp) {
			return fmt.Errorf("Error issuing delete request for Recovery Service Protected VM %q (Resource Group %q): %+v", protectedItemName, resourceGroup, err)
		}
	}

	if _, err := resourceArmRecoveryServicesProtectedVmWaitForState(client, ctx, false, vaultName, resourceGroup, containerName, protectedItemName, "", false); err != nil {
		return err
	}

	return nil
}

func resourceArmRecoveryServicesProtectedVmWaitForState(client backup.ProtectedItemsGroupClient, ctx context.Context, found bool, vaultName, resourceGroup, containerName, protectedItemName string, policyId string, newResource bool) (backup.ProtectedItemResource, error) {
	state := &resource.StateChangeConf{
		Timeout:    30 * time.Minute,
		MinTimeout: 30 * time.Second,
		Delay:      10 * time.Second,
		Refresh: func() (interface{}, string, error) {

			resp, err := client.Get(ctx, vaultName, resourceGroup, "Azure", containerName, protectedItemName, "")
			if err != nil {
				if utils.ResponseWasNotFound(resp.Response) {
					return resp, "NotFound", nil
				}

				return resp, "Error", fmt.Errorf("Error making Read request on Recovery Service Protected VM %q (Resource Group %q): %+v", protectedItemName, resourceGroup, err)
			} else if !newResource && policyId != "" {
				if properties := resp.Properties; properties != nil {
					if vm, ok := properties.AsAzureIaaSComputeVMProtectedItem(); ok {
						if v := vm.PolicyID; v != nil {
							if strings.Replace(*v, "Subscriptions", "subscriptions", 1) != policyId {
								return resp, "NotFound", nil
							}
						} else {
							return resp, "Error", fmt.Errorf("Error reading policy ID attribute nil on Recovery Service Protected VM %q (Resource Group %q)", protectedItemName, resourceGroup)
						}
					} else {
						return resp, "Error", fmt.Errorf("Error reading properties on Recovery Service Protected VM %q (Resource Group %q)", protectedItemName, resourceGroup)
					}
				} else {
					return resp, "Error", fmt.Errorf("Error reading properties on empty Recovery Service Protected VM %q (Resource Group %q)", protectedItemName, resourceGroup)
				}
			}
			return resp, "Found", nil
		},
	}

	if found {
		state.Pending = []string{"NotFound"}
		state.Target = []string{"Found"}
	} else {
		state.Pending = []string{"Found"}
		state.Target = []string{"NotFound"}
	}

	resp, err := state.WaitForState()
	if err != nil {
		i, _ := resp.(backup.ProtectedItemResource)
		return i, fmt.Errorf("Error waiting for the Recovery Service Protected VM %q to be %t (Resource Group %q) to provision: %+v", protectedItemName, found, resourceGroup, err)
	}

	return resp.(backup.ProtectedItemResource), nil
}<|MERGE_RESOLUTION|>--- conflicted
+++ resolved
@@ -116,12 +116,8 @@
 	if err != nil {
 		return err
 	}
-<<<<<<< HEAD
+
 	id := strings.Replace(*resp.ID, "Subscriptions", "subscriptions", 1) // This code is a workaround for this bug https://github.com/Azure/azure-sdk-for-go/issues/2824
-=======
-
-	id := strings.Replace(*resp.ID, "Subscriptions", "subscriptions", 1)
->>>>>>> 1c9759f6
 	d.SetId(id)
 
 	return resourceArmRecoveryServicesProtectedVmRead(d, meta)
