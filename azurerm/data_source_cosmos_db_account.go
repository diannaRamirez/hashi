--- conflicted
+++ resolved
@@ -176,11 +176,7 @@
 	}
 }
 
-<<<<<<< HEAD
-func dataSourceArmCosmosDBAccountRead(d *schema.ResourceData, meta interface{}) error {
-=======
 func dataSourceArmCosmosDbAccountRead(d *schema.ResourceData, meta interface{}) error {
->>>>>>> 2eb9c71a
 	client := meta.(*ArmClient).cosmosAccountsClient
 	ctx := meta.(*ArmClient).StopContext
 
