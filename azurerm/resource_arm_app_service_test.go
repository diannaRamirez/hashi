--- conflicted
+++ resolved
@@ -618,11 +618,7 @@
 				Check: resource.ComposeTestCheckFunc(
 					testCheckAzureRMAppServiceExists(resourceName),
 					resource.TestCheckResourceAttr(resourceName, "site_config.0.scm_type", "LocalGit"),
-<<<<<<< HEAD
-					resource.TestCheckResourceAttr(resourceName, "source_control.0.branch", "master"),
-=======
 					resource.TestCheckResourceAttr(resourceName, "source_control.#", "1"),
->>>>>>> d53a029a
 				),
 			},
 		},
@@ -1338,11 +1334,7 @@
 func testAccAzureRMAppService_scmType(rInt int, location string) string {
 	return fmt.Sprintf(`
 resource "azurerm_resource_group" "test" {
-<<<<<<< HEAD
-  name = "acctestRG-%d"
-=======
   name     = "acctestRG-%d"
->>>>>>> d53a029a
   location = "%s"
 }
 
@@ -1364,11 +1356,7 @@
   app_service_plan_id = "${azurerm_app_service_plan.test.id}"
 
   site_config {
-<<<<<<< HEAD
-    scm_type          = "LocalGit"
-=======
     scm_type = "LocalGit"
->>>>>>> d53a029a
   }
 }
 `, rInt, location, rInt, rInt)
