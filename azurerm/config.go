package azurerm

import (
	"context"
	"fmt"
	"time"

	"github.com/Azure/go-autorest/autorest/azure"
	"github.com/hashicorp/go-azure-helpers/authentication"
	"github.com/hashicorp/go-azure-helpers/sender"
	"github.com/terraform-providers/terraform-provider-azurerm/azurerm/internal/clients"
	"github.com/terraform-providers/terraform-provider-azurerm/azurerm/internal/common"
	"github.com/terraform-providers/terraform-provider-azurerm/azurerm/internal/services/analysisservices"
	"github.com/terraform-providers/terraform-provider-azurerm/azurerm/internal/services/apimanagement"
	"github.com/terraform-providers/terraform-provider-azurerm/azurerm/internal/services/applicationinsights"
	"github.com/terraform-providers/terraform-provider-azurerm/azurerm/internal/services/authorization"
	"github.com/terraform-providers/terraform-provider-azurerm/azurerm/internal/services/automation"
	"github.com/terraform-providers/terraform-provider-azurerm/azurerm/internal/services/batch"
	"github.com/terraform-providers/terraform-provider-azurerm/azurerm/internal/services/bot"
	"github.com/terraform-providers/terraform-provider-azurerm/azurerm/internal/services/cdn"
	"github.com/terraform-providers/terraform-provider-azurerm/azurerm/internal/services/cognitive"
	"github.com/terraform-providers/terraform-provider-azurerm/azurerm/internal/services/containers"
	"github.com/terraform-providers/terraform-provider-azurerm/azurerm/internal/services/cosmos"
	"github.com/terraform-providers/terraform-provider-azurerm/azurerm/internal/services/databricks"
	"github.com/terraform-providers/terraform-provider-azurerm/azurerm/internal/services/datafactory"
	"github.com/terraform-providers/terraform-provider-azurerm/azurerm/internal/services/datalake"
	"github.com/terraform-providers/terraform-provider-azurerm/azurerm/internal/services/devspace"
	"github.com/terraform-providers/terraform-provider-azurerm/azurerm/internal/services/devtestlabs"
	"github.com/terraform-providers/terraform-provider-azurerm/azurerm/internal/services/dns"
	"github.com/terraform-providers/terraform-provider-azurerm/azurerm/internal/services/eventgrid"
	"github.com/terraform-providers/terraform-provider-azurerm/azurerm/internal/services/eventhub"
	"github.com/terraform-providers/terraform-provider-azurerm/azurerm/internal/services/frontdoor"
	"github.com/terraform-providers/terraform-provider-azurerm/azurerm/internal/services/graph"
	"github.com/terraform-providers/terraform-provider-azurerm/azurerm/internal/services/hdinsight"
	"github.com/terraform-providers/terraform-provider-azurerm/azurerm/internal/services/healthcare"
	"github.com/terraform-providers/terraform-provider-azurerm/azurerm/internal/services/iothub"
	"github.com/terraform-providers/terraform-provider-azurerm/azurerm/internal/services/keyvault"
	"github.com/terraform-providers/terraform-provider-azurerm/azurerm/internal/services/kusto"
	"github.com/terraform-providers/terraform-provider-azurerm/azurerm/internal/services/loganalytics"
	"github.com/terraform-providers/terraform-provider-azurerm/azurerm/internal/services/logic"
	"github.com/terraform-providers/terraform-provider-azurerm/azurerm/internal/services/managementgroup"
	"github.com/terraform-providers/terraform-provider-azurerm/azurerm/internal/services/maps"
	"github.com/terraform-providers/terraform-provider-azurerm/azurerm/internal/services/mariadb"
	"github.com/terraform-providers/terraform-provider-azurerm/azurerm/internal/services/media"
	"github.com/terraform-providers/terraform-provider-azurerm/azurerm/internal/services/monitor"
	"github.com/terraform-providers/terraform-provider-azurerm/azurerm/internal/services/msi"
	"github.com/terraform-providers/terraform-provider-azurerm/azurerm/internal/services/mssql"
	"github.com/terraform-providers/terraform-provider-azurerm/azurerm/internal/services/mysql"
	"github.com/terraform-providers/terraform-provider-azurerm/azurerm/internal/services/network"
	"github.com/terraform-providers/terraform-provider-azurerm/azurerm/internal/services/notificationhub"
	"github.com/terraform-providers/terraform-provider-azurerm/azurerm/internal/services/policy"
	"github.com/terraform-providers/terraform-provider-azurerm/azurerm/internal/services/portal"
	"github.com/terraform-providers/terraform-provider-azurerm/azurerm/internal/services/postgres"
	"github.com/terraform-providers/terraform-provider-azurerm/azurerm/internal/services/privatedns"
	"github.com/terraform-providers/terraform-provider-azurerm/azurerm/internal/services/recoveryservices"
	"github.com/terraform-providers/terraform-provider-azurerm/azurerm/internal/services/redis"
	"github.com/terraform-providers/terraform-provider-azurerm/azurerm/internal/services/relay"
	"github.com/terraform-providers/terraform-provider-azurerm/azurerm/internal/services/resource"
	"github.com/terraform-providers/terraform-provider-azurerm/azurerm/internal/services/scheduler"
	"github.com/terraform-providers/terraform-provider-azurerm/azurerm/internal/services/search"
	"github.com/terraform-providers/terraform-provider-azurerm/azurerm/internal/services/securitycenter"
	"github.com/terraform-providers/terraform-provider-azurerm/azurerm/internal/services/servicebus"
	"github.com/terraform-providers/terraform-provider-azurerm/azurerm/internal/services/servicefabric"
	"github.com/terraform-providers/terraform-provider-azurerm/azurerm/internal/services/signalr"
	"github.com/terraform-providers/terraform-provider-azurerm/azurerm/internal/services/sql"
	"github.com/terraform-providers/terraform-provider-azurerm/azurerm/internal/services/storage"
	"github.com/terraform-providers/terraform-provider-azurerm/azurerm/internal/services/streamanalytics"
	"github.com/terraform-providers/terraform-provider-azurerm/azurerm/internal/services/subscription"
	"github.com/terraform-providers/terraform-provider-azurerm/azurerm/internal/services/trafficmanager"
	"github.com/terraform-providers/terraform-provider-azurerm/azurerm/internal/services/web"
)

// ArmClient contains the handles to all the specific Azure Resource Manager
// resource classes' respective clients.
type ArmClient struct {
	// inherit the fields from the parent, so that we should be able to set/access these at either level
	clients.Client

	clientId       string
	tenantId       string
	subscriptionId string
	partnerId      string

	getAuthenticatedObjectID func(context.Context) (string, error)
	usingServicePrincipal    bool

	environment              azure.Environment
	skipProviderRegistration bool

	// Services
<<<<<<< HEAD
	analysisservices *analysisservices.Client
	apiManagement    *apimanagement.Client
	appInsights      *applicationinsights.Client
	automation       *automation.Client
	authorization    *authorization.Client
	batch            *batch.Client
	cdn              *cdn.Client
	cognitive        *cognitive.Client
	compute          *compute.Client
	containers       *containers.Client
	cosmos           *cosmos.Client
	databricks       *databricks.Client
	dataFactory      *datafactory.Client
	datalake         *datalake.Client
	devSpace         *devspace.Client
	devTestLabs      *devtestlabs.Client
	dns              *dns.Client
	privateDns       *privatedns.Client
	eventGrid        *eventgrid.Client
	eventhub         *eventhub.Client
	graph            *graph.Client
	hdinsight        *hdinsight.Client
	iothub           *iothub.Client
	keyvault         *keyvault.Client
	logAnalytics     *loganalytics.Client
	logic            *logic.Client
	managementGroups *managementgroup.Client
	maps             *maps.Client
	mariadb          *mariadb.Client
	media            *media.Client
	monitor          *monitor.Client
	mysql            *mysql.Client
	msi              *msi.Client
	mssql            *mssql.Client
	network          *network.Client
	notificationHubs *notificationhub.Client
	policy           *policy.Client
	postgres         *postgres.Client
	recoveryServices *recoveryservices.Client
	redis            *redis.Client
	relay            *relay.Client
	resource         *resource.Client
	scheduler        *scheduler.Client
	search           *search.Client
	securityCenter   *securitycenter.Client
	servicebus       *servicebus.Client
	serviceFabric    *servicefabric.Client
	signalr          *signalr.Client
	storage          *intStor.Client
	streamanalytics  *streamanalytics.Client
	subscription     *subscription.Client
	sql              *sql.Client
	trafficManager   *trafficmanager.Client
	web              *web.Client

	// Storage
	storageServiceClient      storage.AccountsClient
	storageUsageClient        storage.UsagesClient
	storageBlobServicesClient storage.BlobServicesClient
=======
	// NOTE: all new services should be Public as they're going to be relocated in the near-future
	AnalysisServices *analysisservices.Client
	ApiManagement    *apimanagement.Client
	AppInsights      *applicationinsights.Client
	Automation       *automation.Client
	Authorization    *authorization.Client
	Batch            *batch.Client
	Bot              *bot.Client
	Cdn              *cdn.Client
	Cognitive        *cognitive.Client
	Compute          *clients.ComputeClient
	Containers       *containers.Client
	Cosmos           *cosmos.Client
	DataBricks       *databricks.Client
	DataFactory      *datafactory.Client
	Datalake         *datalake.Client
	DevSpace         *devspace.Client
	DevTestLabs      *devtestlabs.Client
	Dns              *dns.Client
	EventGrid        *eventgrid.Client
	Eventhub         *eventhub.Client
	Frontdoor        *frontdoor.Client
	Graph            *graph.Client
	HDInsight        *hdinsight.Client
	Healthcare       *healthcare.Client
	IoTHub           *iothub.Client
	KeyVault         *keyvault.Client
	Kusto            *kusto.Client
	LogAnalytics     *loganalytics.Client
	Logic            *logic.Client
	ManagementGroups *managementgroup.Client
	Maps             *maps.Client
	MariaDB          *mariadb.Client
	Media            *media.Client
	Monitor          *monitor.Client
	Msi              *msi.Client
	Mssql            *mssql.Client
	Mysql            *mysql.Client
	Network          *network.Client
	NotificationHubs *notificationhub.Client
	Policy           *policy.Client
	Portal           *portal.Client
	Postgres         *postgres.Client
	PrivateDns       *privatedns.Client
	RecoveryServices *recoveryservices.Client
	Redis            *redis.Client
	Relay            *relay.Client
	Resource         *resource.Client
	Scheduler        *scheduler.Client
	Search           *search.Client
	SecurityCenter   *securitycenter.Client
	ServiceBus       *servicebus.Client
	ServiceFabric    *servicefabric.Client
	SignalR          *signalr.Client
	Storage          *storage.Client
	StreamAnalytics  *streamanalytics.Client
	Subscription     *subscription.Client
	Sql              *sql.Client
	TrafficManager   *trafficmanager.Client
	Web              *web.Client
>>>>>>> e32cddb4
}

// getArmClient is a helper method which returns a fully instantiated
// *ArmClient based on the Config's current settings.
func getArmClient(authConfig *authentication.Config, skipProviderRegistration bool, tfVersion, partnerId string, disableCorrelationRequestID, disableTerraformPartnerID bool) (*ArmClient, error) {
	env, err := authentication.DetermineEnvironment(authConfig.Environment)
	if err != nil {
		return nil, err
	}

	// client declarations:
	client := ArmClient{
		Client: clients.Client{},

		clientId:                 authConfig.ClientID,
		tenantId:                 authConfig.TenantID,
		subscriptionId:           authConfig.SubscriptionID,
		partnerId:                partnerId,
		environment:              *env,
		usingServicePrincipal:    authConfig.AuthenticatedAsAServicePrincipal,
		getAuthenticatedObjectID: authConfig.GetAuthenticatedObjectID,
		skipProviderRegistration: skipProviderRegistration,
	}

	oauthConfig, err := authConfig.BuildOAuthConfig(env.ActiveDirectoryEndpoint)
	if err != nil {
		return nil, err
	}

	// OAuthConfigForTenant returns a pointer, which can be nil.
	if oauthConfig == nil {
		return nil, fmt.Errorf("Unable to configure OAuthConfig for tenant %s", authConfig.TenantID)
	}

	sender := sender.BuildSender("AzureRM")

	// Resource Manager endpoints
	endpoint := env.ResourceManagerEndpoint
	auth, err := authConfig.GetAuthorizationToken(sender, oauthConfig, env.TokenAudience)
	if err != nil {
		return nil, err
	}

	// Graph Endpoints
	graphEndpoint := env.GraphEndpoint
	graphAuth, err := authConfig.GetAuthorizationToken(sender, oauthConfig, graphEndpoint)
	if err != nil {
		return nil, err
	}

	// Storage Endpoints
	storageAuth, err := authConfig.GetAuthorizationToken(sender, oauthConfig, env.ResourceIdentifiers.Storage)
	if err != nil {
		return nil, err
	}

	// Key Vault Endpoints
	keyVaultAuth := authConfig.BearerAuthorizerCallback(sender, oauthConfig)

	o := &common.ClientOptions{
		SubscriptionId:              authConfig.SubscriptionID,
		TenantID:                    authConfig.TenantID,
		PartnerId:                   partnerId,
		TerraformVersion:            tfVersion,
		GraphAuthorizer:             graphAuth,
		GraphEndpoint:               graphEndpoint,
		KeyVaultAuthorizer:          keyVaultAuth,
		ResourceManagerAuthorizer:   auth,
		ResourceManagerEndpoint:     endpoint,
		StorageAuthorizer:           storageAuth,
		PollingDuration:             180 * time.Minute,
		SkipProviderReg:             skipProviderRegistration,
		DisableCorrelationRequestID: disableCorrelationRequestID,
		DisableTerraformPartnerID:   disableTerraformPartnerID,
		Environment:                 *env,
	}

	client.AnalysisServices = analysisservices.BuildClient(o)
	client.ApiManagement = apimanagement.BuildClient(o)
	client.AppInsights = applicationinsights.BuildClient(o)
	client.Automation = automation.BuildClient(o)
	client.Authorization = authorization.BuildClient(o)
	client.Batch = batch.BuildClient(o)
	client.Bot = bot.BuildClient(o)
	client.Cdn = cdn.BuildClient(o)
	client.Cognitive = cognitive.BuildClient(o)
	client.Compute = clients.NewComputeClient(o)
	client.Containers = containers.BuildClient(o)
	client.Cosmos = cosmos.BuildClient(o)
	client.DataBricks = databricks.BuildClient(o)
	client.DataFactory = datafactory.BuildClient(o)
	client.Datalake = datalake.BuildClient(o)
	client.DevSpace = devspace.BuildClient(o)
	client.DevTestLabs = devtestlabs.BuildClient(o)
	client.Dns = dns.BuildClient(o)
	client.EventGrid = eventgrid.BuildClient(o)
	client.Eventhub = eventhub.BuildClient(o)
	client.Frontdoor = frontdoor.BuildClient(o)
	client.Graph = graph.BuildClient(o)
	client.HDInsight = hdinsight.BuildClient(o)
	client.Healthcare = healthcare.BuildClient(o)
	client.IoTHub = iothub.BuildClient(o)
	client.KeyVault = keyvault.BuildClient(o)
	client.Kusto = kusto.BuildClient(o)
	client.Logic = logic.BuildClient(o)
	client.LogAnalytics = loganalytics.BuildClient(o)
	client.Maps = maps.BuildClient(o)
	client.MariaDB = mariadb.BuildClient(o)
	client.Media = media.BuildClient(o)
	client.Monitor = monitor.BuildClient(o)
	client.Mssql = mssql.BuildClient(o)
	client.Msi = msi.BuildClient(o)
	client.Mysql = mysql.BuildClient(o)
	client.ManagementGroups = managementgroup.BuildClient(o)
	client.Network = network.BuildClient(o)
	client.NotificationHubs = notificationhub.BuildClient(o)
	client.Policy = policy.BuildClient(o)
	client.Portal = portal.BuildClient(o)
	client.Postgres = postgres.BuildClient(o)
	client.PrivateDns = privatedns.BuildClient(o)
	client.RecoveryServices = recoveryservices.BuildClient(o)
	client.Redis = redis.BuildClient(o)
	client.Relay = relay.BuildClient(o)
	client.Resource = resource.BuildClient(o)
	client.Search = search.BuildClient(o)
	client.SecurityCenter = securitycenter.BuildClient(o)
	client.ServiceBus = servicebus.BuildClient(o)
	client.ServiceFabric = servicefabric.BuildClient(o)
	client.Scheduler = scheduler.BuildClient(o)
	client.SignalR = signalr.BuildClient(o)
	client.StreamAnalytics = streamanalytics.BuildClient(o)
	client.Storage = storage.BuildClient(o)
	client.Subscription = subscription.BuildClient(o)
	client.Sql = sql.BuildClient(o)
	client.TrafficManager = trafficmanager.BuildClient(o)
	client.Web = web.BuildClient(o)

	return &client, nil
<<<<<<< HEAD
}

func (c *ArmClient) configureClient(client *autorest.Client, auth autorest.Authorizer) {
	setUserAgent(client, c.partnerId)
	client.Authorizer = auth
	client.RequestInspector = common.WithCorrelationRequestID(common.CorrelationRequestID())
	client.Sender = sender.BuildSender("AzureRM")
	client.SkipResourceProviderRegistration = c.skipProviderRegistration
	client.PollingDuration = 180 * time.Minute
}

func setUserAgent(client *autorest.Client, partnerID string) {
	// TODO: This is the SDK version not the CLI version, once we are on 0.12, should revisit
	tfUserAgent := httpclient.UserAgentString()

	pv := version.ProviderVersion
	providerUserAgent := fmt.Sprintf("%s terraform-provider-azurerm/%s", tfUserAgent, pv)
	client.UserAgent = strings.TrimSpace(fmt.Sprintf("%s %s", client.UserAgent, providerUserAgent))

	// append the CloudShell version to the user agent if it exists
	if azureAgent := os.Getenv("AZURE_HTTP_USER_AGENT"); azureAgent != "" {
		client.UserAgent = fmt.Sprintf("%s %s", client.UserAgent, azureAgent)
	}

	if partnerID != "" {
		client.UserAgent = fmt.Sprintf("%s pid-%s", client.UserAgent, partnerID)
	}

	log.Printf("[DEBUG] AzureRM Client User Agent: %s\n", client.UserAgent)
}

func (c *ArmClient) registerStorageClients(endpoint, subscriptionId string, auth autorest.Authorizer, options *common.ClientOptions) {
	accountsClient := storage.NewAccountsClientWithBaseURI(endpoint, subscriptionId)
	c.configureClient(&accountsClient.Client, auth)
	c.storageServiceClient = accountsClient

	usageClient := storage.NewUsagesClientWithBaseURI(endpoint, subscriptionId)
	c.configureClient(&usageClient.Client, auth)
	c.storageUsageClient = usageClient

	blobServicesClient := storage.NewBlobServicesClientWithBaseURI(endpoint, subscriptionId)
	c.configureClient(&blobServicesClient.Client, auth)
	c.storageBlobServicesClient = blobServicesClient

	c.storage = intStor.BuildClient(accountsClient, options)
}

var (
	storageKeyCacheMu sync.RWMutex
	storageKeyCache   = make(map[string]string)
)

func (c *ArmClient) getKeyForStorageAccount(ctx context.Context, resourceGroupName, storageAccountName string) (string, bool, error) {
	cacheIndex := resourceGroupName + "/" + storageAccountName
	storageKeyCacheMu.RLock()
	key, ok := storageKeyCache[cacheIndex]
	storageKeyCacheMu.RUnlock()

	if ok {
		return key, true, nil
	}

	storageKeyCacheMu.Lock()
	defer storageKeyCacheMu.Unlock()
	key, ok = storageKeyCache[cacheIndex]
	if !ok {
		accountKeys, err := c.storageServiceClient.ListKeys(ctx, resourceGroupName, storageAccountName)
		if utils.ResponseWasNotFound(accountKeys.Response) {
			return "", false, nil
		}
		if err != nil {
			// We assume this is a transient error rather than a 404 (which is caught above),  so assume the
			// storeAccount still exists.
			return "", true, fmt.Errorf("Error retrieving keys for storage storeAccount %q: %s", storageAccountName, err)
		}

		if accountKeys.Keys == nil {
			return "", false, fmt.Errorf("Nil key returned for storage storeAccount %q", storageAccountName)
		}

		keys := *accountKeys.Keys
		if len(keys) <= 0 {
			return "", false, fmt.Errorf("No keys returned for storage storeAccount %q", storageAccountName)
		}

		keyPtr := keys[0].Value
		if keyPtr == nil {
			return "", false, fmt.Errorf("The first key returned is nil for storage storeAccount %q", storageAccountName)
		}

		key = *keyPtr
		storageKeyCache[cacheIndex] = key
	}

	return key, true, nil
}

func (c *ArmClient) getBlobStorageClientForStorageAccount(ctx context.Context, resourceGroupName, storageAccountName string) (*mainStorage.BlobStorageClient, bool, error) {
	key, accountExists, err := c.getKeyForStorageAccount(ctx, resourceGroupName, storageAccountName)
	if err != nil {
		return nil, accountExists, err
	}
	if !accountExists {
		return nil, false, nil
	}

	storageClient, err := mainStorage.NewClient(storageAccountName, key, c.environment.StorageEndpointSuffix,
		mainStorage.DefaultAPIVersion, true)
	if err != nil {
		return nil, true, fmt.Errorf("Error creating storage client for storage storeAccount %q: %s", storageAccountName, err)
	}

	blobClient := storageClient.GetBlobService()
	return &blobClient, true, nil
=======
>>>>>>> e32cddb4
}<|MERGE_RESOLUTION|>--- conflicted
+++ resolved
@@ -88,67 +88,6 @@
 	skipProviderRegistration bool
 
 	// Services
-<<<<<<< HEAD
-	analysisservices *analysisservices.Client
-	apiManagement    *apimanagement.Client
-	appInsights      *applicationinsights.Client
-	automation       *automation.Client
-	authorization    *authorization.Client
-	batch            *batch.Client
-	cdn              *cdn.Client
-	cognitive        *cognitive.Client
-	compute          *compute.Client
-	containers       *containers.Client
-	cosmos           *cosmos.Client
-	databricks       *databricks.Client
-	dataFactory      *datafactory.Client
-	datalake         *datalake.Client
-	devSpace         *devspace.Client
-	devTestLabs      *devtestlabs.Client
-	dns              *dns.Client
-	privateDns       *privatedns.Client
-	eventGrid        *eventgrid.Client
-	eventhub         *eventhub.Client
-	graph            *graph.Client
-	hdinsight        *hdinsight.Client
-	iothub           *iothub.Client
-	keyvault         *keyvault.Client
-	logAnalytics     *loganalytics.Client
-	logic            *logic.Client
-	managementGroups *managementgroup.Client
-	maps             *maps.Client
-	mariadb          *mariadb.Client
-	media            *media.Client
-	monitor          *monitor.Client
-	mysql            *mysql.Client
-	msi              *msi.Client
-	mssql            *mssql.Client
-	network          *network.Client
-	notificationHubs *notificationhub.Client
-	policy           *policy.Client
-	postgres         *postgres.Client
-	recoveryServices *recoveryservices.Client
-	redis            *redis.Client
-	relay            *relay.Client
-	resource         *resource.Client
-	scheduler        *scheduler.Client
-	search           *search.Client
-	securityCenter   *securitycenter.Client
-	servicebus       *servicebus.Client
-	serviceFabric    *servicefabric.Client
-	signalr          *signalr.Client
-	storage          *intStor.Client
-	streamanalytics  *streamanalytics.Client
-	subscription     *subscription.Client
-	sql              *sql.Client
-	trafficManager   *trafficmanager.Client
-	web              *web.Client
-
-	// Storage
-	storageServiceClient      storage.AccountsClient
-	storageUsageClient        storage.UsagesClient
-	storageBlobServicesClient storage.BlobServicesClient
-=======
 	// NOTE: all new services should be Public as they're going to be relocated in the near-future
 	AnalysisServices *analysisservices.Client
 	ApiManagement    *apimanagement.Client
@@ -209,7 +148,6 @@
 	Sql              *sql.Client
 	TrafficManager   *trafficmanager.Client
 	Web              *web.Client
->>>>>>> e32cddb4
 }
 
 // getArmClient is a helper method which returns a fully instantiated
@@ -348,121 +286,4 @@
 	client.Web = web.BuildClient(o)
 
 	return &client, nil
-<<<<<<< HEAD
-}
-
-func (c *ArmClient) configureClient(client *autorest.Client, auth autorest.Authorizer) {
-	setUserAgent(client, c.partnerId)
-	client.Authorizer = auth
-	client.RequestInspector = common.WithCorrelationRequestID(common.CorrelationRequestID())
-	client.Sender = sender.BuildSender("AzureRM")
-	client.SkipResourceProviderRegistration = c.skipProviderRegistration
-	client.PollingDuration = 180 * time.Minute
-}
-
-func setUserAgent(client *autorest.Client, partnerID string) {
-	// TODO: This is the SDK version not the CLI version, once we are on 0.12, should revisit
-	tfUserAgent := httpclient.UserAgentString()
-
-	pv := version.ProviderVersion
-	providerUserAgent := fmt.Sprintf("%s terraform-provider-azurerm/%s", tfUserAgent, pv)
-	client.UserAgent = strings.TrimSpace(fmt.Sprintf("%s %s", client.UserAgent, providerUserAgent))
-
-	// append the CloudShell version to the user agent if it exists
-	if azureAgent := os.Getenv("AZURE_HTTP_USER_AGENT"); azureAgent != "" {
-		client.UserAgent = fmt.Sprintf("%s %s", client.UserAgent, azureAgent)
-	}
-
-	if partnerID != "" {
-		client.UserAgent = fmt.Sprintf("%s pid-%s", client.UserAgent, partnerID)
-	}
-
-	log.Printf("[DEBUG] AzureRM Client User Agent: %s\n", client.UserAgent)
-}
-
-func (c *ArmClient) registerStorageClients(endpoint, subscriptionId string, auth autorest.Authorizer, options *common.ClientOptions) {
-	accountsClient := storage.NewAccountsClientWithBaseURI(endpoint, subscriptionId)
-	c.configureClient(&accountsClient.Client, auth)
-	c.storageServiceClient = accountsClient
-
-	usageClient := storage.NewUsagesClientWithBaseURI(endpoint, subscriptionId)
-	c.configureClient(&usageClient.Client, auth)
-	c.storageUsageClient = usageClient
-
-	blobServicesClient := storage.NewBlobServicesClientWithBaseURI(endpoint, subscriptionId)
-	c.configureClient(&blobServicesClient.Client, auth)
-	c.storageBlobServicesClient = blobServicesClient
-
-	c.storage = intStor.BuildClient(accountsClient, options)
-}
-
-var (
-	storageKeyCacheMu sync.RWMutex
-	storageKeyCache   = make(map[string]string)
-)
-
-func (c *ArmClient) getKeyForStorageAccount(ctx context.Context, resourceGroupName, storageAccountName string) (string, bool, error) {
-	cacheIndex := resourceGroupName + "/" + storageAccountName
-	storageKeyCacheMu.RLock()
-	key, ok := storageKeyCache[cacheIndex]
-	storageKeyCacheMu.RUnlock()
-
-	if ok {
-		return key, true, nil
-	}
-
-	storageKeyCacheMu.Lock()
-	defer storageKeyCacheMu.Unlock()
-	key, ok = storageKeyCache[cacheIndex]
-	if !ok {
-		accountKeys, err := c.storageServiceClient.ListKeys(ctx, resourceGroupName, storageAccountName)
-		if utils.ResponseWasNotFound(accountKeys.Response) {
-			return "", false, nil
-		}
-		if err != nil {
-			// We assume this is a transient error rather than a 404 (which is caught above),  so assume the
-			// storeAccount still exists.
-			return "", true, fmt.Errorf("Error retrieving keys for storage storeAccount %q: %s", storageAccountName, err)
-		}
-
-		if accountKeys.Keys == nil {
-			return "", false, fmt.Errorf("Nil key returned for storage storeAccount %q", storageAccountName)
-		}
-
-		keys := *accountKeys.Keys
-		if len(keys) <= 0 {
-			return "", false, fmt.Errorf("No keys returned for storage storeAccount %q", storageAccountName)
-		}
-
-		keyPtr := keys[0].Value
-		if keyPtr == nil {
-			return "", false, fmt.Errorf("The first key returned is nil for storage storeAccount %q", storageAccountName)
-		}
-
-		key = *keyPtr
-		storageKeyCache[cacheIndex] = key
-	}
-
-	return key, true, nil
-}
-
-func (c *ArmClient) getBlobStorageClientForStorageAccount(ctx context.Context, resourceGroupName, storageAccountName string) (*mainStorage.BlobStorageClient, bool, error) {
-	key, accountExists, err := c.getKeyForStorageAccount(ctx, resourceGroupName, storageAccountName)
-	if err != nil {
-		return nil, accountExists, err
-	}
-	if !accountExists {
-		return nil, false, nil
-	}
-
-	storageClient, err := mainStorage.NewClient(storageAccountName, key, c.environment.StorageEndpointSuffix,
-		mainStorage.DefaultAPIVersion, true)
-	if err != nil {
-		return nil, true, fmt.Errorf("Error creating storage client for storage storeAccount %q: %s", storageAccountName, err)
-	}
-
-	blobClient := storageClient.GetBlobService()
-	return &blobClient, true, nil
-=======
->>>>>>> e32cddb4
 }