package azurerm

import (
	"fmt"
	"os"
	"testing"

	"github.com/Azure/azure-sdk-for-go/services/network/mgmt/2018-04-01/network"
	"github.com/hashicorp/terraform/helper/acctest"
	"github.com/hashicorp/terraform/helper/resource"
	"github.com/hashicorp/terraform/terraform"
)

func TestResourceAzureRMLoadBalancerRuleNameLabel_validation(t *testing.T) {
	cases := []struct {
		Value    string
		ErrCount int
	}{
		{
			Value:    "-word",
			ErrCount: 1,
		},
		{
			Value:    "testing-",
			ErrCount: 1,
		},
		{
			Value:    "test#test",
			ErrCount: 1,
		},
		{
			Value:    acctest.RandStringFromCharSet(81, "abcdedfed"),
			ErrCount: 1,
		},
		{
			Value:    "test.rule",
			ErrCount: 0,
		},
		{
			Value:    "test_rule",
			ErrCount: 0,
		},
		{
			Value:    "test-rule",
			ErrCount: 0,
		},
		{
			Value:    "TestRule",
			ErrCount: 0,
		},
		{
			Value:    "Test123Rule",
			ErrCount: 0,
		},
		{
			Value:    "TestRule",
			ErrCount: 0,
		},
	}

	for _, tc := range cases {
		_, errors := validateArmLoadBalancerRuleName(tc.Value, "azurerm_lb_rule")

		if len(errors) != tc.ErrCount {
			t.Fatalf("Expected the Azure RM Load Balancer Rule Name Label to trigger a validation error")
		}
	}
}

func TestAccAzureRMLoadBalancerRule_basic(t *testing.T) {
	var lb network.LoadBalancer
	ri := acctest.RandInt()
	lbRuleName := fmt.Sprintf("LbRule-%s", acctest.RandStringFromCharSet(8, acctest.CharSetAlpha))

	subscriptionID := os.Getenv("ARM_SUBSCRIPTION_ID")
	lbRule_id := fmt.Sprintf(
		"/subscriptions/%s/resourceGroups/acctestRG-%d/providers/Microsoft.Network/loadBalancers/arm-test-loadbalancer-%d/loadBalancingRules/%s",
		subscriptionID, ri, ri, lbRuleName)

	resource.Test(t, resource.TestCase{
		PreCheck:     func() { testAccPreCheck(t) },
		Providers:    testAccProviders,
		CheckDestroy: testCheckAzureRMLoadBalancerDestroy,
		Steps: []resource.TestStep{
			{
				Config: testAccAzureRMLoadBalancerRule_basic(ri, lbRuleName, testLocation()),
				Check: resource.ComposeTestCheckFunc(
					testCheckAzureRMLoadBalancerExists("azurerm_lb.test", &lb),
					testCheckAzureRMLoadBalancerRuleExists(lbRuleName, &lb),
					resource.TestCheckResourceAttr(
						"azurerm_lb_rule.test", "id", lbRule_id),
				),
			},
		},
	})
}

func TestAccAzureRMLoadBalancerRule_removal(t *testing.T) {
	var lb network.LoadBalancer
	ri := acctest.RandInt()
	lbRuleName := fmt.Sprintf("LbRule-%s", acctest.RandStringFromCharSet(8, acctest.CharSetAlpha))

	resource.Test(t, resource.TestCase{
		PreCheck:     func() { testAccPreCheck(t) },
		Providers:    testAccProviders,
		CheckDestroy: testCheckAzureRMLoadBalancerDestroy,
		Steps: []resource.TestStep{
			{
				Config: testAccAzureRMLoadBalancerRule_basic(ri, lbRuleName, testLocation()),
				Check: resource.ComposeTestCheckFunc(
					testCheckAzureRMLoadBalancerExists("azurerm_lb.test", &lb),
					testCheckAzureRMLoadBalancerRuleExists(lbRuleName, &lb),
				),
			},
			{
				Config: testAccAzureRMLoadBalancerRule_removal(ri, testLocation()),
				Check: resource.ComposeTestCheckFunc(
					testCheckAzureRMLoadBalancerExists("azurerm_lb.test", &lb),
					testCheckAzureRMLoadBalancerRuleNotExists(lbRuleName, &lb),
				),
			},
		},
	})
}

// https://github.com/hashicorp/terraform/issues/9424
func TestAccAzureRMLoadBalancerRule_inconsistentReads(t *testing.T) {
	var lb network.LoadBalancer
	ri := acctest.RandInt()
	backendPoolName := fmt.Sprintf("LbPool-%s", acctest.RandStringFromCharSet(8, acctest.CharSetAlpha))
	lbRuleName := fmt.Sprintf("LbRule-%s", acctest.RandStringFromCharSet(8, acctest.CharSetAlpha))
	probeName := fmt.Sprintf("LbProbe-%s", acctest.RandStringFromCharSet(8, acctest.CharSetAlpha))

	resource.Test(t, resource.TestCase{
		PreCheck:     func() { testAccPreCheck(t) },
		Providers:    testAccProviders,
		CheckDestroy: testCheckAzureRMLoadBalancerDestroy,
		Steps: []resource.TestStep{
			{
				Config: testAccAzureRMLoadBalancerRule_inconsistentRead(ri, backendPoolName, probeName, lbRuleName, testLocation()),
				Check: resource.ComposeTestCheckFunc(
					testCheckAzureRMLoadBalancerExists("azurerm_lb.test", &lb),
					testCheckAzureRMLoadBalancerBackEndAddressPoolExists(backendPoolName, &lb),
					testCheckAzureRMLoadBalancerRuleExists(lbRuleName, &lb),
					testCheckAzureRMLoadBalancerProbeExists(probeName, &lb),
				),
			},
		},
	})
}

func TestAccAzureRMLoadBalancerRule_update(t *testing.T) {
	var lb network.LoadBalancer
	ri := acctest.RandInt()
	lbRuleName := fmt.Sprintf("LbRule-%s", acctest.RandStringFromCharSet(8, acctest.CharSetAlpha))
	lbRule2Name := fmt.Sprintf("LbRule-%s", acctest.RandStringFromCharSet(8, acctest.CharSetAlpha))

	subscriptionID := os.Getenv("ARM_SUBSCRIPTION_ID")
	lbRuleID := fmt.Sprintf(
		"/subscriptions/%s/resourceGroups/acctestRG-%d/providers/Microsoft.Network/loadBalancers/arm-test-loadbalancer-%d/loadBalancingRules/%s",
		subscriptionID, ri, ri, lbRuleName)

	lbRule2ID := fmt.Sprintf(
		"/subscriptions/%s/resourceGroups/acctestRG-%d/providers/Microsoft.Network/loadBalancers/arm-test-loadbalancer-%d/loadBalancingRules/%s",
		subscriptionID, ri, ri, lbRule2Name)

	resource.Test(t, resource.TestCase{
		PreCheck:     func() { testAccPreCheck(t) },
		Providers:    testAccProviders,
		CheckDestroy: testCheckAzureRMLoadBalancerDestroy,
		Steps: []resource.TestStep{
			{
				Config: testAccAzureRMLoadBalancerRule_multipleRules(ri, lbRuleName, lbRule2Name, testLocation()),
				Check: resource.ComposeTestCheckFunc(
					testCheckAzureRMLoadBalancerExists("azurerm_lb.test", &lb),
					testCheckAzureRMLoadBalancerRuleExists(lbRuleName, &lb),
					testCheckAzureRMLoadBalancerRuleExists(lbRule2Name, &lb),
					resource.TestCheckResourceAttr("azurerm_lb_rule.test", "id", lbRuleID),
					resource.TestCheckResourceAttr("azurerm_lb_rule.test2", "id", lbRule2ID),
					resource.TestCheckResourceAttr("azurerm_lb_rule.test2", "frontend_port", "3390"),
					resource.TestCheckResourceAttr("azurerm_lb_rule.test2", "backend_port", "3390"),
				),
			},
			{
				Config: testAccAzureRMLoadBalancerRule_multipleRulesUpdate(ri, lbRuleName, lbRule2Name, testLocation()),
				Check: resource.ComposeTestCheckFunc(
					testCheckAzureRMLoadBalancerExists("azurerm_lb.test", &lb),
					testCheckAzureRMLoadBalancerRuleExists(lbRuleName, &lb),
					testCheckAzureRMLoadBalancerRuleExists(lbRule2Name, &lb),
					resource.TestCheckResourceAttr("azurerm_lb_rule.test", "id", lbRuleID),
					resource.TestCheckResourceAttr("azurerm_lb_rule.test2", "id", lbRule2ID),
					resource.TestCheckResourceAttr("azurerm_lb_rule.test2", "frontend_port", "3391"),
					resource.TestCheckResourceAttr("azurerm_lb_rule.test2", "backend_port", "3391"),
				),
			},
		},
	})
}

func TestAccAzureRMLoadBalancerRule_reapply(t *testing.T) {
	var lb network.LoadBalancer
	ri := acctest.RandInt()
	lbRuleName := fmt.Sprintf("LbRule-%s", acctest.RandStringFromCharSet(8, acctest.CharSetAlpha))

	deleteRuleState := func(s *terraform.State) error {
		return s.Remove("azurerm_lb_rule.test")
	}

	resource.Test(t, resource.TestCase{
		PreCheck:     func() { testAccPreCheck(t) },
		Providers:    testAccProviders,
		CheckDestroy: testCheckAzureRMLoadBalancerDestroy,
		Steps: []resource.TestStep{
			{
				Config: testAccAzureRMLoadBalancerRule_basic(ri, lbRuleName, testLocation()),
				Check: resource.ComposeTestCheckFunc(
					testCheckAzureRMLoadBalancerExists("azurerm_lb.test", &lb),
					testCheckAzureRMLoadBalancerRuleExists(lbRuleName, &lb),
					deleteRuleState,
				),
				ExpectNonEmptyPlan: true,
			},
			{
				Config: testAccAzureRMLoadBalancerRule_basic(ri, lbRuleName, testLocation()),
				Check: resource.ComposeTestCheckFunc(
					testCheckAzureRMLoadBalancerExists("azurerm_lb.test", &lb),
					testCheckAzureRMLoadBalancerRuleExists(lbRuleName, &lb),
				),
			},
		},
	})
}

func TestAccAzureRMLoadBalancerRule_disappears(t *testing.T) {
	var lb network.LoadBalancer
	ri := acctest.RandInt()
	lbRuleName := fmt.Sprintf("LbRule-%s", acctest.RandStringFromCharSet(8, acctest.CharSetAlpha))

	resource.Test(t, resource.TestCase{
		PreCheck:     func() { testAccPreCheck(t) },
		Providers:    testAccProviders,
		CheckDestroy: testCheckAzureRMLoadBalancerDestroy,
		Steps: []resource.TestStep{
			{
				Config: testAccAzureRMLoadBalancerRule_basic(ri, lbRuleName, testLocation()),
				Check: resource.ComposeTestCheckFunc(
					testCheckAzureRMLoadBalancerExists("azurerm_lb.test", &lb),
					testCheckAzureRMLoadBalancerRuleExists(lbRuleName, &lb),
					testCheckAzureRMLoadBalancerRuleDisappears(lbRuleName, &lb),
				),
				ExpectNonEmptyPlan: true,
			},
		},
	})
}

func testCheckAzureRMLoadBalancerRuleExists(lbRuleName string, lb *network.LoadBalancer) resource.TestCheckFunc {
	return func(s *terraform.State) error {
		_, _, exists := findLoadBalancerRuleByName(lb, lbRuleName)
		if !exists {
			return fmt.Errorf("A Load Balancer Rule with name %q cannot be found.", lbRuleName)
		}

		return nil
	}
}

func testCheckAzureRMLoadBalancerRuleNotExists(lbRuleName string, lb *network.LoadBalancer) resource.TestCheckFunc {
	return func(s *terraform.State) error {
		_, _, exists := findLoadBalancerRuleByName(lb, lbRuleName)
		if exists {
			return fmt.Errorf("A Load Balancer Rule with name %q has been found.", lbRuleName)
		}

		return nil
	}
}

func testCheckAzureRMLoadBalancerRuleDisappears(ruleName string, lb *network.LoadBalancer) resource.TestCheckFunc {
	return func(s *terraform.State) error {
		client := testAccProvider.Meta().(*ArmClient).loadBalancerClient
		ctx := testAccProvider.Meta().(*ArmClient).StopContext

		_, i, exists := findLoadBalancerRuleByName(lb, ruleName)
		if !exists {
			return fmt.Errorf("A Rule with name %q cannot be found.", ruleName)
		}

		currentRules := *lb.LoadBalancerPropertiesFormat.LoadBalancingRules
		rules := append(currentRules[:i], currentRules[i+1:]...)
		lb.LoadBalancerPropertiesFormat.LoadBalancingRules = &rules

		id, err := parseAzureResourceID(*lb.ID)
		if err != nil {
			return err
		}

		future, err := client.CreateOrUpdate(ctx, id.ResourceGroup, *lb.Name, *lb)
		if err != nil {
<<<<<<< HEAD
			return fmt.Errorf("Error Creating/Updating LoadBalancer %q (Resource Group %q): %+v", *lb.Name, id.ResourceGroup, err)
=======
			return fmt.Errorf("Error Creating/Updating Load Balancer %q (Resource Group %q): %+v", lb.Name, id.ResourceGroup, err)
>>>>>>> 0046c26f
		}

		err = future.WaitForCompletionRef(ctx, client.Client)
		if err != nil {
<<<<<<< HEAD
			return fmt.Errorf("Error waiting for completion of LoadBalancer %q (Resource Group %q): %+v", *lb.Name, id.ResourceGroup, err)
=======
			return fmt.Errorf("Error waiting for completion of Load Balancer %q (Resource Group %q): %+v", lb.Name, id.ResourceGroup, err)
>>>>>>> 0046c26f
		}

		_, err = client.Get(ctx, id.ResourceGroup, *lb.Name, "")
		return err
	}
}

func testAccAzureRMLoadBalancerRule_basic(rInt int, lbRuleName string, location string) string {
	return fmt.Sprintf(`
resource "azurerm_resource_group" "test" {
  name     = "acctestRG-%d"
  location = "%s"
}

resource "azurerm_public_ip" "test" {
  name                         = "test-ip-%d"
  location                     = "${azurerm_resource_group.test.location}"
  resource_group_name          = "${azurerm_resource_group.test.name}"
  public_ip_address_allocation = "static"
}

resource "azurerm_lb" "test" {
  name                = "arm-test-loadbalancer-%d"
  location            = "${azurerm_resource_group.test.location}"
  resource_group_name = "${azurerm_resource_group.test.name}"

  frontend_ip_configuration {
    name                 = "one-%d"
    public_ip_address_id = "${azurerm_public_ip.test.id}"
  }
}

resource "azurerm_lb_rule" "test" {
  location                       = "${azurerm_resource_group.test.location}"
  resource_group_name            = "${azurerm_resource_group.test.name}"
  loadbalancer_id                = "${azurerm_lb.test.id}"
  name                           = "%s"
  protocol                       = "Tcp"
  frontend_port                  = 3389
  backend_port                   = 3389
  frontend_ip_configuration_name = "one-%d"
}
`, rInt, location, rInt, rInt, rInt, lbRuleName, rInt)
}

func testAccAzureRMLoadBalancerRule_removal(rInt int, location string) string {
	return fmt.Sprintf(`
resource "azurerm_resource_group" "test" {
  name     = "acctestRG-%d"
  location = "%s"
}

resource "azurerm_public_ip" "test" {
  name                         = "test-ip-%d"
  location                     = "${azurerm_resource_group.test.location}"
  resource_group_name          = "${azurerm_resource_group.test.name}"
  public_ip_address_allocation = "static"
}

resource "azurerm_lb" "test" {
  name                = "arm-test-loadbalancer-%d"
  location            = "${azurerm_resource_group.test.location}"
  resource_group_name = "${azurerm_resource_group.test.name}"

  frontend_ip_configuration {
    name                 = "one-%d"
    public_ip_address_id = "${azurerm_public_ip.test.id}"
  }
}

`, rInt, location, rInt, rInt, rInt)
}

// https://github.com/hashicorp/terraform/issues/9424
func testAccAzureRMLoadBalancerRule_inconsistentRead(rInt int, backendPoolName, probeName, lbRuleName string, location string) string {
	return fmt.Sprintf(`
resource "azurerm_resource_group" "test" {
  name     = "acctestRG-%d"
  location = "%s"
}

resource "azurerm_public_ip" "test" {
  name                         = "test-ip-%d"
  location                     = "${azurerm_resource_group.test.location}"
  resource_group_name          = "${azurerm_resource_group.test.name}"
  public_ip_address_allocation = "static"
}

resource "azurerm_lb" "test" {
  name                = "arm-test-loadbalancer-%d"
  location            = "${azurerm_resource_group.test.location}"
  resource_group_name = "${azurerm_resource_group.test.name}"

  frontend_ip_configuration {
    name                 = "one-%d"
    public_ip_address_id = "${azurerm_public_ip.test.id}"
  }
}

resource "azurerm_lb_backend_address_pool" "teset" {
  name                = "%s"
  location            = "${azurerm_resource_group.test.location}"
  resource_group_name = "${azurerm_resource_group.test.name}"
  loadbalancer_id     = "${azurerm_lb.test.id}"
}

resource "azurerm_lb_probe" "test" {
  name                = "%s"
  location            = "${azurerm_resource_group.test.location}"
  resource_group_name = "${azurerm_resource_group.test.name}"
  loadbalancer_id     = "${azurerm_lb.test.id}"
  protocol            = "Tcp"
  port                = 443
}

resource "azurerm_lb_rule" "test" {
  name                           = "%s"
  location                       = "${azurerm_resource_group.test.location}"
  resource_group_name            = "${azurerm_resource_group.test.name}"
  loadbalancer_id                = "${azurerm_lb.test.id}"
  protocol                       = "Tcp"
  frontend_port                  = 3389
  backend_port                   = 3389
  frontend_ip_configuration_name = "one-%d"
}

`, rInt, location, rInt, rInt, rInt, backendPoolName, probeName, lbRuleName, rInt)
}

func testAccAzureRMLoadBalancerRule_multipleRules(rInt int, lbRuleName, lbRule2Name string, location string) string {
	return fmt.Sprintf(`
resource "azurerm_resource_group" "test" {
  name     = "acctestRG-%d"
  location = "%s"
}

resource "azurerm_public_ip" "test" {
  name                         = "test-ip-%d"
  location                     = "${azurerm_resource_group.test.location}"
  resource_group_name          = "${azurerm_resource_group.test.name}"
  public_ip_address_allocation = "static"
}

resource "azurerm_lb" "test" {
  name                = "arm-test-loadbalancer-%d"
  location            = "${azurerm_resource_group.test.location}"
  resource_group_name = "${azurerm_resource_group.test.name}"

  frontend_ip_configuration {
    name                 = "one-%d"
    public_ip_address_id = "${azurerm_public_ip.test.id}"
  }
}

resource "azurerm_lb_rule" "test" {
  location                       = "${azurerm_resource_group.test.location}"
  resource_group_name            = "${azurerm_resource_group.test.name}"
  loadbalancer_id                = "${azurerm_lb.test.id}"
  name                           = "%s"
  protocol                       = "Udp"
  frontend_port                  = 3389
  backend_port                   = 3389
  frontend_ip_configuration_name = "one-%d"
}

resource "azurerm_lb_rule" "test2" {
  location                       = "${azurerm_resource_group.test.location}"
  resource_group_name            = "${azurerm_resource_group.test.name}"
  loadbalancer_id                = "${azurerm_lb.test.id}"
  name                           = "%s"
  protocol                       = "Udp"
  frontend_port                  = 3390
  backend_port                   = 3390
  frontend_ip_configuration_name = "one-%d"
}

`, rInt, location, rInt, rInt, rInt, lbRuleName, rInt, lbRule2Name, rInt)
}

func testAccAzureRMLoadBalancerRule_multipleRulesUpdate(rInt int, lbRuleName, lbRule2Name string, location string) string {
	return fmt.Sprintf(`
resource "azurerm_resource_group" "test" {
  name     = "acctestRG-%d"
  location = "%s"
}

resource "azurerm_public_ip" "test" {
  name                         = "test-ip-%d"
  location                     = "${azurerm_resource_group.test.location}"
  resource_group_name          = "${azurerm_resource_group.test.name}"
  public_ip_address_allocation = "static"
}

resource "azurerm_lb" "test" {
  name                = "arm-test-loadbalancer-%d"
  location            = "${azurerm_resource_group.test.location}"
  resource_group_name = "${azurerm_resource_group.test.name}"

  frontend_ip_configuration {
    name                 = "one-%d"
    public_ip_address_id = "${azurerm_public_ip.test.id}"
  }
}

resource "azurerm_lb_rule" "test" {
  location                       = "${azurerm_resource_group.test.location}"
  resource_group_name            = "${azurerm_resource_group.test.name}"
  loadbalancer_id                = "${azurerm_lb.test.id}"
  name                           = "%s"
  protocol                       = "Udp"
  frontend_port                  = 3389
  backend_port                   = 3389
  frontend_ip_configuration_name = "one-%d"
}

resource "azurerm_lb_rule" "test2" {
  location                       = "${azurerm_resource_group.test.location}"
  resource_group_name            = "${azurerm_resource_group.test.name}"
  loadbalancer_id                = "${azurerm_lb.test.id}"
  name                           = "%s"
  protocol                       = "Udp"
  frontend_port                  = 3391
  backend_port                   = 3391
  frontend_ip_configuration_name = "one-%d"
}
`, rInt, location, rInt, rInt, rInt, lbRuleName, rInt, lbRule2Name, rInt)
}<|MERGE_RESOLUTION|>--- conflicted
+++ resolved
@@ -297,20 +297,12 @@
 
 		future, err := client.CreateOrUpdate(ctx, id.ResourceGroup, *lb.Name, *lb)
 		if err != nil {
-<<<<<<< HEAD
 			return fmt.Errorf("Error Creating/Updating LoadBalancer %q (Resource Group %q): %+v", *lb.Name, id.ResourceGroup, err)
-=======
-			return fmt.Errorf("Error Creating/Updating Load Balancer %q (Resource Group %q): %+v", lb.Name, id.ResourceGroup, err)
->>>>>>> 0046c26f
 		}
 
 		err = future.WaitForCompletionRef(ctx, client.Client)
 		if err != nil {
-<<<<<<< HEAD
 			return fmt.Errorf("Error waiting for completion of LoadBalancer %q (Resource Group %q): %+v", *lb.Name, id.ResourceGroup, err)
-=======
-			return fmt.Errorf("Error waiting for completion of Load Balancer %q (Resource Group %q): %+v", lb.Name, id.ResourceGroup, err)
->>>>>>> 0046c26f
 		}
 
 		_, err = client.Get(ctx, id.ResourceGroup, *lb.Name, "")
