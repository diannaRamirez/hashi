package azurerm

import (
	"fmt"
	"log"
	"net/http"
	"regexp"
	"time"

	"github.com/Azure/azure-sdk-for-go/services/keyvault/mgmt/2016-10-01/keyvault"
	"github.com/hashicorp/terraform/helper/resource"
	"github.com/hashicorp/terraform/helper/schema"
	"github.com/hashicorp/terraform/helper/validation"
	"github.com/satori/go.uuid"
	"github.com/terraform-providers/terraform-provider-azurerm/azurerm/helpers/azure"
	"github.com/terraform-providers/terraform-provider-azurerm/azurerm/utils"
)

// As can be seen in the API definition, the Sku Family only supports the value
// `A` and is a required field
// https://github.com/Azure/azure-rest-api-specs/blob/master/arm-keyvault/2015-06-01/swagger/keyvault.json#L239
var armKeyVaultSkuFamily = "A"

var keyVaultResourceName = "azurerm_key_vault"

func resourceArmKeyVault() *schema.Resource {
	return &schema.Resource{
		Create: resourceArmKeyVaultCreateUpdate,
		Read:   resourceArmKeyVaultRead,
		Update: resourceArmKeyVaultCreateUpdate,
		Delete: resourceArmKeyVaultDelete,
		Importer: &schema.ResourceImporter{
			State: schema.ImportStatePassthrough,
		},
		MigrateState:  resourceAzureRMKeyVaultMigrateState,
		SchemaVersion: 1,

		Schema: map[string]*schema.Schema{
			"name": {
				Type:         schema.TypeString,
				Required:     true,
				ForceNew:     true,
				ValidateFunc: validateKeyVaultName,
			},

			"location": locationSchema(),

			"resource_group_name": resourceGroupNameSchema(),

			"sku": {
				Type:     schema.TypeList,
				Required: true,
				Elem: &schema.Resource{
					Schema: map[string]*schema.Schema{
						"name": {
							Type:     schema.TypeString,
							Required: true,
							ValidateFunc: validation.StringInSlice([]string{
								string(keyvault.Standard),
								string(keyvault.Premium),
							}, false),
						},
					},
				},
			},

			"vault_uri": {
				Type:     schema.TypeString,
				Computed: true,
			},

			"tenant_id": {
				Type:         schema.TypeString,
				Required:     true,
				ValidateFunc: validateUUID,
			},

			"access_policy": {
				Type:     schema.TypeList,
				Optional: true,
				Computed: true,
				MaxItems: 16,
				Elem: &schema.Resource{
					Schema: map[string]*schema.Schema{
						"tenant_id": {
							Type:         schema.TypeString,
							Required:     true,
							ValidateFunc: validateUUID,
						},
						"object_id": {
							Type:         schema.TypeString,
							Required:     true,
							ValidateFunc: validateUUID,
						},
						"application_id": {
							Type:         schema.TypeString,
							Optional:     true,
							ValidateFunc: validateUUID,
						},
						"certificate_permissions": azure.SchemaKeyVaultCertificatePermissions(),
						"key_permissions":         azure.SchemaKeyVaultKeyPermissions(),
						"secret_permissions":      azure.SchemaKeyVaultSecretPermissions(),
					},
				},
			},

			"enabled_for_deployment": {
				Type:     schema.TypeBool,
				Optional: true,
			},

			"enabled_for_disk_encryption": {
				Type:     schema.TypeBool,
				Optional: true,
			},

			"enabled_for_template_deployment": {
				Type:     schema.TypeBool,
				Optional: true,
			},

			"tags": tagsSchema(),
		},
	}
}

func resourceArmKeyVaultCreateUpdate(d *schema.ResourceData, meta interface{}) error {
	client := meta.(*ArmClient).keyVaultClient
	ctx := meta.(*ArmClient).StopContext
	log.Printf("[INFO] preparing arguments for Azure ARM KeyVault creation.")

	name := d.Get("name").(string)
	location := azureRMNormalizeLocation(d.Get("location").(string))
	resGroup := d.Get("resource_group_name").(string)
	tenantUUID := uuid.FromStringOrNil(d.Get("tenant_id").(string))
	enabledForDeployment := d.Get("enabled_for_deployment").(bool)
	enabledForDiskEncryption := d.Get("enabled_for_disk_encryption").(bool)
	enabledForTemplateDeployment := d.Get("enabled_for_template_deployment").(bool)
	tags := d.Get("tags").(map[string]interface{})

	policies := d.Get("access_policy").([]interface{})
	accessPolicies, err := azure.ExpandKeyVaultAccessPolicies(policies)
	if err != nil {
		return fmt.Errorf("Error expanding `access_policy`: %+v", policies)
	}

	parameters := keyvault.VaultCreateOrUpdateParameters{
		Location: &location,
		Properties: &keyvault.VaultProperties{
			TenantID:                     &tenantUUID,
			Sku:                          expandKeyVaultSku(d),
			AccessPolicies:               accessPolicies,
			EnabledForDeployment:         &enabledForDeployment,
			EnabledForDiskEncryption:     &enabledForDiskEncryption,
			EnabledForTemplateDeployment: &enabledForTemplateDeployment,
		},
		Tags: expandTags(tags),
	}

	// Locking this resource so we don't make modifications to it at the same time if there is a
	// key vault access policy trying to update it as well
	azureRMLockByName(name, keyVaultResourceName)
	defer azureRMUnlockByName(name, keyVaultResourceName)

	_, err = client.CreateOrUpdate(ctx, resGroup, name, parameters)
	if err != nil {
		return fmt.Errorf("Error updating Key Vault %q (Resource Group %q): %+v", name, resGroup, err)
	}

	read, err := client.Get(ctx, resGroup, name)
	if err != nil {
		return fmt.Errorf("Error retrieving Key Vault %q (Resource Group %q): %+v", name, resGroup, err)
	}
	if read.ID == nil {
		return fmt.Errorf("Cannot read KeyVault %s (resource Group %q) ID", name, resGroup)
	}

	d.SetId(*read.ID)

	if d.IsNewResource() {
		if props := read.Properties; props != nil {
			if vault := props.VaultURI; vault != nil {
				log.Printf("[DEBUG] Waiting for Key Vault %q (Resource Group %q) to become available", name, resGroup)
				stateConf := &resource.StateChangeConf{
					Pending:                   []string{"pending"},
					Target:                    []string{"available"},
					Refresh:                   keyVaultRefreshFunc(*vault),
					Timeout:                   30 * time.Minute,
					Delay:                     30 * time.Second,
					PollInterval:              10 * time.Second,
					ContinuousTargetOccurence: 10,
				}

				if _, err := stateConf.WaitForState(); err != nil {
					return fmt.Errorf("Error waiting for Key Vault %q (Resource Group %q) to become available: %s", name, resGroup, err)
				}
			}
		}
	}

	return resourceArmKeyVaultRead(d, meta)
}

func resourceArmKeyVaultRead(d *schema.ResourceData, meta interface{}) error {
	client := meta.(*ArmClient).keyVaultClient
	ctx := meta.(*ArmClient).StopContext

	id, err := parseAzureResourceID(d.Id())
	if err != nil {
		return err
	}
	resGroup := id.ResourceGroup
	name := id.Path["vaults"]

	resp, err := client.Get(ctx, resGroup, name)
	if err != nil {
		if utils.ResponseWasNotFound(resp.Response) {
			d.SetId("")
			return nil
		}
		return fmt.Errorf("Error making Read request on KeyVault %q (Resource Group %q): %+v", name, resGroup, err)
	}

	d.Set("name", resp.Name)
	d.Set("resource_group_name", resGroup)
	if location := resp.Location; location != nil {
		d.Set("location", azureRMNormalizeLocation(*location))
	}

	if props := resp.Properties; props != nil {
		d.Set("tenant_id", props.TenantID.String())
		d.Set("enabled_for_deployment", props.EnabledForDeployment)
		d.Set("enabled_for_disk_encryption", props.EnabledForDiskEncryption)
		d.Set("enabled_for_template_deployment", props.EnabledForTemplateDeployment)
		if err := d.Set("sku", flattenKeyVaultSku(props.Sku)); err != nil {
<<<<<<< HEAD
			return fmt.Errorf("Error flattening `sku` for KeyVault %q: %+v", *resp.Name, err)
=======
			return fmt.Errorf("Error flattening `sku` for KeyVault %s: %+v", *resp.Name, err)
>>>>>>> 86e55457
		}

		flattenedPolicies := azure.FlattenKeyVaultAccessPolicies(props.AccessPolicies)
		if err := d.Set("access_policy", flattenedPolicies); err != nil {
<<<<<<< HEAD
			return fmt.Errorf("Error flattening `access_policy` for KeyVault %q: %+v", *resp.Name, err)
=======
			return fmt.Errorf("Error flattening `access_policy` for KeyVault %s: %+v", *resp.Name, err)
>>>>>>> 86e55457
		}
		d.Set("vault_uri", props.VaultURI)
	}

	flattenAndSetTags(d, resp.Tags)
	return nil
}

func resourceArmKeyVaultDelete(d *schema.ResourceData, meta interface{}) error {
	client := meta.(*ArmClient).keyVaultClient
	ctx := meta.(*ArmClient).StopContext

	id, err := parseAzureResourceID(d.Id())
	if err != nil {
		return err
	}
	resGroup := id.ResourceGroup
	name := id.Path["vaults"]

	azureRMLockByName(name, keyVaultResourceName)
	defer azureRMUnlockByName(name, keyVaultResourceName)

	_, err = client.Delete(ctx, resGroup, name)

	return err
}

func expandKeyVaultSku(d *schema.ResourceData) *keyvault.Sku {
	skuSets := d.Get("sku").([]interface{})
	sku := skuSets[0].(map[string]interface{})

	return &keyvault.Sku{
		Family: &armKeyVaultSkuFamily,
		Name:   keyvault.SkuName(sku["name"].(string)),
	}
}

func flattenKeyVaultSku(sku *keyvault.Sku) []interface{} {
	result := map[string]interface{}{
		"name": string(sku.Name),
	}

	return []interface{}{result}
}

func validateKeyVaultName(v interface{}, k string) (ws []string, errors []error) {
	value := v.(string)
	if matched := regexp.MustCompile(`^[a-zA-Z0-9-]{3,24}$`).Match([]byte(value)); !matched {
		errors = append(errors, fmt.Errorf("%q may only contain alphanumeric characters and dashes and must be between 3-24 chars", k))
	}

	return
}

func keyVaultRefreshFunc(vaultUri string) resource.StateRefreshFunc {
	return func() (interface{}, string, error) {
		log.Printf("[DEBUG] Checking to see if KeyVault %q is available..", vaultUri)

		var PTransport = &http.Transport{Proxy: http.ProxyFromEnvironment}

		client := &http.Client{
			Transport: PTransport,
		}

		conn, err := client.Get(vaultUri)
		if err != nil {
			log.Printf("[DEBUG] Didn't find KeyVault at %q", vaultUri)
			return nil, "pending", fmt.Errorf("Error connecting to %q: %s", vaultUri, err)
		}

		defer conn.Body.Close()

		log.Printf("[DEBUG] Found KeyVault at %q", vaultUri)
		return "available", "available", nil
	}
}<|MERGE_RESOLUTION|>--- conflicted
+++ resolved
@@ -233,20 +233,12 @@
 		d.Set("enabled_for_disk_encryption", props.EnabledForDiskEncryption)
 		d.Set("enabled_for_template_deployment", props.EnabledForTemplateDeployment)
 		if err := d.Set("sku", flattenKeyVaultSku(props.Sku)); err != nil {
-<<<<<<< HEAD
-			return fmt.Errorf("Error flattening `sku` for KeyVault %q: %+v", *resp.Name, err)
-=======
 			return fmt.Errorf("Error flattening `sku` for KeyVault %s: %+v", *resp.Name, err)
->>>>>>> 86e55457
 		}
 
 		flattenedPolicies := azure.FlattenKeyVaultAccessPolicies(props.AccessPolicies)
 		if err := d.Set("access_policy", flattenedPolicies); err != nil {
-<<<<<<< HEAD
-			return fmt.Errorf("Error flattening `access_policy` for KeyVault %q: %+v", *resp.Name, err)
-=======
 			return fmt.Errorf("Error flattening `access_policy` for KeyVault %s: %+v", *resp.Name, err)
->>>>>>> 86e55457
 		}
 		d.Set("vault_uri", props.VaultURI)
 	}
