package azurerm

import (
	"fmt"
	"math"
	"regexp"
	"time"

	"github.com/Azure/go-autorest/autorest/date"
	"github.com/hashicorp/terraform/helper/schema"
	"github.com/hashicorp/terraform/helper/validation"
	"github.com/satori/uuid"
)

func validateRFC3339Date(v interface{}, k string) (ws []string, errors []error) {
	dateString := v.(string)

	if _, err := date.ParseTime(time.RFC3339, dateString); err != nil {
		errors = append(errors, fmt.Errorf("%q is an invalid RFC3339 date: %+v", k, err))
	}

	return
}

// validateIntInSlice returns a SchemaValidateFunc which tests if the provided value
// is of type int and matches the value of an element in the valid slice
func validateIntInSlice(valid []int) schema.SchemaValidateFunc {
	return func(i interface{}, k string) (s []string, es []error) {
		v, ok := i.(int)
		if !ok {
			es = append(es, fmt.Errorf("expected type of %s to be int", k))
			return
		}

		for _, str := range valid {
			if v == str {
				return
			}
		}

		es = append(es, fmt.Errorf("expected %q to be one of %v, got %v", k, valid, v))
		return
	}
}

func validateUUID(v interface{}, k string) (ws []string, errors []error) {
	if _, err := uuid.FromString(v.(string)); err != nil {
		errors = append(errors, fmt.Errorf("%q is an invalid UUUID: %s", k, err))
	}
	return
}

func evaluateSchemaValidateFunc(i interface{}, k string, validateFunc schema.SchemaValidateFunc) (bool, error) {
	_, es := validateFunc(i, k)

	if len(es) > 0 {
		return false, es[0]
	}

	return true, nil
}

func validateIso8601Duration() schema.SchemaValidateFunc {
	return func(i interface{}, k string) (s []string, es []error) {
		v, ok := i.(string)
		if !ok {
			es = append(es, fmt.Errorf("expected type of %s to be string", k))
			return
		}

		matched, _ := regexp.MatchString(`^P([0-9]+Y)?([0-9]+M)?([0-9]+W)?([0-9]+D)?(T([0-9]+H)?([0-9]+M)?([0-9]+(\.?[0-9]+)?S)?)?$`, v)

		if !matched {
			es = append(es, fmt.Errorf("expected %s to be in ISO 8601 duration format, got %s", k, v))
		}
		return
	}
}

<<<<<<< HEAD
func validateAzureVMTimeZone() schema.SchemaValidateFunc {
	// Candidates are listed here: http://jackstromberg.com/2017/01/list-of-time-zones-consumed-by-azure/
	return validation.StringInSlice([]string{
		"Afghanistan Standard Time",
		"Alaskan Standard Time",
		"Arab Standard Time",
		"Arabian Standard Time",
		"Arabic Standard Time",
		"Argentina Standard Time",
		"Atlantic Standard Time",
		"AUS Central Standard Time",
		"AUS Eastern Standard Time",
		"Azerbaijan Standard Time",
		"Azores Standard Time",
		"Bahia Standard Time",
		"Bangladesh Standard Time",
		"Belarus Standard Time",
		"Canada Central Standard Time",
		"Cape Verde Standard Time",
		"Caucasus Standard Time",
		"Cen. Australia Standard Time",
		"Central America Standard Time",
		"Central Asia Standard Time",
		"Central Brazilian Standard Time",
		"Central Europe Standard Time",
		"Central European Standard Time",
		"Central Pacific Standard Time",
		"Central Standard Time (Mexico)",
		"Central Standard Time",
		"China Standard Time",
		"Dateline Standard Time",
		"E. Africa Standard Time",
		"E. Australia Standard Time",
		"E. Europe Standard Time",
		"E. South America Standard Time",
		"Eastern Standard Time (Mexico)",
		"Eastern Standard Time",
		"Egypt Standard Time",
		"Ekaterinburg Standard Time",
		"Fiji Standard Time",
		"FLE Standard Time",
		"Georgian Standard Time",
		"GMT Standard Time",
		"Greenland Standard Time",
		"Greenwich Standard Time",
		"GTB Standard Time",
		"Hawaiian Standard Time",
		"India Standard Time",
		"Iran Standard Time",
		"Israel Standard Time",
		"Jordan Standard Time",
		"Kaliningrad Standard Time",
		"Korea Standard Time",
		"Libya Standard Time",
		"Line Islands Standard Time",
		"Magadan Standard Time",
		"Mauritius Standard Time",
		"Middle East Standard Time",
		"Montevideo Standard Time",
		"Morocco Standard Time",
		"Mountain Standard Time (Mexico)",
		"Mountain Standard Time",
		"Myanmar Standard Time",
		"N. Central Asia Standard Time",
		"Namibia Standard Time",
		"Nepal Standard Time",
		"New Zealand Standard Time",
		"Newfoundland Standard Time",
		"North Asia East Standard Time",
		"North Asia Standard Time",
		"Pacific SA Standard Time",
		"Pacific Standard Time (Mexico)",
		"Pacific Standard Time",
		"Pakistan Standard Time",
		"Paraguay Standard Time",
		"Romance Standard Time",
		"Russia Time Zone 10",
		"Russia Time Zone 11",
		"Russia Time Zone 3",
		"Russian Standard Time",
		"SA Eastern Standard Time",
		"SA Pacific Standard Time",
		"SA Western Standard Time",
		"Samoa Standard Time",
		"SE Asia Standard Time",
		"Singapore Standard Time",
		"South Africa Standard Time",
		"Sri Lanka Standard Time",
		"Syria Standard Time",
		"Taipei Standard Time",
		"Tasmania Standard Time",
		"Tokyo Standard Time",
		"Tonga Standard Time",
		"Turkey Standard Time",
		"Ulaanbaatar Standard Time",
		"US Eastern Standard Time",
		"US Mountain Standard Time",
		"UTC",
		"UTC+12",
		"UTC-02",
		"UTC-11",
		"Venezuela Standard Time",
		"Vladivostok Standard Time",
		"W. Australia Standard Time",
		"W. Central Africa Standard Time",
		"W. Europe Standard Time",
		"West Asia Standard Time",
		"West Pacific Standard Time",
		"Yakutsk Standard Time",
	}, true)
=======
// intBetweenDivisibleBy returns a SchemaValidateFunc which tests if the provided value
// is of type int and is between min and max (inclusive) and is divisible by a given number
func validateIntBetweenDivisibleBy(min, max, divisor int) schema.SchemaValidateFunc {
	return func(i interface{}, k string) (s []string, es []error) {
		v, ok := i.(int)
		if !ok {
			es = append(es, fmt.Errorf("expected type of %s to be int", k))
			return
		}

		if v < min || v > max {
			es = append(es, fmt.Errorf("expected %s to be in the range (%d - %d), got %d", k, min, max, v))
			return
		}

		if math.Mod(float64(v), float64(divisor)) != 0 {
			es = append(es, fmt.Errorf("expected %s to be divisible by %d", k, divisor))
			return
		}

		return
	}
>>>>>>> 13a3f389
}<|MERGE_RESOLUTION|>--- conflicted
+++ resolved
@@ -1,215 +1,214 @@
-package azurerm
-
-import (
-	"fmt"
-	"math"
-	"regexp"
-	"time"
-
-	"github.com/Azure/go-autorest/autorest/date"
-	"github.com/hashicorp/terraform/helper/schema"
-	"github.com/hashicorp/terraform/helper/validation"
-	"github.com/satori/uuid"
-)
-
-func validateRFC3339Date(v interface{}, k string) (ws []string, errors []error) {
-	dateString := v.(string)
-
-	if _, err := date.ParseTime(time.RFC3339, dateString); err != nil {
-		errors = append(errors, fmt.Errorf("%q is an invalid RFC3339 date: %+v", k, err))
-	}
-
-	return
-}
-
-// validateIntInSlice returns a SchemaValidateFunc which tests if the provided value
-// is of type int and matches the value of an element in the valid slice
-func validateIntInSlice(valid []int) schema.SchemaValidateFunc {
-	return func(i interface{}, k string) (s []string, es []error) {
-		v, ok := i.(int)
-		if !ok {
-			es = append(es, fmt.Errorf("expected type of %s to be int", k))
-			return
-		}
-
-		for _, str := range valid {
-			if v == str {
-				return
-			}
-		}
-
-		es = append(es, fmt.Errorf("expected %q to be one of %v, got %v", k, valid, v))
-		return
-	}
-}
-
-func validateUUID(v interface{}, k string) (ws []string, errors []error) {
-	if _, err := uuid.FromString(v.(string)); err != nil {
-		errors = append(errors, fmt.Errorf("%q is an invalid UUUID: %s", k, err))
-	}
-	return
-}
-
-func evaluateSchemaValidateFunc(i interface{}, k string, validateFunc schema.SchemaValidateFunc) (bool, error) {
-	_, es := validateFunc(i, k)
-
-	if len(es) > 0 {
-		return false, es[0]
-	}
-
-	return true, nil
-}
-
-func validateIso8601Duration() schema.SchemaValidateFunc {
-	return func(i interface{}, k string) (s []string, es []error) {
-		v, ok := i.(string)
-		if !ok {
-			es = append(es, fmt.Errorf("expected type of %s to be string", k))
-			return
-		}
-
-		matched, _ := regexp.MatchString(`^P([0-9]+Y)?([0-9]+M)?([0-9]+W)?([0-9]+D)?(T([0-9]+H)?([0-9]+M)?([0-9]+(\.?[0-9]+)?S)?)?$`, v)
-
-		if !matched {
-			es = append(es, fmt.Errorf("expected %s to be in ISO 8601 duration format, got %s", k, v))
-		}
-		return
-	}
-}
-
-<<<<<<< HEAD
-func validateAzureVMTimeZone() schema.SchemaValidateFunc {
-	// Candidates are listed here: http://jackstromberg.com/2017/01/list-of-time-zones-consumed-by-azure/
-	return validation.StringInSlice([]string{
-		"Afghanistan Standard Time",
-		"Alaskan Standard Time",
-		"Arab Standard Time",
-		"Arabian Standard Time",
-		"Arabic Standard Time",
-		"Argentina Standard Time",
-		"Atlantic Standard Time",
-		"AUS Central Standard Time",
-		"AUS Eastern Standard Time",
-		"Azerbaijan Standard Time",
-		"Azores Standard Time",
-		"Bahia Standard Time",
-		"Bangladesh Standard Time",
-		"Belarus Standard Time",
-		"Canada Central Standard Time",
-		"Cape Verde Standard Time",
-		"Caucasus Standard Time",
-		"Cen. Australia Standard Time",
-		"Central America Standard Time",
-		"Central Asia Standard Time",
-		"Central Brazilian Standard Time",
-		"Central Europe Standard Time",
-		"Central European Standard Time",
-		"Central Pacific Standard Time",
-		"Central Standard Time (Mexico)",
-		"Central Standard Time",
-		"China Standard Time",
-		"Dateline Standard Time",
-		"E. Africa Standard Time",
-		"E. Australia Standard Time",
-		"E. Europe Standard Time",
-		"E. South America Standard Time",
-		"Eastern Standard Time (Mexico)",
-		"Eastern Standard Time",
-		"Egypt Standard Time",
-		"Ekaterinburg Standard Time",
-		"Fiji Standard Time",
-		"FLE Standard Time",
-		"Georgian Standard Time",
-		"GMT Standard Time",
-		"Greenland Standard Time",
-		"Greenwich Standard Time",
-		"GTB Standard Time",
-		"Hawaiian Standard Time",
-		"India Standard Time",
-		"Iran Standard Time",
-		"Israel Standard Time",
-		"Jordan Standard Time",
-		"Kaliningrad Standard Time",
-		"Korea Standard Time",
-		"Libya Standard Time",
-		"Line Islands Standard Time",
-		"Magadan Standard Time",
-		"Mauritius Standard Time",
-		"Middle East Standard Time",
-		"Montevideo Standard Time",
-		"Morocco Standard Time",
-		"Mountain Standard Time (Mexico)",
-		"Mountain Standard Time",
-		"Myanmar Standard Time",
-		"N. Central Asia Standard Time",
-		"Namibia Standard Time",
-		"Nepal Standard Time",
-		"New Zealand Standard Time",
-		"Newfoundland Standard Time",
-		"North Asia East Standard Time",
-		"North Asia Standard Time",
-		"Pacific SA Standard Time",
-		"Pacific Standard Time (Mexico)",
-		"Pacific Standard Time",
-		"Pakistan Standard Time",
-		"Paraguay Standard Time",
-		"Romance Standard Time",
-		"Russia Time Zone 10",
-		"Russia Time Zone 11",
-		"Russia Time Zone 3",
-		"Russian Standard Time",
-		"SA Eastern Standard Time",
-		"SA Pacific Standard Time",
-		"SA Western Standard Time",
-		"Samoa Standard Time",
-		"SE Asia Standard Time",
-		"Singapore Standard Time",
-		"South Africa Standard Time",
-		"Sri Lanka Standard Time",
-		"Syria Standard Time",
-		"Taipei Standard Time",
-		"Tasmania Standard Time",
-		"Tokyo Standard Time",
-		"Tonga Standard Time",
-		"Turkey Standard Time",
-		"Ulaanbaatar Standard Time",
-		"US Eastern Standard Time",
-		"US Mountain Standard Time",
-		"UTC",
-		"UTC+12",
-		"UTC-02",
-		"UTC-11",
-		"Venezuela Standard Time",
-		"Vladivostok Standard Time",
-		"W. Australia Standard Time",
-		"W. Central Africa Standard Time",
-		"W. Europe Standard Time",
-		"West Asia Standard Time",
-		"West Pacific Standard Time",
-		"Yakutsk Standard Time",
-	}, true)
-=======
-// intBetweenDivisibleBy returns a SchemaValidateFunc which tests if the provided value
-// is of type int and is between min and max (inclusive) and is divisible by a given number
-func validateIntBetweenDivisibleBy(min, max, divisor int) schema.SchemaValidateFunc {
-	return func(i interface{}, k string) (s []string, es []error) {
-		v, ok := i.(int)
-		if !ok {
-			es = append(es, fmt.Errorf("expected type of %s to be int", k))
-			return
-		}
-
-		if v < min || v > max {
-			es = append(es, fmt.Errorf("expected %s to be in the range (%d - %d), got %d", k, min, max, v))
-			return
-		}
-
-		if math.Mod(float64(v), float64(divisor)) != 0 {
-			es = append(es, fmt.Errorf("expected %s to be divisible by %d", k, divisor))
-			return
-		}
-
-		return
-	}
->>>>>>> 13a3f389
-}+package azurerm
+
+import (
+	"fmt"
+	"math"
+	"regexp"
+	"time"
+
+	"github.com/Azure/go-autorest/autorest/date"
+	"github.com/hashicorp/terraform/helper/schema"
+	"github.com/hashicorp/terraform/helper/validation"
+	"github.com/satori/uuid"
+)
+
+func validateRFC3339Date(v interface{}, k string) (ws []string, errors []error) {
+	dateString := v.(string)
+
+	if _, err := date.ParseTime(time.RFC3339, dateString); err != nil {
+		errors = append(errors, fmt.Errorf("%q is an invalid RFC3339 date: %+v", k, err))
+	}
+
+	return
+}
+
+// validateIntInSlice returns a SchemaValidateFunc which tests if the provided value
+// is of type int and matches the value of an element in the valid slice
+func validateIntInSlice(valid []int) schema.SchemaValidateFunc {
+	return func(i interface{}, k string) (s []string, es []error) {
+		v, ok := i.(int)
+		if !ok {
+			es = append(es, fmt.Errorf("expected type of %s to be int", k))
+			return
+		}
+
+		for _, str := range valid {
+			if v == str {
+				return
+			}
+		}
+
+		es = append(es, fmt.Errorf("expected %q to be one of %v, got %v", k, valid, v))
+		return
+	}
+}
+
+func validateUUID(v interface{}, k string) (ws []string, errors []error) {
+	if _, err := uuid.FromString(v.(string)); err != nil {
+		errors = append(errors, fmt.Errorf("%q is an invalid UUUID: %s", k, err))
+	}
+	return
+}
+
+func evaluateSchemaValidateFunc(i interface{}, k string, validateFunc schema.SchemaValidateFunc) (bool, error) {
+	_, es := validateFunc(i, k)
+
+	if len(es) > 0 {
+		return false, es[0]
+	}
+
+	return true, nil
+}
+
+func validateIso8601Duration() schema.SchemaValidateFunc {
+	return func(i interface{}, k string) (s []string, es []error) {
+		v, ok := i.(string)
+		if !ok {
+			es = append(es, fmt.Errorf("expected type of %s to be string", k))
+			return
+		}
+
+		matched, _ := regexp.MatchString(`^P([0-9]+Y)?([0-9]+M)?([0-9]+W)?([0-9]+D)?(T([0-9]+H)?([0-9]+M)?([0-9]+(\.?[0-9]+)?S)?)?$`, v)
+
+		if !matched {
+			es = append(es, fmt.Errorf("expected %s to be in ISO 8601 duration format, got %s", k, v))
+		}
+		return
+	}
+}
+
+func validateAzureVMTimeZone() schema.SchemaValidateFunc {
+	// Candidates are listed here: http://jackstromberg.com/2017/01/list-of-time-zones-consumed-by-azure/
+	return validation.StringInSlice([]string{
+		"Afghanistan Standard Time",
+		"Alaskan Standard Time",
+		"Arab Standard Time",
+		"Arabian Standard Time",
+		"Arabic Standard Time",
+		"Argentina Standard Time",
+		"Atlantic Standard Time",
+		"AUS Central Standard Time",
+		"AUS Eastern Standard Time",
+		"Azerbaijan Standard Time",
+		"Azores Standard Time",
+		"Bahia Standard Time",
+		"Bangladesh Standard Time",
+		"Belarus Standard Time",
+		"Canada Central Standard Time",
+		"Cape Verde Standard Time",
+		"Caucasus Standard Time",
+		"Cen. Australia Standard Time",
+		"Central America Standard Time",
+		"Central Asia Standard Time",
+		"Central Brazilian Standard Time",
+		"Central Europe Standard Time",
+		"Central European Standard Time",
+		"Central Pacific Standard Time",
+		"Central Standard Time (Mexico)",
+		"Central Standard Time",
+		"China Standard Time",
+		"Dateline Standard Time",
+		"E. Africa Standard Time",
+		"E. Australia Standard Time",
+		"E. Europe Standard Time",
+		"E. South America Standard Time",
+		"Eastern Standard Time (Mexico)",
+		"Eastern Standard Time",
+		"Egypt Standard Time",
+		"Ekaterinburg Standard Time",
+		"Fiji Standard Time",
+		"FLE Standard Time",
+		"Georgian Standard Time",
+		"GMT Standard Time",
+		"Greenland Standard Time",
+		"Greenwich Standard Time",
+		"GTB Standard Time",
+		"Hawaiian Standard Time",
+		"India Standard Time",
+		"Iran Standard Time",
+		"Israel Standard Time",
+		"Jordan Standard Time",
+		"Kaliningrad Standard Time",
+		"Korea Standard Time",
+		"Libya Standard Time",
+		"Line Islands Standard Time",
+		"Magadan Standard Time",
+		"Mauritius Standard Time",
+		"Middle East Standard Time",
+		"Montevideo Standard Time",
+		"Morocco Standard Time",
+		"Mountain Standard Time (Mexico)",
+		"Mountain Standard Time",
+		"Myanmar Standard Time",
+		"N. Central Asia Standard Time",
+		"Namibia Standard Time",
+		"Nepal Standard Time",
+		"New Zealand Standard Time",
+		"Newfoundland Standard Time",
+		"North Asia East Standard Time",
+		"North Asia Standard Time",
+		"Pacific SA Standard Time",
+		"Pacific Standard Time (Mexico)",
+		"Pacific Standard Time",
+		"Pakistan Standard Time",
+		"Paraguay Standard Time",
+		"Romance Standard Time",
+		"Russia Time Zone 10",
+		"Russia Time Zone 11",
+		"Russia Time Zone 3",
+		"Russian Standard Time",
+		"SA Eastern Standard Time",
+		"SA Pacific Standard Time",
+		"SA Western Standard Time",
+		"Samoa Standard Time",
+		"SE Asia Standard Time",
+		"Singapore Standard Time",
+		"South Africa Standard Time",
+		"Sri Lanka Standard Time",
+		"Syria Standard Time",
+		"Taipei Standard Time",
+		"Tasmania Standard Time",
+		"Tokyo Standard Time",
+		"Tonga Standard Time",
+		"Turkey Standard Time",
+		"Ulaanbaatar Standard Time",
+		"US Eastern Standard Time",
+		"US Mountain Standard Time",
+		"UTC",
+		"UTC+12",
+		"UTC-02",
+		"UTC-11",
+		"Venezuela Standard Time",
+		"Vladivostok Standard Time",
+		"W. Australia Standard Time",
+		"W. Central Africa Standard Time",
+		"W. Europe Standard Time",
+		"West Asia Standard Time",
+		"West Pacific Standard Time",
+		"Yakutsk Standard Time",
+	}, true)
+}
+
+// intBetweenDivisibleBy returns a SchemaValidateFunc which tests if the provided value
+// is of type int and is between min and max (inclusive) and is divisible by a given number
+func validateIntBetweenDivisibleBy(min, max, divisor int) schema.SchemaValidateFunc {
+	return func(i interface{}, k string) (s []string, es []error) {
+		v, ok := i.(int)
+		if !ok {
+			es = append(es, fmt.Errorf("expected type of %s to be int", k))
+			return
+		}
+
+		if v < min || v > max {
+			es = append(es, fmt.Errorf("expected %s to be in the range (%d - %d), got %d", k, min, max, v))
+			return
+		}
+
+		if math.Mod(float64(v), float64(divisor)) != 0 {
+			es = append(es, fmt.Errorf("expected %s to be divisible by %d", k, divisor))
+			return
+		}
+
+		return
+	}
+}