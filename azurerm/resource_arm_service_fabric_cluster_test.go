package azurerm

import (
	"fmt"
	"net/http"
	"testing"

	"github.com/hashicorp/terraform/helper/acctest"
	"github.com/hashicorp/terraform/helper/resource"
	"github.com/hashicorp/terraform/terraform"
	"github.com/terraform-providers/terraform-provider-azurerm/azurerm/helpers/tf"
)

func TestAccAzureRMServiceFabricCluster_basic(t *testing.T) {
	resourceName := "azurerm_service_fabric_cluster.test"
	ri := tf.AccRandTimeInt()

	resource.ParallelTest(t, resource.TestCase{
		PreCheck:     func() { testAccPreCheck(t) },
		Providers:    testAccProviders,
		CheckDestroy: testCheckAzureRMServiceFabricClusterDestroy,
		Steps: []resource.TestStep{
			{
				Config: testAccAzureRMServiceFabricCluster_basic(ri, testLocation(), 3),
				Check: resource.ComposeTestCheckFunc(
					testCheckAzureRMServiceFabricClusterExists(resourceName),
					resource.TestCheckResourceAttr(resourceName, "management_endpoint", "http://example:80"),
					resource.TestCheckResourceAttr(resourceName, "add_on_features.#", "0"),
					resource.TestCheckResourceAttr(resourceName, "certificate.#", "0"),
					resource.TestCheckResourceAttr(resourceName, "reverse_proxy_certificate.#", "0"),
					resource.TestCheckResourceAttr(resourceName, "client_certificate_thumbprint.#", "0"),
					resource.TestCheckResourceAttr(resourceName, "azure_active_directory.#", "0"),
					resource.TestCheckResourceAttr(resourceName, "diagnostics_config.#", "0"),
					resource.TestCheckResourceAttr(resourceName, "node_type.#", "1"),
					resource.TestCheckResourceAttr(resourceName, "node_type.0.instance_count", "3"),
					resource.TestCheckResourceAttr(resourceName, "tags.%", "0"),
				),
			},
			{
				ResourceName:      resourceName,
				ImportState:       true,
				ImportStateVerify: true,
			},
		},
	})
}

func TestAccAzureRMServiceFabricCluster_basicNodeTypeUpdate(t *testing.T) {
	resourceName := "azurerm_service_fabric_cluster.test"
	ri := tf.AccRandTimeInt()

	resource.ParallelTest(t, resource.TestCase{
		PreCheck:     func() { testAccPreCheck(t) },
		Providers:    testAccProviders,
		CheckDestroy: testCheckAzureRMServiceFabricClusterDestroy,
		Steps: []resource.TestStep{
			{
				Config: testAccAzureRMServiceFabricCluster_basic(ri, testLocation(), 3),
				Check: resource.ComposeTestCheckFunc(
					testCheckAzureRMServiceFabricClusterExists(resourceName),
					resource.TestCheckResourceAttr(resourceName, "management_endpoint", "http://example:80"),
					resource.TestCheckResourceAttr(resourceName, "add_on_features.#", "0"),
					resource.TestCheckResourceAttr(resourceName, "certificate.#", "0"),
					resource.TestCheckResourceAttr(resourceName, "reverse_proxy_certificate.#", "0"),
					resource.TestCheckResourceAttr(resourceName, "client_certificate_thumbprint.#", "0"),
					resource.TestCheckResourceAttr(resourceName, "azure_active_directory.#", "0"),
					resource.TestCheckResourceAttr(resourceName, "diagnostics_config.#", "0"),
					resource.TestCheckResourceAttr(resourceName, "node_type.#", "1"),
					resource.TestCheckResourceAttr(resourceName, "node_type.0.is_primary", "true"),
					resource.TestCheckResourceAttr(resourceName, "tags.%", "0"),
				),
			},
			{
				Config: testAccAzureRMServiceFabricCluster_basicNodeTypeUpdate(ri, testLocation(), 3, 3),
				Check: resource.ComposeTestCheckFunc(
					testCheckAzureRMServiceFabricClusterExists(resourceName),
					resource.TestCheckResourceAttr(resourceName, "management_endpoint", "http://example:80"),
					resource.TestCheckResourceAttr(resourceName, "add_on_features.#", "0"),
					resource.TestCheckResourceAttr(resourceName, "certificate.#", "0"),
					resource.TestCheckResourceAttr(resourceName, "reverse_proxy_certificate.#", "0"),
					resource.TestCheckResourceAttr(resourceName, "client_certificate_thumbprint.#", "0"),
					resource.TestCheckResourceAttr(resourceName, "azure_active_directory.#", "0"),
					resource.TestCheckResourceAttr(resourceName, "diagnostics_config.#", "0"),
					resource.TestCheckResourceAttr(resourceName, "node_type.#", "2"),
					resource.TestCheckResourceAttr(resourceName, "node_type.0.is_primary", "true"),
					resource.TestCheckResourceAttr(resourceName, "node_type.1.is_primary", "false"),
					resource.TestCheckResourceAttr(resourceName, "tags.%", "0"),
				),
			},
			{
				ResourceName:      resourceName,
				ImportState:       true,
				ImportStateVerify: true,
			},
		},
	})
}

func TestAccAzureRMServiceFabricCluster_requiresImport(t *testing.T) {
	if !requireResourcesToBeImported {
		t.Skip("Skipping since resources aren't required to be imported")
		return
	}

	resourceName := "azurerm_service_fabric_cluster.test"
	ri := tf.AccRandTimeInt()

	resource.ParallelTest(t, resource.TestCase{
		PreCheck:     func() { testAccPreCheck(t) },
		Providers:    testAccProviders,
		CheckDestroy: testCheckAzureRMServiceFabricClusterDestroy,
		Steps: []resource.TestStep{
			{
				Config: testAccAzureRMServiceFabricCluster_basic(ri, testLocation(), 3),
				Check: resource.ComposeTestCheckFunc(
					testCheckAzureRMServiceFabricClusterExists(resourceName),
					resource.TestCheckResourceAttr(resourceName, "management_endpoint", "http://example:80"),
					resource.TestCheckResourceAttr(resourceName, "add_on_features.#", "0"),
					resource.TestCheckResourceAttr(resourceName, "certificate.#", "0"),
					resource.TestCheckResourceAttr(resourceName, "reverse_proxy_certificate.#", "0"),
					resource.TestCheckResourceAttr(resourceName, "client_certificate_thumbprint.#", "0"),
					resource.TestCheckResourceAttr(resourceName, "azure_active_directory.#", "0"),
					resource.TestCheckResourceAttr(resourceName, "diagnostics_config.#", "0"),
					resource.TestCheckResourceAttr(resourceName, "node_type.#", "1"),
					resource.TestCheckResourceAttr(resourceName, "node_type.0.instance_count", "3"),
					resource.TestCheckResourceAttr(resourceName, "tags.%", "0"),
				),
			},
			{
				Config:      testAccAzureRMServiceFabricCluster_requiresImport(ri, testLocation(), 3),
				ExpectError: testRequiresImportError("azurerm_service_fabric_cluster"),
			},
		},
	})
}

func TestAccAzureRMServiceFabricCluster_manualClusterCodeVersion(t *testing.T) {
	resourceName := "azurerm_service_fabric_cluster.test"
	ri := tf.AccRandTimeInt()
	codeVersion := "6.4.637.9590"

	resource.ParallelTest(t, resource.TestCase{
		PreCheck:     func() { testAccPreCheck(t) },
		Providers:    testAccProviders,
		CheckDestroy: testCheckAzureRMServiceFabricClusterDestroy,
		Steps: []resource.TestStep{
			{
				Config: testAccAzureRMServiceFabricCluster_manualClusterCodeVersion(ri, testLocation(), codeVersion),
				Check: resource.ComposeTestCheckFunc(
					testCheckAzureRMServiceFabricClusterExists(resourceName),
					resource.TestCheckResourceAttr(resourceName, "upgrade_mode", "Manual"),
					resource.TestCheckResourceAttr(resourceName, "cluster_code_version", codeVersion),
				),
			},
			{
				Config: testAccAzureRMServiceFabricCluster_manualClusterCodeVersion(ri, testLocation(), codeVersion),
				Check: resource.ComposeTestCheckFunc(
					testCheckAzureRMServiceFabricClusterExists(resourceName),
					resource.TestCheckResourceAttr(resourceName, "upgrade_mode", "Manual"),
					resource.TestCheckResourceAttr(resourceName, "cluster_code_version", codeVersion),
				),
			},
			{
				ResourceName:      resourceName,
				ImportState:       true,
				ImportStateVerify: true,
			},
		},
	})
}

func TestAccAzureRMServiceFabricCluster_manualLatest(t *testing.T) {
	resourceName := "azurerm_service_fabric_cluster.test"
	ri := tf.AccRandTimeInt()

	resource.ParallelTest(t, resource.TestCase{
		PreCheck:     func() { testAccPreCheck(t) },
		Providers:    testAccProviders,
		CheckDestroy: testCheckAzureRMServiceFabricClusterDestroy,
		Steps: []resource.TestStep{
			{
				Config: testAccAzureRMServiceFabricCluster_manualClusterCodeVersion(ri, testLocation(), ""),
				Check: resource.ComposeTestCheckFunc(
					testCheckAzureRMServiceFabricClusterExists(resourceName),
					resource.TestCheckResourceAttr(resourceName, "upgrade_mode", "Manual"),
					resource.TestCheckResourceAttrSet(resourceName, "cluster_code_version"),
				),
			},
			{
				ResourceName:      resourceName,
				ImportState:       true,
				ImportStateVerify: true,
			},
		},
	})
}

func TestAccAzureRMServiceFabricCluster_addOnFeatures(t *testing.T) {
	resourceName := "azurerm_service_fabric_cluster.test"
	ri := tf.AccRandTimeInt()
	config := testAccAzureRMServiceFabricCluster_addOnFeatures(ri, testLocation())

	resource.ParallelTest(t, resource.TestCase{
		PreCheck:     func() { testAccPreCheck(t) },
		Providers:    testAccProviders,
		CheckDestroy: testCheckAzureRMServiceFabricClusterDestroy,
		Steps: []resource.TestStep{
			{
				Config: config,
				Check: resource.ComposeTestCheckFunc(
					testCheckAzureRMServiceFabricClusterExists(resourceName),
					resource.TestCheckResourceAttr(resourceName, "add_on_features.#", "2"),
				),
			},
			{
				ResourceName:      resourceName,
				ImportState:       true,
				ImportStateVerify: true,
			},
		},
	})
}

func TestAccAzureRMServiceFabricCluster_certificate(t *testing.T) {
	resourceName := "azurerm_service_fabric_cluster.test"
	ri := tf.AccRandTimeInt()

	resource.ParallelTest(t, resource.TestCase{
		PreCheck:     func() { testAccPreCheck(t) },
		Providers:    testAccProviders,
		CheckDestroy: testCheckAzureRMServiceFabricClusterDestroy,
		Steps: []resource.TestStep{
			{
				Config: testAccAzureRMServiceFabricCluster_certificates(ri, testLocation()),
				Check: resource.ComposeTestCheckFunc(
					testCheckAzureRMServiceFabricClusterExists(resourceName),
					resource.TestCheckResourceAttr(resourceName, "certificate.#", "1"),
					resource.TestCheckResourceAttr(resourceName, "certificate.0.thumbprint", "33:41:DB:6C:F2:AF:72:C6:11:DF:3B:E3:72:1A:65:3A:F1:D4:3E:CD:50:F5:84:F8:28:79:3D:BE:91:03:C3:EE"),
					resource.TestCheckResourceAttr(resourceName, "certificate.0.x509_store_name", "My"),
					resource.TestCheckResourceAttr(resourceName, "fabric_settings.0.name", "Security"),
					resource.TestCheckResourceAttr(resourceName, "fabric_settings.0.parameters.ClusterProtectionLevel", "EncryptAndSign"),
					resource.TestCheckResourceAttr(resourceName, "management_endpoint", "https://example:80"),
				),
			},
			{
				ResourceName:      resourceName,
				ImportState:       true,
				ImportStateVerify: true,
			},
		},
	})
}

func TestAccAzureRMServiceFabricCluster_reverseProxyCertificate(t *testing.T) {
	resourceName := "azurerm_service_fabric_cluster.test"
	ri := tf.AccRandTimeInt()

	resource.ParallelTest(t, resource.TestCase{
		PreCheck:     func() { testAccPreCheck(t) },
		Providers:    testAccProviders,
		CheckDestroy: testCheckAzureRMServiceFabricClusterDestroy,
		Steps: []resource.TestStep{
			{
				Config: testAccAzureRMServiceFabricCluster_reverseProxyCertificates(ri, testLocation()),
				Check: resource.ComposeTestCheckFunc(
					testCheckAzureRMServiceFabricClusterExists(resourceName),
					resource.TestCheckResourceAttr(resourceName, "certificate.#", "1"),
					resource.TestCheckResourceAttr(resourceName, "certificate.0.thumbprint", "33:41:DB:6C:F2:AF:72:C6:11:DF:3B:E3:72:1A:65:3A:F1:D4:3E:CD:50:F5:84:F8:28:79:3D:BE:91:03:C3:EE"),
					resource.TestCheckResourceAttr(resourceName, "certificate.0.x509_store_name", "My"),
					resource.TestCheckResourceAttr(resourceName, "reverse_proxy_certificate.#", "1"),
					resource.TestCheckResourceAttr(resourceName, "reverse_proxy_certificate.0.thumbprint", "33:41:DB:6C:F2:AF:72:C6:11:DF:3B:E3:72:1A:65:3A:F1:D4:3E:CD:50:F5:84:F8:28:79:3D:BE:91:03:C3:EE"),
					resource.TestCheckResourceAttr(resourceName, "reverse_proxy_certificate.0.x509_store_name", "My"),
					resource.TestCheckResourceAttr(resourceName, "fabric_settings.0.name", "Security"),
					resource.TestCheckResourceAttr(resourceName, "fabric_settings.0.parameters.ClusterProtectionLevel", "EncryptAndSign"),
					resource.TestCheckResourceAttr(resourceName, "management_endpoint", "https://example:80"),
					resource.TestCheckResourceAttr(resourceName, "node_type.0.reverse_proxy_endpoint_port", "19081"),
				),
			},
			{
				ResourceName:      resourceName,
				ImportState:       true,
				ImportStateVerify: true,
			},
		},
	})
}

func TestAccAzureRMServiceFabricCluster_reverseProxyNotSet(t *testing.T) {
	resourceName := "azurerm_service_fabric_cluster.test"
	ri := tf.AccRandTimeInt()
	location := testLocation()
	config := testAccAzureRMServiceFabricCluster_basic(ri, location, 3)

	resource.ParallelTest(t, resource.TestCase{
		PreCheck:     func() { testAccPreCheck(t) },
		Providers:    testAccProviders,
		CheckDestroy: testCheckAzureRMServiceFabricClusterDestroy,
		Steps: []resource.TestStep{
			{
				Config: config,
				Check: resource.ComposeTestCheckFunc(
					testCheckAzureRMServiceFabricClusterExists(resourceName),
					resource.TestCheckResourceAttr(resourceName, "management_endpoint", "http://example:80"),
					resource.TestCheckResourceAttr(resourceName, "add_on_features.#", "0"),
					resource.TestCheckResourceAttr(resourceName, "certificate.#", "0"),
					resource.TestCheckResourceAttr(resourceName, "reverse_proxy_certificate.#", "0"),
					resource.TestCheckResourceAttr(resourceName, "client_certificate_thumbprint.#", "0"),
					resource.TestCheckResourceAttr(resourceName, "azure_active_directory.#", "0"),
					resource.TestCheckResourceAttr(resourceName, "diagnostics_config.#", "0"),
					resource.TestCheckResourceAttr(resourceName, "node_type.#", "1"),
					resource.TestCheckResourceAttr(resourceName, "node_type.0.instance_count", "3"),
					resource.TestCheckResourceAttr(resourceName, "node_type.0.reverse_proxy_endpoint_port", "0"),
					resource.TestCheckResourceAttr(resourceName, "tags.%", "0"),
				),
			},
			{
				ResourceName:      resourceName,
				ImportState:       true,
				ImportStateVerify: true,
			},
		},
	})
}

func TestAccAzureRMServiceFabricCluster_reverseProxyUpdate(t *testing.T) {
	resourceName := "azurerm_service_fabric_cluster.test"
	ri := tf.AccRandTimeInt()
	location := testLocation()
	configBasic := testAccAzureRMServiceFabricCluster_basic(ri, location, 3)
	configProxy := testAccAzureRMServiceFabricCluster_reverseProxyCertificates(ri, location)

	resource.ParallelTest(t, resource.TestCase{
		PreCheck:     func() { testAccPreCheck(t) },
		Providers:    testAccProviders,
		CheckDestroy: testCheckAzureRMServiceFabricClusterDestroy,
		Steps: []resource.TestStep{
			{
				Config: configBasic,
				Check: resource.ComposeTestCheckFunc(
					testCheckAzureRMServiceFabricClusterExists(resourceName),
					resource.TestCheckResourceAttr(resourceName, "management_endpoint", "http://example:80"),
					resource.TestCheckResourceAttr(resourceName, "add_on_features.#", "0"),
					resource.TestCheckResourceAttr(resourceName, "certificate.#", "0"),
					resource.TestCheckResourceAttr(resourceName, "reverse_proxy_certificate.#", "0"),
					resource.TestCheckResourceAttr(resourceName, "client_certificate_thumbprint.#", "0"),
					resource.TestCheckResourceAttr(resourceName, "azure_active_directory.#", "0"),
					resource.TestCheckResourceAttr(resourceName, "diagnostics_config.#", "0"),
					resource.TestCheckResourceAttr(resourceName, "node_type.#", "1"),
					resource.TestCheckResourceAttr(resourceName, "node_type.0.instance_count", "3"),
					resource.TestCheckResourceAttr(resourceName, "tags.%", "0"),
				),
			},
			{
				Config: configProxy,
				Check: resource.ComposeTestCheckFunc(
					testCheckAzureRMServiceFabricClusterExists(resourceName),
					resource.TestCheckResourceAttr(resourceName, "certificate.#", "1"),
					resource.TestCheckResourceAttr(resourceName, "certificate.0.thumbprint", "33:41:DB:6C:F2:AF:72:C6:11:DF:3B:E3:72:1A:65:3A:F1:D4:3E:CD:50:F5:84:F8:28:79:3D:BE:91:03:C3:EE"),
					resource.TestCheckResourceAttr(resourceName, "certificate.0.x509_store_name", "My"),
					resource.TestCheckResourceAttr(resourceName, "reverse_proxy_certificate.#", "1"),
					resource.TestCheckResourceAttr(resourceName, "reverse_proxy_certificate.0.thumbprint", "33:41:DB:6C:F2:AF:72:C6:11:DF:3B:E3:72:1A:65:3A:F1:D4:3E:CD:50:F5:84:F8:28:79:3D:BE:91:03:C3:EE"),
					resource.TestCheckResourceAttr(resourceName, "reverse_proxy_certificate.0.x509_store_name", "My"),
					resource.TestCheckResourceAttr(resourceName, "fabric_settings.0.name", "Security"),
					resource.TestCheckResourceAttr(resourceName, "fabric_settings.0.parameters.ClusterProtectionLevel", "EncryptAndSign"),
					resource.TestCheckResourceAttr(resourceName, "management_endpoint", "https://example:80"),
					resource.TestCheckResourceAttr(resourceName, "node_type.0.reverse_proxy_endpoint_port", "19081"),
				),
			},
			{
				Config: configBasic,
				Check: resource.ComposeTestCheckFunc(
					testCheckAzureRMServiceFabricClusterExists(resourceName),
					resource.TestCheckResourceAttr(resourceName, "management_endpoint", "http://example:80"),
					resource.TestCheckResourceAttr(resourceName, "add_on_features.#", "0"),
					resource.TestCheckResourceAttr(resourceName, "certificate.#", "0"),
					resource.TestCheckResourceAttr(resourceName, "reverse_proxy_certificate.#", "0"),
					resource.TestCheckResourceAttr(resourceName, "client_certificate_thumbprint.#", "0"),
					resource.TestCheckResourceAttr(resourceName, "azure_active_directory.#", "0"),
					resource.TestCheckResourceAttr(resourceName, "diagnostics_config.#", "0"),
					resource.TestCheckResourceAttr(resourceName, "node_type.#", "1"),
					resource.TestCheckResourceAttr(resourceName, "node_type.0.instance_count", "3"),
					resource.TestCheckResourceAttr(resourceName, "node_type.0.reverse_proxy_endpoint_port", "0"),
					resource.TestCheckResourceAttr(resourceName, "tags.%", "0"),
				),
			},
		},
	})
}

func TestAccAzureRMServiceFabricCluster_clientCertificateThumbprint(t *testing.T) {
	resourceName := "azurerm_service_fabric_cluster.test"
	ri := tf.AccRandTimeInt()

	resource.ParallelTest(t, resource.TestCase{
		PreCheck:     func() { testAccPreCheck(t) },
		Providers:    testAccProviders,
		CheckDestroy: testCheckAzureRMServiceFabricClusterDestroy,
		Steps: []resource.TestStep{
			{
				Config: testAccAzureRMServiceFabricCluster_clientCertificateThumbprint(ri, testLocation()),
				Check: resource.ComposeTestCheckFunc(
					testCheckAzureRMServiceFabricClusterExists(resourceName),
					resource.TestCheckResourceAttr(resourceName, "certificate.#", "1"),
					resource.TestCheckResourceAttr(resourceName, "certificate.0.thumbprint", "33:41:DB:6C:F2:AF:72:C6:11:DF:3B:E3:72:1A:65:3A:F1:D4:3E:CD:50:F5:84:F8:28:79:3D:BE:91:03:C3:EE"),
					resource.TestCheckResourceAttr(resourceName, "certificate.0.x509_store_name", "My"),
					resource.TestCheckResourceAttr(resourceName, "client_certificate_thumbprint.#", "1"),
					resource.TestCheckResourceAttr(resourceName, "client_certificate_thumbprint.0.thumbprint", "33:41:DB:6C:F2:AF:72:C6:11:DF:3B:E3:72:1A:65:3A:F1:D4:3E:CD:50:F5:84:F8:28:79:3D:BE:91:03:C3:EE"),
					resource.TestCheckResourceAttr(resourceName, "client_certificate_thumbprint.0.is_admin", "true"),
					resource.TestCheckResourceAttr(resourceName, "fabric_settings.0.name", "Security"),
					resource.TestCheckResourceAttr(resourceName, "fabric_settings.0.parameters.ClusterProtectionLevel", "EncryptAndSign"),
					resource.TestCheckResourceAttr(resourceName, "management_endpoint", "https://example:80"),
				),
			},
			{
				ResourceName:      resourceName,
				ImportState:       true,
				ImportStateVerify: true,
			},
		},
	})
}

func TestAccAzureRMServiceFabricCluster_readerAdminClientCertificateThumbprint(t *testing.T) {
	resourceName := "azurerm_service_fabric_cluster.test"
	ri := tf.AccRandTimeInt()

	resource.ParallelTest(t, resource.TestCase{
		PreCheck:     func() { testAccPreCheck(t) },
		Providers:    testAccProviders,
		CheckDestroy: testCheckAzureRMServiceFabricClusterDestroy,
		Steps: []resource.TestStep{
			{
				Config: testAccAzureRMServiceFabricCluster_readerAdminClientCertificateThumbprint(ri, testLocation()),
				Check: resource.ComposeTestCheckFunc(
					testCheckAzureRMServiceFabricClusterExists(resourceName),
					resource.TestCheckResourceAttr(resourceName, "certificate.#", "1"),
					resource.TestCheckResourceAttr(resourceName, "certificate.0.thumbprint", "33:41:DB:6C:F2:AF:72:C6:11:DF:3B:E3:72:1A:65:3A:F1:D4:3E:CD:50:F5:84:F8:28:79:3D:BE:91:03:C3:EE"),
					resource.TestCheckResourceAttr(resourceName, "certificate.0.x509_store_name", "My"),
					resource.TestCheckResourceAttr(resourceName, "client_certificate_thumbprint.#", "2"),
					resource.TestCheckResourceAttr(resourceName, "client_certificate_thumbprint.0.thumbprint", "33:41:DB:6C:F2:AF:72:C6:11:DF:3B:E3:72:1A:65:3A:F1:D4:3E:CD:50:F5:84:F8:28:79:3D:BE:91:03:C3:EE"),
					resource.TestCheckResourceAttr(resourceName, "client_certificate_thumbprint.0.is_admin", "true"),
					resource.TestCheckResourceAttr(resourceName, "client_certificate_thumbprint.1.thumbprint", "33:41:DB:6C:F2:AF:72:C6:11:DF:3B:E3:72:1A:65:3A:F1:D4:3E:CD:50:F5:84:F8:28:79:3D:BE:91:03:C3:EE"),
					resource.TestCheckResourceAttr(resourceName, "client_certificate_thumbprint.1.is_admin", "false"),
					resource.TestCheckResourceAttr(resourceName, "fabric_settings.0.name", "Security"),
					resource.TestCheckResourceAttr(resourceName, "fabric_settings.0.parameters.ClusterProtectionLevel", "EncryptAndSign"),
					resource.TestCheckResourceAttr(resourceName, "management_endpoint", "https://example:80"),
				),
			},
			{
				ResourceName:      resourceName,
				ImportState:       true,
				ImportStateVerify: true,
			},
		},
	})
}

func TestAccAzureRMServiceFabricCluster_certificateCommonNames(t *testing.T) {
	resourceName := "azurerm_service_fabric_cluster.test"
	ri := tf.AccRandTimeInt()

	resource.ParallelTest(t, resource.TestCase{
		PreCheck:     func() { testAccPreCheck(t) },
		Providers:    testAccProviders,
		CheckDestroy: testCheckAzureRMServiceFabricClusterDestroy,
		Steps: []resource.TestStep{
			{
				Config: testAccAzureRMServiceFabricCluster_certificateCommonNames(ri, testLocation()),
				Check: resource.ComposeTestCheckFunc(
					testCheckAzureRMServiceFabricClusterExists(resourceName),
					resource.TestCheckResourceAttr(resourceName, "certificate_common_names.0.common_names.2962847220.certificate_common_name", "example"),
					resource.TestCheckResourceAttr(resourceName, "certificate_common_names.0.x509_store_name", "My"),
					resource.TestCheckResourceAttr(resourceName, "fabric_settings.0.name", "Security"),
					resource.TestCheckResourceAttr(resourceName, "fabric_settings.0.parameters.ClusterProtectionLevel", "EncryptAndSign"),
					resource.TestCheckResourceAttr(resourceName, "management_endpoint", "https://example:80"),
				),
			},
			{
				ResourceName:      resourceName,
				ImportState:       true,
				ImportStateVerify: true,
			},
		},
	})
}

func TestAccAzureRMServiceFabricCluster_azureActiveDirectory(t *testing.T) {
	resourceName := "azurerm_service_fabric_cluster.test"
	ri := tf.AccRandTimeInt()

	resource.ParallelTest(t, resource.TestCase{
		PreCheck:     func() { testAccPreCheck(t) },
		Providers:    testAccProviders,
		CheckDestroy: testCheckAzureRMServiceFabricClusterDestroy,
		Steps: []resource.TestStep{
			{
				Config: testAccAzureRMServiceFabricCluster_azureActiveDirectory(ri, testLocation()),
				Check: resource.ComposeTestCheckFunc(
					testCheckAzureRMServiceFabricClusterExists(resourceName),
					resource.TestCheckResourceAttr(resourceName, "certificate.#", "1"),
					resource.TestCheckResourceAttr(resourceName, "certificate.0.thumbprint", "33:41:DB:6C:F2:AF:72:C6:11:DF:3B:E3:72:1A:65:3A:F1:D4:3E:CD:50:F5:84:F8:28:79:3D:BE:91:03:C3:EE"),
					resource.TestCheckResourceAttr(resourceName, "certificate.0.x509_store_name", "My"),
					resource.TestCheckResourceAttr(resourceName, "azure_active_directory.#", "1"),
					resource.TestCheckResourceAttrSet(resourceName, "azure_active_directory.0.tenant_id"),
					resource.TestCheckResourceAttrSet(resourceName, "azure_active_directory.0.cluster_application_id"),
					resource.TestCheckResourceAttrSet(resourceName, "azure_active_directory.0.client_application_id"),
					resource.TestCheckResourceAttr(resourceName, "fabric_settings.0.name", "Security"),
					resource.TestCheckResourceAttr(resourceName, "fabric_settings.0.parameters.ClusterProtectionLevel", "EncryptAndSign"),
					resource.TestCheckResourceAttr(resourceName, "management_endpoint", "https://example:19080"),
				),
			},
			{
				ResourceName:      resourceName,
				ImportState:       true,
				ImportStateVerify: true,
			},
		},
	})
}

func TestAccAzureRMServiceFabricCluster_azureActiveDirectoryDelete(t *testing.T) {
	resourceName := "azurerm_service_fabric_cluster.test"
	ri := tf.AccRandTimeInt()

	resource.ParallelTest(t, resource.TestCase{
		PreCheck:     func() { testAccPreCheck(t) },
		Providers:    testAccProviders,
		CheckDestroy: testCheckAzureRMServiceFabricClusterDestroy,
		Steps: []resource.TestStep{
			{
				Config: testAccAzureRMServiceFabricCluster_azureActiveDirectory(ri, testLocation()),
				Check: resource.ComposeTestCheckFunc(
					testCheckAzureRMServiceFabricClusterExists(resourceName),
					resource.TestCheckResourceAttr(resourceName, "certificate.#", "1"),
					resource.TestCheckResourceAttr(resourceName, "certificate.0.thumbprint", "33:41:DB:6C:F2:AF:72:C6:11:DF:3B:E3:72:1A:65:3A:F1:D4:3E:CD:50:F5:84:F8:28:79:3D:BE:91:03:C3:EE"),
					resource.TestCheckResourceAttr(resourceName, "certificate.0.x509_store_name", "My"),
					resource.TestCheckResourceAttr(resourceName, "azure_active_directory.#", "1"),
					resource.TestCheckResourceAttrSet(resourceName, "azure_active_directory.0.tenant_id"),
					resource.TestCheckResourceAttrSet(resourceName, "azure_active_directory.0.cluster_application_id"),
					resource.TestCheckResourceAttrSet(resourceName, "azure_active_directory.0.client_application_id"),
					resource.TestCheckResourceAttr(resourceName, "fabric_settings.0.name", "Security"),
					resource.TestCheckResourceAttr(resourceName, "fabric_settings.0.parameters.ClusterProtectionLevel", "EncryptAndSign"),
					resource.TestCheckResourceAttr(resourceName, "management_endpoint", "https://example:19080"),
				),
			},
			{
				Config: testAccAzureRMServiceFabricCluster_azureActiveDirectoryDelete(ri, testLocation()),
				Check: resource.ComposeTestCheckFunc(
					testCheckAzureRMServiceFabricClusterExists(resourceName),
					resource.TestCheckResourceAttr(resourceName, "certificate.#", "1"),
					resource.TestCheckResourceAttr(resourceName, "certificate.0.thumbprint", "33:41:DB:6C:F2:AF:72:C6:11:DF:3B:E3:72:1A:65:3A:F1:D4:3E:CD:50:F5:84:F8:28:79:3D:BE:91:03:C3:EE"),
					resource.TestCheckResourceAttr(resourceName, "certificate.0.x509_store_name", "My"),
					resource.TestCheckResourceAttr(resourceName, "azure_active_directory.#", "0"),
					resource.TestCheckResourceAttr(resourceName, "fabric_settings.0.name", "Security"),
					resource.TestCheckResourceAttr(resourceName, "fabric_settings.0.parameters.ClusterProtectionLevel", "EncryptAndSign"),
					resource.TestCheckResourceAttr(resourceName, "management_endpoint", "https://example:19080"),
				),
			},
			{
				ResourceName:      resourceName,
				ImportState:       true,
				ImportStateVerify: true,
			},
		},
	})
}

func TestAccAzureRMServiceFabricCluster_diagnosticsConfig(t *testing.T) {
	resourceName := "azurerm_service_fabric_cluster.test"
	ri := tf.AccRandTimeInt()
	rs := acctest.RandString(4)

	resource.ParallelTest(t, resource.TestCase{
		PreCheck:     func() { testAccPreCheck(t) },
		Providers:    testAccProviders,
		CheckDestroy: testCheckAzureRMServiceFabricClusterDestroy,
		Steps: []resource.TestStep{
			{
				Config: testAccAzureRMServiceFabricCluster_diagnosticsConfig(ri, rs, testLocation()),
				Check: resource.ComposeTestCheckFunc(
					testCheckAzureRMServiceFabricClusterExists(resourceName),
					resource.TestCheckResourceAttr(resourceName, "diagnostics_config.#", "1"),
					resource.TestCheckResourceAttrSet(resourceName, "diagnostics_config.0.storage_account_name"),
					resource.TestCheckResourceAttrSet(resourceName, "diagnostics_config.0.protected_account_key_name"),
					resource.TestCheckResourceAttrSet(resourceName, "diagnostics_config.0.blob_endpoint"),
					resource.TestCheckResourceAttrSet(resourceName, "diagnostics_config.0.queue_endpoint"),
					resource.TestCheckResourceAttrSet(resourceName, "diagnostics_config.0.table_endpoint"),
				),
			},
			{
				ResourceName:      resourceName,
				ImportState:       true,
				ImportStateVerify: true,
			},
		},
	})
}

func TestAccAzureRMServiceFabricCluster_diagnosticsConfigDelete(t *testing.T) {
	resourceName := "azurerm_service_fabric_cluster.test"
	ri := tf.AccRandTimeInt()
	rs := acctest.RandString(4)

	resource.ParallelTest(t, resource.TestCase{
		PreCheck:     func() { testAccPreCheck(t) },
		Providers:    testAccProviders,
		CheckDestroy: testCheckAzureRMServiceFabricClusterDestroy,
		Steps: []resource.TestStep{
			{
				Config: testAccAzureRMServiceFabricCluster_diagnosticsConfig(ri, rs, testLocation()),
				Check: resource.ComposeTestCheckFunc(
					testCheckAzureRMServiceFabricClusterExists(resourceName),
					resource.TestCheckResourceAttr(resourceName, "diagnostics_config.#", "1"),
					resource.TestCheckResourceAttrSet(resourceName, "diagnostics_config.0.storage_account_name"),
					resource.TestCheckResourceAttrSet(resourceName, "diagnostics_config.0.protected_account_key_name"),
					resource.TestCheckResourceAttrSet(resourceName, "diagnostics_config.0.blob_endpoint"),
					resource.TestCheckResourceAttrSet(resourceName, "diagnostics_config.0.queue_endpoint"),
					resource.TestCheckResourceAttrSet(resourceName, "diagnostics_config.0.table_endpoint"),
				),
			},
			{
				Config: testAccAzureRMServiceFabricCluster_diagnosticsConfigDelete(ri, rs, testLocation()),
				Check: resource.ComposeTestCheckFunc(
					testCheckAzureRMServiceFabricClusterExists(resourceName),
					resource.TestCheckResourceAttr(resourceName, "diagnostics_config.#", "0"),
				),
			},
			{
				ResourceName:      resourceName,
				ImportState:       true,
				ImportStateVerify: true,
			},
		},
	})
}

func TestAccAzureRMServiceFabricCluster_fabricSettings(t *testing.T) {
	resourceName := "azurerm_service_fabric_cluster.test"
	ri := tf.AccRandTimeInt()

	resource.ParallelTest(t, resource.TestCase{
		PreCheck:     func() { testAccPreCheck(t) },
		Providers:    testAccProviders,
		CheckDestroy: testCheckAzureRMServiceFabricClusterDestroy,
		Steps: []resource.TestStep{
			{
				Config: testAccAzureRMServiceFabricCluster_fabricSettings(ri, testLocation()),
				Check: resource.ComposeTestCheckFunc(
					testCheckAzureRMServiceFabricClusterExists(resourceName),
					resource.TestCheckResourceAttr(resourceName, "fabric_settings.#", "1"),
					resource.TestCheckResourceAttr(resourceName, "fabric_settings.0.name", "Security"),
					resource.TestCheckResourceAttr(resourceName, "fabric_settings.0.parameters.%", "1"),
					resource.TestCheckResourceAttr(resourceName, "fabric_settings.0.parameters.ClusterProtectionLevel", "None"),
				),
			},
			{
				ResourceName:      resourceName,
				ImportState:       true,
				ImportStateVerify: true,
			},
		},
	})
}

func TestAccAzureRMServiceFabricCluster_fabricSettingsRemove(t *testing.T) {
	resourceName := "azurerm_service_fabric_cluster.test"
	ri := tf.AccRandTimeInt()

	resource.ParallelTest(t, resource.TestCase{
		PreCheck:     func() { testAccPreCheck(t) },
		Providers:    testAccProviders,
		CheckDestroy: testCheckAzureRMServiceFabricClusterDestroy,
		Steps: []resource.TestStep{
			{
				Config: testAccAzureRMServiceFabricCluster_fabricSettings(ri, testLocation()),
				Check: resource.ComposeTestCheckFunc(
					testCheckAzureRMServiceFabricClusterExists(resourceName),
					resource.TestCheckResourceAttr(resourceName, "fabric_settings.#", "1"),
				),
			},
			{
				Config: testAccAzureRMServiceFabricCluster_basic(ri, testLocation(), 3),
				Check: resource.ComposeTestCheckFunc(
					testCheckAzureRMServiceFabricClusterExists(resourceName),
					resource.TestCheckResourceAttr(resourceName, "fabric_settings.#", "0"),
				),
			},
		},
	})
}

func TestAccAzureRMServiceFabricCluster_nodeTypeCustomPorts(t *testing.T) {
	resourceName := "azurerm_service_fabric_cluster.test"
	ri := tf.AccRandTimeInt()

	resource.ParallelTest(t, resource.TestCase{
		PreCheck:     func() { testAccPreCheck(t) },
		Providers:    testAccProviders,
		CheckDestroy: testCheckAzureRMServiceFabricClusterDestroy,
		Steps: []resource.TestStep{
			{
				Config: testAccAzureRMServiceFabricCluster_nodeTypeCustomPorts(ri, testLocation()),
				Check: resource.ComposeTestCheckFunc(
					testCheckAzureRMServiceFabricClusterExists(resourceName),
					resource.TestCheckResourceAttr(resourceName, "node_type.#", "1"),
					resource.TestCheckResourceAttr(resourceName, "node_type.0.application_ports.#", "1"),
					resource.TestCheckResourceAttr(resourceName, "node_type.0.application_ports.0.start_port", "20000"),
					resource.TestCheckResourceAttr(resourceName, "node_type.0.application_ports.0.end_port", "29999"),
					resource.TestCheckResourceAttr(resourceName, "node_type.0.ephemeral_ports.#", "1"),
					resource.TestCheckResourceAttr(resourceName, "node_type.0.ephemeral_ports.0.start_port", "30000"),
					resource.TestCheckResourceAttr(resourceName, "node_type.0.ephemeral_ports.0.end_port", "39999"),
				),
			},
			{
				ResourceName:      resourceName,
				ImportState:       true,
				ImportStateVerify: true,
			},
		},
	})
}

func TestAccAzureRMServiceFabricCluster_nodeTypesMultiple(t *testing.T) {
	resourceName := "azurerm_service_fabric_cluster.test"
	ri := tf.AccRandTimeInt()

	resource.ParallelTest(t, resource.TestCase{
		PreCheck:     func() { testAccPreCheck(t) },
		Providers:    testAccProviders,
		CheckDestroy: testCheckAzureRMServiceFabricClusterDestroy,
		Steps: []resource.TestStep{
			{
				Config: testAccAzureRMServiceFabricCluster_nodeTypeMultiple(ri, testLocation()),
				Check: resource.ComposeTestCheckFunc(
					testCheckAzureRMServiceFabricClusterExists(resourceName),
					resource.TestCheckResourceAttr(resourceName, "node_type.#", "2"),
					resource.TestCheckResourceAttr(resourceName, "node_type.0.name", "first"),
					resource.TestCheckResourceAttr(resourceName, "node_type.0.instance_count", "3"),
					resource.TestCheckResourceAttr(resourceName, "node_type.0.is_primary", "true"),
					resource.TestCheckResourceAttr(resourceName, "node_type.1.name", "second"),
					resource.TestCheckResourceAttr(resourceName, "node_type.1.instance_count", "4"),
					resource.TestCheckResourceAttr(resourceName, "node_type.1.is_primary", "false"),
				),
			},
			{
				ResourceName:      resourceName,
				ImportState:       true,
				ImportStateVerify: true,
			},
		},
	})
}

func TestAccAzureRMServiceFabricCluster_nodeTypesUpdate(t *testing.T) {
	resourceName := "azurerm_service_fabric_cluster.test"
	ri := tf.AccRandTimeInt()

	resource.ParallelTest(t, resource.TestCase{
		PreCheck:     func() { testAccPreCheck(t) },
		Providers:    testAccProviders,
		CheckDestroy: testCheckAzureRMServiceFabricClusterDestroy,
		Steps: []resource.TestStep{
			{
				Config: testAccAzureRMServiceFabricCluster_basic(ri, testLocation(), 3),
				Check: resource.ComposeTestCheckFunc(
					testCheckAzureRMServiceFabricClusterExists(resourceName),
					resource.TestCheckResourceAttr(resourceName, "node_type.0.instance_count", "3"),
				),
			},
			{
				Config: testAccAzureRMServiceFabricCluster_basic(ri, testLocation(), 4),
				Check: resource.ComposeTestCheckFunc(
					testCheckAzureRMServiceFabricClusterExists(resourceName),
					resource.TestCheckResourceAttr(resourceName, "node_type.0.instance_count", "4"),
				),
			},
		},
	})
}

func TestAccAzureRMServiceFabricCluster_nodeTypeProperties(t *testing.T) {
	resourceName := "azurerm_service_fabric_cluster.test"
	ri := tf.AccRandTimeInt()

	resource.ParallelTest(t, resource.TestCase{
		PreCheck:     func() { testAccPreCheck(t) },
		Providers:    testAccProviders,
		CheckDestroy: testCheckAzureRMServiceFabricClusterDestroy,
		Steps: []resource.TestStep{
			{
				Config: testAccAzureRMServiceFabricCluster_nodeTypeProperties(ri, testLocation()),
				Check: resource.ComposeTestCheckFunc(
					testCheckAzureRMServiceFabricClusterExists(resourceName),
					resource.TestCheckResourceAttr(resourceName, "node_type.0.placement_properties.%", "1"),
					resource.TestCheckResourceAttr(resourceName, "node_type.0.placement_properties.HasSSD", "true"),
					resource.TestCheckResourceAttr(resourceName, "node_type.0.capacities.%", "2"),
					resource.TestCheckResourceAttr(resourceName, "node_type.0.capacities.ClientConnections", "20000"),
					resource.TestCheckResourceAttr(resourceName, "node_type.0.capacities.MemoryGB", "8"),
				),
			},
			{
				ResourceName:      resourceName,
				ImportState:       true,
				ImportStateVerify: true,
			},
		},
	})
}

func TestAccAzureRMServiceFabricCluster_tags(t *testing.T) {
	resourceName := "azurerm_service_fabric_cluster.test"
	ri := tf.AccRandTimeInt()

	resource.ParallelTest(t, resource.TestCase{
		PreCheck:     func() { testAccPreCheck(t) },
		Providers:    testAccProviders,
		CheckDestroy: testCheckAzureRMServiceFabricClusterDestroy,
		Steps: []resource.TestStep{
			{
				Config: testAccAzureRMServiceFabricCluster_tags(ri, testLocation()),
				Check: resource.ComposeTestCheckFunc(
					testCheckAzureRMServiceFabricClusterExists(resourceName),
					resource.TestCheckResourceAttr(resourceName, "tags.%", "1"),
					resource.TestCheckResourceAttr(resourceName, "tags.Hello", "World"),
				),
			},
			{
				ResourceName:      resourceName,
				ImportState:       true,
				ImportStateVerify: true,
			},
		},
	})
}

func testCheckAzureRMServiceFabricClusterDestroy(s *terraform.State) error {
	client := testAccProvider.Meta().(*ArmClient).serviceFabric.ClustersClient
	ctx := testAccProvider.Meta().(*ArmClient).StopContext

	for _, rs := range s.RootModule().Resources {
		if rs.Type != "azurerm_service_fabric_cluster" {
			continue
		}

		name := rs.Primary.Attributes["name"]
		resourceGroup := rs.Primary.Attributes["resource_group_name"]

		resp, err := client.Get(ctx, resourceGroup, name)

		if err != nil {
			return nil
		}

		if resp.StatusCode != http.StatusNotFound {
			return fmt.Errorf("Service Fabric Cluster still exists:\n%+v", resp)
		}
	}

	return nil
}

func testCheckAzureRMServiceFabricClusterExists(resourceName string) resource.TestCheckFunc {
	return func(s *terraform.State) error {
		// Ensure we have enough information in state to look up in API
		rs, ok := s.RootModule().Resources[resourceName]
		if !ok {
			return fmt.Errorf("Not found: %s", resourceName)
		}

		clusterName := rs.Primary.Attributes["name"]
		resourceGroup, hasResourceGroup := rs.Primary.Attributes["resource_group_name"]
		if !hasResourceGroup {
			return fmt.Errorf("Bad: no resource group found in state for Service Fabric Cluster %q", clusterName)
		}

		client := testAccProvider.Meta().(*ArmClient).serviceFabric.ClustersClient
		ctx := testAccProvider.Meta().(*ArmClient).StopContext

		resp, err := client.Get(ctx, resourceGroup, clusterName)
		if err != nil {
			return fmt.Errorf("Bad: Get on serviceFabricClustersClient: %+v", err)
		}

		if resp.StatusCode == http.StatusNotFound {
			return fmt.Errorf("Bad: Service Fabric Cluster %q (Resource Group: %q) does not exist", clusterName, resourceGroup)
		}

		return nil
	}
}

func testAccAzureRMServiceFabricCluster_basic(rInt int, location string, count int) string {
	return fmt.Sprintf(`
resource "azurerm_resource_group" "test" {
  name     = "acctestRG-%d"
  location = "%s"
}

resource "azurerm_service_fabric_cluster" "test" {
  name                = "acctest-%d"
  resource_group_name = "${azurerm_resource_group.test.name}"
  location            = "${azurerm_resource_group.test.location}"
  reliability_level   = "Bronze"
  upgrade_mode        = "Automatic"
  vm_image            = "Windows"
  management_endpoint = "http://example:80"

  node_type {
    name                 = "first"
    instance_count       = %d
    is_primary           = true
    client_endpoint_port = 2020
    http_endpoint_port   = 80
  }
}
`, rInt, location, rInt, count)
}

func testAccAzureRMServiceFabricCluster_basicNodeTypeUpdate(rInt int, location string, count int, secondary_count int) string {
	return fmt.Sprintf(`
resource "azurerm_resource_group" "test" {
  name     = "acctestRG-%d"
  location = "%s"
}

resource "azurerm_service_fabric_cluster" "test" {
  name                = "acctest-%d"
  resource_group_name = "${azurerm_resource_group.test.name}"
  location            = "${azurerm_resource_group.test.location}"
  reliability_level   = "Bronze"
  upgrade_mode        = "Automatic"
  vm_image            = "Windows"
<<<<<<< HEAD
	management_endpoint = "http://example:80"
	
=======
  management_endpoint = "http://example:80"

>>>>>>> c5c02cd9
  node_type {
    name                 = "first"
    instance_count       = %d
    is_primary           = true
    client_endpoint_port = 2020
    http_endpoint_port   = 80
  }

  node_type {
    name                 = "second"
    instance_count       = %d
    is_primary           = false
    client_endpoint_port = 2020
    http_endpoint_port   = 80
  }
}
`, rInt, location, rInt, count, secondary_count)
}

func testAccAzureRMServiceFabricCluster_requiresImport(rInt int, location string, count int) string {
	return fmt.Sprintf(`
%s

resource "azurerm_service_fabric_cluster" "import" {
  name                = "${azurerm_service_fabric_cluster.test.name}"
  resource_group_name = "${azurerm_service_fabric_cluster.test.resource_group_name}"
  location            = "${azurerm_service_fabric_cluster.test.location}"
  reliability_level   = "${azurerm_service_fabric_cluster.test.reliability_level}"
  upgrade_mode        = "${azurerm_service_fabric_cluster.test.upgrade_mode}"
  vm_image            = "${azurerm_service_fabric_cluster.test.vm_image}"
  management_endpoint = "${azurerm_service_fabric_cluster.test.management_endpoint}"

  node_type {
    name                 = "first"
    instance_count       = %d
    is_primary           = true
    client_endpoint_port = 2020
    http_endpoint_port   = 80
  }
}
`, testAccAzureRMServiceFabricCluster_basic(rInt, location, count), count)
}

func testAccAzureRMServiceFabricCluster_manualClusterCodeVersion(rInt int, location, clusterCodeVersion string) string {
	return fmt.Sprintf(`
resource "azurerm_resource_group" "test" {
  name     = "acctestRG-%[1]d"
  location = "%[2]s"
}

resource "azurerm_service_fabric_cluster" "test" {
  name                 = "acctest-%[1]d"
  resource_group_name  = "${azurerm_resource_group.test.name}"
  location             = "${azurerm_resource_group.test.location}"
  reliability_level    = "Bronze"
  upgrade_mode         = "Manual"
  cluster_code_version = "%[3]s"
  vm_image             = "Windows"
  management_endpoint  = "http://example:80"

  node_type {
    name                 = "first"
    instance_count       = 3
    is_primary           = true
    client_endpoint_port = 2020
    http_endpoint_port   = 80
  }
}
`, rInt, location, clusterCodeVersion)
}

func testAccAzureRMServiceFabricCluster_addOnFeatures(rInt int, location string) string {
	return fmt.Sprintf(`
resource "azurerm_resource_group" "test" {
  name     = "acctestRG-%d"
  location = "%s"
}

resource "azurerm_service_fabric_cluster" "test" {
  name                = "acctest-%d"
  resource_group_name = "${azurerm_resource_group.test.name}"
  location            = "${azurerm_resource_group.test.location}"
  reliability_level   = "Bronze"
  upgrade_mode        = "Automatic"
  vm_image            = "Windows"
  management_endpoint = "http://example:80"
  add_on_features     = ["DnsService", "RepairManager"]

  node_type {
    name                 = "first"
    instance_count       = 3
    is_primary           = true
    client_endpoint_port = 2020
    http_endpoint_port   = 80
  }
}
`, rInt, location, rInt)
}

func testAccAzureRMServiceFabricCluster_certificates(rInt int, location string) string {
	return fmt.Sprintf(`
resource "azurerm_resource_group" "test" {
  name     = "acctestRG-%d"
  location = "%s"
}

resource "azurerm_service_fabric_cluster" "test" {
  name                = "acctest-%d"
  resource_group_name = "${azurerm_resource_group.test.name}"
  location            = "${azurerm_resource_group.test.location}"
  reliability_level   = "Bronze"
  upgrade_mode        = "Automatic"
  vm_image            = "Windows"
  management_endpoint = "https://example:80"

  certificate {
    thumbprint      = "33:41:DB:6C:F2:AF:72:C6:11:DF:3B:E3:72:1A:65:3A:F1:D4:3E:CD:50:F5:84:F8:28:79:3D:BE:91:03:C3:EE"
    x509_store_name = "My"
  }

  fabric_settings {
    name = "Security"

    parameters = {
      "ClusterProtectionLevel" = "EncryptAndSign"
    }
  }

  node_type {
    name                 = "first"
    instance_count       = 3
    is_primary           = true
    client_endpoint_port = 2020
    http_endpoint_port   = 80
  }
}
`, rInt, location, rInt)
}

func testAccAzureRMServiceFabricCluster_reverseProxyCertificates(rInt int, location string) string {
	return fmt.Sprintf(`
resource "azurerm_resource_group" "test" {
  name     = "acctestRG-%d"
  location = "%s"
}

resource "azurerm_service_fabric_cluster" "test" {
  name                = "acctest-%d"
  resource_group_name = "${azurerm_resource_group.test.name}"
  location            = "${azurerm_resource_group.test.location}"
  reliability_level   = "Bronze"
  upgrade_mode        = "Automatic"
  vm_image            = "Windows"
  management_endpoint = "https://example:80"

  certificate {
    thumbprint      = "33:41:DB:6C:F2:AF:72:C6:11:DF:3B:E3:72:1A:65:3A:F1:D4:3E:CD:50:F5:84:F8:28:79:3D:BE:91:03:C3:EE"
    x509_store_name = "My"
  }

  reverse_proxy_certificate {
    thumbprint      = "33:41:DB:6C:F2:AF:72:C6:11:DF:3B:E3:72:1A:65:3A:F1:D4:3E:CD:50:F5:84:F8:28:79:3D:BE:91:03:C3:EE"
    x509_store_name = "My"
  }

  fabric_settings {
    name = "Security"

    parameters = {
      "ClusterProtectionLevel" = "EncryptAndSign"
    }
  }

  node_type {
    name                        = "first"
    instance_count              = 3
    is_primary                  = true
    client_endpoint_port        = 2020
    http_endpoint_port          = 80
    reverse_proxy_endpoint_port = 19081
  }
}
`, rInt, location, rInt)
}

func testAccAzureRMServiceFabricCluster_clientCertificateThumbprint(rInt int, location string) string {
	return fmt.Sprintf(`
resource "azurerm_resource_group" "test" {
  name     = "acctestRG-%d"
  location = "%s"
}

resource "azurerm_service_fabric_cluster" "test" {
  name                = "acctest-%d"
  resource_group_name = "${azurerm_resource_group.test.name}"
  location            = "${azurerm_resource_group.test.location}"
  reliability_level   = "Bronze"
  upgrade_mode        = "Automatic"
  vm_image            = "Windows"
  management_endpoint = "https://example:80"

  certificate {
    thumbprint      = "33:41:DB:6C:F2:AF:72:C6:11:DF:3B:E3:72:1A:65:3A:F1:D4:3E:CD:50:F5:84:F8:28:79:3D:BE:91:03:C3:EE"
    x509_store_name = "My"
  }

  client_certificate_thumbprint {
    thumbprint = "33:41:DB:6C:F2:AF:72:C6:11:DF:3B:E3:72:1A:65:3A:F1:D4:3E:CD:50:F5:84:F8:28:79:3D:BE:91:03:C3:EE"
    is_admin   = true
  }

  fabric_settings {
    name = "Security"

    parameters = {
      "ClusterProtectionLevel" = "EncryptAndSign"
    }
  }

  node_type {
    name                 = "first"
    instance_count       = 3
    is_primary           = true
    client_endpoint_port = 2020
    http_endpoint_port   = 80
  }
}
`, rInt, location, rInt)
}

func testAccAzureRMServiceFabricCluster_readerAdminClientCertificateThumbprint(rInt int, location string) string {
	return fmt.Sprintf(`
resource "azurerm_resource_group" "test" {
  name     = "acctestRG-%d"
  location = "%s"
}

resource "azurerm_service_fabric_cluster" "test" {
  name                = "acctest-%d"
  resource_group_name = "${azurerm_resource_group.test.name}"
  location            = "${azurerm_resource_group.test.location}"
  reliability_level   = "Bronze"
  upgrade_mode        = "Automatic"
  vm_image            = "Windows"
  management_endpoint = "https://example:80"

  certificate {
    thumbprint      = "33:41:DB:6C:F2:AF:72:C6:11:DF:3B:E3:72:1A:65:3A:F1:D4:3E:CD:50:F5:84:F8:28:79:3D:BE:91:03:C3:EE"
    x509_store_name = "My"
  }

  client_certificate_thumbprint {
    thumbprint = "33:41:DB:6C:F2:AF:72:C6:11:DF:3B:E3:72:1A:65:3A:F1:D4:3E:CD:50:F5:84:F8:28:79:3D:BE:91:03:C3:EE"
    is_admin   = true
  }

  client_certificate_thumbprint {
    thumbprint = "33:41:DB:6C:F2:AF:72:C6:11:DF:3B:E3:72:1A:65:3A:F1:D4:3E:CD:50:F5:84:F8:28:79:3D:BE:91:03:C3:EE"
    is_admin   = false
  }

  fabric_settings {
    name = "Security"

    parameters = {
      "ClusterProtectionLevel" = "EncryptAndSign"
    }
  }

  node_type {
    name                 = "first"
    instance_count       = 3
    is_primary           = true
    client_endpoint_port = 2020
    http_endpoint_port   = 80
  }
}
`, rInt, location, rInt)
}

func testAccAzureRMServiceFabricCluster_certificateCommonNames(rInt int, location string) string {
	return fmt.Sprintf(`
resource "azurerm_resource_group" "test" {
  name     = "acctestRG-%d"
  location = "%s"
}

resource "azurerm_service_fabric_cluster" "test" {
  name                = "acctest-%d"
  resource_group_name = "${azurerm_resource_group.test.name}"
  location            = "${azurerm_resource_group.test.location}"
  reliability_level   = "Bronze"
  upgrade_mode        = "Automatic"
  vm_image            = "Windows"
  management_endpoint = "https://example:80"

  certificate_common_names {
    common_names {
      certificate_common_name = "example"
    }

    x509_store_name = "My"
  }

  fabric_settings {
    name = "Security"

    parameters = {
      "ClusterProtectionLevel" = "EncryptAndSign"
    }
  }

  node_type {
    name                 = "first"
    instance_count       = 3
    is_primary           = true
    client_endpoint_port = 2020
    http_endpoint_port   = 80
  }
}
`, rInt, location, rInt)
}

func testAccAzureRMServiceFabricCluster_azureActiveDirectory(rInt int, location string) string {
	return fmt.Sprintf(`
resource "azurerm_resource_group" "test" {
  name     = "acctestRG-%d"
  location = "%s"
}

data "azurerm_client_config" "current" {}

resource "azuread_application" "cluster_explorer" {
  name                       = "${azurerm_resource_group.test.name}-explorer-AAD"
  homepage                   = "https://example:19080/Explorer/index.html"
  identifier_uris            = ["https://example:19080/Explorer/index.html"]
  reply_urls                 = ["https://example:19080/Explorer/index.html"]
<<<<<<< HEAD
  available_to_other_tenants = false
  oauth2_allow_implicit_flow = true

  # https://blogs.msdn.microsoft.com/aaddevsup/2018/06/06/guid-table-for-windows-azure-active-directory-permissions/
  # https://shawntabrizi.com/aad/common-microsoft-resources-azure-active-directory/
  required_resource_access {
    resource_app_id = "00000002-0000-0000-c000-000000000000"

    resource_access {
      id   = "311a71cc-e848-46a1-bdf8-97ff7156d8e6"
      type = "Scope"
    }
  }
}

resource "azuread_service_principal" "cluster_explorer" {
  application_id = "${azuread_application.cluster_explorer.application_id}"
}

resource "azuread_application" "cluster_console" {
  name                       = "${azurerm_resource_group.test.name}-console-AAD"
  type                       = "native"
  reply_urls                 = ["urn:ietf:wg:oauth:2.0:oob"]
=======
>>>>>>> c5c02cd9
  available_to_other_tenants = false
  oauth2_allow_implicit_flow = true

  # https://blogs.msdn.microsoft.com/aaddevsup/2018/06/06/guid-table-for-windows-azure-active-directory-permissions/
  # https://shawntabrizi.com/aad/common-microsoft-resources-azure-active-directory/
  required_resource_access {
    resource_app_id = "00000002-0000-0000-c000-000000000000"

    resource_access {
      id   = "311a71cc-e848-46a1-bdf8-97ff7156d8e6"
      type = "Scope"
    }
  }
<<<<<<< HEAD
=======
}

resource "azuread_service_principal" "cluster_explorer" {
  application_id = "${azuread_application.cluster_explorer.application_id}"
}

resource "azuread_application" "cluster_console" {
  name                       = "${azurerm_resource_group.test.name}-console-AAD"
  type                       = "native"
  reply_urls                 = ["urn:ietf:wg:oauth:2.0:oob"]
  available_to_other_tenants = false
  oauth2_allow_implicit_flow = true

  # https://blogs.msdn.microsoft.com/aaddevsup/2018/06/06/guid-table-for-windows-azure-active-directory-permissions/
  # https://shawntabrizi.com/aad/common-microsoft-resources-azure-active-directory/
  required_resource_access {
    resource_app_id = "00000002-0000-0000-c000-000000000000"

    resource_access {
      id   = "311a71cc-e848-46a1-bdf8-97ff7156d8e6"
      type = "Scope"
    }
  }
>>>>>>> c5c02cd9

  required_resource_access {
    resource_app_id = "${azuread_application.cluster_explorer.application_id}"

    resource_access {
      id   = "${azuread_application.cluster_explorer.oauth2_permissions.0.id}"
      type = "Scope"
    }
  }
}

resource "azuread_service_principal" "cluster_console" {
  application_id = "${azuread_application.cluster_console.application_id}"
}

resource "azurerm_service_fabric_cluster" "test" {
  name                = "acctest-%d"
  resource_group_name = "${azurerm_resource_group.test.name}"
  location            = "${azurerm_resource_group.test.location}"
  reliability_level   = "Bronze"
  upgrade_mode        = "Automatic"
  vm_image            = "Windows"
<<<<<<< HEAD
	management_endpoint = "https://example:19080"
	
=======
  management_endpoint = "https://example:19080"

>>>>>>> c5c02cd9
  certificate {
    thumbprint      = "33:41:DB:6C:F2:AF:72:C6:11:DF:3B:E3:72:1A:65:3A:F1:D4:3E:CD:50:F5:84:F8:28:79:3D:BE:91:03:C3:EE"
    x509_store_name = "My"
  }

  azure_active_directory {
    tenant_id              = "${data.azurerm_client_config.current.tenant_id}"
    cluster_application_id = "${azuread_application.cluster_explorer.application_id}"
    client_application_id  = "${azuread_application.cluster_console.application_id}"
<<<<<<< HEAD
	}
	
=======
  }

>>>>>>> c5c02cd9
  fabric_settings {
    name = "Security"

    parameters = {
      "ClusterProtectionLevel" = "EncryptAndSign"
    }
  }

  node_type {
    name                 = "system"
    instance_count       = 3
    is_primary           = true
    client_endpoint_port = 19000
    http_endpoint_port   = 19080
  }
}
`, rInt, location, rInt)
}

func testAccAzureRMServiceFabricCluster_azureActiveDirectoryDelete(rInt int, location string) string {
	return fmt.Sprintf(`
resource "azurerm_resource_group" "test" {
  name     = "acctestRG-%d"
  location = "%s"
}

data "azurerm_client_config" "current" {}

resource "azurerm_service_fabric_cluster" "test" {
  name                = "acctest-%d"
  resource_group_name = "${azurerm_resource_group.test.name}"
  location            = "${azurerm_resource_group.test.location}"
  reliability_level   = "Bronze"
  upgrade_mode        = "Automatic"
  vm_image            = "Windows"
<<<<<<< HEAD
	management_endpoint = "https://example:19080"
	
  certificate {
    thumbprint      = "33:41:DB:6C:F2:AF:72:C6:11:DF:3B:E3:72:1A:65:3A:F1:D4:3E:CD:50:F5:84:F8:28:79:3D:BE:91:03:C3:EE"
    x509_store_name = "My"
	}
	
  fabric_settings {
		name = "Security"
		
    parameters = {
      "ClusterProtectionLevel" = "EncryptAndSign"
    }
	}
	
=======
  management_endpoint = "https://example:19080"

  certificate {
    thumbprint      = "33:41:DB:6C:F2:AF:72:C6:11:DF:3B:E3:72:1A:65:3A:F1:D4:3E:CD:50:F5:84:F8:28:79:3D:BE:91:03:C3:EE"
    x509_store_name = "My"
  }

  fabric_settings {
    name = "Security"

    parameters = {
      "ClusterProtectionLevel" = "EncryptAndSign"
    }
  }

>>>>>>> c5c02cd9
  node_type {
    name                 = "system"
    instance_count       = 3
    is_primary           = true
    client_endpoint_port = 19000
    http_endpoint_port   = 19080
  }
}
`, rInt, location, rInt)
}

func testAccAzureRMServiceFabricCluster_diagnosticsConfig(rInt int, rString, location string) string {
	return fmt.Sprintf(`
resource "azurerm_resource_group" "test" {
  name     = "acctestRG-%d"
  location = "%s"
}

resource "azurerm_storage_account" "test" {
  name                     = "acctestsa%s"
  resource_group_name      = "${azurerm_resource_group.test.name}"
  location                 = "${azurerm_resource_group.test.location}"
  account_tier             = "Standard"
  account_replication_type = "GRS"
}

resource "azurerm_service_fabric_cluster" "test" {
  name                = "acctest-%d"
  resource_group_name = "${azurerm_resource_group.test.name}"
  location            = "${azurerm_resource_group.test.location}"
  reliability_level   = "Bronze"
  upgrade_mode        = "Automatic"
  vm_image            = "Windows"
  management_endpoint = "http://example:80"

  diagnostics_config {
    storage_account_name       = "${azurerm_storage_account.test.name}"
    protected_account_key_name = "StorageAccountKey1"
    blob_endpoint              = "${azurerm_storage_account.test.primary_blob_endpoint}"
    queue_endpoint             = "${azurerm_storage_account.test.primary_queue_endpoint}"
    table_endpoint             = "${azurerm_storage_account.test.primary_table_endpoint}"
  }

  node_type {
    name                 = "first"
    instance_count       = 3
    is_primary           = true
    client_endpoint_port = 2020
    http_endpoint_port   = 80
  }
}
`, rInt, location, rString, rInt)
}

func testAccAzureRMServiceFabricCluster_diagnosticsConfigDelete(rInt int, rString, location string) string {
	return fmt.Sprintf(`
resource "azurerm_resource_group" "test" {
  name     = "acctestRG-%d"
  location = "%s"
}

resource "azurerm_storage_account" "test" {
  name                     = "acctestsa%s"
  resource_group_name      = "${azurerm_resource_group.test.name}"
  location                 = "${azurerm_resource_group.test.location}"
  account_tier             = "Standard"
  account_replication_type = "GRS"
}

resource "azurerm_service_fabric_cluster" "test" {
  name                = "acctest-%d"
  resource_group_name = "${azurerm_resource_group.test.name}"
  location            = "${azurerm_resource_group.test.location}"
  reliability_level   = "Bronze"
  upgrade_mode        = "Automatic"
  vm_image            = "Windows"
  management_endpoint = "http://example:80"

  node_type {
    name                 = "first"
    instance_count       = 3
    is_primary           = true
    client_endpoint_port = 2020
    http_endpoint_port   = 80
  }
}
`, rInt, location, rString, rInt)
}

func testAccAzureRMServiceFabricCluster_diagnosticsConfigDelete(rInt int, rString, location string) string {
	return fmt.Sprintf(`
resource "azurerm_resource_group" "test" {
  name     = "acctestRG-%d"
  location = "%s"
}

resource "azurerm_storage_account" "test" {
  name                     = "acctestsa%s"
  resource_group_name      = "${azurerm_resource_group.test.name}"
  location                 = "${azurerm_resource_group.test.location}"
  account_tier             = "Standard"
  account_replication_type = "GRS"
}

resource "azurerm_service_fabric_cluster" "test" {
  name                = "acctest-%d"
  resource_group_name = "${azurerm_resource_group.test.name}"
  location            = "${azurerm_resource_group.test.location}"
  reliability_level   = "Bronze"
  upgrade_mode        = "Automatic"
  vm_image            = "Windows"
  management_endpoint = "http://example:80"

  node_type {
    name                 = "first"
    instance_count       = 3
    is_primary           = true
    client_endpoint_port = 2020
    http_endpoint_port   = 80
  }
}
`, rInt, location, rString, rInt)
}

func testAccAzureRMServiceFabricCluster_fabricSettings(rInt int, location string) string {
	return fmt.Sprintf(`
resource "azurerm_resource_group" "test" {
  name     = "acctestRG-%d"
  location = "%s"
}

resource "azurerm_service_fabric_cluster" "test" {
  name                = "acctest-%d"
  resource_group_name = "${azurerm_resource_group.test.name}"
  location            = "${azurerm_resource_group.test.location}"
  reliability_level   = "Bronze"
  upgrade_mode        = "Automatic"
  vm_image            = "Windows"
  management_endpoint = "http://example:80"

  fabric_settings {
    name = "Security"

    parameters = {
      "ClusterProtectionLevel" = "None"
    }
  }

  node_type {
    name                 = "first"
    instance_count       = 3
    is_primary           = true
    client_endpoint_port = 2020
    http_endpoint_port   = 80
  }
}
`, rInt, location, rInt)
}

func testAccAzureRMServiceFabricCluster_nodeTypeCustomPorts(rInt int, location string) string {
	return fmt.Sprintf(`
resource "azurerm_resource_group" "test" {
  name     = "acctestRG-%d"
  location = "%s"
}

resource "azurerm_service_fabric_cluster" "test" {
  name                = "acctest-%d"
  resource_group_name = "${azurerm_resource_group.test.name}"
  location            = "${azurerm_resource_group.test.location}"
  reliability_level   = "Bronze"
  upgrade_mode        = "Automatic"
  vm_image            = "Windows"
  management_endpoint = "http://example:80"

  node_type {
    name                 = "first"
    instance_count       = 3
    is_primary           = true
    client_endpoint_port = 2020
    http_endpoint_port   = 80

    application_ports {
      start_port = 20000
      end_port   = 29999
    }

    ephemeral_ports {
      start_port = 30000
      end_port   = 39999
    }
  }
}
`, rInt, location, rInt)
}

func testAccAzureRMServiceFabricCluster_nodeTypeMultiple(rInt int, location string) string {
	return fmt.Sprintf(`
resource "azurerm_resource_group" "test" {
  name     = "acctestRG-%d"
  location = "%s"
}

resource "azurerm_service_fabric_cluster" "test" {
  name                = "acctest-%d"
  resource_group_name = "${azurerm_resource_group.test.name}"
  location            = "${azurerm_resource_group.test.location}"
  reliability_level   = "Bronze"
  upgrade_mode        = "Automatic"
  vm_image            = "Windows"
  management_endpoint = "http://example:80"

  node_type {
    name                 = "first"
    instance_count       = 3
    is_primary           = true
    client_endpoint_port = 2020
    http_endpoint_port   = 80
  }

  node_type {
    name                 = "second"
    instance_count       = 4
    is_primary           = false
    client_endpoint_port = 2121
    http_endpoint_port   = 81
  }
}
`, rInt, location, rInt)
}

func testAccAzureRMServiceFabricCluster_nodeTypeProperties(rInt int, location string) string {
	return fmt.Sprintf(`
resource "azurerm_resource_group" "test" {
  name     = "acctestRG-%d"
  location = "%s"
}
resource "azurerm_service_fabric_cluster" "test" {
  name                = "acctest-%d"
  resource_group_name = "${azurerm_resource_group.test.name}"
  location            = "${azurerm_resource_group.test.location}"
  reliability_level   = "Bronze"
  upgrade_mode        = "Automatic"
  vm_image            = "Windows"
  management_endpoint = "http://example:80"
  node_type {
    name                 = "first"
    placement_properties = {
      "HasSSD" = "true"
    }
    capacities = {
      "ClientConnections" = "20000"
      "MemoryGB" = "8"
    }
    instance_count       = 3
    is_primary           = true
    client_endpoint_port = 2020
    http_endpoint_port   = 80
  }
  tags = {
    Hello = "World"
  }
}
`, rInt, location, rInt)
}

func testAccAzureRMServiceFabricCluster_tags(rInt int, location string) string {
	return fmt.Sprintf(`
resource "azurerm_resource_group" "test" {
  name     = "acctestRG-%d"
  location = "%s"
}

resource "azurerm_service_fabric_cluster" "test" {
  name                = "acctest-%d"
  resource_group_name = "${azurerm_resource_group.test.name}"
  location            = "${azurerm_resource_group.test.location}"
  reliability_level   = "Bronze"
  upgrade_mode        = "Automatic"
  vm_image            = "Windows"
  management_endpoint = "http://example:80"

  node_type {
    name                 = "first"
    instance_count       = 3
    is_primary           = true
    client_endpoint_port = 2020
    http_endpoint_port   = 80
  }

  tags = {
    Hello = "World"
  }
}
`, rInt, location, rInt)
}<|MERGE_RESOLUTION|>--- conflicted
+++ resolved
@@ -930,13 +930,8 @@
   reliability_level   = "Bronze"
   upgrade_mode        = "Automatic"
   vm_image            = "Windows"
-<<<<<<< HEAD
-	management_endpoint = "http://example:80"
-	
-=======
   management_endpoint = "http://example:80"
 
->>>>>>> c5c02cd9
   node_type {
     name                 = "first"
     instance_count       = %d
@@ -1274,7 +1269,6 @@
   homepage                   = "https://example:19080/Explorer/index.html"
   identifier_uris            = ["https://example:19080/Explorer/index.html"]
   reply_urls                 = ["https://example:19080/Explorer/index.html"]
-<<<<<<< HEAD
   available_to_other_tenants = false
   oauth2_allow_implicit_flow = true
 
@@ -1288,33 +1282,6 @@
       type = "Scope"
     }
   }
-}
-
-resource "azuread_service_principal" "cluster_explorer" {
-  application_id = "${azuread_application.cluster_explorer.application_id}"
-}
-
-resource "azuread_application" "cluster_console" {
-  name                       = "${azurerm_resource_group.test.name}-console-AAD"
-  type                       = "native"
-  reply_urls                 = ["urn:ietf:wg:oauth:2.0:oob"]
-=======
->>>>>>> c5c02cd9
-  available_to_other_tenants = false
-  oauth2_allow_implicit_flow = true
-
-  # https://blogs.msdn.microsoft.com/aaddevsup/2018/06/06/guid-table-for-windows-azure-active-directory-permissions/
-  # https://shawntabrizi.com/aad/common-microsoft-resources-azure-active-directory/
-  required_resource_access {
-    resource_app_id = "00000002-0000-0000-c000-000000000000"
-
-    resource_access {
-      id   = "311a71cc-e848-46a1-bdf8-97ff7156d8e6"
-      type = "Scope"
-    }
-  }
-<<<<<<< HEAD
-=======
 }
 
 resource "azuread_service_principal" "cluster_explorer" {
@@ -1338,7 +1305,6 @@
       type = "Scope"
     }
   }
->>>>>>> c5c02cd9
 
   required_resource_access {
     resource_app_id = "${azuread_application.cluster_explorer.application_id}"
@@ -1361,13 +1327,8 @@
   reliability_level   = "Bronze"
   upgrade_mode        = "Automatic"
   vm_image            = "Windows"
-<<<<<<< HEAD
-	management_endpoint = "https://example:19080"
-	
-=======
   management_endpoint = "https://example:19080"
 
->>>>>>> c5c02cd9
   certificate {
     thumbprint      = "33:41:DB:6C:F2:AF:72:C6:11:DF:3B:E3:72:1A:65:3A:F1:D4:3E:CD:50:F5:84:F8:28:79:3D:BE:91:03:C3:EE"
     x509_store_name = "My"
@@ -1377,13 +1338,8 @@
     tenant_id              = "${data.azurerm_client_config.current.tenant_id}"
     cluster_application_id = "${azuread_application.cluster_explorer.application_id}"
     client_application_id  = "${azuread_application.cluster_console.application_id}"
-<<<<<<< HEAD
-	}
-	
-=======
-  }
-
->>>>>>> c5c02cd9
+  }
+
   fabric_settings {
     name = "Security"
 
@@ -1419,39 +1375,21 @@
   reliability_level   = "Bronze"
   upgrade_mode        = "Automatic"
   vm_image            = "Windows"
-<<<<<<< HEAD
-	management_endpoint = "https://example:19080"
-	
+  management_endpoint = "https://example:19080"
+
   certificate {
     thumbprint      = "33:41:DB:6C:F2:AF:72:C6:11:DF:3B:E3:72:1A:65:3A:F1:D4:3E:CD:50:F5:84:F8:28:79:3D:BE:91:03:C3:EE"
     x509_store_name = "My"
-	}
-	
+  }
+
   fabric_settings {
-		name = "Security"
-		
+    name = "Security"
+
     parameters = {
       "ClusterProtectionLevel" = "EncryptAndSign"
     }
-	}
-	
-=======
-  management_endpoint = "https://example:19080"
-
-  certificate {
-    thumbprint      = "33:41:DB:6C:F2:AF:72:C6:11:DF:3B:E3:72:1A:65:3A:F1:D4:3E:CD:50:F5:84:F8:28:79:3D:BE:91:03:C3:EE"
-    x509_store_name = "My"
-  }
-
-  fabric_settings {
-    name = "Security"
-
-    parameters = {
-      "ClusterProtectionLevel" = "EncryptAndSign"
-    }
-  }
-
->>>>>>> c5c02cd9
+  }
+
   node_type {
     name                 = "system"
     instance_count       = 3
@@ -1494,41 +1432,6 @@
     queue_endpoint             = "${azurerm_storage_account.test.primary_queue_endpoint}"
     table_endpoint             = "${azurerm_storage_account.test.primary_table_endpoint}"
   }
-
-  node_type {
-    name                 = "first"
-    instance_count       = 3
-    is_primary           = true
-    client_endpoint_port = 2020
-    http_endpoint_port   = 80
-  }
-}
-`, rInt, location, rString, rInt)
-}
-
-func testAccAzureRMServiceFabricCluster_diagnosticsConfigDelete(rInt int, rString, location string) string {
-	return fmt.Sprintf(`
-resource "azurerm_resource_group" "test" {
-  name     = "acctestRG-%d"
-  location = "%s"
-}
-
-resource "azurerm_storage_account" "test" {
-  name                     = "acctestsa%s"
-  resource_group_name      = "${azurerm_resource_group.test.name}"
-  location                 = "${azurerm_resource_group.test.location}"
-  account_tier             = "Standard"
-  account_replication_type = "GRS"
-}
-
-resource "azurerm_service_fabric_cluster" "test" {
-  name                = "acctest-%d"
-  resource_group_name = "${azurerm_resource_group.test.name}"
-  location            = "${azurerm_resource_group.test.location}"
-  reliability_level   = "Bronze"
-  upgrade_mode        = "Automatic"
-  vm_image            = "Windows"
-  management_endpoint = "http://example:80"
 
   node_type {
     name                 = "first"
