package getter

import (
	"context"
	"encoding/xml"
	"fmt"
	"io"
	"net/http"
	"net/url"
	"os"
	"path/filepath"
	"strconv"
	"strings"

<<<<<<< HEAD
	safetemp "github.com/hashicorp/go-safetemp"
=======
	"github.com/hashicorp/go-safetemp"
>>>>>>> 3a0c3e00
)

// HttpGetter is a Getter implementation that will download from an HTTP
// endpoint.
//
// For file downloads, HTTP is used directly.
//
// The protocol for downloading a directory from an HTTP endpoint is as follows:
//
// An HTTP GET request is made to the URL with the additional GET parameter
// "terraform-get=1". This lets you handle that scenario specially if you
// wish. The response must be a 2xx.
//
// First, a header is looked for "X-Terraform-Get" which should contain
// a source URL to download.
//
// If the header is not present, then a meta tag is searched for named
// "terraform-get" and the content should be a source URL.
//
// The source URL, whether from the header or meta tag, must be a fully
// formed URL. The shorthand syntax of "github.com/foo/bar" or relative
// paths are not allowed.
type HttpGetter struct {
	getter

	// Netrc, if true, will lookup and use auth information found
	// in the user's netrc file if available.
	Netrc bool

	// Client is the http.Client to use for Get requests.
	// This defaults to a cleanhttp.DefaultClient if left unset.
	Client *http.Client

	// Header contains optional request header fields that should be included
	// with every HTTP request. Note that the zero value of this field is nil,
	// and as such it needs to be initialized before use, via something like
	// make(http.Header).
	Header http.Header
}

func (g *HttpGetter) ClientMode(u *url.URL) (ClientMode, error) {
	if strings.HasSuffix(u.Path, "/") {
		return ClientModeDir, nil
	}
	return ClientModeFile, nil
}

func (g *HttpGetter) Get(dst string, u *url.URL) error {
	ctx := g.Context()
	// Copy the URL so we can modify it
	var newU url.URL = *u
	u = &newU

	if g.Netrc {
		// Add auth from netrc if we can
		if err := addAuthFromNetrc(u); err != nil {
			return err
		}
	}

	if g.Client == nil {
		g.Client = httpClient
	}

	// Add terraform-get to the parameter.
	q := u.Query()
	q.Add("terraform-get", "1")
	u.RawQuery = q.Encode()

	// Get the URL
	req, err := http.NewRequest("GET", u.String(), nil)
	if err != nil {
		return err
	}

	req.Header = g.Header
	resp, err := g.Client.Do(req)
	if err != nil {
		return err
	}

	defer resp.Body.Close()
	if resp.StatusCode < 200 || resp.StatusCode >= 300 {
		return fmt.Errorf("bad response code: %d", resp.StatusCode)
	}

	// Extract the source URL
	var source string
	if v := resp.Header.Get("X-Terraform-Get"); v != "" {
		source = v
	} else {
		source, err = g.parseMeta(resp.Body)
		if err != nil {
			return err
		}
	}
	if source == "" {
		return fmt.Errorf("no source URL was returned")
	}

	// If there is a subdir component, then we download the root separately
	// into a temporary directory, then copy over the proper subdir.
	source, subDir := SourceDirSubdir(source)
	if subDir == "" {
		var opts []ClientOption
		if g.client != nil {
			opts = g.client.Options
		}
		return Get(dst, source, opts...)
	}

	// We have a subdir, time to jump some hoops
	return g.getSubdir(ctx, dst, source, subDir)
}

func (g *HttpGetter) GetFile(dst string, src *url.URL) error {
	ctx := g.Context()
	if g.Netrc {
		// Add auth from netrc if we can
		if err := addAuthFromNetrc(src); err != nil {
			return err
		}
	}

	// Create all the parent directories if needed
	if err := os.MkdirAll(filepath.Dir(dst), 0755); err != nil {
		return err
	}

	f, err := os.OpenFile(dst, os.O_RDWR|os.O_CREATE, os.FileMode(0666))
	if err != nil {
		return err
	}
	defer f.Close()

	if g.Client == nil {
		g.Client = httpClient
	}

	var currentFileSize int64

	// We first make a HEAD request so we can check
	// if the server supports range queries. If the server/URL doesn't
	// support HEAD requests, we just fall back to GET.
	req, err := http.NewRequest("HEAD", src.String(), nil)
	if err != nil {
		return err
	}
	if g.Header != nil {
		req.Header = g.Header
	}
	headResp, err := g.Client.Do(req)
	if err == nil && headResp != nil {
		headResp.Body.Close()
		if headResp.StatusCode == 200 {
			// If the HEAD request succeeded, then attempt to set the range
			// query if we can.
			if headResp.Header.Get("Accept-Ranges") == "bytes" {
				if fi, err := f.Stat(); err == nil {
					if _, err = f.Seek(0, os.SEEK_END); err == nil {
						req.Header.Set("Range", fmt.Sprintf("bytes=%d-", fi.Size()))
						currentFileSize = fi.Size()
						totalFileSize, _ := strconv.ParseInt(headResp.Header.Get("Content-Length"), 10, 64)
						if currentFileSize >= totalFileSize {
							// file already present
							return nil
						}
					}
				}
			}
		}
	}
	req.Method = "GET"

	resp, err := g.Client.Do(req)
	if err != nil {
		return err
	}
	switch resp.StatusCode {
	case http.StatusOK, http.StatusPartialContent:
		// all good
	default:
		resp.Body.Close()
		return fmt.Errorf("bad response code: %d", resp.StatusCode)
	}

	body := resp.Body

	if g.client != nil && g.client.ProgressListener != nil {
		// track download
		fn := filepath.Base(src.EscapedPath())
		body = g.client.ProgressListener.TrackProgress(fn, currentFileSize, currentFileSize+resp.ContentLength, resp.Body)
	}
	defer body.Close()

	n, err := Copy(ctx, f, body)
	if err == nil && n < resp.ContentLength {
		err = io.ErrShortWrite
	}
	return err
}

// getSubdir downloads the source into the destination, but with
// the proper subdir.
<<<<<<< HEAD
func (g *HttpGetter) getSubdir(ctx context.Context, dst, source, subDir string) error {
=======
func (g *HttpGetter) getSubdir(dst, source, subDir string) error {
>>>>>>> 3a0c3e00
	// Create a temporary directory to store the full source. This has to be
	// a non-existent directory.
	td, tdcloser, err := safetemp.Dir("", "getter")
	if err != nil {
		return err
	}
	defer tdcloser.Close()

	var opts []ClientOption
	if g.client != nil {
		opts = g.client.Options
	}
	// Download that into the given directory
	if err := Get(td, source, opts...); err != nil {
		return err
	}

	// Process any globbing
	sourcePath, err := SubdirGlob(td, subDir)
	if err != nil {
		return err
	}

	// Make sure the subdir path actually exists
	if _, err := os.Stat(sourcePath); err != nil {
		return fmt.Errorf(
			"Error downloading %s: %s", source, err)
	}

	// Copy the subdirectory into our actual destination.
	if err := os.RemoveAll(dst); err != nil {
		return err
	}

	// Make the final destination
	if err := os.MkdirAll(dst, 0755); err != nil {
		return err
	}

	return copyDir(ctx, dst, sourcePath, false)
}

// parseMeta looks for the first meta tag in the given reader that
// will give us the source URL.
func (g *HttpGetter) parseMeta(r io.Reader) (string, error) {
	d := xml.NewDecoder(r)
	d.CharsetReader = charsetReader
	d.Strict = false
	var err error
	var t xml.Token
	for {
		t, err = d.Token()
		if err != nil {
			if err == io.EOF {
				err = nil
			}
			return "", err
		}
		if e, ok := t.(xml.StartElement); ok && strings.EqualFold(e.Name.Local, "body") {
			return "", nil
		}
		if e, ok := t.(xml.EndElement); ok && strings.EqualFold(e.Name.Local, "head") {
			return "", nil
		}
		e, ok := t.(xml.StartElement)
		if !ok || !strings.EqualFold(e.Name.Local, "meta") {
			continue
		}
		if attrValue(e.Attr, "name") != "terraform-get" {
			continue
		}
		if f := attrValue(e.Attr, "content"); f != "" {
			return f, nil
		}
	}
}

// attrValue returns the attribute value for the case-insensitive key
// `name', or the empty string if nothing is found.
func attrValue(attrs []xml.Attr, name string) string {
	for _, a := range attrs {
		if strings.EqualFold(a.Name.Local, name) {
			return a.Value
		}
	}
	return ""
}

// charsetReader returns a reader for the given charset. Currently
// it only supports UTF-8 and ASCII. Otherwise, it returns a meaningful
// error which is printed by go get, so the user can find why the package
// wasn't downloaded if the encoding is not supported. Note that, in
// order to reduce potential errors, ASCII is treated as UTF-8 (i.e. characters
// greater than 0x7f are not rejected).
func charsetReader(charset string, input io.Reader) (io.Reader, error) {
	switch strings.ToLower(charset) {
	case "ascii":
		return input, nil
	default:
		return nil, fmt.Errorf("can't decode XML document using charset %q", charset)
	}
}<|MERGE_RESOLUTION|>--- conflicted
+++ resolved
@@ -12,11 +12,7 @@
 	"strconv"
 	"strings"
 
-<<<<<<< HEAD
-	safetemp "github.com/hashicorp/go-safetemp"
-=======
 	"github.com/hashicorp/go-safetemp"
->>>>>>> 3a0c3e00
 )
 
 // HttpGetter is a Getter implementation that will download from an HTTP
@@ -221,11 +217,7 @@
 
 // getSubdir downloads the source into the destination, but with
 // the proper subdir.
-<<<<<<< HEAD
-func (g *HttpGetter) getSubdir(ctx context.Context, dst, source, subDir string) error {
-=======
 func (g *HttpGetter) getSubdir(dst, source, subDir string) error {
->>>>>>> 3a0c3e00
 	// Create a temporary directory to store the full source. This has to be
 	// a non-existent directory.
 	td, tdcloser, err := safetemp.Dir("", "getter")
@@ -234,10 +226,6 @@
 	}
 	defer tdcloser.Close()
 
-	var opts []ClientOption
-	if g.client != nil {
-		opts = g.client.Options
-	}
 	// Download that into the given directory
 	if err := Get(td, source, opts...); err != nil {
 		return err
