package version

// Copyright (c) Microsoft Corporation. All rights reserved.
// Licensed under the MIT License. See License.txt in the project root for license information.

// Number contains the semantic version of this SDK.
<<<<<<< HEAD
const Number = "v58.2.0"
=======
const Number = "v59.0.0"
>>>>>>> 85dfa8a7
<|MERGE_RESOLUTION|>--- conflicted
+++ resolved
@@ -4,8 +4,4 @@
 // Licensed under the MIT License. See License.txt in the project root for license information.
 
 // Number contains the semantic version of this SDK.
-<<<<<<< HEAD
-const Number = "v58.2.0"
-=======
-const Number = "v59.0.0"
->>>>>>> 85dfa8a7
+const Number = "v59.0.0"