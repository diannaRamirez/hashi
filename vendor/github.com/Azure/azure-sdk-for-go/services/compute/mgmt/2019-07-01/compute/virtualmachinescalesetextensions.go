--- conflicted
+++ resolved
@@ -88,6 +88,7 @@
 		"api-version": APIVersion,
 	}
 
+	extensionParameters.Type = nil
 	preparer := autorest.CreatePreparer(
 		autorest.AsContentType("application/json; charset=utf-8"),
 		autorest.AsPut(),
@@ -394,8 +395,6 @@
 	}
 	result.page, err = client.List(ctx, resourceGroupName, VMScaleSetName)
 	return
-<<<<<<< HEAD
-=======
 }
 
 // Update the operation to update an extension.
@@ -479,5 +478,4 @@
 		autorest.ByClosing())
 	result.Response = autorest.Response{Response: resp}
 	return
->>>>>>> 3c2a5159
 }