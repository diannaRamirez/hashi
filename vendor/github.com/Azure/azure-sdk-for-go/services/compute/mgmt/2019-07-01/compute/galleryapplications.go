--- conflicted
+++ resolved
@@ -396,8 +396,6 @@
 	}
 	result.page, err = client.ListByGallery(ctx, resourceGroupName, galleryName)
 	return
-<<<<<<< HEAD
-=======
 }
 
 // Update update a gallery Application Definition.
@@ -482,5 +480,4 @@
 		autorest.ByClosing())
 	result.Response = autorest.Response{Response: resp}
 	return
->>>>>>> 3c2a5159
 }