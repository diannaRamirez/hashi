package compute

// Copyright (c) Microsoft and contributors.  All rights reserved.
//
// Licensed under the Apache License, Version 2.0 (the "License");
// you may not use this file except in compliance with the License.
// You may obtain a copy of the License at
// http://www.apache.org/licenses/LICENSE-2.0
//
// Unless required by applicable law or agreed to in writing, software
// distributed under the License is distributed on an "AS IS" BASIS,
// WITHOUT WARRANTIES OR CONDITIONS OF ANY KIND, either express or implied.
//
// See the License for the specific language governing permissions and
// limitations under the License.
//
// Code generated by Microsoft (R) AutoRest Code Generator.
// Changes may cause incorrect behavior and will be lost if the code is regenerated.

import (
	"context"
	"github.com/Azure/go-autorest/autorest"
	"github.com/Azure/go-autorest/autorest/azure"
	"github.com/Azure/go-autorest/autorest/validation"
	"github.com/Azure/go-autorest/tracing"
	"net/http"
)

// GalleryImagesClient is the compute Client
type GalleryImagesClient struct {
	BaseClient
}

// NewGalleryImagesClient creates an instance of the GalleryImagesClient client.
func NewGalleryImagesClient(subscriptionID string) GalleryImagesClient {
	return NewGalleryImagesClientWithBaseURI(DefaultBaseURI, subscriptionID)
}

// NewGalleryImagesClientWithBaseURI creates an instance of the GalleryImagesClient client using a custom endpoint.
// Use this when interacting with an Azure cloud that uses a non-standard base URI (sovereign clouds, Azure stack).
func NewGalleryImagesClientWithBaseURI(baseURI string, subscriptionID string) GalleryImagesClient {
	return GalleryImagesClient{NewWithBaseURI(baseURI, subscriptionID)}
}

// CreateOrUpdate create or update a gallery Image Definition.
// Parameters:
// resourceGroupName - the name of the resource group.
// galleryName - the name of the Shared Image Gallery in which the Image Definition is to be created.
// galleryImageName - the name of the gallery Image Definition to be created or updated. The allowed characters
// are alphabets and numbers with dots, dashes, and periods allowed in the middle. The maximum length is 80
// characters.
// galleryImage - parameters supplied to the create or update gallery image operation.
func (client GalleryImagesClient) CreateOrUpdate(ctx context.Context, resourceGroupName string, galleryName string, galleryImageName string, galleryImage GalleryImage) (result GalleryImagesCreateOrUpdateFuture, err error) {
	if tracing.IsEnabled() {
		ctx = tracing.StartSpan(ctx, fqdn+"/GalleryImagesClient.CreateOrUpdate")
		defer func() {
			sc := -1
			if result.Response() != nil {
				sc = result.Response().StatusCode
			}
			tracing.EndSpan(ctx, sc, err)
		}()
	}
	if err := validation.Validate([]validation.Validation{
		{TargetValue: galleryImage,
			Constraints: []validation.Constraint{{Target: "galleryImage.GalleryImageProperties", Name: validation.Null, Rule: false,
				Chain: []validation.Constraint{{Target: "galleryImage.GalleryImageProperties.Identifier", Name: validation.Null, Rule: true,
					Chain: []validation.Constraint{{Target: "galleryImage.GalleryImageProperties.Identifier.Publisher", Name: validation.Null, Rule: true, Chain: nil},
						{Target: "galleryImage.GalleryImageProperties.Identifier.Offer", Name: validation.Null, Rule: true, Chain: nil},
						{Target: "galleryImage.GalleryImageProperties.Identifier.Sku", Name: validation.Null, Rule: true, Chain: nil},
					}},
				}}}}}); err != nil {
		return result, validation.NewError("compute.GalleryImagesClient", "CreateOrUpdate", err.Error())
	}

	req, err := client.CreateOrUpdatePreparer(ctx, resourceGroupName, galleryName, galleryImageName, galleryImage)
	if err != nil {
		err = autorest.NewErrorWithError(err, "compute.GalleryImagesClient", "CreateOrUpdate", nil, "Failure preparing request")
		return
	}

	result, err = client.CreateOrUpdateSender(req)
	if err != nil {
		err = autorest.NewErrorWithError(err, "compute.GalleryImagesClient", "CreateOrUpdate", result.Response(), "Failure sending request")
		return
	}

	return
}

// CreateOrUpdatePreparer prepares the CreateOrUpdate request.
func (client GalleryImagesClient) CreateOrUpdatePreparer(ctx context.Context, resourceGroupName string, galleryName string, galleryImageName string, galleryImage GalleryImage) (*http.Request, error) {
	pathParameters := map[string]interface{}{
		"galleryImageName":  autorest.Encode("path", galleryImageName),
		"galleryName":       autorest.Encode("path", galleryName),
		"resourceGroupName": autorest.Encode("path", resourceGroupName),
		"subscriptionId":    autorest.Encode("path", client.SubscriptionID),
	}

	const APIVersion = "2019-07-01"
	queryParameters := map[string]interface{}{
		"api-version": APIVersion,
	}

	preparer := autorest.CreatePreparer(
		autorest.AsContentType("application/json; charset=utf-8"),
		autorest.AsPut(),
		autorest.WithBaseURL(client.BaseURI),
		autorest.WithPathParameters("/subscriptions/{subscriptionId}/resourceGroups/{resourceGroupName}/providers/Microsoft.Compute/galleries/{galleryName}/images/{galleryImageName}", pathParameters),
		autorest.WithJSON(galleryImage),
		autorest.WithQueryParameters(queryParameters))
	return preparer.Prepare((&http.Request{}).WithContext(ctx))
}

// CreateOrUpdateSender sends the CreateOrUpdate request. The method will close the
// http.Response Body if it receives an error.
func (client GalleryImagesClient) CreateOrUpdateSender(req *http.Request) (future GalleryImagesCreateOrUpdateFuture, err error) {
	var resp *http.Response
	resp, err = client.Send(req, azure.DoRetryWithRegistration(client.Client))
	if err != nil {
		return
	}
	future.Future, err = azure.NewFutureFromResponse(resp)
	return
}

// CreateOrUpdateResponder handles the response to the CreateOrUpdate request. The method always
// closes the http.Response Body.
func (client GalleryImagesClient) CreateOrUpdateResponder(resp *http.Response) (result GalleryImage, err error) {
	err = autorest.Respond(
		resp,
		client.ByInspecting(),
		azure.WithErrorUnlessStatusCode(http.StatusOK, http.StatusCreated, http.StatusAccepted),
		autorest.ByUnmarshallingJSON(&result),
		autorest.ByClosing())
	result.Response = autorest.Response{Response: resp}
	return
}

// Delete delete a gallery image.
// Parameters:
// resourceGroupName - the name of the resource group.
// galleryName - the name of the Shared Image Gallery in which the Image Definition is to be deleted.
// galleryImageName - the name of the gallery Image Definition to be deleted.
func (client GalleryImagesClient) Delete(ctx context.Context, resourceGroupName string, galleryName string, galleryImageName string) (result GalleryImagesDeleteFuture, err error) {
	if tracing.IsEnabled() {
		ctx = tracing.StartSpan(ctx, fqdn+"/GalleryImagesClient.Delete")
		defer func() {
			sc := -1
			if result.Response() != nil {
				sc = result.Response().StatusCode
			}
			tracing.EndSpan(ctx, sc, err)
		}()
	}
	req, err := client.DeletePreparer(ctx, resourceGroupName, galleryName, galleryImageName)
	if err != nil {
		err = autorest.NewErrorWithError(err, "compute.GalleryImagesClient", "Delete", nil, "Failure preparing request")
		return
	}

	result, err = client.DeleteSender(req)
	if err != nil {
		err = autorest.NewErrorWithError(err, "compute.GalleryImagesClient", "Delete", result.Response(), "Failure sending request")
		return
	}

	return
}

// DeletePreparer prepares the Delete request.
func (client GalleryImagesClient) DeletePreparer(ctx context.Context, resourceGroupName string, galleryName string, galleryImageName string) (*http.Request, error) {
	pathParameters := map[string]interface{}{
		"galleryImageName":  autorest.Encode("path", galleryImageName),
		"galleryName":       autorest.Encode("path", galleryName),
		"resourceGroupName": autorest.Encode("path", resourceGroupName),
		"subscriptionId":    autorest.Encode("path", client.SubscriptionID),
	}

	const APIVersion = "2019-07-01"
	queryParameters := map[string]interface{}{
		"api-version": APIVersion,
	}

	preparer := autorest.CreatePreparer(
		autorest.AsDelete(),
		autorest.WithBaseURL(client.BaseURI),
		autorest.WithPathParameters("/subscriptions/{subscriptionId}/resourceGroups/{resourceGroupName}/providers/Microsoft.Compute/galleries/{galleryName}/images/{galleryImageName}", pathParameters),
		autorest.WithQueryParameters(queryParameters))
	return preparer.Prepare((&http.Request{}).WithContext(ctx))
}

// DeleteSender sends the Delete request. The method will close the
// http.Response Body if it receives an error.
func (client GalleryImagesClient) DeleteSender(req *http.Request) (future GalleryImagesDeleteFuture, err error) {
	var resp *http.Response
	resp, err = client.Send(req, azure.DoRetryWithRegistration(client.Client))
	if err != nil {
		return
	}
	future.Future, err = azure.NewFutureFromResponse(resp)
	return
}

// DeleteResponder handles the response to the Delete request. The method always
// closes the http.Response Body.
func (client GalleryImagesClient) DeleteResponder(resp *http.Response) (result autorest.Response, err error) {
	err = autorest.Respond(
		resp,
		client.ByInspecting(),
		azure.WithErrorUnlessStatusCode(http.StatusOK, http.StatusAccepted, http.StatusNoContent),
		autorest.ByClosing())
	result.Response = resp
	return
}

// Get retrieves information about a gallery Image Definition.
// Parameters:
// resourceGroupName - the name of the resource group.
// galleryName - the name of the Shared Image Gallery from which the Image Definitions are to be retrieved.
// galleryImageName - the name of the gallery Image Definition to be retrieved.
func (client GalleryImagesClient) Get(ctx context.Context, resourceGroupName string, galleryName string, galleryImageName string) (result GalleryImage, err error) {
	if tracing.IsEnabled() {
		ctx = tracing.StartSpan(ctx, fqdn+"/GalleryImagesClient.Get")
		defer func() {
			sc := -1
			if result.Response.Response != nil {
				sc = result.Response.Response.StatusCode
			}
			tracing.EndSpan(ctx, sc, err)
		}()
	}
	req, err := client.GetPreparer(ctx, resourceGroupName, galleryName, galleryImageName)
	if err != nil {
		err = autorest.NewErrorWithError(err, "compute.GalleryImagesClient", "Get", nil, "Failure preparing request")
		return
	}

	resp, err := client.GetSender(req)
	if err != nil {
		result.Response = autorest.Response{Response: resp}
		err = autorest.NewErrorWithError(err, "compute.GalleryImagesClient", "Get", resp, "Failure sending request")
		return
	}

	result, err = client.GetResponder(resp)
	if err != nil {
		err = autorest.NewErrorWithError(err, "compute.GalleryImagesClient", "Get", resp, "Failure responding to request")
	}

	return
}

// GetPreparer prepares the Get request.
func (client GalleryImagesClient) GetPreparer(ctx context.Context, resourceGroupName string, galleryName string, galleryImageName string) (*http.Request, error) {
	pathParameters := map[string]interface{}{
		"galleryImageName":  autorest.Encode("path", galleryImageName),
		"galleryName":       autorest.Encode("path", galleryName),
		"resourceGroupName": autorest.Encode("path", resourceGroupName),
		"subscriptionId":    autorest.Encode("path", client.SubscriptionID),
	}

	const APIVersion = "2019-07-01"
	queryParameters := map[string]interface{}{
		"api-version": APIVersion,
	}

	preparer := autorest.CreatePreparer(
		autorest.AsGet(),
		autorest.WithBaseURL(client.BaseURI),
		autorest.WithPathParameters("/subscriptions/{subscriptionId}/resourceGroups/{resourceGroupName}/providers/Microsoft.Compute/galleries/{galleryName}/images/{galleryImageName}", pathParameters),
		autorest.WithQueryParameters(queryParameters))
	return preparer.Prepare((&http.Request{}).WithContext(ctx))
}

// GetSender sends the Get request. The method will close the
// http.Response Body if it receives an error.
func (client GalleryImagesClient) GetSender(req *http.Request) (*http.Response, error) {
	return client.Send(req, azure.DoRetryWithRegistration(client.Client))
}

// GetResponder handles the response to the Get request. The method always
// closes the http.Response Body.
func (client GalleryImagesClient) GetResponder(resp *http.Response) (result GalleryImage, err error) {
	err = autorest.Respond(
		resp,
		client.ByInspecting(),
		azure.WithErrorUnlessStatusCode(http.StatusOK),
		autorest.ByUnmarshallingJSON(&result),
		autorest.ByClosing())
	result.Response = autorest.Response{Response: resp}
	return
}

// ListByGallery list gallery Image Definitions in a gallery.
// Parameters:
// resourceGroupName - the name of the resource group.
// galleryName - the name of the Shared Image Gallery from which Image Definitions are to be listed.
func (client GalleryImagesClient) ListByGallery(ctx context.Context, resourceGroupName string, galleryName string) (result GalleryImageListPage, err error) {
	if tracing.IsEnabled() {
		ctx = tracing.StartSpan(ctx, fqdn+"/GalleryImagesClient.ListByGallery")
		defer func() {
			sc := -1
			if result.gil.Response.Response != nil {
				sc = result.gil.Response.Response.StatusCode
			}
			tracing.EndSpan(ctx, sc, err)
		}()
	}
	result.fn = client.listByGalleryNextResults
	req, err := client.ListByGalleryPreparer(ctx, resourceGroupName, galleryName)
	if err != nil {
		err = autorest.NewErrorWithError(err, "compute.GalleryImagesClient", "ListByGallery", nil, "Failure preparing request")
		return
	}

	resp, err := client.ListByGallerySender(req)
	if err != nil {
		result.gil.Response = autorest.Response{Response: resp}
		err = autorest.NewErrorWithError(err, "compute.GalleryImagesClient", "ListByGallery", resp, "Failure sending request")
		return
	}

	result.gil, err = client.ListByGalleryResponder(resp)
	if err != nil {
		err = autorest.NewErrorWithError(err, "compute.GalleryImagesClient", "ListByGallery", resp, "Failure responding to request")
	}

	return
}

// ListByGalleryPreparer prepares the ListByGallery request.
func (client GalleryImagesClient) ListByGalleryPreparer(ctx context.Context, resourceGroupName string, galleryName string) (*http.Request, error) {
	pathParameters := map[string]interface{}{
		"galleryName":       autorest.Encode("path", galleryName),
		"resourceGroupName": autorest.Encode("path", resourceGroupName),
		"subscriptionId":    autorest.Encode("path", client.SubscriptionID),
	}

	const APIVersion = "2019-07-01"
	queryParameters := map[string]interface{}{
		"api-version": APIVersion,
	}

	preparer := autorest.CreatePreparer(
		autorest.AsGet(),
		autorest.WithBaseURL(client.BaseURI),
		autorest.WithPathParameters("/subscriptions/{subscriptionId}/resourceGroups/{resourceGroupName}/providers/Microsoft.Compute/galleries/{galleryName}/images", pathParameters),
		autorest.WithQueryParameters(queryParameters))
	return preparer.Prepare((&http.Request{}).WithContext(ctx))
}

// ListByGallerySender sends the ListByGallery request. The method will close the
// http.Response Body if it receives an error.
func (client GalleryImagesClient) ListByGallerySender(req *http.Request) (*http.Response, error) {
	return client.Send(req, azure.DoRetryWithRegistration(client.Client))
}

// ListByGalleryResponder handles the response to the ListByGallery request. The method always
// closes the http.Response Body.
func (client GalleryImagesClient) ListByGalleryResponder(resp *http.Response) (result GalleryImageList, err error) {
	err = autorest.Respond(
		resp,
		client.ByInspecting(),
		azure.WithErrorUnlessStatusCode(http.StatusOK),
		autorest.ByUnmarshallingJSON(&result),
		autorest.ByClosing())
	result.Response = autorest.Response{Response: resp}
	return
}

// listByGalleryNextResults retrieves the next set of results, if any.
func (client GalleryImagesClient) listByGalleryNextResults(ctx context.Context, lastResults GalleryImageList) (result GalleryImageList, err error) {
	req, err := lastResults.galleryImageListPreparer(ctx)
	if err != nil {
		return result, autorest.NewErrorWithError(err, "compute.GalleryImagesClient", "listByGalleryNextResults", nil, "Failure preparing next results request")
	}
	if req == nil {
		return
	}
	resp, err := client.ListByGallerySender(req)
	if err != nil {
		result.Response = autorest.Response{Response: resp}
		return result, autorest.NewErrorWithError(err, "compute.GalleryImagesClient", "listByGalleryNextResults", resp, "Failure sending next results request")
	}
	result, err = client.ListByGalleryResponder(resp)
	if err != nil {
		err = autorest.NewErrorWithError(err, "compute.GalleryImagesClient", "listByGalleryNextResults", resp, "Failure responding to next results request")
	}
	return
}

// ListByGalleryComplete enumerates all values, automatically crossing page boundaries as required.
func (client GalleryImagesClient) ListByGalleryComplete(ctx context.Context, resourceGroupName string, galleryName string) (result GalleryImageListIterator, err error) {
	if tracing.IsEnabled() {
		ctx = tracing.StartSpan(ctx, fqdn+"/GalleryImagesClient.ListByGallery")
		defer func() {
			sc := -1
			if result.Response().Response.Response != nil {
				sc = result.page.Response().Response.Response.StatusCode
			}
			tracing.EndSpan(ctx, sc, err)
		}()
	}
	result.page, err = client.ListByGallery(ctx, resourceGroupName, galleryName)
	return
<<<<<<< HEAD
=======
}

// Update update a gallery Image Definition.
// Parameters:
// resourceGroupName - the name of the resource group.
// galleryName - the name of the Shared Image Gallery in which the Image Definition is to be updated.
// galleryImageName - the name of the gallery Image Definition to be updated. The allowed characters are
// alphabets and numbers with dots, dashes, and periods allowed in the middle. The maximum length is 80
// characters.
// galleryImage - parameters supplied to the update gallery image operation.
func (client GalleryImagesClient) Update(ctx context.Context, resourceGroupName string, galleryName string, galleryImageName string, galleryImage GalleryImageUpdate) (result GalleryImagesUpdateFuture, err error) {
	if tracing.IsEnabled() {
		ctx = tracing.StartSpan(ctx, fqdn+"/GalleryImagesClient.Update")
		defer func() {
			sc := -1
			if result.Response() != nil {
				sc = result.Response().StatusCode
			}
			tracing.EndSpan(ctx, sc, err)
		}()
	}
	req, err := client.UpdatePreparer(ctx, resourceGroupName, galleryName, galleryImageName, galleryImage)
	if err != nil {
		err = autorest.NewErrorWithError(err, "compute.GalleryImagesClient", "Update", nil, "Failure preparing request")
		return
	}

	result, err = client.UpdateSender(req)
	if err != nil {
		err = autorest.NewErrorWithError(err, "compute.GalleryImagesClient", "Update", result.Response(), "Failure sending request")
		return
	}

	return
}

// UpdatePreparer prepares the Update request.
func (client GalleryImagesClient) UpdatePreparer(ctx context.Context, resourceGroupName string, galleryName string, galleryImageName string, galleryImage GalleryImageUpdate) (*http.Request, error) {
	pathParameters := map[string]interface{}{
		"galleryImageName":  autorest.Encode("path", galleryImageName),
		"galleryName":       autorest.Encode("path", galleryName),
		"resourceGroupName": autorest.Encode("path", resourceGroupName),
		"subscriptionId":    autorest.Encode("path", client.SubscriptionID),
	}

	const APIVersion = "2019-07-01"
	queryParameters := map[string]interface{}{
		"api-version": APIVersion,
	}

	preparer := autorest.CreatePreparer(
		autorest.AsContentType("application/json; charset=utf-8"),
		autorest.AsPatch(),
		autorest.WithBaseURL(client.BaseURI),
		autorest.WithPathParameters("/subscriptions/{subscriptionId}/resourceGroups/{resourceGroupName}/providers/Microsoft.Compute/galleries/{galleryName}/images/{galleryImageName}", pathParameters),
		autorest.WithJSON(galleryImage),
		autorest.WithQueryParameters(queryParameters))
	return preparer.Prepare((&http.Request{}).WithContext(ctx))
}

// UpdateSender sends the Update request. The method will close the
// http.Response Body if it receives an error.
func (client GalleryImagesClient) UpdateSender(req *http.Request) (future GalleryImagesUpdateFuture, err error) {
	var resp *http.Response
	resp, err = client.Send(req, azure.DoRetryWithRegistration(client.Client))
	if err != nil {
		return
	}
	future.Future, err = azure.NewFutureFromResponse(resp)
	return
}

// UpdateResponder handles the response to the Update request. The method always
// closes the http.Response Body.
func (client GalleryImagesClient) UpdateResponder(resp *http.Response) (result GalleryImage, err error) {
	err = autorest.Respond(
		resp,
		client.ByInspecting(),
		azure.WithErrorUnlessStatusCode(http.StatusOK),
		autorest.ByUnmarshallingJSON(&result),
		autorest.ByClosing())
	result.Response = autorest.Response{Response: resp}
	return
>>>>>>> 3c2a5159
}<|MERGE_RESOLUTION|>--- conflicted
+++ resolved
@@ -404,8 +404,6 @@
 	}
 	result.page, err = client.ListByGallery(ctx, resourceGroupName, galleryName)
 	return
-<<<<<<< HEAD
-=======
 }
 
 // Update update a gallery Image Definition.
@@ -489,5 +487,4 @@
 		autorest.ByClosing())
 	result.Response = autorest.Response{Response: resp}
 	return
->>>>>>> 3c2a5159
 }