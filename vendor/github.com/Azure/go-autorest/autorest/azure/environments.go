--- conflicted
+++ resolved
@@ -45,10 +45,7 @@
 	KeyVaultEndpoint             string `json:"keyVaultEndpoint"`
 	GraphEndpoint                string `json:"graphEndpoint"`
 	ServiceBusEndpoint           string `json:"serviceBusEndpoint"`
-<<<<<<< HEAD
-=======
 	BatchManagementEndpoint      string `json:"batchManagementEndpoint"`
->>>>>>> def46aa5
 	StorageEndpointSuffix        string `json:"storageEndpointSuffix"`
 	SQLDatabaseDNSSuffix         string `json:"sqlDatabaseDNSSuffix"`
 	TrafficManagerDNSSuffix      string `json:"trafficManagerDNSSuffix"`
@@ -73,10 +70,7 @@
 		KeyVaultEndpoint:             "https://vault.azure.net/",
 		GraphEndpoint:                "https://graph.windows.net/",
 		ServiceBusEndpoint:           "https://servicebus.windows.net/",
-<<<<<<< HEAD
-=======
 		BatchManagementEndpoint:      "https://batch.core.windows.net/",
->>>>>>> def46aa5
 		StorageEndpointSuffix:        "core.windows.net",
 		SQLDatabaseDNSSuffix:         "database.windows.net",
 		TrafficManagerDNSSuffix:      "trafficmanager.net",
@@ -100,10 +94,7 @@
 		KeyVaultEndpoint:             "https://vault.usgovcloudapi.net/",
 		GraphEndpoint:                "https://graph.windows.net/",
 		ServiceBusEndpoint:           "https://servicebus.usgovcloudapi.net/",
-<<<<<<< HEAD
-=======
 		BatchManagementEndpoint:      "https://batch.core.usgovcloudapi.net/",
->>>>>>> def46aa5
 		StorageEndpointSuffix:        "core.usgovcloudapi.net",
 		SQLDatabaseDNSSuffix:         "database.usgovcloudapi.net",
 		TrafficManagerDNSSuffix:      "usgovtrafficmanager.net",
@@ -127,10 +118,7 @@
 		KeyVaultEndpoint:             "https://vault.azure.cn/",
 		GraphEndpoint:                "https://graph.chinacloudapi.cn/",
 		ServiceBusEndpoint:           "https://servicebus.chinacloudapi.cn/",
-<<<<<<< HEAD
-=======
 		BatchManagementEndpoint:      "https://batch.chinacloudapi.cn/",
->>>>>>> def46aa5
 		StorageEndpointSuffix:        "core.chinacloudapi.cn",
 		SQLDatabaseDNSSuffix:         "database.chinacloudapi.cn",
 		TrafficManagerDNSSuffix:      "trafficmanager.cn",
@@ -154,10 +142,7 @@
 		KeyVaultEndpoint:             "https://vault.microsoftazure.de/",
 		GraphEndpoint:                "https://graph.cloudapi.de/",
 		ServiceBusEndpoint:           "https://servicebus.cloudapi.de/",
-<<<<<<< HEAD
-=======
 		BatchManagementEndpoint:      "https://batch.cloudapi.de/",
->>>>>>> def46aa5
 		StorageEndpointSuffix:        "core.cloudapi.de",
 		SQLDatabaseDNSSuffix:         "database.cloudapi.de",
 		TrafficManagerDNSSuffix:      "azuretrafficmanager.de",
