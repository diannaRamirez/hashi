// Package azure provides Azure-specific implementations used with AutoRest.
// See the included examples for more detail.
package azure

// Copyright 2017 Microsoft Corporation
//
//  Licensed under the Apache License, Version 2.0 (the "License");
//  you may not use this file except in compliance with the License.
//  You may obtain a copy of the License at
//
//      http://www.apache.org/licenses/LICENSE-2.0
//
//  Unless required by applicable law or agreed to in writing, software
//  distributed under the License is distributed on an "AS IS" BASIS,
//  WITHOUT WARRANTIES OR CONDITIONS OF ANY KIND, either express or implied.
//  See the License for the specific language governing permissions and
//  limitations under the License.

import (
	"encoding/json"
	"fmt"
	"io/ioutil"
	"net/http"
	"regexp"
	"strconv"
	"strings"

	"github.com/Azure/go-autorest/autorest"
)

const (
	// HeaderClientID is the Azure extension header to set a user-specified request ID.
	HeaderClientID = "x-ms-client-request-id"

	// HeaderReturnClientID is the Azure extension header to set if the user-specified request ID
	// should be included in the response.
	HeaderReturnClientID = "x-ms-return-client-request-id"

	// HeaderRequestID is the Azure extension header of the service generated request ID returned
	// in the response.
	HeaderRequestID = "x-ms-request-id"
)

// ServiceError encapsulates the error response from an Azure service.
// It adhears to the OData v4 specification for error responses.
type ServiceError struct {
	Code       string                   `json:"code"`
	Message    string                   `json:"message"`
	Target     *string                  `json:"target"`
	Details    []map[string]interface{} `json:"details"`
	InnerError map[string]interface{}   `json:"innererror"`
}

func (se ServiceError) Error() string {
	result := fmt.Sprintf("Code=%q Message=%q", se.Code, se.Message)

	if se.Target != nil {
		result += fmt.Sprintf(" Target=%q", *se.Target)
	}

	if se.Details != nil {
		d, err := json.Marshal(se.Details)
<<<<<<< HEAD
		if err != nil {
			result += fmt.Sprintf(" Details=%v", se.Details)
		}
		result += fmt.Sprintf(" Details=%v", string(d))
	}

	if se.InnerError != nil {
		d, err := json.Marshal(se.InnerError)
		if err != nil {
			result += fmt.Sprintf(" InnerError=%v", se.InnerError)
		}
		result += fmt.Sprintf(" InnerError=%v", string(d))
	}

	return result
}

// UnmarshalJSON implements the json.Unmarshaler interface for the ServiceError type.
func (se *ServiceError) UnmarshalJSON(b []byte) error {
	// per the OData v4 spec the details field must be an array of JSON objects.
	// unfortunately not all services adhear to the spec and just return a single
	// object instead of an array with one object.  so we have to perform some
	// shenanigans to accommodate both cases.
	// http://docs.oasis-open.org/odata/odata-json-format/v4.0/os/odata-json-format-v4.0-os.html#_Toc372793091

	type serviceError1 struct {
		Code       string                   `json:"code"`
		Message    string                   `json:"message"`
		Target     *string                  `json:"target"`
		Details    []map[string]interface{} `json:"details"`
		InnerError map[string]interface{}   `json:"innererror"`
	}

	type serviceError2 struct {
		Code       string                 `json:"code"`
		Message    string                 `json:"message"`
		Target     *string                `json:"target"`
		Details    map[string]interface{} `json:"details"`
		InnerError map[string]interface{} `json:"innererror"`
	}

	se1 := serviceError1{}
	err := json.Unmarshal(b, &se1)
	if err == nil {
		se.populate(se1.Code, se1.Message, se1.Target, se1.Details, se1.InnerError)
		return nil
	}

	se2 := serviceError2{}
	err = json.Unmarshal(b, &se2)
	if err == nil {
		se.populate(se2.Code, se2.Message, se2.Target, nil, se2.InnerError)
		se.Details = append(se.Details, se2.Details)
		return nil
	}
=======
		if err != nil {
			result += fmt.Sprintf(" Details=%v", se.Details)
		}
		result += fmt.Sprintf(" Details=%v", string(d))
	}

	if se.InnerError != nil {
		d, err := json.Marshal(se.InnerError)
		if err != nil {
			result += fmt.Sprintf(" InnerError=%v", se.InnerError)
		}
		result += fmt.Sprintf(" InnerError=%v", string(d))
	}

	return result
}

// UnmarshalJSON implements the json.Unmarshaler interface for the ServiceError type.
func (se *ServiceError) UnmarshalJSON(b []byte) error {
	// per the OData v4 spec the details field must be an array of JSON objects.
	// unfortunately not all services adhear to the spec and just return a single
	// object instead of an array with one object.  so we have to perform some
	// shenanigans to accommodate both cases.
	// http://docs.oasis-open.org/odata/odata-json-format/v4.0/os/odata-json-format-v4.0-os.html#_Toc372793091

	type serviceError1 struct {
		Code       string                   `json:"code"`
		Message    string                   `json:"message"`
		Target     *string                  `json:"target"`
		Details    []map[string]interface{} `json:"details"`
		InnerError map[string]interface{}   `json:"innererror"`
	}

	type serviceError2 struct {
		Code       string                 `json:"code"`
		Message    string                 `json:"message"`
		Target     *string                `json:"target"`
		Details    map[string]interface{} `json:"details"`
		InnerError map[string]interface{} `json:"innererror"`
	}

	se1 := serviceError1{}
	err := json.Unmarshal(b, &se1)
	if err == nil {
		se.populate(se1.Code, se1.Message, se1.Target, se1.Details, se1.InnerError)
		return nil
	}

	se2 := serviceError2{}
	err = json.Unmarshal(b, &se2)
	if err == nil {
		se.populate(se2.Code, se2.Message, se2.Target, nil, se2.InnerError)
		se.Details = append(se.Details, se2.Details)
		return nil
	}
>>>>>>> def46aa5
	return err
}

func (se *ServiceError) populate(code, message string, target *string, details []map[string]interface{}, inner map[string]interface{}) {
	se.Code = code
	se.Message = message
	se.Target = target
	se.Details = details
	se.InnerError = inner
}

// RequestError describes an error response returned by Azure service.
type RequestError struct {
	autorest.DetailedError

	// The error returned by the Azure service.
	ServiceError *ServiceError `json:"error"`

	// The request id (from the x-ms-request-id-header) of the request.
	RequestID string
}

// Error returns a human-friendly error message from service error.
func (e RequestError) Error() string {
	return fmt.Sprintf("autorest/azure: Service returned an error. Status=%v %v",
		e.StatusCode, e.ServiceError)
}

// IsAzureError returns true if the passed error is an Azure Service error; false otherwise.
func IsAzureError(e error) bool {
	_, ok := e.(*RequestError)
	return ok
}

// Resource contains details about an Azure resource.
type Resource struct {
	SubscriptionID string
	ResourceGroup  string
	Provider       string
	ResourceType   string
	ResourceName   string
}

// ParseResourceID parses a resource ID into a ResourceDetails struct.
// See https://docs.microsoft.com/en-us/azure/azure-resource-manager/resource-group-template-functions-resource#return-value-4.
func ParseResourceID(resourceID string) (Resource, error) {

	const resourceIDPatternText = `(?i)subscriptions/(.+)/resourceGroups/(.+)/providers/(.+?)/(.+?)/(.+)`
	resourceIDPattern := regexp.MustCompile(resourceIDPatternText)
	match := resourceIDPattern.FindStringSubmatch(resourceID)

	if len(match) == 0 {
		return Resource{}, fmt.Errorf("parsing failed for %s. Invalid resource Id format", resourceID)
	}

	v := strings.Split(match[5], "/")
	resourceName := v[len(v)-1]

	result := Resource{
		SubscriptionID: match[1],
		ResourceGroup:  match[2],
		Provider:       match[3],
		ResourceType:   match[4],
		ResourceName:   resourceName,
	}

	return result, nil
}

// NewErrorWithError creates a new Error conforming object from the
// passed packageType, method, statusCode of the given resp (UndefinedStatusCode
// if resp is nil), message, and original error. message is treated as a format
// string to which the optional args apply.
func NewErrorWithError(original error, packageType string, method string, resp *http.Response, message string, args ...interface{}) RequestError {
	if v, ok := original.(*RequestError); ok {
		return *v
	}

	statusCode := autorest.UndefinedStatusCode
	if resp != nil {
		statusCode = resp.StatusCode
	}
	return RequestError{
		DetailedError: autorest.DetailedError{
			Original:    original,
			PackageType: packageType,
			Method:      method,
			StatusCode:  statusCode,
			Message:     fmt.Sprintf(message, args...),
		},
	}
}

// WithReturningClientID returns a PrepareDecorator that adds an HTTP extension header of
// x-ms-client-request-id whose value is the passed, undecorated UUID (e.g.,
// "0F39878C-5F76-4DB8-A25D-61D2C193C3CA"). It also sets the x-ms-return-client-request-id
// header to true such that UUID accompanies the http.Response.
func WithReturningClientID(uuid string) autorest.PrepareDecorator {
	preparer := autorest.CreatePreparer(
		WithClientID(uuid),
		WithReturnClientID(true))

	return func(p autorest.Preparer) autorest.Preparer {
		return autorest.PreparerFunc(func(r *http.Request) (*http.Request, error) {
			r, err := p.Prepare(r)
			if err != nil {
				return r, err
			}
			return preparer.Prepare(r)
		})
	}
}

// WithClientID returns a PrepareDecorator that adds an HTTP extension header of
// x-ms-client-request-id whose value is passed, undecorated UUID (e.g.,
// "0F39878C-5F76-4DB8-A25D-61D2C193C3CA").
func WithClientID(uuid string) autorest.PrepareDecorator {
	return autorest.WithHeader(HeaderClientID, uuid)
}

// WithReturnClientID returns a PrepareDecorator that adds an HTTP extension header of
// x-ms-return-client-request-id whose boolean value indicates if the value of the
// x-ms-client-request-id header should be included in the http.Response.
func WithReturnClientID(b bool) autorest.PrepareDecorator {
	return autorest.WithHeader(HeaderReturnClientID, strconv.FormatBool(b))
}

// ExtractClientID extracts the client identifier from the x-ms-client-request-id header set on the
// http.Request sent to the service (and returned in the http.Response)
func ExtractClientID(resp *http.Response) string {
	return autorest.ExtractHeaderValue(HeaderClientID, resp)
}

// ExtractRequestID extracts the Azure server generated request identifier from the
// x-ms-request-id header.
func ExtractRequestID(resp *http.Response) string {
	return autorest.ExtractHeaderValue(HeaderRequestID, resp)
}

// WithErrorUnlessStatusCode returns a RespondDecorator that emits an
// azure.RequestError by reading the response body unless the response HTTP status code
// is among the set passed.
//
// If there is a chance service may return responses other than the Azure error
// format and the response cannot be parsed into an error, a decoding error will
// be returned containing the response body. In any case, the Responder will
// return an error if the status code is not satisfied.
//
// If this Responder returns an error, the response body will be replaced with
// an in-memory reader, which needs no further closing.
func WithErrorUnlessStatusCode(codes ...int) autorest.RespondDecorator {
	return func(r autorest.Responder) autorest.Responder {
		return autorest.ResponderFunc(func(resp *http.Response) error {
			err := r.Respond(resp)
			if err == nil && !autorest.ResponseHasStatusCode(resp, codes...) {
				var e RequestError
				defer resp.Body.Close()

				// Copy and replace the Body in case it does not contain an error object.
				// This will leave the Body available to the caller.
				b, decodeErr := autorest.CopyAndDecode(autorest.EncodedAsJSON, resp.Body, &e)
				resp.Body = ioutil.NopCloser(&b)
				if decodeErr != nil {
					return fmt.Errorf("autorest/azure: error response cannot be parsed: %q error: %v", b.String(), decodeErr)
				} else if e.ServiceError == nil {
					// Check if error is unwrapped ServiceError
					if err := json.Unmarshal(b.Bytes(), &e.ServiceError); err != nil || e.ServiceError.Message == "" {
						e.ServiceError = &ServiceError{
							Code:    "Unknown",
							Message: "Unknown service error",
						}
					}
				}

				e.RequestID = ExtractRequestID(resp)
				if e.StatusCode == nil {
					e.StatusCode = resp.StatusCode
				}
				err = &e
			}
			return err
		})
	}
}<|MERGE_RESOLUTION|>--- conflicted
+++ resolved
@@ -60,7 +60,6 @@
 
 	if se.Details != nil {
 		d, err := json.Marshal(se.Details)
-<<<<<<< HEAD
 		if err != nil {
 			result += fmt.Sprintf(" Details=%v", se.Details)
 		}
@@ -116,63 +115,6 @@
 		se.Details = append(se.Details, se2.Details)
 		return nil
 	}
-=======
-		if err != nil {
-			result += fmt.Sprintf(" Details=%v", se.Details)
-		}
-		result += fmt.Sprintf(" Details=%v", string(d))
-	}
-
-	if se.InnerError != nil {
-		d, err := json.Marshal(se.InnerError)
-		if err != nil {
-			result += fmt.Sprintf(" InnerError=%v", se.InnerError)
-		}
-		result += fmt.Sprintf(" InnerError=%v", string(d))
-	}
-
-	return result
-}
-
-// UnmarshalJSON implements the json.Unmarshaler interface for the ServiceError type.
-func (se *ServiceError) UnmarshalJSON(b []byte) error {
-	// per the OData v4 spec the details field must be an array of JSON objects.
-	// unfortunately not all services adhear to the spec and just return a single
-	// object instead of an array with one object.  so we have to perform some
-	// shenanigans to accommodate both cases.
-	// http://docs.oasis-open.org/odata/odata-json-format/v4.0/os/odata-json-format-v4.0-os.html#_Toc372793091
-
-	type serviceError1 struct {
-		Code       string                   `json:"code"`
-		Message    string                   `json:"message"`
-		Target     *string                  `json:"target"`
-		Details    []map[string]interface{} `json:"details"`
-		InnerError map[string]interface{}   `json:"innererror"`
-	}
-
-	type serviceError2 struct {
-		Code       string                 `json:"code"`
-		Message    string                 `json:"message"`
-		Target     *string                `json:"target"`
-		Details    map[string]interface{} `json:"details"`
-		InnerError map[string]interface{} `json:"innererror"`
-	}
-
-	se1 := serviceError1{}
-	err := json.Unmarshal(b, &se1)
-	if err == nil {
-		se.populate(se1.Code, se1.Message, se1.Target, se1.Details, se1.InnerError)
-		return nil
-	}
-
-	se2 := serviceError2{}
-	err = json.Unmarshal(b, &se2)
-	if err == nil {
-		se.populate(se2.Code, se2.Message, se2.Target, nil, se2.InnerError)
-		se.Details = append(se.Details, se2.Details)
-		return nil
-	}
->>>>>>> def46aa5
 	return err
 }
 
