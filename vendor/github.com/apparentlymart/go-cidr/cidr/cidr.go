--- conflicted
+++ resolved
@@ -71,21 +71,12 @@
 	if numUint64 > maxHostNum {
 		return nil, fmt.Errorf("prefix of %d does not accommodate a host numbered %d", parentLen, num)
 	}
-<<<<<<< HEAD
-	var bitlength int
-	if ip.To4() != nil {
-		bitlength = 32
-	} else {
-		bitlength = 128
-	}
-=======
         var bitlength int
         if ip.To4() != nil {
               bitlength = 32
         } else {
               bitlength = 128
         }
->>>>>>> 3a0c3e00
 	return insertNumIntoIP(ip, num, bitlength), nil
 }
 
