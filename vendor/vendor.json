--- conflicted
+++ resolved
@@ -139,13 +139,8 @@
 			"versionExact": "v16.2.1"
 		},
 		{
-<<<<<<< HEAD
 			"checksumSHA1": "k+eOq0DE2aRNVwLFElfc81YE18Y=",
 			"path": "github.com/Azure/azure-sdk-for-go/services/mysql/mgmt/2017-12-01/mysql",
-=======
-			"checksumSHA1": "l5LiS1E96VhqOILV/TKh37eYbeg=",
-			"path": "github.com/Azure/azure-sdk-for-go/services/mysql/mgmt/2017-04-30-preview/mysql",
->>>>>>> db23dd2e
 			"revision": "4650843026a7fdec254a8d9cf893693a254edd0b",
 			"revisionTime": "2018-05-04T19:14:26Z",
 			"version": "v16.2.1",
