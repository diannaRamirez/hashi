{
	"comment": "",
	"ignore": "test",
	"package": [
		{
			"checksumSHA1": "I1O9w4/hn+3DtQFbJrgwau5VOXI=",
			"path": "github.com/Azure/azure-sdk-for-go/services/appinsights/mgmt/2015-05-01/insights",
			"revision": "4650843026a7fdec254a8d9cf893693a254edd0b",
			"revisionTime": "2018-05-04T19:14:26Z",
			"version": "v16.2.1",
			"versionExact": "v16.2.1"
		},
		{
			"checksumSHA1": "jf0lz1wRA07ILyDujw/NzoU3kMA=",
			"path": "github.com/Azure/azure-sdk-for-go/services/authorization/mgmt/2015-07-01/authorization",
			"revision": "4650843026a7fdec254a8d9cf893693a254edd0b",
			"revisionTime": "2018-05-04T19:14:26Z",
			"version": "v16.2.1",
			"versionExact": "v16.2.1"
		},
		{
			"checksumSHA1": "cL5VuAorqkBbkDvfOpB8Mh8Mm48=",
			"path": "github.com/Azure/azure-sdk-for-go/services/automation/mgmt/2015-10-31/automation",
			"revision": "4650843026a7fdec254a8d9cf893693a254edd0b",
			"revisionTime": "2018-05-04T19:14:26Z",
			"version": "v16.2.1",
			"versionExact": "v16.2.1"
		},
		{
			"checksumSHA1": "jNqFdbZdsFgDH9xhq3fXNIk1+eM=",
			"path": "github.com/Azure/azure-sdk-for-go/services/cdn/mgmt/2017-04-02/cdn",
			"revision": "4650843026a7fdec254a8d9cf893693a254edd0b",
			"revisionTime": "2018-05-04T19:14:26Z",
			"version": "v16.2.1",
			"versionExact": "v16.2.1"
		},
		{
			"checksumSHA1": "kM2PZfGUZRmE9wFeHAFjHFPepzk=",
			"path": "github.com/Azure/azure-sdk-for-go/services/compute/mgmt/2017-12-01/compute",
			"revision": "4650843026a7fdec254a8d9cf893693a254edd0b",
			"revisionTime": "2018-05-04T19:14:26Z",
			"version": "v16.2.1",
			"versionExact": "v16.2.1"
		},
		{
			"checksumSHA1": "17kDQcToCpJ8yGuAd7nP1QkOO6M=",
			"path": "github.com/Azure/azure-sdk-for-go/services/containerinstance/mgmt/2018-02-01-preview/containerinstance",
			"revision": "4650843026a7fdec254a8d9cf893693a254edd0b",
			"revisionTime": "2018-05-04T19:14:26Z",
			"version": "v16.2.1",
			"versionExact": "v16.2.1"
		},
		{
			"checksumSHA1": "Uafz6z4ARTszbiN4lBDe9XzLvpc=",
			"path": "github.com/Azure/azure-sdk-for-go/services/containerregistry/mgmt/2017-10-01/containerregistry",
			"revision": "4650843026a7fdec254a8d9cf893693a254edd0b",
			"revisionTime": "2018-05-04T19:14:26Z",
			"version": "v16.2.1",
			"versionExact": "v16.2.1"
		},
		{
			"checksumSHA1": "OS98xAxprza/yF/IQZqgM8QHf30=",
			"path": "github.com/Azure/azure-sdk-for-go/services/containerservice/mgmt/2017-09-30/containerservice",
			"revision": "4650843026a7fdec254a8d9cf893693a254edd0b",
			"revisionTime": "2018-05-04T19:14:26Z",
			"version": "v16.2.1",
			"versionExact": "v16.2.1"
		},
		{
			"checksumSHA1": "xPqRAsuso4gp81HrMH1RnhbzfCk=",
			"path": "github.com/Azure/azure-sdk-for-go/services/cosmos-db/mgmt/2015-04-08/documentdb",
			"revision": "4650843026a7fdec254a8d9cf893693a254edd0b",
			"revisionTime": "2018-05-04T19:14:26Z",
			"version": "v16.2.1",
			"versionExact": "v16.2.1"
		},
		{
			"checksumSHA1": "cdSthV7hZqJYRvbNwWuC0VFzn14=",
			"path": "github.com/Azure/azure-sdk-for-go/services/dns/mgmt/2016-04-01/dns",
			"revision": "4650843026a7fdec254a8d9cf893693a254edd0b",
			"revisionTime": "2018-05-04T19:14:26Z",
			"version": "v16.2.1",
			"versionExact": "v16.2.1"
		},
		{
			"checksumSHA1": "NieGKPVYPaCrPLxkzS+fEMidE3M=",
			"path": "github.com/Azure/azure-sdk-for-go/services/eventgrid/mgmt/2017-09-15-preview/eventgrid",
			"revision": "4650843026a7fdec254a8d9cf893693a254edd0b",
			"revisionTime": "2018-05-04T19:14:26Z",
			"version": "v16.2.1",
			"versionExact": "v16.2.1"
		},
		{
			"checksumSHA1": "wVJTMg87mLWoBmlniu/UA/YmVe4=",
			"path": "github.com/Azure/azure-sdk-for-go/services/eventhub/mgmt/2017-04-01/eventhub",
			"revision": "4650843026a7fdec254a8d9cf893693a254edd0b",
			"revisionTime": "2018-05-04T19:14:26Z",
			"version": "v16.2.1",
			"versionExact": "v16.2.1"
		},
		{
			"checksumSHA1": "x9ceW8JE2/FgODRSywClj0fRlh8=",
			"path": "github.com/Azure/azure-sdk-for-go/services/graphrbac/1.6/graphrbac",
			"revision": "4650843026a7fdec254a8d9cf893693a254edd0b",
			"revisionTime": "2018-05-04T19:14:26Z",
			"version": "v16.2.1",
			"versionExact": "v16.2.1"
		},
		{
			"checksumSHA1": "XCm0kJwkGqkv1VL2gUNTU7PIK6o=",
			"path": "github.com/Azure/azure-sdk-for-go/services/iothub/mgmt/2017-07-01/devices",
			"revision": "4650843026a7fdec254a8d9cf893693a254edd0b",
			"revisionTime": "2018-05-04T19:14:26Z",
			"version": "v16.2.1",
			"versionExact": "v16.2.1"
		},
		{
			"checksumSHA1": "o1oH4ofWhXB67MoFvPDl5sl65j4=",
			"path": "github.com/Azure/azure-sdk-for-go/services/keyvault/2016-10-01/keyvault",
			"revision": "4650843026a7fdec254a8d9cf893693a254edd0b",
			"revisionTime": "2018-05-04T19:14:26Z",
			"version": "v16.2.1",
			"versionExact": "v16.2.1"
		},
		{
			"checksumSHA1": "IT8QxbA8sPbbCR79wiG9UxyRGEw=",
			"path": "github.com/Azure/azure-sdk-for-go/services/keyvault/mgmt/2016-10-01/keyvault",
			"revision": "4650843026a7fdec254a8d9cf893693a254edd0b",
			"revisionTime": "2018-05-04T19:14:26Z",
			"version": "v16.2.1",
			"versionExact": "v16.2.1"
		},
		{
			"checksumSHA1": "vAkF/ng9NforhX2dTdVfNWMZmKo=",
			"path": "github.com/Azure/azure-sdk-for-go/services/monitor/mgmt/2017-05-01-preview/insights",
			"revision": "4650843026a7fdec254a8d9cf893693a254edd0b",
			"revisionTime": "2018-05-04T19:14:26Z",
			"version": "v16.2.1",
			"versionExact": "v16.2.1"
		},
		{
			"checksumSHA1": "l5LiS1E96VhqOILV/TKh37eYbeg=",
			"path": "github.com/Azure/azure-sdk-for-go/services/mysql/mgmt/2017-04-30-preview/mysql",
			"revision": "4650843026a7fdec254a8d9cf893693a254edd0b",
			"revisionTime": "2018-05-04T19:14:26Z",
			"version": "v16.2.1",
			"versionExact": "v16.2.1"
		},
		{
			"checksumSHA1": "wRmQ+EBPmpsb6NvjlBXE8Y/JSZA=",
			"path": "github.com/Azure/azure-sdk-for-go/services/network/mgmt/2017-09-01/network",
			"revision": "4650843026a7fdec254a8d9cf893693a254edd0b",
			"revisionTime": "2018-05-04T19:14:26Z",
			"version": "v16.2.1",
			"versionExact": "v16.2.1"
		},
		{
			"checksumSHA1": "DzVfhx2cwj/AgX9m6fvrecc7VyU=",
			"path": "github.com/Azure/azure-sdk-for-go/services/operationalinsights/mgmt/2015-11-01-preview/operationalinsights",
			"revision": "4650843026a7fdec254a8d9cf893693a254edd0b",
			"revisionTime": "2018-05-04T19:14:26Z",
			"version": "v16.2.1",
			"versionExact": "v16.2.1"
		},
		{
			"checksumSHA1": "0ubEDR8ye1PhBuUd5aVsGa3GLJs=",
			"path": "github.com/Azure/azure-sdk-for-go/services/operationsmanagement/mgmt/2015-11-01-preview/operationsmanagement",
			"revision": "4650843026a7fdec254a8d9cf893693a254edd0b",
			"revisionTime": "2018-05-04T19:14:26Z",
			"version": "v16.2.1",
			"versionExact": "v16.2.1"
		},
		{
<<<<<<< HEAD
			"checksumSHA1": "qmO/KZLBNFmTuCuXaZ2Rj+nTbIY=",
			"path": "github.com/Azure/azure-sdk-for-go/services/postgresql/mgmt/2017-12-01/postgresql",
			"revision": "0b745831a99da5f43aa3cc641cfcb9ed323e1f9f",
			"revisionTime": "2018-04-09T17:42:04Z",
			"version": "v15.1.0",
			"versionExact": "v15.1.0"
=======
			"checksumSHA1": "d0AbZFEWBxTD9kTLApajDviAra8=",
			"path": "github.com/Azure/azure-sdk-for-go/services/postgresql/mgmt/2017-04-30-preview/postgresql",
			"revision": "4650843026a7fdec254a8d9cf893693a254edd0b",
			"revisionTime": "2018-05-04T19:14:26Z",
			"version": "v16.2.1",
			"versionExact": "v16.2.1"
>>>>>>> 26b30a41
		},
		{
			"checksumSHA1": "UWSnIzZywuEpEevbPfbPNLk1dFk=",
			"path": "github.com/Azure/azure-sdk-for-go/services/recoveryservices/mgmt/2016-06-01/recoveryservices",
			"revision": "4650843026a7fdec254a8d9cf893693a254edd0b",
			"revisionTime": "2018-05-04T19:14:26Z",
			"version": "v16.2.1",
			"versionExact": "v16.2.1"
		},
		{
			"checksumSHA1": "H9FyJDYC9FApeVyIl7eBnPusRlw=",
			"path": "github.com/Azure/azure-sdk-for-go/services/redis/mgmt/2018-03-01/redis",
			"revision": "4650843026a7fdec254a8d9cf893693a254edd0b",
			"revisionTime": "2018-05-04T19:14:26Z",
			"version": "v16.2.1",
			"versionExact": "v16.2.1"
		},
		{
			"checksumSHA1": "DJY5zDEcGa82/Hbfud8lgHCuvU4=",
			"path": "github.com/Azure/azure-sdk-for-go/services/resources/mgmt/2016-06-01/subscriptions",
			"revision": "4650843026a7fdec254a8d9cf893693a254edd0b",
			"revisionTime": "2018-05-04T19:14:26Z",
			"version": "v16.2.1",
			"versionExact": "v16.2.1"
		},
		{
			"checksumSHA1": "DQuP9Nzul8I8SN5fBg0NqWn124Q=",
			"path": "github.com/Azure/azure-sdk-for-go/services/resources/mgmt/2016-09-01/locks",
			"revision": "4650843026a7fdec254a8d9cf893693a254edd0b",
			"revisionTime": "2018-05-04T19:14:26Z",
			"version": "v16.2.1",
			"versionExact": "v16.2.1"
		},
		{
			"checksumSHA1": "pn550P6giSwxXck8lRRaNOPwxaQ=",
			"path": "github.com/Azure/azure-sdk-for-go/services/resources/mgmt/2016-12-01/policy",
			"revision": "4650843026a7fdec254a8d9cf893693a254edd0b",
			"revisionTime": "2018-05-04T19:14:26Z",
			"version": "v16.2.1",
			"versionExact": "v16.2.1"
		},
		{
			"checksumSHA1": "G0pRv7MqqQwOFOg6IIaIoSWYwvY=",
			"path": "github.com/Azure/azure-sdk-for-go/services/resources/mgmt/2017-05-10/resources",
			"revision": "4650843026a7fdec254a8d9cf893693a254edd0b",
			"revisionTime": "2018-05-04T19:14:26Z",
			"version": "v16.2.1",
			"versionExact": "v16.2.1"
		},
		{
			"checksumSHA1": "mIu5+RFHKL8U4H/6cQRiP2rUg9Q=",
			"path": "github.com/Azure/azure-sdk-for-go/services/scheduler/mgmt/2016-03-01/scheduler",
			"revision": "4650843026a7fdec254a8d9cf893693a254edd0b",
			"revisionTime": "2018-05-04T19:14:26Z",
			"version": "v16.2.1",
			"versionExact": "v16.2.1"
		},
		{
			"checksumSHA1": "D6gwM+shQnzYSGV0EnvH+uduzIg=",
			"path": "github.com/Azure/azure-sdk-for-go/services/search/mgmt/2015-08-19/search",
			"revision": "4650843026a7fdec254a8d9cf893693a254edd0b",
			"revisionTime": "2018-05-04T19:14:26Z",
			"version": "v16.2.1",
			"versionExact": "v16.2.1"
		},
		{
			"checksumSHA1": "47wZjqF3UfIT1Xs56kXJ11zpCNc=",
			"path": "github.com/Azure/azure-sdk-for-go/services/servicebus/mgmt/2017-04-01/servicebus",
			"revision": "4650843026a7fdec254a8d9cf893693a254edd0b",
			"revisionTime": "2018-05-04T19:14:26Z",
			"version": "v16.2.1",
			"versionExact": "v16.2.1"
		},
		{
			"checksumSHA1": "9CF6+vlasWn5NLNO3WGhLAFqp2w=",
			"path": "github.com/Azure/azure-sdk-for-go/services/sql/mgmt/2015-05-01-preview/sql",
			"revision": "4650843026a7fdec254a8d9cf893693a254edd0b",
			"revisionTime": "2018-05-04T19:14:26Z",
			"version": "v16.2.1",
			"versionExact": "v16.2.1"
		},
		{
			"checksumSHA1": "Gtq0yrNJHVALuWjOKpHgLRvvgxA=",
			"path": "github.com/Azure/azure-sdk-for-go/services/storage/mgmt/2017-10-01/storage",
			"revision": "4650843026a7fdec254a8d9cf893693a254edd0b",
			"revisionTime": "2018-05-04T19:14:26Z",
			"version": "v16.2.1",
			"versionExact": "v16.2.1"
		},
		{
			"checksumSHA1": "HhbwyLbz+/pbGSWb2cp+fAp6YsI=",
			"path": "github.com/Azure/azure-sdk-for-go/services/trafficmanager/mgmt/2017-05-01/trafficmanager",
			"revision": "4650843026a7fdec254a8d9cf893693a254edd0b",
			"revisionTime": "2018-05-04T19:14:26Z",
			"version": "v16.2.1",
			"versionExact": "v16.2.1"
		},
		{
			"checksumSHA1": "SuQHgkFuOrdDvajcGAImyzyb6+E=",
			"path": "github.com/Azure/azure-sdk-for-go/services/web/mgmt/2016-09-01/web",
			"revision": "4650843026a7fdec254a8d9cf893693a254edd0b",
			"revisionTime": "2018-05-04T19:14:26Z",
			"version": "v16.2.1",
			"versionExact": "v16.2.1"
		},
		{
			"checksumSHA1": "NAkdZOb1m8R72Av84tCFDXxmD2Q=",
			"path": "github.com/Azure/azure-sdk-for-go/storage",
			"revision": "4650843026a7fdec254a8d9cf893693a254edd0b",
			"revisionTime": "2018-05-04T19:14:26Z",
			"version": "v16.2.1",
			"versionExact": "v16.2.1"
		},
		{
			"checksumSHA1": "E0PGco6Wn0cOyCgy9G2dC5O+yfs=",
			"path": "github.com/Azure/azure-sdk-for-go/version",
			"revision": "4650843026a7fdec254a8d9cf893693a254edd0b",
			"revisionTime": "2018-05-04T19:14:26Z",
			"version": "v16.2.1",
			"versionExact": "v16.2.1"
		},
		{
			"checksumSHA1": "sQy6zpkumGcXs0QZLhYs8An1vlI=",
			"path": "github.com/Azure/go-autorest/autorest",
			"revision": "eaa7994b2278094c904d31993d26f56324db3052",
			"revisionTime": "2018-05-02T23:02:43Z",
			"version": "v10.8.1",
			"versionExact": "v10.8.1"
		},
		{
			"checksumSHA1": "Xu6BOMnd2rZzabW6ld1yUrVjBQw=",
			"path": "github.com/Azure/go-autorest/autorest/adal",
			"revision": "eaa7994b2278094c904d31993d26f56324db3052",
			"revisionTime": "2018-05-02T23:02:43Z",
			"version": "v10.8.1",
			"versionExact": "v10.8.1"
		},
		{
			"checksumSHA1": "vUHo41PG/G6Qq+vqD65l9KHFxUs=",
			"path": "github.com/Azure/go-autorest/autorest/azure",
			"revision": "eaa7994b2278094c904d31993d26f56324db3052",
			"revisionTime": "2018-05-02T23:02:43Z",
			"version": "v10.8.1",
			"versionExact": "v10.8.1"
		},
		{
			"checksumSHA1": "+nXRwVB/JVEGe+oLsFhCmSkKPuI=",
			"path": "github.com/Azure/go-autorest/autorest/azure/cli",
			"revision": "eaa7994b2278094c904d31993d26f56324db3052",
			"revisionTime": "2018-05-02T23:02:43Z",
			"version": "v10.8.1",
			"versionExact": "v10.8.1"
		},
		{
			"checksumSHA1": "9nXCi9qQsYjxCeajJKWttxgEt0I=",
			"path": "github.com/Azure/go-autorest/autorest/date",
			"revision": "eaa7994b2278094c904d31993d26f56324db3052",
			"revisionTime": "2018-05-02T23:02:43Z",
			"version": "v10.8.1",
			"versionExact": "v10.8.1"
		},
		{
			"checksumSHA1": "SbBb2GcJNm5GjuPKGL2777QywR4=",
			"path": "github.com/Azure/go-autorest/autorest/to",
			"revision": "eaa7994b2278094c904d31993d26f56324db3052",
			"revisionTime": "2018-05-02T23:02:43Z",
			"version": "v10.8.1",
			"versionExact": "v10.8.1"
		},
		{
			"checksumSHA1": "5UH4IFIB/98iowPCzzVs4M4MXiQ=",
			"path": "github.com/Azure/go-autorest/autorest/validation",
			"revision": "eaa7994b2278094c904d31993d26f56324db3052",
			"revisionTime": "2018-05-02T23:02:43Z",
			"version": "v10.8.1",
			"versionExact": "v10.8.1"
		},
		{
			"checksumSHA1": "jQh1fnoKPKMURvKkpdRjN695nAQ=",
			"path": "github.com/agext/levenshtein",
			"revision": "5f10fee965225ac1eecdc234c09daf5cd9e7f7b6",
			"revisionTime": "2017-02-17T06:30:20Z"
		},
		{
			"checksumSHA1": "FIL83loX9V9APvGQIjJpbxq53F0=",
			"path": "github.com/apparentlymart/go-cidr/cidr",
			"revision": "7e4b007599d4e2076d9a81be723b3912852dda2c",
			"revisionTime": "2017-04-18T07:21:50Z"
		},
		{
			"checksumSHA1": "+2yCNqbcf7VcavAptooQReTGiHY=",
			"path": "github.com/apparentlymart/go-rundeck-api",
			"revision": "f6af74d34d1ef69a511c59173876fc1174c11f0d",
			"revisionTime": "2016-08-26T14:30:32Z"
		},
		{
			"checksumSHA1": "Ffhtm8iHH7l2ynVVOIGJE3eiuLA=",
			"path": "github.com/apparentlymart/go-textseg/textseg",
			"revision": "b836f5c4d331d1945a2fead7188db25432d73b69",
			"revisionTime": "2017-05-31T20:39:52Z"
		},
		{
			"checksumSHA1": "GCTVJ1J/SGZstNZauuLAnTFOhGA=",
			"path": "github.com/armon/go-radix",
			"revision": "1fca145dffbcaa8fe914309b1ec0cfc67500fe61",
			"revisionTime": "2017-07-27T15:54:43Z"
		},
		{
			"checksumSHA1": "fFU9OeM0pKWGL3D+Fa3PmHSjjLg=",
			"path": "github.com/aws/aws-sdk-go/aws",
			"revision": "be4fa13e47938e4801fada8c8ca3d1867ad3dcb3",
			"revisionTime": "2017-06-02T18:54:01Z",
			"version": "v1.8.34",
			"versionExact": "v1.8.34"
		},
		{
			"checksumSHA1": "Y9W+4GimK4Fuxq+vyIskVYFRnX4=",
			"path": "github.com/aws/aws-sdk-go/aws/awserr",
			"revision": "be4fa13e47938e4801fada8c8ca3d1867ad3dcb3",
			"revisionTime": "2017-06-02T18:54:01Z",
			"version": "v1.8.34",
			"versionExact": "v1.8.34"
		},
		{
			"checksumSHA1": "yyYr41HZ1Aq0hWc3J5ijXwYEcac=",
			"path": "github.com/aws/aws-sdk-go/aws/awsutil",
			"revision": "be4fa13e47938e4801fada8c8ca3d1867ad3dcb3",
			"revisionTime": "2017-06-02T18:54:01Z",
			"version": "v1.8.34",
			"versionExact": "v1.8.34"
		},
		{
			"checksumSHA1": "gcA6wFbLBJLLO/6g+AH9QoQQX1U=",
			"path": "github.com/aws/aws-sdk-go/aws/client",
			"revision": "be4fa13e47938e4801fada8c8ca3d1867ad3dcb3",
			"revisionTime": "2017-06-02T18:54:01Z",
			"version": "v1.8.34",
			"versionExact": "v1.8.34"
		},
		{
			"checksumSHA1": "ieAJ+Cvp/PKv1LpUEnUXpc3OI6E=",
			"path": "github.com/aws/aws-sdk-go/aws/client/metadata",
			"revision": "be4fa13e47938e4801fada8c8ca3d1867ad3dcb3",
			"revisionTime": "2017-06-02T18:54:01Z",
			"version": "v1.8.34",
			"versionExact": "v1.8.34"
		},
		{
			"checksumSHA1": "7/8j/q0TWtOgXyvEcv4B2Dhl00o=",
			"path": "github.com/aws/aws-sdk-go/aws/corehandlers",
			"revision": "be4fa13e47938e4801fada8c8ca3d1867ad3dcb3",
			"revisionTime": "2017-06-02T18:54:01Z",
			"version": "v1.8.34",
			"versionExact": "v1.8.34"
		},
		{
			"checksumSHA1": "Y+cPwQL0dZMyqp3wI+KJWmA9KQ8=",
			"path": "github.com/aws/aws-sdk-go/aws/credentials",
			"revision": "be4fa13e47938e4801fada8c8ca3d1867ad3dcb3",
			"revisionTime": "2017-06-02T18:54:01Z",
			"version": "v1.8.34",
			"versionExact": "v1.8.34"
		},
		{
			"checksumSHA1": "u3GOAJLmdvbuNUeUEcZSEAOeL/0=",
			"path": "github.com/aws/aws-sdk-go/aws/credentials/ec2rolecreds",
			"revision": "be4fa13e47938e4801fada8c8ca3d1867ad3dcb3",
			"revisionTime": "2017-06-02T18:54:01Z",
			"version": "v1.8.34",
			"versionExact": "v1.8.34"
		},
		{
			"checksumSHA1": "NUJUTWlc1sV8b7WjfiYc4JZbXl0=",
			"path": "github.com/aws/aws-sdk-go/aws/credentials/endpointcreds",
			"revision": "be4fa13e47938e4801fada8c8ca3d1867ad3dcb3",
			"revisionTime": "2017-06-02T18:54:01Z",
			"version": "v1.8.34",
			"versionExact": "v1.8.34"
		},
		{
			"checksumSHA1": "JEYqmF83O5n5bHkupAzA6STm0no=",
			"path": "github.com/aws/aws-sdk-go/aws/credentials/stscreds",
			"revision": "be4fa13e47938e4801fada8c8ca3d1867ad3dcb3",
			"revisionTime": "2017-06-02T18:54:01Z",
			"version": "v1.8.34",
			"versionExact": "v1.8.34"
		},
		{
			"checksumSHA1": "ZdtYh3ZHSgP/WEIaqwJHTEhpkbs=",
			"path": "github.com/aws/aws-sdk-go/aws/defaults",
			"revision": "be4fa13e47938e4801fada8c8ca3d1867ad3dcb3",
			"revisionTime": "2017-06-02T18:54:01Z",
			"version": "v1.8.34",
			"versionExact": "v1.8.34"
		},
		{
			"checksumSHA1": "/EXbk/z2TWjWc1Hvb4QYs3Wmhb8=",
			"path": "github.com/aws/aws-sdk-go/aws/ec2metadata",
			"revision": "be4fa13e47938e4801fada8c8ca3d1867ad3dcb3",
			"revisionTime": "2017-06-02T18:54:01Z",
			"version": "v1.8.34",
			"versionExact": "v1.8.34"
		},
		{
			"checksumSHA1": "vaHB7ND2ZMMwBwrdT0KJUKT1VaM=",
			"path": "github.com/aws/aws-sdk-go/aws/endpoints",
			"revision": "be4fa13e47938e4801fada8c8ca3d1867ad3dcb3",
			"revisionTime": "2017-06-02T18:54:01Z",
			"version": "v1.8.34",
			"versionExact": "v1.8.34"
		},
		{
			"checksumSHA1": "Utpqcq3J2hqoaKEsjI7kDF9bUkg=",
			"path": "github.com/aws/aws-sdk-go/aws/request",
			"revision": "be4fa13e47938e4801fada8c8ca3d1867ad3dcb3",
			"revisionTime": "2017-06-02T18:54:01Z",
			"version": "v1.8.34",
			"versionExact": "v1.8.34"
		},
		{
			"checksumSHA1": "Y20DEtMtbfE9qTtmoi2NYV1x7aA=",
			"path": "github.com/aws/aws-sdk-go/aws/session",
			"revision": "be4fa13e47938e4801fada8c8ca3d1867ad3dcb3",
			"revisionTime": "2017-06-02T18:54:01Z",
			"version": "v1.8.34",
			"versionExact": "v1.8.34"
		},
		{
			"checksumSHA1": "SvIsunO8D9MEKbetMENA4WRnyeE=",
			"path": "github.com/aws/aws-sdk-go/aws/signer/v4",
			"revision": "be4fa13e47938e4801fada8c8ca3d1867ad3dcb3",
			"revisionTime": "2017-06-02T18:54:01Z",
			"version": "v1.8.34",
			"versionExact": "v1.8.34"
		},
		{
			"checksumSHA1": "04ypv4x12l4q0TksA1zEVsmgpvw=",
			"path": "github.com/aws/aws-sdk-go/internal/shareddefaults",
			"revision": "be4fa13e47938e4801fada8c8ca3d1867ad3dcb3",
			"revisionTime": "2017-06-02T18:54:01Z",
			"version": "v1.8.34",
			"versionExact": "v1.8.34"
		},
		{
			"checksumSHA1": "wk7EyvDaHwb5qqoOP/4d3cV0708=",
			"path": "github.com/aws/aws-sdk-go/private/protocol",
			"revision": "be4fa13e47938e4801fada8c8ca3d1867ad3dcb3",
			"revisionTime": "2017-06-02T18:54:01Z",
			"version": "v1.8.34",
			"versionExact": "v1.8.34"
		},
		{
			"checksumSHA1": "ZqY5RWavBLWTo6j9xqdyBEaNFRk=",
			"path": "github.com/aws/aws-sdk-go/private/protocol/query",
			"revision": "be4fa13e47938e4801fada8c8ca3d1867ad3dcb3",
			"revisionTime": "2017-06-02T18:54:01Z",
			"version": "v1.8.34",
			"versionExact": "v1.8.34"
		},
		{
			"checksumSHA1": "Drt1JfLMa0DQEZLWrnMlTWaIcC8=",
			"path": "github.com/aws/aws-sdk-go/private/protocol/query/queryutil",
			"revision": "be4fa13e47938e4801fada8c8ca3d1867ad3dcb3",
			"revisionTime": "2017-06-02T18:54:01Z",
			"version": "v1.8.34",
			"versionExact": "v1.8.34"
		},
		{
			"checksumSHA1": "VCTh+dEaqqhog5ncy/WTt9+/gFM=",
			"path": "github.com/aws/aws-sdk-go/private/protocol/rest",
			"revision": "be4fa13e47938e4801fada8c8ca3d1867ad3dcb3",
			"revisionTime": "2017-06-02T18:54:01Z",
			"version": "v1.8.34",
			"versionExact": "v1.8.34"
		},
		{
			"checksumSHA1": "ODo+ko8D6unAxZuN1jGzMcN4QCc=",
			"path": "github.com/aws/aws-sdk-go/private/protocol/restxml",
			"revision": "be4fa13e47938e4801fada8c8ca3d1867ad3dcb3",
			"revisionTime": "2017-06-02T18:54:01Z",
			"version": "v1.8.34",
			"versionExact": "v1.8.34"
		},
		{
			"checksumSHA1": "0qYPUga28aQVkxZgBR3Z86AbGUQ=",
			"path": "github.com/aws/aws-sdk-go/private/protocol/xml/xmlutil",
			"revision": "be4fa13e47938e4801fada8c8ca3d1867ad3dcb3",
			"revisionTime": "2017-06-02T18:54:01Z",
			"version": "v1.8.34",
			"versionExact": "v1.8.34"
		},
		{
			"checksumSHA1": "krqUUMDYRN2ohYcumxZl8BTR5EQ=",
			"path": "github.com/aws/aws-sdk-go/service/s3",
			"revision": "be4fa13e47938e4801fada8c8ca3d1867ad3dcb3",
			"revisionTime": "2017-06-02T18:54:01Z",
			"version": "v1.8.34",
			"versionExact": "v1.8.34"
		},
		{
			"checksumSHA1": "VH5y62f+SDyEIqnTibiPtQ687i8=",
			"path": "github.com/aws/aws-sdk-go/service/sts",
			"revision": "be4fa13e47938e4801fada8c8ca3d1867ad3dcb3",
			"revisionTime": "2017-06-02T18:54:01Z",
			"version": "v1.8.34",
			"versionExact": "v1.8.34"
		},
		{
			"checksumSHA1": "nqw2Qn5xUklssHTubS5HDvEL9L4=",
			"path": "github.com/bgentry/go-netrc/netrc",
			"revision": "9fd32a8b3d3d3f9d43c341bfe098430e07609480",
			"revisionTime": "2014-04-22T17:41:19Z"
		},
		{
			"checksumSHA1": "oTmBS67uxM6OXB/+OJUAG9LK4jw=",
			"path": "github.com/bgentry/speakeasy",
			"revision": "4aabc24848ce5fd31929f7d1e4ea74d3709c14cd",
			"revisionTime": "2017-04-17T20:07:03Z"
		},
		{
			"checksumSHA1": "OT4XN9z5k69e2RsMSpwW74B+yk4=",
			"path": "github.com/blang/semver",
			"revision": "2ee87856327ba09384cabd113bc6b5d174e9ec0f",
			"revisionTime": "2017-07-27T06:48:18Z"
		},
		{
			"checksumSHA1": "dvabztWVQX8f6oMLRyv4dLH+TGY=",
			"path": "github.com/davecgh/go-spew/spew",
			"revision": "346938d642f2ec3594ed81d874461961cd0faa76",
			"revisionTime": "2016-10-29T20:57:26Z"
		},
		{
			"checksumSHA1": "yDQQpeUxwqB3C+4opweg6znWJQk=",
			"comment": "v2.4.0-11-gf219341",
			"path": "github.com/dgrijalva/jwt-go",
			"revision": "f0777076321ab64f6efc15a82d9d23b98539b943",
			"revisionTime": "2016-06-17T17:01:58Z"
		},
		{
			"checksumSHA1": "vI06gXltt7k8zik7bOZvG2PmfYo=",
			"path": "github.com/dimchansky/utfbom",
			"revision": "6c6132ff69f0f6c088739067407b5d32c52e1d0f",
			"revisionTime": "2017-03-28T06:13:12Z"
		},
		{
			"checksumSHA1": "BCv50o5pDkoSG3vYKOSai1Z8p3w=",
			"path": "github.com/fsouza/go-dockerclient",
			"revision": "1d4f4ae73768d3ca16a6fb964694f58dc5eba601",
			"revisionTime": "2016-04-27T17:25:47Z",
			"tree": true
		},
		{
			"checksumSHA1": "1K+xrZ1PBez190iGt5OnMtGdih4=",
			"comment": "v1.8.6",
			"path": "github.com/go-ini/ini",
			"revision": "766e555c68dc8bda90d197ee8946c37519c19409",
			"revisionTime": "2017-01-17T13:00:17Z"
		},
		{
			"checksumSHA1": "yqF125xVSkmfLpIVGrLlfE05IUk=",
			"path": "github.com/golang/protobuf/proto",
			"revision": "130e6b02ab059e7b717a096f397c5b60111cae74",
			"revisionTime": "2017-09-20T22:06:47Z"
		},
		{
			"checksumSHA1": "VfkiItDBFFkZluaAMAzJipDXNBY=",
			"path": "github.com/golang/protobuf/ptypes",
			"revision": "130e6b02ab059e7b717a096f397c5b60111cae74",
			"revisionTime": "2017-09-20T22:06:47Z"
		},
		{
			"checksumSHA1": "UB9scpDxeFjQe5tEthuR4zCLRu4=",
			"path": "github.com/golang/protobuf/ptypes/any",
			"revision": "130e6b02ab059e7b717a096f397c5b60111cae74",
			"revisionTime": "2017-09-20T22:06:47Z"
		},
		{
			"checksumSHA1": "hUjAj0dheFVDl84BAnSWj9qy2iY=",
			"path": "github.com/golang/protobuf/ptypes/duration",
			"revision": "130e6b02ab059e7b717a096f397c5b60111cae74",
			"revisionTime": "2017-09-20T22:06:47Z"
		},
		{
			"checksumSHA1": "O2ItP5rmfrgxPufhjJXbFlXuyL8=",
			"path": "github.com/golang/protobuf/ptypes/timestamp",
			"revision": "130e6b02ab059e7b717a096f397c5b60111cae74",
			"revisionTime": "2017-09-20T22:06:47Z"
		},
		{
			"checksumSHA1": "Y80EASFjCaCxHdfPxmN4Wc2n1BM=",
			"path": "github.com/google/uuid",
			"revision": "7e072fc3a7be179aee6d3359e46015aa8c995314",
			"revisionTime": "2017-08-14T14:36:39Z"
		},
		{
			"checksumSHA1": "cdOCt0Yb+hdErz8NAQqayxPmRsY=",
			"path": "github.com/hashicorp/errwrap",
			"revision": "7554cd9344cec97297fa6649b055a8c98c2a1e55"
		},
		{
			"checksumSHA1": "b8F628srIitj5p7Y130xc9k0QWs=",
			"path": "github.com/hashicorp/go-cleanhttp",
			"revision": "3573b8b52aa7b37b9358d966a898feb387f62437",
			"revisionTime": "2017-02-11T01:34:15Z"
		},
		{
			"checksumSHA1": "brThpsw/3IsIiU92V6YzqxRjqJU=",
			"path": "github.com/hashicorp/go-getter",
			"revision": "64040d90d4ab861e7e833d689dc76a0f176d8dec",
			"revisionTime": "2018-02-26T18:37:29Z"
		},
		{
			"checksumSHA1": "9J+kDr29yDrwsdu2ULzewmqGjpA=",
			"path": "github.com/hashicorp/go-getter/helper/url",
			"revision": "c3d66e76678dce180a7b452653472f949aedfbcd",
			"revisionTime": "2017-02-07T21:55:32Z"
		},
		{
			"checksumSHA1": "0OUXdKhaE6TzpHevY0VFlAA5YJ8=",
			"path": "github.com/hashicorp/go-hclog",
			"revision": "8105cc0a3736cc153a2025f5d0d91b80045fc9ff",
			"revisionTime": "2017-09-03T16:32:58Z"
		},
		{
			"checksumSHA1": "lrSl49G23l6NhfilxPM0XFs5rZo=",
			"path": "github.com/hashicorp/go-multierror",
			"revision": "d30f09973e19c1dfcd120b2d9c4f168e68d6b5d5"
		},
		{
			"checksumSHA1": "R6me0jVmcT/OPo80Fe0qo5fRwHc=",
			"path": "github.com/hashicorp/go-plugin",
			"revision": "a5174f84d7f8ff00fb07ab4ef1f380d32eee0e63",
			"revisionTime": "2017-08-16T15:18:19Z"
		},
		{
			"checksumSHA1": "85XUnluYJL7F55ptcwdmN8eSOsk=",
			"path": "github.com/hashicorp/go-uuid",
			"revision": "36289988d83ca270bc07c234c36f364b0dd9c9a7"
		},
		{
			"checksumSHA1": "EcZfls6vcqjasWV/nBlu+C+EFmc=",
			"path": "github.com/hashicorp/go-version",
			"revision": "e96d3840402619007766590ecea8dd7af1292276",
			"revisionTime": "2016-10-31T18:26:05Z"
		},
		{
			"checksumSHA1": "o3XZZdOnSnwQSpYw215QV75ZDeI=",
			"path": "github.com/hashicorp/hcl",
			"revision": "a4b07c25de5ff55ad3b8936cea69a79a3d95a855",
			"revisionTime": "2017-05-04T19:02:34Z"
		},
		{
			"checksumSHA1": "XQmjDva9JCGGkIecOgwtBEMCJhU=",
			"path": "github.com/hashicorp/hcl/hcl/ast",
			"revision": "a4b07c25de5ff55ad3b8936cea69a79a3d95a855",
			"revisionTime": "2017-05-04T19:02:34Z"
		},
		{
			"checksumSHA1": "teokXoyRXEJ0vZHOWBD11l5YFNI=",
			"path": "github.com/hashicorp/hcl/hcl/parser",
			"revision": "a4b07c25de5ff55ad3b8936cea69a79a3d95a855",
			"revisionTime": "2017-05-04T19:02:34Z"
		},
		{
			"checksumSHA1": "z6wdP4mRw4GVjShkNHDaOWkbxS0=",
			"path": "github.com/hashicorp/hcl/hcl/scanner",
			"revision": "a4b07c25de5ff55ad3b8936cea69a79a3d95a855",
			"revisionTime": "2017-05-04T19:02:34Z"
		},
		{
			"checksumSHA1": "oS3SCN9Wd6D8/LG0Yx1fu84a7gI=",
			"path": "github.com/hashicorp/hcl/hcl/strconv",
			"revision": "a4b07c25de5ff55ad3b8936cea69a79a3d95a855",
			"revisionTime": "2017-05-04T19:02:34Z"
		},
		{
			"checksumSHA1": "c6yprzj06ASwCo18TtbbNNBHljA=",
			"path": "github.com/hashicorp/hcl/hcl/token",
			"revision": "a4b07c25de5ff55ad3b8936cea69a79a3d95a855",
			"revisionTime": "2017-05-04T19:02:34Z"
		},
		{
			"checksumSHA1": "PwlfXt7mFS8UYzWxOK5DOq0yxS0=",
			"path": "github.com/hashicorp/hcl/json/parser",
			"revision": "a4b07c25de5ff55ad3b8936cea69a79a3d95a855",
			"revisionTime": "2017-05-04T19:02:34Z"
		},
		{
			"checksumSHA1": "YdvFsNOMSWMLnY6fcliWQa0O5Fw=",
			"path": "github.com/hashicorp/hcl/json/scanner",
			"revision": "a4b07c25de5ff55ad3b8936cea69a79a3d95a855",
			"revisionTime": "2017-05-04T19:02:34Z"
		},
		{
			"checksumSHA1": "fNlXQCQEnb+B3k5UDL/r15xtSJY=",
			"path": "github.com/hashicorp/hcl/json/token",
			"revision": "a4b07c25de5ff55ad3b8936cea69a79a3d95a855",
			"revisionTime": "2017-05-04T19:02:34Z"
		},
		{
			"checksumSHA1": "BRJaQcKriVKEirVC7YxBxPufQF0=",
			"path": "github.com/hashicorp/hcl2/gohcl",
			"revision": "998a3053e207853cf21b90e451772fbecfd1d1bc",
			"revisionTime": "2018-02-27T15:54:56Z"
		},
		{
			"checksumSHA1": "8WGegGBHF0jpEtTECIYLhyKDlV4=",
			"path": "github.com/hashicorp/hcl2/hcl",
			"revision": "998a3053e207853cf21b90e451772fbecfd1d1bc",
			"revisionTime": "2018-02-27T15:54:56Z"
		},
		{
			"checksumSHA1": "DBtGa0Ki9o5LM9VbvN3C6ca30uk=",
			"path": "github.com/hashicorp/hcl2/hcl/hclsyntax",
			"revision": "998a3053e207853cf21b90e451772fbecfd1d1bc",
			"revisionTime": "2018-02-27T15:54:56Z"
		},
		{
			"checksumSHA1": "rO5UMfg6RZZmFT+cVY6enj+Z6FQ=",
			"path": "github.com/hashicorp/hcl2/hcl/json",
			"revision": "998a3053e207853cf21b90e451772fbecfd1d1bc",
			"revisionTime": "2018-02-27T15:54:56Z"
		},
		{
			"checksumSHA1": "672O/GQ9z+OFsG3eHLKq1yg3ZGM=",
			"path": "github.com/hashicorp/hcl2/hcldec",
			"revision": "998a3053e207853cf21b90e451772fbecfd1d1bc",
			"revisionTime": "2018-02-27T15:54:56Z"
		},
		{
			"checksumSHA1": "IzmftuG99BqNhbFGhxZaGwtiMtM=",
			"path": "github.com/hashicorp/hcl2/hclparse",
			"revision": "998a3053e207853cf21b90e451772fbecfd1d1bc",
			"revisionTime": "2018-02-27T15:54:56Z"
		},
		{
			"checksumSHA1": "M09yxoBoCEtG7EcHR8aEWLzMMJc=",
			"path": "github.com/hashicorp/hil",
			"revision": "fac2259da677551de1fb92b844c4d020a38d8468",
			"revisionTime": "2017-05-12T21:33:05Z"
		},
		{
			"checksumSHA1": "0S0KeBcfqVFYBPeZkuJ4fhQ5mCA=",
			"path": "github.com/hashicorp/hil/ast",
			"revision": "fac2259da677551de1fb92b844c4d020a38d8468",
			"revisionTime": "2017-05-12T21:33:05Z"
		},
		{
			"checksumSHA1": "P5PZ3k7SmqWmxgJ8Q0gLzeNpGhE=",
			"path": "github.com/hashicorp/hil/parser",
			"revision": "fac2259da677551de1fb92b844c4d020a38d8468",
			"revisionTime": "2017-05-12T21:33:05Z"
		},
		{
			"checksumSHA1": "DC1k5kOua4oFqmo+JRt0YzfP44o=",
			"path": "github.com/hashicorp/hil/scanner",
			"revision": "fac2259da677551de1fb92b844c4d020a38d8468",
			"revisionTime": "2017-05-12T21:33:05Z"
		},
		{
			"checksumSHA1": "vt+P9D2yWDO3gdvdgCzwqunlhxU=",
			"path": "github.com/hashicorp/logutils",
			"revision": "0dc08b1671f34c4250ce212759ebd880f743d883",
			"revisionTime": "2015-06-09T07:04:31Z"
		},
		{
			"checksumSHA1": "D2qVXjDywJu6wLj/4NCTsFnRrvw=",
			"path": "github.com/hashicorp/terraform/config",
			"revision": "3802b14260603f90c7a1faf55994dcc8933e2069",
			"revisionTime": "2018-01-31T20:48:39Z",
			"version": "=v0.11.3",
			"versionExact": "v0.11.3"
		},
		{
			"checksumSHA1": "WzQP2WfiCYlaALKZVqEFsxZsG1o=",
			"path": "github.com/hashicorp/terraform/config/configschema",
			"revision": "3802b14260603f90c7a1faf55994dcc8933e2069",
			"revisionTime": "2018-01-31T20:48:39Z",
			"version": "=v0.11.3",
			"versionExact": "v0.11.3"
		},
		{
			"checksumSHA1": "3V7300kyZF+AGy/cOKV0+P6M3LY=",
			"path": "github.com/hashicorp/terraform/config/hcl2shim",
			"revision": "3802b14260603f90c7a1faf55994dcc8933e2069",
			"revisionTime": "2018-01-31T20:48:39Z",
			"version": "=v0.11.3",
			"versionExact": "v0.11.3"
		},
		{
			"checksumSHA1": "7+cYlhS0+Z/xYUzYQft8Wibs1GA=",
			"path": "github.com/hashicorp/terraform/config/module",
			"revision": "3802b14260603f90c7a1faf55994dcc8933e2069",
			"revisionTime": "2018-01-31T20:48:39Z",
			"version": "=v0.11.3",
			"versionExact": "v0.11.3"
		},
		{
			"checksumSHA1": "mPbjVPD2enEey45bP4M83W2AxlY=",
			"path": "github.com/hashicorp/terraform/dag",
			"revision": "3802b14260603f90c7a1faf55994dcc8933e2069",
			"revisionTime": "2018-01-31T20:48:39Z",
			"version": "=v0.11.3",
			"versionExact": "v0.11.3"
		},
		{
			"checksumSHA1": "P8gNPDuOzmiK4Lz9xG7OBy4Rlm8=",
			"path": "github.com/hashicorp/terraform/flatmap",
			"revision": "3802b14260603f90c7a1faf55994dcc8933e2069",
			"revisionTime": "2018-01-31T20:48:39Z",
			"version": "=v0.11.3",
			"versionExact": "v0.11.3"
		},
		{
			"checksumSHA1": "zx5DLo5aV0xDqxGTzSibXg7HHAA=",
			"path": "github.com/hashicorp/terraform/helper/acctest",
			"revision": "3802b14260603f90c7a1faf55994dcc8933e2069",
			"revisionTime": "2018-01-31T20:48:39Z",
			"version": "=v0.11.3",
			"versionExact": "v0.11.3"
		},
		{
			"checksumSHA1": "uT6Q9RdSRAkDjyUgQlJ2XKJRab4=",
			"path": "github.com/hashicorp/terraform/helper/config",
			"revision": "3802b14260603f90c7a1faf55994dcc8933e2069",
			"revisionTime": "2018-01-31T20:48:39Z",
			"version": "=v0.11.3",
			"versionExact": "v0.11.3"
		},
		{
			"checksumSHA1": "KNvbU1r5jv0CBeQLnEtDoL3dRtc=",
			"path": "github.com/hashicorp/terraform/helper/hashcode",
			"revision": "3802b14260603f90c7a1faf55994dcc8933e2069",
			"revisionTime": "2018-01-31T20:48:39Z",
			"version": "=v0.11.3",
			"versionExact": "v0.11.3"
		},
		{
			"checksumSHA1": "B267stWNQd0/pBTXHfI/tJsxzfc=",
			"path": "github.com/hashicorp/terraform/helper/hilmapstructure",
			"revision": "3802b14260603f90c7a1faf55994dcc8933e2069",
			"revisionTime": "2018-01-31T20:48:39Z",
			"version": "=v0.11.3",
			"versionExact": "v0.11.3"
		},
		{
			"checksumSHA1": "BAXV9ruAyno3aFgwYI2/wWzB2Gc=",
			"path": "github.com/hashicorp/terraform/helper/logging",
			"revision": "3802b14260603f90c7a1faf55994dcc8933e2069",
			"revisionTime": "2018-01-31T20:48:39Z",
			"version": "=v0.11.3",
			"versionExact": "v0.11.3"
		},
		{
			"checksumSHA1": "twkFd4x71kBnDfrdqO5nhs8dMOY=",
			"path": "github.com/hashicorp/terraform/helper/mutexkv",
			"revision": "3802b14260603f90c7a1faf55994dcc8933e2069",
			"revisionTime": "2018-01-31T20:48:39Z",
			"version": "=v0.11.3",
			"versionExact": "v0.11.3"
		},
		{
			"checksumSHA1": "9d4zouxtH24HFa6RuUdq7lG3tgQ=",
			"path": "github.com/hashicorp/terraform/helper/resource",
			"revision": "3802b14260603f90c7a1faf55994dcc8933e2069",
			"revisionTime": "2018-01-31T20:48:39Z",
			"version": "=v0.11.3",
			"versionExact": "v0.11.3"
		},
		{
			"checksumSHA1": "Hnaw+m7E6HQ+me3G/p6pMLU7SXk=",
			"path": "github.com/hashicorp/terraform/helper/schema",
			"revision": "3802b14260603f90c7a1faf55994dcc8933e2069",
			"revisionTime": "2018-01-31T20:48:39Z",
			"version": "=v0.11.3",
			"versionExact": "v0.11.3"
		},
		{
			"checksumSHA1": "Fzbv+N7hFXOtrR6E7ZcHT3jEE9s=",
			"path": "github.com/hashicorp/terraform/helper/structure",
			"revision": "3802b14260603f90c7a1faf55994dcc8933e2069",
			"revisionTime": "2018-01-31T20:48:39Z",
			"version": "=v0.11.3",
			"versionExact": "v0.11.3"
		},
		{
			"checksumSHA1": "6O4zxgqAD+QZm6plsIfl4MH310Q=",
			"path": "github.com/hashicorp/terraform/helper/validation",
			"revision": "3802b14260603f90c7a1faf55994dcc8933e2069",
			"revisionTime": "2018-01-31T20:48:39Z",
			"version": "=v0.11.3",
			"versionExact": "v0.11.3"
		},
		{
			"checksumSHA1": "yFWmdS6yEJZpRJzUqd/mULqCYGk=",
			"path": "github.com/hashicorp/terraform/moduledeps",
			"revision": "3802b14260603f90c7a1faf55994dcc8933e2069",
			"revisionTime": "2018-01-31T20:48:39Z",
			"version": "=v0.11.3",
			"versionExact": "v0.11.3"
		},
		{
			"checksumSHA1": "DqaoG++NXRCfvH/OloneLWrM+3k=",
			"path": "github.com/hashicorp/terraform/plugin",
			"revision": "3802b14260603f90c7a1faf55994dcc8933e2069",
			"revisionTime": "2018-01-31T20:48:39Z",
			"version": "=v0.11.3",
			"versionExact": "v0.11.3"
		},
		{
			"checksumSHA1": "zSwwe4v/eJEBO1m1fLIeroxRbxE=",
			"path": "github.com/hashicorp/terraform/plugin/discovery",
			"revision": "3802b14260603f90c7a1faf55994dcc8933e2069",
			"revisionTime": "2018-01-31T20:48:39Z",
			"version": "=v0.11.3",
			"versionExact": "v0.11.3"
		},
		{
			"checksumSHA1": "R6kmKI5Yetjs3Jwp1NjsetpUzJQ=",
			"path": "github.com/hashicorp/terraform/registry",
			"revision": "dc8036636ae76c7a7d1a7bd4e0ee09686a216a3b",
			"revisionTime": "2018-02-27T16:38:55Z"
		},
		{
			"checksumSHA1": "cR87P4V5aiEfvF+1qoBi2JQyQS4=",
			"path": "github.com/hashicorp/terraform/registry/regsrc",
			"revision": "3802b14260603f90c7a1faf55994dcc8933e2069",
			"revisionTime": "2018-01-31T20:48:39Z",
			"version": "=v0.11.3",
			"versionExact": "v0.11.3"
		},
		{
			"checksumSHA1": "y9IXgIJQq9XNy1zIYUV2Kc0KsnA=",
			"path": "github.com/hashicorp/terraform/registry/response",
			"revision": "3802b14260603f90c7a1faf55994dcc8933e2069",
			"revisionTime": "2018-01-31T20:48:39Z",
			"version": "=v0.11.3",
			"versionExact": "v0.11.3"
		},
		{
			"checksumSHA1": "VXlzRRDVOqeMvnnrbUcR9H64OA4=",
			"path": "github.com/hashicorp/terraform/svchost",
			"revision": "3802b14260603f90c7a1faf55994dcc8933e2069",
			"revisionTime": "2018-01-31T20:48:39Z",
			"version": "=v0.11.3",
			"versionExact": "v0.11.3"
		},
		{
			"checksumSHA1": "GzcKNlFL0N77JVjU8qbltXE4R3k=",
			"path": "github.com/hashicorp/terraform/svchost/auth",
			"revision": "3802b14260603f90c7a1faf55994dcc8933e2069",
			"revisionTime": "2018-01-31T20:48:39Z",
			"version": "=v0.11.3",
			"versionExact": "v0.11.3"
		},
		{
			"checksumSHA1": "Y4t8+iBORq8ll8t6tmwUozq3FGk=",
			"path": "github.com/hashicorp/terraform/svchost/disco",
			"revision": "3802b14260603f90c7a1faf55994dcc8933e2069",
			"revisionTime": "2018-01-31T20:48:39Z",
			"version": "=v0.11.3",
			"versionExact": "v0.11.3"
		},
		{
			"checksumSHA1": "4iyhUJFJqtCont3sddyqSD3DFWg=",
			"path": "github.com/hashicorp/terraform/terraform",
			"revision": "3802b14260603f90c7a1faf55994dcc8933e2069",
			"revisionTime": "2018-01-31T20:48:39Z",
			"version": "=v0.11.3",
			"versionExact": "v0.11.3"
		},
		{
			"checksumSHA1": "+K+oz9mMTmQMxIA3KVkGRfjvm9I=",
			"path": "github.com/hashicorp/terraform/tfdiags",
			"revision": "3802b14260603f90c7a1faf55994dcc8933e2069",
			"revisionTime": "2018-01-31T20:48:39Z",
			"version": "=v0.11.3",
			"versionExact": "v0.11.3"
		},
		{
			"checksumSHA1": "R43En+SNnXiSxTUecrW58Ohprmc=",
			"path": "github.com/hashicorp/terraform/version",
			"revision": "3802b14260603f90c7a1faf55994dcc8933e2069",
			"revisionTime": "2018-01-31T20:48:39Z",
			"version": "=v0.11.3",
			"versionExact": "v0.11.3"
		},
		{
			"checksumSHA1": "ZhK6IO2XN81Y+3RAjTcVm1Ic7oU=",
			"path": "github.com/hashicorp/yamux",
			"revision": "d1caa6c97c9fc1cc9e83bbe34d0603f9ff0ce8bd",
			"revisionTime": "2016-07-20T23:31:40Z"
		},
		{
			"checksumSHA1": "0ZrwvB6KoGPj2PoDNSEJwxQ6Mog=",
			"comment": "0.2.2-2-gc01cf91",
			"path": "github.com/jmespath/go-jmespath",
			"revision": "bd40a432e4c76585ef6b72d3fd96fb9b6dc7b68d",
			"revisionTime": "2016-08-03T19:07:31Z"
		},
		{
			"checksumSHA1": "T9E+5mKBQ/BX4wlNxgaPfetxdeI=",
			"path": "github.com/marstr/guid",
			"revision": "8bdf7d1a087ccc975cf37dd6507da50698fd19ca",
			"revisionTime": "2017-04-27T23:51:15Z"
		},
		{
			"checksumSHA1": "y/A5iuvwjytQE2CqVuphQRXR2nI=",
			"path": "github.com/mattn/go-isatty",
			"revision": "a5cdd64afdee435007ee3e9f6ed4684af949d568",
			"revisionTime": "2017-09-25T05:49:04Z"
		},
		{
			"checksumSHA1": "UIqCj7qI0hhIMpAhS9YYqs2jD48=",
			"path": "github.com/mitchellh/cli",
			"revision": "65fcae5817c8600da98ada9d7edf26dd1a84837b",
			"revisionTime": "2017-09-08T18:10:43Z"
		},
		{
			"checksumSHA1": "guxbLo8KHHBeM0rzou4OTzzpDNs=",
			"path": "github.com/mitchellh/copystructure",
			"revision": "5af94aef99f597e6a9e1f6ac6be6ce0f3c96b49d",
			"revisionTime": "2016-10-13T19:53:42Z"
		},
		{
			"checksumSHA1": "V/quM7+em2ByJbWBLOsEwnY3j/Q=",
			"path": "github.com/mitchellh/go-homedir",
			"revision": "b8bc1bf767474819792c23f32d8286a45736f1c6",
			"revisionTime": "2016-12-03T19:45:07Z"
		},
		{
			"checksumSHA1": "6TBW88DSxRHf4WvOC9K5ilBZx/8=",
			"path": "github.com/mitchellh/go-testing-interface",
			"revision": "9a441910b16872f7b8283682619b3761a9aa2222",
			"revisionTime": "2017-07-30T05:09:07Z"
		},
		{
			"checksumSHA1": "L3leymg2RT8hFl5uL+5KP/LpBkg=",
			"path": "github.com/mitchellh/go-wordwrap",
			"revision": "ad45545899c7b13c020ea92b2072220eefad42b8",
			"revisionTime": "2015-03-14T17:03:34Z"
		},
		{
			"checksumSHA1": "xyoJKalfQwTUN1qzZGQKWYAwl0A=",
			"path": "github.com/mitchellh/hashstructure",
			"revision": "6b17d669fac5e2f71c16658d781ec3fdd3802b69"
		},
		{
			"checksumSHA1": "MlX15lJuV8DYARX5RJY8rqrSEWQ=",
			"path": "github.com/mitchellh/mapstructure",
			"revision": "53818660ed4955e899c0bcafa97299a388bd7c8e",
			"revisionTime": "2017-03-07T20:11:23Z"
		},
		{
			"checksumSHA1": "vBpuqNfSTZcAR/0tP8tNYacySGs=",
			"path": "github.com/mitchellh/reflectwalk",
			"revision": "92573fe8d000a145bfebc03a16bc22b34945867f",
			"revisionTime": "2016-10-03T17:45:16Z"
		},
		{
			"checksumSHA1": "rTNABfFJ9wtLQRH8uYNkEZGQOrY=",
			"path": "github.com/posener/complete",
			"revision": "88e59760adaddb8276c9b15511302890690e2dae",
			"revisionTime": "2017-09-08T12:52:45Z"
		},
		{
			"checksumSHA1": "NB7uVS0/BJDmNu68vPAlbrq4TME=",
			"path": "github.com/posener/complete/cmd",
			"revision": "88e59760adaddb8276c9b15511302890690e2dae",
			"revisionTime": "2017-09-08T12:52:45Z"
		},
		{
			"checksumSHA1": "Hwojin3GxRyKwPAiz5r7UszqkPc=",
			"path": "github.com/posener/complete/cmd/install",
			"revision": "88e59760adaddb8276c9b15511302890690e2dae",
			"revisionTime": "2017-09-08T12:52:45Z"
		},
		{
			"checksumSHA1": "DMo94FwJAm9ZCYCiYdJU2+bh4no=",
			"path": "github.com/posener/complete/match",
			"revision": "88e59760adaddb8276c9b15511302890690e2dae",
			"revisionTime": "2017-09-08T12:52:45Z"
		},
		{
			"checksumSHA1": "u5s2PZ7fzCOqQX7bVPf9IJ+qNLQ=",
			"path": "github.com/rancher/go-rancher",
			"revision": "ec24b7f12fca9f78fbfcd62a0ea8bce14ade8792",
			"revisionTime": "2017-04-07T04:09:43Z"
		},
		{
			"checksumSHA1": "zmC8/3V4ls53DJlNTKDZwPSC/dA=",
			"path": "github.com/satori/go.uuid",
			"revision": "b061729afc07e77a8aa4fad0a2fd840958f1942a",
			"revisionTime": "2016-09-27T10:08:44Z"
		},
		{
			"checksumSHA1": "iqUXcP3VA+G1/gVLRpQpBUt/BuA=",
			"path": "github.com/satori/uuid",
			"revision": "b061729afc07e77a8aa4fad0a2fd840958f1942a",
			"revisionTime": "2016-09-27T10:08:44Z"
		},
		{
			"checksumSHA1": "qgMa75aMGbkFY0jIqqqgVnCUoNA=",
			"path": "github.com/ulikunitz/xz",
			"revision": "0c6b41e72360850ca4f98dc341fd999726ea007f",
			"revisionTime": "2017-06-05T21:53:11Z"
		},
		{
			"checksumSHA1": "vjnTkzNrMs5Xj6so/fq0mQ6dT1c=",
			"path": "github.com/ulikunitz/xz/internal/hash",
			"revision": "0c6b41e72360850ca4f98dc341fd999726ea007f",
			"revisionTime": "2017-06-05T21:53:11Z"
		},
		{
			"checksumSHA1": "m0pm57ASBK/CTdmC0ppRHO17mBs=",
			"path": "github.com/ulikunitz/xz/internal/xlog",
			"revision": "0c6b41e72360850ca4f98dc341fd999726ea007f",
			"revisionTime": "2017-06-05T21:53:11Z"
		},
		{
			"checksumSHA1": "2vZw6zc8xuNlyVz2QKvdlNSZQ1U=",
			"path": "github.com/ulikunitz/xz/lzma",
			"revision": "0c6b41e72360850ca4f98dc341fd999726ea007f",
			"revisionTime": "2017-06-05T21:53:11Z"
		},
		{
			"checksumSHA1": "LUk2yLGjAYyMRDhFHxfMCee4u70=",
			"path": "github.com/zclconf/go-cty/cty",
			"revision": "7166230c635fa24bbe613c5a53e75ad15c42c059",
			"revisionTime": "2018-02-27T16:32:37Z"
		},
		{
			"checksumSHA1": "gDpi8g5VxCRM3JKm/kaYlGdFUdQ=",
			"path": "github.com/zclconf/go-cty/cty/convert",
			"revision": "7166230c635fa24bbe613c5a53e75ad15c42c059",
			"revisionTime": "2018-02-27T16:32:37Z"
		},
		{
			"checksumSHA1": "TU21yqpRZdbEbH8pp4I5YsQa00E=",
			"path": "github.com/zclconf/go-cty/cty/function",
			"revision": "7166230c635fa24bbe613c5a53e75ad15c42c059",
			"revisionTime": "2018-02-27T16:32:37Z"
		},
		{
			"checksumSHA1": "4R+DQqBew6i9a4lYiLZW1OXVwTI=",
			"path": "github.com/zclconf/go-cty/cty/function/stdlib",
			"revision": "7166230c635fa24bbe613c5a53e75ad15c42c059",
			"revisionTime": "2018-02-27T16:32:37Z"
		},
		{
			"checksumSHA1": "tmCzwfNXOEB1sSO7TKVzilb2vjA=",
			"path": "github.com/zclconf/go-cty/cty/gocty",
			"revision": "7166230c635fa24bbe613c5a53e75ad15c42c059",
			"revisionTime": "2018-02-27T16:32:37Z"
		},
		{
			"checksumSHA1": "1ApmO+Q33+Oem/3f6BU6sztJWNc=",
			"path": "github.com/zclconf/go-cty/cty/json",
			"revision": "7166230c635fa24bbe613c5a53e75ad15c42c059",
			"revisionTime": "2018-02-27T16:32:37Z"
		},
		{
			"checksumSHA1": "y5Sk+n6SOspFj8mlyb8swr4DMIs=",
			"path": "github.com/zclconf/go-cty/cty/set",
			"revision": "7166230c635fa24bbe613c5a53e75ad15c42c059",
			"revisionTime": "2018-02-27T16:32:37Z"
		},
		{
			"checksumSHA1": "vE43s37+4CJ2CDU6TlOUOYE0K9c=",
			"path": "golang.org/x/crypto/bcrypt",
			"revision": "9477e0b78b9ac3d0b03822fd95422e2fe07627cd",
			"revisionTime": "2016-10-31T15:37:30Z"
		},
		{
			"checksumSHA1": "JsJdKXhz87gWenMwBeejTOeNE7k=",
			"path": "golang.org/x/crypto/blowfish",
			"revision": "9477e0b78b9ac3d0b03822fd95422e2fe07627cd",
			"revisionTime": "2016-10-31T15:37:30Z"
		},
		{
			"checksumSHA1": "TT1rac6kpQp2vz24m5yDGUNQ/QQ=",
			"path": "golang.org/x/crypto/cast5",
			"revision": "b176d7def5d71bdd214203491f89843ed217f420",
			"revisionTime": "2017-07-23T04:49:35Z"
		},
		{
			"checksumSHA1": "C1KKOxFoW7/W/NFNpiXK+boguNo=",
			"path": "golang.org/x/crypto/curve25519",
			"revision": "453249f01cfeb54c3d549ddb75ff152ca243f9d8",
			"revisionTime": "2017-02-08T20:51:15Z"
		},
		{
			"checksumSHA1": "wGb//LjBPNxYHqk+dcLo7BjPXK8=",
			"path": "golang.org/x/crypto/ed25519",
			"revision": "b8a2a83acfe6e6770b75de42d5ff4c67596675c0",
			"revisionTime": "2017-01-13T19:21:00Z"
		},
		{
			"checksumSHA1": "LXFcVx8I587SnWmKycSDEq9yvK8=",
			"path": "golang.org/x/crypto/ed25519/internal/edwards25519",
			"revision": "b8a2a83acfe6e6770b75de42d5ff4c67596675c0",
			"revisionTime": "2017-01-13T19:21:00Z"
		},
		{
			"checksumSHA1": "IIhFTrLlmlc6lEFSitqi4aw2lw0=",
			"path": "golang.org/x/crypto/openpgp",
			"revision": "b176d7def5d71bdd214203491f89843ed217f420",
			"revisionTime": "2017-07-23T04:49:35Z"
		},
		{
			"checksumSHA1": "olOKkhrdkYQHZ0lf1orrFQPQrv4=",
			"path": "golang.org/x/crypto/openpgp/armor",
			"revision": "b176d7def5d71bdd214203491f89843ed217f420",
			"revisionTime": "2017-07-23T04:49:35Z"
		},
		{
			"checksumSHA1": "eo/KtdjieJQXH7Qy+faXFcF70ME=",
			"path": "golang.org/x/crypto/openpgp/elgamal",
			"revision": "b176d7def5d71bdd214203491f89843ed217f420",
			"revisionTime": "2017-07-23T04:49:35Z"
		},
		{
			"checksumSHA1": "rlxVSaGgqdAgwblsErxTxIfuGfg=",
			"path": "golang.org/x/crypto/openpgp/errors",
			"revision": "b176d7def5d71bdd214203491f89843ed217f420",
			"revisionTime": "2017-07-23T04:49:35Z"
		},
		{
			"checksumSHA1": "Pq88+Dgh04UdXWZN6P+bLgYnbRc=",
			"path": "golang.org/x/crypto/openpgp/packet",
			"revision": "b176d7def5d71bdd214203491f89843ed217f420",
			"revisionTime": "2017-07-23T04:49:35Z"
		},
		{
			"checksumSHA1": "s2qT4UwvzBSkzXuiuMkowif1Olw=",
			"path": "golang.org/x/crypto/openpgp/s2k",
			"revision": "b176d7def5d71bdd214203491f89843ed217f420",
			"revisionTime": "2017-07-23T04:49:35Z"
		},
		{
			"checksumSHA1": "fsrFs762jlaILyqqQImS1GfvIvw=",
			"path": "golang.org/x/crypto/ssh",
			"revision": "453249f01cfeb54c3d549ddb75ff152ca243f9d8",
			"revisionTime": "2017-02-08T20:51:15Z"
		},
		{
			"checksumSHA1": "dr5+PfIRzXeN+l1VG+s0lea9qz8=",
			"path": "golang.org/x/net/context",
			"revision": "0a9397675ba34b2845f758fe3cd68828369c6517",
			"revisionTime": "2017-07-19T03:24:12Z"
		},
		{
			"checksumSHA1": "vqc3a+oTUGX8PmD0TS+qQ7gmN8I=",
			"path": "golang.org/x/net/html",
			"revision": "1c05540f6879653db88113bc4a2b70aec4bd491f",
			"revisionTime": "2017-08-04T00:04:37Z"
		},
		{
			"checksumSHA1": "z79z5msRzgU48FCZxSuxfU8b4rs=",
			"path": "golang.org/x/net/html/atom",
			"revision": "1c05540f6879653db88113bc4a2b70aec4bd491f",
			"revisionTime": "2017-08-04T00:04:37Z"
		},
		{
			"checksumSHA1": "cY4u3LCdJxKaS2GbftZjfrOSnNE=",
			"path": "golang.org/x/net/http2",
			"revision": "0a9397675ba34b2845f758fe3cd68828369c6517",
			"revisionTime": "2017-07-19T03:24:12Z"
		},
		{
			"checksumSHA1": "ezWhc7n/FtqkLDQKeU2JbW+80tE=",
			"path": "golang.org/x/net/http2/hpack",
			"revision": "0a9397675ba34b2845f758fe3cd68828369c6517",
			"revisionTime": "2017-07-19T03:24:12Z"
		},
		{
			"checksumSHA1": "1osdKBIU5mNqyQqiGmnutoTzdJA=",
			"path": "golang.org/x/net/idna",
			"revision": "0a9397675ba34b2845f758fe3cd68828369c6517",
			"revisionTime": "2017-07-19T03:24:12Z"
		},
		{
			"checksumSHA1": "UxahDzW2v4mf/+aFxruuupaoIwo=",
			"path": "golang.org/x/net/internal/timeseries",
			"revision": "0a9397675ba34b2845f758fe3cd68828369c6517",
			"revisionTime": "2017-07-19T03:24:12Z"
		},
		{
			"checksumSHA1": "3xyuaSNmClqG4YWC7g0isQIbUTc=",
			"path": "golang.org/x/net/lex/httplex",
			"revision": "0a9397675ba34b2845f758fe3cd68828369c6517",
			"revisionTime": "2017-07-19T03:24:12Z"
		},
		{
			"checksumSHA1": "u/r66lwYfgg682u5hZG7/E7+VCY=",
			"path": "golang.org/x/net/trace",
			"revision": "0a9397675ba34b2845f758fe3cd68828369c6517",
			"revisionTime": "2017-07-19T03:24:12Z"
		},
		{
			"checksumSHA1": "tY+5thYxjKDUQyQXYcBqogmMS5U=",
			"path": "golang.org/x/sys/unix",
			"revision": "314a259e304ff91bd6985da2a7149bbf91237993",
			"revisionTime": "2017-07-19T03:44:26Z"
		},
		{
			"checksumSHA1": "JGxWXCzR7rwOsuQCK1UGd6yuS90=",
			"path": "golang.org/x/text/collate/build",
			"revision": "1cbadb444a806fd9430d14ad08967ed91da4fa0a",
			"revisionTime": "2017-09-13T19:45:57Z"
		},
		{
			"checksumSHA1": "45fiqnr0oU2bicWWAWz0lGWg4eU=",
			"path": "golang.org/x/text/internal/colltab",
			"revision": "1cbadb444a806fd9430d14ad08967ed91da4fa0a",
			"revisionTime": "2017-09-13T19:45:57Z"
		},
		{
			"checksumSHA1": "YsHNCKLl/81IAeBJUjHE4uqAPLM=",
			"path": "golang.org/x/text/language",
			"revision": "1cbadb444a806fd9430d14ad08967ed91da4fa0a",
			"revisionTime": "2017-09-13T19:45:57Z"
		},
		{
			"checksumSHA1": "tltivJ/uj/lqLk05IqGfCv2F/E8=",
			"path": "golang.org/x/text/secure/bidirule",
			"revision": "1cbadb444a806fd9430d14ad08967ed91da4fa0a",
			"revisionTime": "2017-09-13T19:45:57Z"
		},
		{
			"checksumSHA1": "ziMb9+ANGRJSSIuxYdRbA+cDRBQ=",
			"path": "golang.org/x/text/transform",
			"revision": "1cbadb444a806fd9430d14ad08967ed91da4fa0a",
			"revisionTime": "2017-09-13T19:45:57Z"
		},
		{
			"checksumSHA1": "tk+lpF2CDV7e5RwwRY5ZTCGrd9o=",
			"path": "golang.org/x/text/unicode/bidi",
			"revision": "1cbadb444a806fd9430d14ad08967ed91da4fa0a",
			"revisionTime": "2017-09-13T19:45:57Z"
		},
		{
			"checksumSHA1": "BwRNKgzIMUxk56OScxyr43BV6IE=",
			"path": "golang.org/x/text/unicode/norm",
			"revision": "1cbadb444a806fd9430d14ad08967ed91da4fa0a",
			"revisionTime": "2017-09-13T19:45:57Z"
		},
		{
			"checksumSHA1": "Tc3BU26zThLzcyqbVtiSEp7EpU8=",
			"path": "google.golang.org/genproto/googleapis/rpc/status",
			"revision": "1e559d0a00eef8a9a43151db4665280bd8dd5886",
			"revisionTime": "2017-09-18T11:17:02Z"
		},
		{
			"checksumSHA1": "nwfmMh930HtXA7u5HYomxSR3Ixg=",
			"path": "google.golang.org/grpc",
			"revision": "7657092a1303cc5a6fa3fee988d57c665683a4da",
			"revisionTime": "2017-08-09T21:16:03Z"
		},
		{
			"checksumSHA1": "/eTpFgjvMq5Bc9hYnw5fzKG4B6I=",
			"path": "google.golang.org/grpc/codes",
			"revision": "7657092a1303cc5a6fa3fee988d57c665683a4da",
			"revisionTime": "2017-08-09T21:16:03Z"
		},
		{
			"checksumSHA1": "XH2WYcDNwVO47zYShREJjcYXm0Y=",
			"path": "google.golang.org/grpc/connectivity",
			"revision": "7657092a1303cc5a6fa3fee988d57c665683a4da",
			"revisionTime": "2017-08-09T21:16:03Z"
		},
		{
			"checksumSHA1": "5ylThBvJnIcyWhL17AC9+Sdbw2E=",
			"path": "google.golang.org/grpc/credentials",
			"revision": "7657092a1303cc5a6fa3fee988d57c665683a4da",
			"revisionTime": "2017-08-09T21:16:03Z"
		},
		{
			"checksumSHA1": "2NbY9kmMweE4VUsruRsvmViVnNg=",
			"path": "google.golang.org/grpc/grpclb/grpc_lb_v1",
			"revision": "7657092a1303cc5a6fa3fee988d57c665683a4da",
			"revisionTime": "2017-08-09T21:16:03Z"
		},
		{
			"checksumSHA1": "ntHev01vgZgeIh5VFRmbLx/BSTo=",
			"path": "google.golang.org/grpc/grpclog",
			"revision": "7657092a1303cc5a6fa3fee988d57c665683a4da",
			"revisionTime": "2017-08-09T21:16:03Z"
		},
		{
			"checksumSHA1": "pc9cweMiKQ5hVMuO9UoMGdbizaY=",
			"path": "google.golang.org/grpc/health",
			"revision": "7657092a1303cc5a6fa3fee988d57c665683a4da",
			"revisionTime": "2017-08-09T21:16:03Z"
		},
		{
			"checksumSHA1": "W5KfI1NIGJt7JaVnLzefDZr3+4s=",
			"path": "google.golang.org/grpc/health/grpc_health_v1",
			"revision": "7657092a1303cc5a6fa3fee988d57c665683a4da",
			"revisionTime": "2017-08-09T21:16:03Z"
		},
		{
			"checksumSHA1": "U9vDe05/tQrvFBojOQX8Xk12W9I=",
			"path": "google.golang.org/grpc/internal",
			"revision": "7657092a1303cc5a6fa3fee988d57c665683a4da",
			"revisionTime": "2017-08-09T21:16:03Z"
		},
		{
			"checksumSHA1": "hcuHgKp8W0wIzoCnNfKI8NUss5o=",
			"path": "google.golang.org/grpc/keepalive",
			"revision": "7657092a1303cc5a6fa3fee988d57c665683a4da",
			"revisionTime": "2017-08-09T21:16:03Z"
		},
		{
			"checksumSHA1": "N++Ur11m6Dq3j14/Hc2Kqmxroag=",
			"path": "google.golang.org/grpc/metadata",
			"revision": "7657092a1303cc5a6fa3fee988d57c665683a4da",
			"revisionTime": "2017-08-09T21:16:03Z"
		},
		{
			"checksumSHA1": "bYKw8OIjj/ybY68eGqy7zqq6qmE=",
			"path": "google.golang.org/grpc/naming",
			"revision": "7657092a1303cc5a6fa3fee988d57c665683a4da",
			"revisionTime": "2017-08-09T21:16:03Z"
		},
		{
			"checksumSHA1": "n5EgDdBqFMa2KQFhtl+FF/4gIFo=",
			"path": "google.golang.org/grpc/peer",
			"revision": "7657092a1303cc5a6fa3fee988d57c665683a4da",
			"revisionTime": "2017-08-09T21:16:03Z"
		},
		{
			"checksumSHA1": "53Mbn2VqooOk47EWLHHFpKEOVwE=",
			"path": "google.golang.org/grpc/stats",
			"revision": "7657092a1303cc5a6fa3fee988d57c665683a4da",
			"revisionTime": "2017-08-09T21:16:03Z"
		},
		{
			"checksumSHA1": "3Dwz4RLstDHMPyDA7BUsYe+JP4w=",
			"path": "google.golang.org/grpc/status",
			"revision": "7657092a1303cc5a6fa3fee988d57c665683a4da",
			"revisionTime": "2017-08-09T21:16:03Z"
		},
		{
			"checksumSHA1": "aixGx/Kd0cj9ZlZHacpHe3XgMQ4=",
			"path": "google.golang.org/grpc/tap",
			"revision": "7657092a1303cc5a6fa3fee988d57c665683a4da",
			"revisionTime": "2017-08-09T21:16:03Z"
		},
		{
			"checksumSHA1": "S0qdJtlMimKlOrJ4aZ/pxO5uVwg=",
			"path": "google.golang.org/grpc/transport",
			"revision": "7657092a1303cc5a6fa3fee988d57c665683a4da",
			"revisionTime": "2017-08-09T21:16:03Z"
		},
		{
			"checksumSHA1": "AnKBN2Q4AWaSNb0JyINBQbnpxGM=",
			"path": "gopkg.in/yaml.v2",
			"revision": "7f97868eec74b32b0982dd158a51a446d1da7eb5",
			"revisionTime": "2018-02-23T19:12:37Z"
		},
		{
			"checksumSHA1": "wICWAGQfZcHD2y0dHesz9R2YSiw=",
			"path": "k8s.io/kubernetes/pkg/apimachinery",
			"revision": "b0b7a323cc5a4a2019b2e9520c21c7830b7f708e",
			"revisionTime": "2017-04-03T20:32:25Z",
			"version": "v1.6.1",
			"versionExact": "v1.6.1"
		}
	],
	"rootPath": "github.com/terraform-providers/terraform-provider-azurerm"
}<|MERGE_RESOLUTION|>--- conflicted
+++ resolved
@@ -171,21 +171,12 @@
 			"versionExact": "v16.2.1"
 		},
 		{
-<<<<<<< HEAD
-			"checksumSHA1": "qmO/KZLBNFmTuCuXaZ2Rj+nTbIY=",
-			"path": "github.com/Azure/azure-sdk-for-go/services/postgresql/mgmt/2017-12-01/postgresql",
-			"revision": "0b745831a99da5f43aa3cc641cfcb9ed323e1f9f",
-			"revisionTime": "2018-04-09T17:42:04Z",
-			"version": "v15.1.0",
-			"versionExact": "v15.1.0"
-=======
 			"checksumSHA1": "d0AbZFEWBxTD9kTLApajDviAra8=",
 			"path": "github.com/Azure/azure-sdk-for-go/services/postgresql/mgmt/2017-04-30-preview/postgresql",
 			"revision": "4650843026a7fdec254a8d9cf893693a254edd0b",
 			"revisionTime": "2018-05-04T19:14:26Z",
 			"version": "v16.2.1",
 			"versionExact": "v16.2.1"
->>>>>>> 26b30a41
 		},
 		{
 			"checksumSHA1": "UWSnIzZywuEpEevbPfbPNLk1dFk=",
