--- conflicted
+++ resolved
@@ -37,14 +37,6 @@
 )
 
 func init() {
-<<<<<<< HEAD
-	internal.AddExtraDialOptions = func(opt ...DialOption) {
-		extraDialOptions = append(extraDialOptions, opt...)
-	}
-	internal.ClearExtraDialOptions = func() {
-		extraDialOptions = nil
-	}
-=======
 	internal.AddGlobalDialOptions = func(opt ...DialOption) {
 		extraDialOptions = append(extraDialOptions, opt...)
 	}
@@ -52,7 +44,6 @@
 		extraDialOptions = nil
 	}
 	internal.WithBinaryLogger = withBinaryLogger
->>>>>>> eb6194f6
 }
 
 // dialOptions configure a Dial call. dialOptions are set by the DialOption
@@ -403,9 +394,6 @@
 // all the RPCs and underlying network connections in this ClientConn.
 func WithStatsHandler(h stats.Handler) DialOption {
 	return newFuncDialOption(func(o *dialOptions) {
-<<<<<<< HEAD
-		o.copts.StatsHandlers = append(o.copts.StatsHandlers, h)
-=======
 		if h == nil {
 			logger.Error("ignoring nil parameter in grpc.WithStatsHandler ClientOption")
 			// Do not allow a nil stats handler, which would otherwise cause
@@ -421,7 +409,6 @@
 func withBinaryLogger(bl binarylog.Logger) DialOption {
 	return newFuncDialOption(func(o *dialOptions) {
 		o.binaryLogger = bl
->>>>>>> eb6194f6
 	})
 }
 
