
resource "azurerm_resource_group" "rg" {
    name     = "${var.resource_group_name}"
    location = "${var.resource_group_location}"
}

resource "azurerm_scheduler_job_collection" "jc" {
    name                = "tfex-scheduler-job-collection"
    location            = "${azurerm_resource_group.rg.location}"
    resource_group_name = "${azurerm_resource_group.rg.name}"
    sku                 = "standard"
    state               = "enabled"

    quota {
<<<<<<< HEAD
        max_job_count            = 15
        max_recurrence_interval  = 1
        max_recurrence_frequency = "minute"
=======
        max_job_count            = 5
        max_recurrence_interval  = 24
        max_recurrence_frequency = "hour"
>>>>>>> 546198c8
    }
}

resource "azurerm_scheduler_job" "web-once-now" {
    name                = "tfex-web-once-now"
    resource_group_name = "${azurerm_resource_group.rg.name}"
    job_collection_name = "${azurerm_scheduler_job_collection.jc.name}"

    state = "enabled"

    action_web {
        url    = "http://example.com"
    }

    retry {
        interval = "00:05:00" //5 min
        count    =  4
    }

    //times in the past start imediatly and run once,
    start_time = "1987-07-07T07:07:07-07:00"
}

resource "azurerm_scheduler_job" "web-recurring" {
    name                = "tfex-web-recurring"
    resource_group_name = "${azurerm_resource_group.rg.name}"
    job_collection_name = "${azurerm_scheduler_job_collection.jc.name}"

    action_web {
        url     = "http://example.com"
        method  = "put"
        body    = "this is some text"
        headers = {
            Content-Type = "text"
        }
    }

    retry {
        interval = "00:05:00" //5 min
        count    =  4
    }

    recurrence {
        frequency  = "minute"
        interval   = 5
        count      = 10 //recurring counts start in past
    }

    start_time = "2019-07-07T07:07:07-07:00"
}

resource "azurerm_scheduler_job" "web-recurring_daily-auth_basic" {
    name                = "tfex-web-recurring_daily-auth_basic"
    resource_group_name = "${azurerm_resource_group.rg.name}"
    job_collection_name = "${azurerm_scheduler_job_collection.jc.name}"

    state = "enabled"

    action_web {
        url    = "https://example.com"
        method = "get"

        authentication_basic {
            username = "login"
            password = "apassword"
        }
    }

    recurrence {
        frequency = "day"
        count     = 1000
        hours     = [0,12]
        minutes   = [0,15,30,45]
    }

    start_time = "2019-07-07T07:07:07-07:00"
}


resource "azurerm_scheduler_job" "web-recurring_weekly-auth_cert" {
    name                = "tfex-web-recurring_weekly-auth_cert"
    resource_group_name = "${azurerm_resource_group.rg.name}"
    job_collection_name = "${azurerm_scheduler_job_collection.jc.name}"

    state = "enabled"

    action_web {
        url    = "https://example.com"
        method = "get"

        authentication_certificate {
            pfx      = "${base64encode(file("../../azurerm/testdata/application_gateway_test.pfx"))}"
            password = "terraform"
        }
    }

    recurrence {
        frequency = "week"
        count     = 1000
        week_days = ["Sunday", "Saturday"]
    }

    start_time = "2019-07-07T07:07:07-07:00"
}


resource "azurerm_scheduler_job" "web-recurring_monthly-error_action" {
    name                = "tfex-web-recurring_monthly-auth_ad"
    resource_group_name = "${azurerm_resource_group.rg.name}"
    job_collection_name = "${azurerm_scheduler_job_collection.jc.name}"

    state = "enabled"

    action_web {
        url    = "http://example.com"
        method = "get"
    }

    error_action_web {
        url     = "https://example.com"
        method  = "put"
        body    = "The job failed"

        headers = {
            Content-Type = "text"
        }

        authentication_basic {
            username = "login"
            password = "apassword"
        }
    }

    recurrence {
        frequency    = "month"
        count        = 1000
        monthly_occurrences = [
            {
                day        = "Sunday"
                occurrence = 1
            },
            {
                day        = "Sunday"
                occurrence = 3
            },
            {
                day        = "Sunday"
                occurrence = -1
            }
        ]
    }

    start_time = "2019-07-07T07:07:07-07:00"
}<|MERGE_RESOLUTION|>--- conflicted
+++ resolved
@@ -12,15 +12,9 @@
     state               = "enabled"
 
     quota {
-<<<<<<< HEAD
-        max_job_count            = 15
-        max_recurrence_interval  = 1
+        max_job_count            = 5
+        max_recurrence_interval  = 5
         max_recurrence_frequency = "minute"
-=======
-        max_job_count            = 5
-        max_recurrence_interval  = 24
-        max_recurrence_frequency = "hour"
->>>>>>> 546198c8
     }
 }
 
@@ -65,7 +59,7 @@
 
     recurrence {
         frequency  = "minute"
-        interval   = 5
+        interval   = 10
         count      = 10 //recurring counts start in past
     }
 
